/*
 * Copyright (C) 2011 Sascha Hauer, Pengutronix <s.hauer@pengutronix.de>
 *
 * This program is free software; you can redistribute it and/or modify
 * it under the terms of the GNU General Public License version 2 as
 * published by the Free Software Foundation.
 *
 */
#include <linux/mm.h>
#include <linux/delay.h>
#include <linux/clk.h>
#include <linux/io.h>
#include <linux/clkdev.h>
#include <linux/clk-provider.h>
#include <linux/of.h>
#include <linux/err.h>
#include <linux/of.h>
#include <linux/of_address.h>
#include <linux/of_irq.h>

#include "crm-regs-imx5.h"
#include "clk.h"
#include "common.h"
#include "hardware.h"

/* Low-power Audio Playback Mode clock */
static const char *lp_apm_sel[] = { "osc", };

/* This is used multiple times */
static const char *standard_pll_sel[] = { "pll1_sw", "pll2_sw", "pll3_sw", "lp_apm", };
static const char *periph_apm_sel[] = { "pll1_sw", "pll3_sw", "lp_apm", };
static const char *main_bus_sel[] = { "pll2_sw", "periph_apm", };
static const char *per_lp_apm_sel[] = { "main_bus", "lp_apm", };
static const char *per_root_sel[] = { "per_podf", "ipg", };
static const char *esdhc_c_sel[] = { "esdhc_a_podf", "esdhc_b_podf", };
static const char *esdhc_d_sel[] = { "esdhc_a_podf", "esdhc_b_podf", };
static const char *ssi_apm_sels[] = { "ckih1", "lp_amp", "ckih2", };
static const char *ssi_clk_sels[] = { "pll1_sw", "pll2_sw", "pll3_sw", "ssi_apm", };
static const char *ssi3_clk_sels[] = { "ssi1_root_gate", "ssi2_root_gate", };
static const char *ssi_ext1_com_sels[] = { "ssi_ext1_podf", "ssi1_root_gate", };
static const char *ssi_ext2_com_sels[] = { "ssi_ext2_podf", "ssi2_root_gate", };
static const char *emi_slow_sel[] = { "main_bus", "ahb", };
static const char *usb_phy_sel_str[] = { "osc", "usb_phy_podf", };
static const char *mx51_ipu_di0_sel[] = { "di_pred", "osc", "ckih1", "tve_di", };
static const char *mx53_ipu_di0_sel[] = { "di_pred", "osc", "ckih1", "di_pll4_podf", "dummy", "ldb_di0_gate", };
static const char *mx53_ldb_di0_sel[] = { "pll3_sw", "pll4_sw", };
static const char *mx51_ipu_di1_sel[] = { "di_pred", "osc", "ckih1", "tve_di", "ipp_di1", };
static const char *mx53_ipu_di1_sel[] = { "di_pred", "osc", "ckih1", "tve_di", "ipp_di1", "ldb_di1_gate", };
static const char *mx53_ldb_di1_sel[] = { "pll3_sw", "pll4_sw", };
static const char *mx51_tve_ext_sel[] = { "osc", "ckih1", };
static const char *mx53_tve_ext_sel[] = { "pll4_sw", "ckih1", };
static const char *mx51_tve_sel[] = { "tve_pred", "tve_ext_sel", };
static const char *ipu_sel[] = { "axi_a", "axi_b", "emi_slow_gate", "ahb", };
static const char *gpu3d_sel[] = { "axi_a", "axi_b", "emi_slow_gate", "ahb" };
static const char *gpu2d_sel[] = { "axi_a", "axi_b", "emi_slow_gate", "ahb" };
static const char *vpu_sel[] = { "axi_a", "axi_b", "emi_slow_gate", "ahb", };
static const char *mx53_can_sel[] = { "ipg", "ckih1", "ckih2", "lp_apm", };
static const char *mx53_cko1_sel[] = {
	"cpu_podf", "pll1_sw", "pll2_sw", "pll3_sw",
	"emi_slow_podf", "pll4_sw", "nfc_podf", "dummy",
	"di_pred", "dummy", "dummy", "ahb",
	"ipg", "per_root", "ckil", "dummy",};
static const char *mx53_cko2_sel[] = {
	"dummy"/* dptc_core */, "dummy"/* dptc_perich */,
	"dummy", "esdhc_a_podf",
	"usboh3_podf", "dummy"/* wrck_clk_root */,
	"ecspi_podf", "dummy"/* pll1_ref_clk */,
	"esdhc_b_podf", "dummy"/* ddr_clk_root */,
	"dummy"/* arm_axi_clk_root */, "dummy"/* usb_phy_out */,
	"vpu_sel", "ipu_sel",
	"osc", "ckih1",
	"dummy", "esdhc_c_sel",
	"ssi1_root_podf", "ssi2_root_podf",
	"dummy", "dummy",
	"dummy"/* lpsr_clk_root */, "dummy"/* pgc_clk_root */,
	"dummy"/* tve_out */, "usb_phy_sel",
	"tve_sel", "lp_apm",
	"uart_root", "dummy"/* spdif0_clk_root */,
	"dummy", "dummy", };
static const char *mx51_spdif_xtal_sel[] = { "osc", "ckih", "ckih2", };
static const char *mx53_spdif_xtal_sel[] = { "osc", "ckih", "ckih2", "pll4_sw", };
static const char *spdif_sel[] = { "pll1_sw", "pll2_sw", "pll3_sw", "spdif_xtal_sel", };
static const char *spdif0_com_sel[] = { "spdif0_podf", "ssi1_root_gate", };
static const char *mx51_spdif1_com_sel[] = { "spdif1_podf", "ssi2_root_gate", };


enum imx5_clks {
	dummy, ckil, osc, ckih1, ckih2, ahb, ipg, axi_a, axi_b, uart_pred,
	uart_root, esdhc_a_pred, esdhc_b_pred, esdhc_c_s, esdhc_d_s,
	emi_sel, emi_slow_podf, nfc_podf, ecspi_pred, ecspi_podf, usboh3_pred,
	usboh3_podf, usb_phy_pred, usb_phy_podf, cpu_podf, di_pred, tve_di_unused,
	tve_s, uart1_ipg_gate, uart1_per_gate, uart2_ipg_gate,
	uart2_per_gate, uart3_ipg_gate, uart3_per_gate, i2c1_gate, i2c2_gate,
	gpt_ipg_gate, pwm1_ipg_gate, pwm1_hf_gate, pwm2_ipg_gate, pwm2_hf_gate,
	gpt_hf_gate, fec_gate, usboh3_per_gate, esdhc1_ipg_gate, esdhc2_ipg_gate,
	esdhc3_ipg_gate, esdhc4_ipg_gate, ssi1_ipg_gate, ssi2_ipg_gate,
	ssi3_ipg_gate, ecspi1_ipg_gate, ecspi1_per_gate, ecspi2_ipg_gate,
	ecspi2_per_gate, cspi_ipg_gate, sdma_gate, emi_slow_gate, ipu_s,
	ipu_gate, nfc_gate, ipu_di1_gate, vpu_s, vpu_gate,
	vpu_reference_gate, uart4_ipg_gate, uart4_per_gate, uart5_ipg_gate,
	uart5_per_gate, tve_gate, tve_pred, esdhc1_per_gate, esdhc2_per_gate,
	esdhc3_per_gate, esdhc4_per_gate, usb_phy_gate, hsi2c_gate,
	mipi_hsc1_gate, mipi_hsc2_gate, mipi_esc_gate, mipi_hsp_gate,
	ldb_di1_div_3_5, ldb_di1_div, ldb_di0_div_3_5, ldb_di0_div,
	ldb_di1_gate, can2_serial_gate, can2_ipg_gate, i2c3_gate, lp_apm,
	periph_apm, main_bus, ahb_max, aips_tz1, aips_tz2, tmax1, tmax2,
	tmax3, spba, uart_sel, esdhc_a_sel, esdhc_b_sel, esdhc_a_podf,
	esdhc_b_podf, ecspi_sel, usboh3_sel, usb_phy_sel, iim_gate,
	usboh3_gate, emi_fast_gate, ipu_di0_gate,gpc_dvfs, pll1_sw, pll2_sw,
	pll3_sw, ipu_di0_sel, ipu_di1_sel, tve_ext_sel, mx51_mipi, pll4_sw,
	ldb_di1_sel, di_pll4_podf, ldb_di0_sel, ldb_di0_gate, usb_phy1_gate,
	usb_phy2_gate, per_lp_apm, per_pred1, per_pred2, per_podf, per_root,
	ssi_apm, ssi1_root_sel, ssi2_root_sel, ssi3_root_sel, ssi_ext1_sel,
	ssi_ext2_sel, ssi_ext1_com_sel, ssi_ext2_com_sel, ssi1_root_pred,
	ssi1_root_podf, ssi2_root_pred, ssi2_root_podf, ssi_ext1_pred,
	ssi_ext1_podf, ssi_ext2_pred, ssi_ext2_podf, ssi1_root_gate,
	ssi2_root_gate, ssi3_root_gate, ssi_ext1_gate, ssi_ext2_gate,
	epit1_ipg_gate, epit1_hf_gate, epit2_ipg_gate, epit2_hf_gate,
	can_sel, can1_serial_gate, can1_ipg_gate,
	owire_gate, gpu3d_s, gpu2d_s, gpu3d_gate, gpu2d_gate, garb_gate,
	cko1_sel, cko1_podf, cko1,
	cko2_sel, cko2_podf, cko2,
	srtc_gate, pata_gate, sata_gate, spdif_xtal_sel, spdif0_sel,
	spdif1_sel, spdif0_pred, spdif0_podf, spdif1_pred, spdif1_podf,
	spdif0_com_s, spdif1_com_sel, spdif0_gate, spdif1_gate, spdif_ipg_gate,
	ocram, clk_max
};

static struct clk *clk[clk_max];
static struct clk_onecell_data clk_data;

static void __init mx5_clocks_common_init(unsigned long rate_ckil,
		unsigned long rate_osc, unsigned long rate_ckih1,
		unsigned long rate_ckih2)
{
	int i;

	clk[dummy] = imx_clk_fixed("dummy", 0);
	clk[ckil] = imx_obtain_fixed_clock("ckil", rate_ckil);
	clk[osc] = imx_obtain_fixed_clock("osc", rate_osc);
	clk[ckih1] = imx_obtain_fixed_clock("ckih1", rate_ckih1);
	clk[ckih2] = imx_obtain_fixed_clock("ckih2", rate_ckih2);

	clk[lp_apm] = imx_clk_mux("lp_apm", MXC_CCM_CCSR, 9, 1,
				lp_apm_sel, ARRAY_SIZE(lp_apm_sel));
	clk[periph_apm] = imx_clk_mux("periph_apm", MXC_CCM_CBCMR, 12, 2,
				periph_apm_sel, ARRAY_SIZE(periph_apm_sel));
	clk[main_bus] = imx_clk_mux("main_bus", MXC_CCM_CBCDR, 25, 1,
				main_bus_sel, ARRAY_SIZE(main_bus_sel));
	clk[per_lp_apm] = imx_clk_mux("per_lp_apm", MXC_CCM_CBCMR, 1, 1,
				per_lp_apm_sel, ARRAY_SIZE(per_lp_apm_sel));
	clk[per_pred1] = imx_clk_divider("per_pred1", "per_lp_apm", MXC_CCM_CBCDR, 6, 2);
	clk[per_pred2] = imx_clk_divider("per_pred2", "per_pred1", MXC_CCM_CBCDR, 3, 3);
	clk[per_podf] = imx_clk_divider("per_podf", "per_pred2", MXC_CCM_CBCDR, 0, 3);
	clk[per_root] = imx_clk_mux("per_root", MXC_CCM_CBCMR, 0, 1,
				per_root_sel, ARRAY_SIZE(per_root_sel));
	clk[ahb] = imx_clk_divider("ahb", "main_bus", MXC_CCM_CBCDR, 10, 3);
	clk[ahb_max] = imx_clk_gate2("ahb_max", "ahb", MXC_CCM_CCGR0, 28);
	clk[aips_tz1] = imx_clk_gate2("aips_tz1", "ahb", MXC_CCM_CCGR0, 24);
	clk[aips_tz2] = imx_clk_gate2("aips_tz2", "ahb", MXC_CCM_CCGR0, 26);
	clk[tmax1] = imx_clk_gate2("tmax1", "ahb", MXC_CCM_CCGR1, 0);
	clk[tmax2] = imx_clk_gate2("tmax2", "ahb", MXC_CCM_CCGR1, 2);
	clk[tmax3] = imx_clk_gate2("tmax3", "ahb", MXC_CCM_CCGR1, 4);
	clk[spba] = imx_clk_gate2("spba", "ipg", MXC_CCM_CCGR5, 0);
	clk[ipg] = imx_clk_divider("ipg", "ahb", MXC_CCM_CBCDR, 8, 2);
	clk[axi_a] = imx_clk_divider("axi_a", "main_bus", MXC_CCM_CBCDR, 16, 3);
	clk[axi_b] = imx_clk_divider("axi_b", "main_bus", MXC_CCM_CBCDR, 19, 3);
	clk[uart_sel] = imx_clk_mux("uart_sel", MXC_CCM_CSCMR1, 24, 2,
				standard_pll_sel, ARRAY_SIZE(standard_pll_sel));
	clk[uart_pred] = imx_clk_divider("uart_pred", "uart_sel", MXC_CCM_CSCDR1, 3, 3);
	clk[uart_root] = imx_clk_divider("uart_root", "uart_pred", MXC_CCM_CSCDR1, 0, 3);

	clk[esdhc_a_sel] = imx_clk_mux("esdhc_a_sel", MXC_CCM_CSCMR1, 20, 2,
				standard_pll_sel, ARRAY_SIZE(standard_pll_sel));
	clk[esdhc_b_sel] = imx_clk_mux("esdhc_b_sel", MXC_CCM_CSCMR1, 16, 2,
				standard_pll_sel, ARRAY_SIZE(standard_pll_sel));
	clk[esdhc_a_pred] = imx_clk_divider("esdhc_a_pred", "esdhc_a_sel", MXC_CCM_CSCDR1, 16, 3);
	clk[esdhc_a_podf] = imx_clk_divider("esdhc_a_podf", "esdhc_a_pred", MXC_CCM_CSCDR1, 11, 3);
	clk[esdhc_b_pred] = imx_clk_divider("esdhc_b_pred", "esdhc_b_sel", MXC_CCM_CSCDR1, 22, 3);
	clk[esdhc_b_podf] = imx_clk_divider("esdhc_b_podf", "esdhc_b_pred", MXC_CCM_CSCDR1, 19, 3);
	clk[esdhc_c_s] = imx_clk_mux("esdhc_c_sel", MXC_CCM_CSCMR1, 19, 1, esdhc_c_sel, ARRAY_SIZE(esdhc_c_sel));
	clk[esdhc_d_s] = imx_clk_mux("esdhc_d_sel", MXC_CCM_CSCMR1, 18, 1, esdhc_d_sel, ARRAY_SIZE(esdhc_d_sel));

	clk[emi_sel] = imx_clk_mux("emi_sel", MXC_CCM_CBCDR, 26, 1,
				emi_slow_sel, ARRAY_SIZE(emi_slow_sel));
	clk[emi_slow_podf] = imx_clk_divider("emi_slow_podf", "emi_sel", MXC_CCM_CBCDR, 22, 3);
	clk[nfc_podf] = imx_clk_divider("nfc_podf", "emi_slow_podf", MXC_CCM_CBCDR, 13, 3);
	clk[ecspi_sel] = imx_clk_mux("ecspi_sel", MXC_CCM_CSCMR1, 4, 2,
				standard_pll_sel, ARRAY_SIZE(standard_pll_sel));
	clk[ecspi_pred] = imx_clk_divider("ecspi_pred", "ecspi_sel", MXC_CCM_CSCDR2, 25, 3);
	clk[ecspi_podf] = imx_clk_divider("ecspi_podf", "ecspi_pred", MXC_CCM_CSCDR2, 19, 6);
	clk[usboh3_sel] = imx_clk_mux("usboh3_sel", MXC_CCM_CSCMR1, 22, 2,
				standard_pll_sel, ARRAY_SIZE(standard_pll_sel));
	clk[usboh3_pred] = imx_clk_divider("usboh3_pred", "usboh3_sel", MXC_CCM_CSCDR1, 8, 3);
	clk[usboh3_podf] = imx_clk_divider("usboh3_podf", "usboh3_pred", MXC_CCM_CSCDR1, 6, 2);
	clk[usb_phy_pred] = imx_clk_divider("usb_phy_pred", "pll3_sw", MXC_CCM_CDCDR, 3, 3);
	clk[usb_phy_podf] = imx_clk_divider("usb_phy_podf", "usb_phy_pred", MXC_CCM_CDCDR, 0, 3);
	clk[usb_phy_sel] = imx_clk_mux("usb_phy_sel", MXC_CCM_CSCMR1, 26, 1,
				usb_phy_sel_str, ARRAY_SIZE(usb_phy_sel_str));
	clk[cpu_podf] = imx_clk_divider("cpu_podf", "pll1_sw", MXC_CCM_CACRR, 0, 3);
	clk[di_pred] = imx_clk_divider("di_pred", "pll3_sw", MXC_CCM_CDCDR, 6, 3);
	clk[iim_gate] = imx_clk_gate2("iim_gate", "ipg", MXC_CCM_CCGR0, 30);
	clk[uart1_ipg_gate] = imx_clk_gate2("uart1_ipg_gate", "ipg", MXC_CCM_CCGR1, 6);
	clk[uart1_per_gate] = imx_clk_gate2("uart1_per_gate", "uart_root", MXC_CCM_CCGR1, 8);
	clk[uart2_ipg_gate] = imx_clk_gate2("uart2_ipg_gate", "ipg", MXC_CCM_CCGR1, 10);
	clk[uart2_per_gate] = imx_clk_gate2("uart2_per_gate", "uart_root", MXC_CCM_CCGR1, 12);
	clk[uart3_ipg_gate] = imx_clk_gate2("uart3_ipg_gate", "ipg", MXC_CCM_CCGR1, 14);
	clk[uart3_per_gate] = imx_clk_gate2("uart3_per_gate", "uart_root", MXC_CCM_CCGR1, 16);
	clk[i2c1_gate] = imx_clk_gate2("i2c1_gate", "per_root", MXC_CCM_CCGR1, 18);
	clk[i2c2_gate] = imx_clk_gate2("i2c2_gate", "per_root", MXC_CCM_CCGR1, 20);
	clk[pwm1_ipg_gate] = imx_clk_gate2("pwm1_ipg_gate", "ipg", MXC_CCM_CCGR2, 10);
	clk[pwm1_hf_gate] = imx_clk_gate2("pwm1_hf_gate", "per_root", MXC_CCM_CCGR2, 12);
	clk[pwm2_ipg_gate] = imx_clk_gate2("pwm2_ipg_gate", "ipg", MXC_CCM_CCGR2, 14);
	clk[pwm2_hf_gate] = imx_clk_gate2("pwm2_hf_gate", "per_root", MXC_CCM_CCGR2, 16);
	clk[gpt_ipg_gate] = imx_clk_gate2("gpt_ipg_gate", "ipg", MXC_CCM_CCGR2, 18);
	clk[gpt_hf_gate] = imx_clk_gate2("gpt_hf_gate", "per_root", MXC_CCM_CCGR2, 20);
	clk[fec_gate] = imx_clk_gate2("fec_gate", "ipg", MXC_CCM_CCGR2, 24);
	clk[usboh3_gate] = imx_clk_gate2("usboh3_gate", "ipg", MXC_CCM_CCGR2, 26);
	clk[usboh3_per_gate] = imx_clk_gate2("usboh3_per_gate", "usboh3_podf", MXC_CCM_CCGR2, 28);
	clk[esdhc1_ipg_gate] = imx_clk_gate2("esdhc1_ipg_gate", "ipg", MXC_CCM_CCGR3, 0);
	clk[esdhc2_ipg_gate] = imx_clk_gate2("esdhc2_ipg_gate", "ipg", MXC_CCM_CCGR3, 4);
	clk[esdhc3_ipg_gate] = imx_clk_gate2("esdhc3_ipg_gate", "ipg", MXC_CCM_CCGR3, 8);
	clk[esdhc4_ipg_gate] = imx_clk_gate2("esdhc4_ipg_gate", "ipg", MXC_CCM_CCGR3, 12);
	clk[ssi1_ipg_gate] = imx_clk_gate2("ssi1_ipg_gate", "ipg", MXC_CCM_CCGR3, 16);
	clk[ssi2_ipg_gate] = imx_clk_gate2("ssi2_ipg_gate", "ipg", MXC_CCM_CCGR3, 20);
	clk[ssi3_ipg_gate] = imx_clk_gate2("ssi3_ipg_gate", "ipg", MXC_CCM_CCGR3, 24);
	clk[ecspi1_ipg_gate] = imx_clk_gate2("ecspi1_ipg_gate", "ipg", MXC_CCM_CCGR4, 18);
	clk[ecspi1_per_gate] = imx_clk_gate2("ecspi1_per_gate", "ecspi_podf", MXC_CCM_CCGR4, 20);
	clk[ecspi2_ipg_gate] = imx_clk_gate2("ecspi2_ipg_gate", "ipg", MXC_CCM_CCGR4, 22);
	clk[ecspi2_per_gate] = imx_clk_gate2("ecspi2_per_gate", "ecspi_podf", MXC_CCM_CCGR4, 24);
	clk[cspi_ipg_gate] = imx_clk_gate2("cspi_ipg_gate", "ipg", MXC_CCM_CCGR4, 26);
	clk[sdma_gate] = imx_clk_gate2("sdma_gate", "ipg", MXC_CCM_CCGR4, 30);
	clk[emi_fast_gate] = imx_clk_gate2("emi_fast_gate", "dummy", MXC_CCM_CCGR5, 14);
	clk[emi_slow_gate] = imx_clk_gate2("emi_slow_gate", "emi_slow_podf", MXC_CCM_CCGR5, 16);
	clk[ipu_s] = imx_clk_mux("ipu_sel", MXC_CCM_CBCMR, 6, 2, ipu_sel, ARRAY_SIZE(ipu_sel));
	clk[ipu_gate] = imx_clk_gate2("ipu_gate", "ipu_sel", MXC_CCM_CCGR5, 10);
	clk[nfc_gate] = imx_clk_gate2("nfc_gate", "nfc_podf", MXC_CCM_CCGR5, 20);
	clk[ipu_di0_gate] = imx_clk_gate2("ipu_di0_gate", "ipu_di0_sel", MXC_CCM_CCGR6, 10);
	clk[ipu_di1_gate] = imx_clk_gate2("ipu_di1_gate", "ipu_di1_sel", MXC_CCM_CCGR6, 12);
	clk[gpu3d_s] = imx_clk_mux("gpu3d_sel", MXC_CCM_CBCMR, 4, 2, gpu3d_sel, ARRAY_SIZE(gpu3d_sel));
	clk[gpu2d_s] = imx_clk_mux("gpu2d_sel", MXC_CCM_CBCMR, 16, 2, gpu2d_sel, ARRAY_SIZE(gpu2d_sel));
	clk[gpu3d_gate] = imx_clk_gate2("gpu3d_gate", "gpu3d_sel", MXC_CCM_CCGR5, 2);
	clk[garb_gate] = imx_clk_gate2("garb_gate", "axi_a", MXC_CCM_CCGR5, 4);
	clk[gpu2d_gate] = imx_clk_gate2("gpu2d_gate", "gpu2d_sel", MXC_CCM_CCGR6, 14);
	clk[vpu_s] = imx_clk_mux("vpu_sel", MXC_CCM_CBCMR, 14, 2, vpu_sel, ARRAY_SIZE(vpu_sel));
	clk[vpu_gate] = imx_clk_gate2("vpu_gate", "vpu_sel", MXC_CCM_CCGR5, 6);
	clk[vpu_reference_gate] = imx_clk_gate2("vpu_reference_gate", "osc", MXC_CCM_CCGR5, 8);
	clk[uart4_ipg_gate] = imx_clk_gate2("uart4_ipg_gate", "ipg", MXC_CCM_CCGR7, 8);
	clk[uart4_per_gate] = imx_clk_gate2("uart4_per_gate", "uart_root", MXC_CCM_CCGR7, 10);
	clk[uart5_ipg_gate] = imx_clk_gate2("uart5_ipg_gate", "ipg", MXC_CCM_CCGR7, 12);
	clk[uart5_per_gate] = imx_clk_gate2("uart5_per_gate", "uart_root", MXC_CCM_CCGR7, 14);
	clk[gpc_dvfs] = imx_clk_gate2("gpc_dvfs", "dummy", MXC_CCM_CCGR5, 24);

	clk[ssi_apm] = imx_clk_mux("ssi_apm", MXC_CCM_CSCMR1, 8, 2, ssi_apm_sels, ARRAY_SIZE(ssi_apm_sels));
	clk[ssi1_root_sel] = imx_clk_mux("ssi1_root_sel", MXC_CCM_CSCMR1, 14, 2, ssi_clk_sels, ARRAY_SIZE(ssi_clk_sels));
	clk[ssi2_root_sel] = imx_clk_mux("ssi2_root_sel", MXC_CCM_CSCMR1, 12, 2, ssi_clk_sels, ARRAY_SIZE(ssi_clk_sels));
	clk[ssi3_root_sel] = imx_clk_mux("ssi3_root_sel", MXC_CCM_CSCMR1, 11, 1, ssi3_clk_sels, ARRAY_SIZE(ssi3_clk_sels));
	clk[ssi_ext1_sel] = imx_clk_mux("ssi_ext1_sel", MXC_CCM_CSCMR1, 28, 2, ssi_clk_sels, ARRAY_SIZE(ssi_clk_sels));
	clk[ssi_ext2_sel] = imx_clk_mux("ssi_ext2_sel", MXC_CCM_CSCMR1, 30, 2, ssi_clk_sels, ARRAY_SIZE(ssi_clk_sels));
	clk[ssi_ext1_com_sel] = imx_clk_mux("ssi_ext1_com_sel", MXC_CCM_CSCMR1, 0, 1, ssi_ext1_com_sels, ARRAY_SIZE(ssi_ext1_com_sels));
	clk[ssi_ext2_com_sel] = imx_clk_mux("ssi_ext2_com_sel", MXC_CCM_CSCMR1, 1, 1, ssi_ext2_com_sels, ARRAY_SIZE(ssi_ext2_com_sels));
	clk[ssi1_root_pred] = imx_clk_divider("ssi1_root_pred", "ssi1_root_sel", MXC_CCM_CS1CDR, 6, 3);
	clk[ssi1_root_podf] = imx_clk_divider("ssi1_root_podf", "ssi1_root_pred", MXC_CCM_CS1CDR, 0, 6);
	clk[ssi2_root_pred] = imx_clk_divider("ssi2_root_pred", "ssi2_root_sel", MXC_CCM_CS2CDR, 6, 3);
	clk[ssi2_root_podf] = imx_clk_divider("ssi2_root_podf", "ssi2_root_pred", MXC_CCM_CS2CDR, 0, 6);
	clk[ssi_ext1_pred] = imx_clk_divider("ssi_ext1_pred", "ssi_ext1_sel", MXC_CCM_CS1CDR, 22, 3);
	clk[ssi_ext1_podf] = imx_clk_divider("ssi_ext1_podf", "ssi_ext1_pred", MXC_CCM_CS1CDR, 16, 6);
	clk[ssi_ext2_pred] = imx_clk_divider("ssi_ext2_pred", "ssi_ext2_sel", MXC_CCM_CS2CDR, 22, 3);
	clk[ssi_ext2_podf] = imx_clk_divider("ssi_ext2_podf", "ssi_ext2_pred", MXC_CCM_CS2CDR, 16, 6);
	clk[ssi1_root_gate] = imx_clk_gate2("ssi1_root_gate", "ssi1_root_podf", MXC_CCM_CCGR3, 18);
	clk[ssi2_root_gate] = imx_clk_gate2("ssi2_root_gate", "ssi2_root_podf", MXC_CCM_CCGR3, 22);
	clk[ssi3_root_gate] = imx_clk_gate2("ssi3_root_gate", "ssi3_root_sel", MXC_CCM_CCGR3, 26);
	clk[ssi_ext1_gate] = imx_clk_gate2("ssi_ext1_gate", "ssi_ext1_com_sel", MXC_CCM_CCGR3, 28);
	clk[ssi_ext2_gate] = imx_clk_gate2("ssi_ext2_gate", "ssi_ext2_com_sel", MXC_CCM_CCGR3, 30);
	clk[epit1_ipg_gate] = imx_clk_gate2("epit1_ipg_gate", "ipg", MXC_CCM_CCGR2, 2);
	clk[epit1_hf_gate] = imx_clk_gate2("epit1_hf_gate", "per_root", MXC_CCM_CCGR2, 4);
	clk[epit2_ipg_gate] = imx_clk_gate2("epit2_ipg_gate", "ipg", MXC_CCM_CCGR2, 6);
	clk[epit2_hf_gate] = imx_clk_gate2("epit2_hf_gate", "per_root", MXC_CCM_CCGR2, 8);
	clk[owire_gate] = imx_clk_gate2("owire_gate", "per_root", MXC_CCM_CCGR2, 22);
	clk[srtc_gate] = imx_clk_gate2("srtc_gate", "per_root", MXC_CCM_CCGR4, 28);
	clk[pata_gate] = imx_clk_gate2("pata_gate", "ipg", MXC_CCM_CCGR4, 0);
	clk[spdif0_sel] = imx_clk_mux("spdif0_sel", MXC_CCM_CSCMR2, 0, 2, spdif_sel, ARRAY_SIZE(spdif_sel));
	clk[spdif0_pred] = imx_clk_divider("spdif0_pred", "spdif0_sel", MXC_CCM_CDCDR, 25, 3);
	clk[spdif0_podf] = imx_clk_divider("spdif0_podf", "spdif0_pred", MXC_CCM_CDCDR, 19, 6);
	clk[spdif0_com_s] = imx_clk_mux_flags("spdif0_com_sel", MXC_CCM_CSCMR2, 4, 1,
				spdif0_com_sel, ARRAY_SIZE(spdif0_com_sel), CLK_SET_RATE_PARENT);
	clk[spdif0_gate] = imx_clk_gate2("spdif0_gate", "spdif0_com_sel", MXC_CCM_CCGR5, 26);
	clk[spdif_ipg_gate] = imx_clk_gate2("spdif_ipg_gate", "ipg", MXC_CCM_CCGR5, 30);

	for (i = 0; i < ARRAY_SIZE(clk); i++)
		if (IS_ERR(clk[i]))
			pr_err("i.MX5 clk %d: register failed with %ld\n",
				i, PTR_ERR(clk[i]));

	clk_register_clkdev(clk[gpt_hf_gate], "per", "imx-gpt.0");
	clk_register_clkdev(clk[gpt_ipg_gate], "ipg", "imx-gpt.0");
	clk_register_clkdev(clk[uart1_per_gate], "per", "imx21-uart.0");
	clk_register_clkdev(clk[uart1_ipg_gate], "ipg", "imx21-uart.0");
	clk_register_clkdev(clk[uart2_per_gate], "per", "imx21-uart.1");
	clk_register_clkdev(clk[uart2_ipg_gate], "ipg", "imx21-uart.1");
	clk_register_clkdev(clk[uart3_per_gate], "per", "imx21-uart.2");
	clk_register_clkdev(clk[uart3_ipg_gate], "ipg", "imx21-uart.2");
	clk_register_clkdev(clk[uart4_per_gate], "per", "imx21-uart.3");
	clk_register_clkdev(clk[uart4_ipg_gate], "ipg", "imx21-uart.3");
	clk_register_clkdev(clk[uart5_per_gate], "per", "imx21-uart.4");
	clk_register_clkdev(clk[uart5_ipg_gate], "ipg", "imx21-uart.4");
	clk_register_clkdev(clk[ecspi1_per_gate], "per", "imx51-ecspi.0");
	clk_register_clkdev(clk[ecspi1_ipg_gate], "ipg", "imx51-ecspi.0");
	clk_register_clkdev(clk[ecspi2_per_gate], "per", "imx51-ecspi.1");
	clk_register_clkdev(clk[ecspi2_ipg_gate], "ipg", "imx51-ecspi.1");
	clk_register_clkdev(clk[cspi_ipg_gate], NULL, "imx35-cspi.2");
	clk_register_clkdev(clk[pwm1_ipg_gate], "pwm", "mxc_pwm.0");
	clk_register_clkdev(clk[pwm2_ipg_gate], "pwm", "mxc_pwm.1");
	clk_register_clkdev(clk[i2c1_gate], NULL, "imx21-i2c.0");
	clk_register_clkdev(clk[i2c2_gate], NULL, "imx21-i2c.1");
	clk_register_clkdev(clk[usboh3_per_gate], "per", "mxc-ehci.0");
	clk_register_clkdev(clk[usboh3_gate], "ipg", "mxc-ehci.0");
	clk_register_clkdev(clk[usboh3_gate], "ahb", "mxc-ehci.0");
	clk_register_clkdev(clk[usboh3_per_gate], "per", "mxc-ehci.1");
	clk_register_clkdev(clk[usboh3_gate], "ipg", "mxc-ehci.1");
	clk_register_clkdev(clk[usboh3_gate], "ahb", "mxc-ehci.1");
	clk_register_clkdev(clk[usboh3_per_gate], "per", "mxc-ehci.2");
	clk_register_clkdev(clk[usboh3_gate], "ipg", "mxc-ehci.2");
	clk_register_clkdev(clk[usboh3_gate], "ahb", "mxc-ehci.2");
	clk_register_clkdev(clk[usboh3_per_gate], "per", "imx-udc-mx51");
	clk_register_clkdev(clk[usboh3_gate], "ipg", "imx-udc-mx51");
	clk_register_clkdev(clk[usboh3_gate], "ahb", "imx-udc-mx51");
	clk_register_clkdev(clk[nfc_gate], NULL, "imx51-nand");
	clk_register_clkdev(clk[ssi1_ipg_gate], NULL, "imx-ssi.0");
	clk_register_clkdev(clk[ssi2_ipg_gate], NULL, "imx-ssi.1");
	clk_register_clkdev(clk[ssi3_ipg_gate], NULL, "imx-ssi.2");
	clk_register_clkdev(clk[sdma_gate], NULL, "imx35-sdma");
	clk_register_clkdev(clk[cpu_podf], NULL, "cpu0");
	clk_register_clkdev(clk[iim_gate], "iim", NULL);
	clk_register_clkdev(clk[dummy], NULL, "imx2-wdt.0");
	clk_register_clkdev(clk[dummy], NULL, "imx2-wdt.1");
	clk_register_clkdev(clk[dummy], NULL, "imx-keypad");
	clk_register_clkdev(clk[ipu_di1_gate], "di1", "imx-tve.0");
	clk_register_clkdev(clk[gpc_dvfs], "gpc_dvfs", NULL);
	clk_register_clkdev(clk[epit1_ipg_gate], "ipg", "imx-epit.0");
	clk_register_clkdev(clk[epit1_hf_gate], "per", "imx-epit.0");
	clk_register_clkdev(clk[epit2_ipg_gate], "ipg", "imx-epit.1");
	clk_register_clkdev(clk[epit2_hf_gate], "per", "imx-epit.1");

	/* Set SDHC parents to be PLL2 */
	clk_set_parent(clk[esdhc_a_sel], clk[pll2_sw]);
	clk_set_parent(clk[esdhc_b_sel], clk[pll2_sw]);

	/* move usb phy clk to 24MHz */
	clk_set_parent(clk[usb_phy_sel], clk[osc]);

	clk_prepare_enable(clk[gpc_dvfs]);
	clk_prepare_enable(clk[ahb_max]); /* esdhc3 */
	clk_prepare_enable(clk[aips_tz1]);
	clk_prepare_enable(clk[aips_tz2]); /* fec */
	clk_prepare_enable(clk[spba]);
	clk_prepare_enable(clk[emi_fast_gate]); /* fec */
	clk_prepare_enable(clk[emi_slow_gate]); /* eim */
	clk_prepare_enable(clk[mipi_hsc1_gate]);
	clk_prepare_enable(clk[mipi_hsc2_gate]);
	clk_prepare_enable(clk[mipi_esc_gate]);
	clk_prepare_enable(clk[mipi_hsp_gate]);
	clk_prepare_enable(clk[tmax1]);
	clk_prepare_enable(clk[tmax2]); /* esdhc2, fec */
	clk_prepare_enable(clk[tmax3]); /* esdhc1, esdhc4 */
}

int __init mx51_clocks_init(unsigned long rate_ckil, unsigned long rate_osc,
			unsigned long rate_ckih1, unsigned long rate_ckih2)
{
	int i;
	u32 val;
	struct device_node *np;

	clk[pll1_sw] = imx_clk_pllv2("pll1_sw", "osc", MX51_DPLL1_BASE);
	clk[pll2_sw] = imx_clk_pllv2("pll2_sw", "osc", MX51_DPLL2_BASE);
	clk[pll3_sw] = imx_clk_pllv2("pll3_sw", "osc", MX51_DPLL3_BASE);
	clk[ipu_di0_sel] = imx_clk_mux("ipu_di0_sel", MXC_CCM_CSCMR2, 26, 3,
				mx51_ipu_di0_sel, ARRAY_SIZE(mx51_ipu_di0_sel));
	clk[ipu_di1_sel] = imx_clk_mux("ipu_di1_sel", MXC_CCM_CSCMR2, 29, 3,
				mx51_ipu_di1_sel, ARRAY_SIZE(mx51_ipu_di1_sel));
	clk[tve_ext_sel] = imx_clk_mux_flags("tve_ext_sel", MXC_CCM_CSCMR1, 6, 1,
				mx51_tve_ext_sel, ARRAY_SIZE(mx51_tve_ext_sel), CLK_SET_RATE_PARENT);
	clk[tve_s] = imx_clk_mux("tve_sel", MXC_CCM_CSCMR1, 7, 1,
				mx51_tve_sel, ARRAY_SIZE(mx51_tve_sel));
	clk[tve_gate] = imx_clk_gate2("tve_gate", "tve_sel", MXC_CCM_CCGR2, 30);
	clk[tve_pred] = imx_clk_divider("tve_pred", "pll3_sw", MXC_CCM_CDCDR, 28, 3);
	clk[esdhc1_per_gate] = imx_clk_gate2("esdhc1_per_gate", "esdhc_a_podf", MXC_CCM_CCGR3, 2);
	clk[esdhc2_per_gate] = imx_clk_gate2("esdhc2_per_gate", "esdhc_b_podf", MXC_CCM_CCGR3, 6);
	clk[esdhc3_per_gate] = imx_clk_gate2("esdhc3_per_gate", "esdhc_c_sel", MXC_CCM_CCGR3, 10);
	clk[esdhc4_per_gate] = imx_clk_gate2("esdhc4_per_gate", "esdhc_d_sel", MXC_CCM_CCGR3, 14);
	clk[usb_phy_gate] = imx_clk_gate2("usb_phy_gate", "usb_phy_sel", MXC_CCM_CCGR2, 0);
	clk[hsi2c_gate] = imx_clk_gate2("hsi2c_gate", "ipg", MXC_CCM_CCGR1, 22);
	clk[mipi_hsc1_gate] = imx_clk_gate2("mipi_hsc1_gate", "ipg", MXC_CCM_CCGR4, 6);
	clk[mipi_hsc2_gate] = imx_clk_gate2("mipi_hsc2_gate", "ipg", MXC_CCM_CCGR4, 8);
	clk[mipi_esc_gate] = imx_clk_gate2("mipi_esc_gate", "ipg", MXC_CCM_CCGR4, 10);
	clk[mipi_hsp_gate] = imx_clk_gate2("mipi_hsp_gate", "ipg", MXC_CCM_CCGR4, 12);
	clk[spdif_xtal_sel] = imx_clk_mux("spdif_xtal_sel", MXC_CCM_CSCMR1, 2, 2,
				mx51_spdif_xtal_sel, ARRAY_SIZE(mx51_spdif_xtal_sel));
	clk[spdif1_sel] = imx_clk_mux("spdif1_sel", MXC_CCM_CSCMR2, 2, 2,
				spdif_sel, ARRAY_SIZE(spdif_sel));
	clk[spdif1_pred] = imx_clk_divider("spdif1_pred", "spdif1_sel", MXC_CCM_CDCDR, 16, 3);
	clk[spdif1_podf] = imx_clk_divider("spdif1_podf", "spdif1_pred", MXC_CCM_CDCDR, 9, 6);
	clk[spdif1_com_sel] = imx_clk_mux("spdif1_com_sel", MXC_CCM_CSCMR2, 5, 1,
				mx51_spdif1_com_sel, ARRAY_SIZE(mx51_spdif1_com_sel));
	clk[spdif1_gate] = imx_clk_gate2("spdif1_gate", "spdif1_com_sel", MXC_CCM_CCGR5, 28);

	for (i = 0; i < ARRAY_SIZE(clk); i++)
		if (IS_ERR(clk[i]))
			pr_err("i.MX51 clk %d: register failed with %ld\n",
				i, PTR_ERR(clk[i]));

	np = of_find_compatible_node(NULL, NULL, "fsl,imx51-ccm");
	clk_data.clks = clk;
	clk_data.clk_num = ARRAY_SIZE(clk);
	of_clk_add_provider(np, of_clk_src_onecell_get, &clk_data);

	mx5_clocks_common_init(rate_ckil, rate_osc, rate_ckih1, rate_ckih2);

	clk_register_clkdev(clk[hsi2c_gate], NULL, "imx21-i2c.2");
	clk_register_clkdev(clk[mx51_mipi], "mipi_hsp", NULL);
	clk_register_clkdev(clk[vpu_gate], NULL, "imx51-vpu.0");
	clk_register_clkdev(clk[fec_gate], NULL, "imx27-fec.0");
	clk_register_clkdev(clk[usb_phy_gate], "phy", "mxc-ehci.0");
	clk_register_clkdev(clk[esdhc1_ipg_gate], "ipg", "sdhci-esdhc-imx51.0");
	clk_register_clkdev(clk[dummy], "ahb", "sdhci-esdhc-imx51.0");
	clk_register_clkdev(clk[esdhc1_per_gate], "per", "sdhci-esdhc-imx51.0");
	clk_register_clkdev(clk[esdhc2_ipg_gate], "ipg", "sdhci-esdhc-imx51.1");
	clk_register_clkdev(clk[dummy], "ahb", "sdhci-esdhc-imx51.1");
	clk_register_clkdev(clk[esdhc2_per_gate], "per", "sdhci-esdhc-imx51.1");
	clk_register_clkdev(clk[esdhc3_ipg_gate], "ipg", "sdhci-esdhc-imx51.2");
	clk_register_clkdev(clk[dummy], "ahb", "sdhci-esdhc-imx51.2");
	clk_register_clkdev(clk[esdhc3_per_gate], "per", "sdhci-esdhc-imx51.2");
	clk_register_clkdev(clk[esdhc4_ipg_gate], "ipg", "sdhci-esdhc-imx51.3");
	clk_register_clkdev(clk[dummy], "ahb", "sdhci-esdhc-imx51.3");
	clk_register_clkdev(clk[esdhc4_per_gate], "per", "sdhci-esdhc-imx51.3");

	/* set the usboh3 parent to pll2_sw */
	clk_set_parent(clk[usboh3_sel], clk[pll2_sw]);

	/* set SDHC root clock to 166.25MHZ*/
	clk_set_rate(clk[esdhc_a_podf], 166250000);
	clk_set_rate(clk[esdhc_b_podf], 166250000);

	/* System timer */
	mxc_timer_init(MX51_IO_ADDRESS(MX51_GPT1_BASE_ADDR), MX51_INT_GPT);

	clk_prepare_enable(clk[iim_gate]);
	imx_print_silicon_rev("i.MX51", mx51_revision());
	clk_disable_unprepare(clk[iim_gate]);

	/*
	 * Reference Manual says: Functionality of CCDR[18] and CLPCR[23] is no
	 * longer supported. Set to one for better power saving.
	 *
	 * The effect of not setting these bits is that MIPI clocks can't be
	 * enabled without the IPU clock being enabled aswell.
	 */
	val = readl(MXC_CCM_CCDR);
	val |= 1 << 18;
	writel(val, MXC_CCM_CCDR);

	val = readl(MXC_CCM_CLPCR);
	val |= 1 << 23;
	writel(val, MXC_CCM_CLPCR);

	return 0;
}

static void __init mx51_clocks_init_dt(struct device_node *np)
{
	mx51_clocks_init(0, 0, 0, 0);
}
CLK_OF_DECLARE(imx51_ccm, "fsl,imx51-ccm", mx51_clocks_init_dt);

static void __init mx53_clocks_init(struct device_node *np)
{
	int i, irq;
	unsigned long r;
<<<<<<< HEAD
=======
	struct device_node *np;
	void __iomem *base;
>>>>>>> eb5bfc84

	clk[pll1_sw] = imx_clk_pllv2("pll1_sw", "osc", MX53_DPLL1_BASE);
	clk[pll2_sw] = imx_clk_pllv2("pll2_sw", "osc", MX53_DPLL2_BASE);
	clk[pll3_sw] = imx_clk_pllv2("pll3_sw", "osc", MX53_DPLL3_BASE);
	clk[pll4_sw] = imx_clk_pllv2("pll4_sw", "osc", MX53_DPLL4_BASE);

	clk[ldb_di1_div_3_5] = imx_clk_fixed_factor("ldb_di1_div_3_5", "ldb_di1_sel", 2, 7);
	clk[ldb_di1_div] = imx_clk_divider_flags("ldb_di1_div", "ldb_di1_div_3_5", MXC_CCM_CSCMR2, 11, 1, 0);
	clk[ldb_di1_sel] = imx_clk_mux_flags("ldb_di1_sel", MXC_CCM_CSCMR2, 9, 1,
				mx53_ldb_di1_sel, ARRAY_SIZE(mx53_ldb_di1_sel), CLK_SET_RATE_PARENT);
	clk[di_pll4_podf] = imx_clk_divider("di_pll4_podf", "pll4_sw", MXC_CCM_CDCDR, 16, 3);
	clk[ldb_di0_div_3_5] = imx_clk_fixed_factor("ldb_di0_div_3_5", "ldb_di0_sel", 2, 7);
	clk[ldb_di0_div] = imx_clk_divider_flags("ldb_di0_div", "ldb_di0_div_3_5", MXC_CCM_CSCMR2, 10, 1, 0);
	clk[ldb_di0_sel] = imx_clk_mux_flags("ldb_di0_sel", MXC_CCM_CSCMR2, 8, 1,
				mx53_ldb_di0_sel, ARRAY_SIZE(mx53_ldb_di0_sel), CLK_SET_RATE_PARENT);
	clk[ldb_di0_gate] = imx_clk_gate2("ldb_di0_gate", "ldb_di0_div", MXC_CCM_CCGR6, 28);
	clk[ldb_di1_gate] = imx_clk_gate2("ldb_di1_gate", "ldb_di1_div", MXC_CCM_CCGR6, 30);
	clk[ipu_di0_sel] = imx_clk_mux("ipu_di0_sel", MXC_CCM_CSCMR2, 26, 3,
				mx53_ipu_di0_sel, ARRAY_SIZE(mx53_ipu_di0_sel));
	clk[ipu_di1_sel] = imx_clk_mux("ipu_di1_sel", MXC_CCM_CSCMR2, 29, 3,
				mx53_ipu_di1_sel, ARRAY_SIZE(mx53_ipu_di1_sel));
	clk[tve_ext_sel] = imx_clk_mux_flags("tve_ext_sel", MXC_CCM_CSCMR1, 6, 1,
				mx53_tve_ext_sel, ARRAY_SIZE(mx53_tve_ext_sel), CLK_SET_RATE_PARENT);
	clk[tve_gate] = imx_clk_gate2("tve_gate", "tve_pred", MXC_CCM_CCGR2, 30);
	clk[tve_pred] = imx_clk_divider("tve_pred", "tve_ext_sel", MXC_CCM_CDCDR, 28, 3);
	clk[esdhc1_per_gate] = imx_clk_gate2("esdhc1_per_gate", "esdhc_a_podf", MXC_CCM_CCGR3, 2);
	clk[esdhc2_per_gate] = imx_clk_gate2("esdhc2_per_gate", "esdhc_c_sel", MXC_CCM_CCGR3, 6);
	clk[esdhc3_per_gate] = imx_clk_gate2("esdhc3_per_gate", "esdhc_b_podf", MXC_CCM_CCGR3, 10);
	clk[esdhc4_per_gate] = imx_clk_gate2("esdhc4_per_gate", "esdhc_d_sel", MXC_CCM_CCGR3, 14);
	clk[usb_phy1_gate] = imx_clk_gate2("usb_phy1_gate", "usb_phy_sel", MXC_CCM_CCGR4, 10);
	clk[usb_phy2_gate] = imx_clk_gate2("usb_phy2_gate", "usb_phy_sel", MXC_CCM_CCGR4, 12);
	clk[can_sel] = imx_clk_mux("can_sel", MXC_CCM_CSCMR2, 6, 2,
				mx53_can_sel, ARRAY_SIZE(mx53_can_sel));
	clk[can1_serial_gate] = imx_clk_gate2("can1_serial_gate", "can_sel", MXC_CCM_CCGR6, 22);
	clk[can1_ipg_gate] = imx_clk_gate2("can1_ipg_gate", "ipg", MXC_CCM_CCGR6, 20);
	clk[ocram] = imx_clk_gate2("ocram", "ahb", MXC_CCM_CCGR6, 2);
	clk[can2_serial_gate] = imx_clk_gate2("can2_serial_gate", "can_sel", MXC_CCM_CCGR4, 8);
	clk[can2_ipg_gate] = imx_clk_gate2("can2_ipg_gate", "ipg", MXC_CCM_CCGR4, 6);
	clk[i2c3_gate] = imx_clk_gate2("i2c3_gate", "per_root", MXC_CCM_CCGR1, 22);
	clk[sata_gate] = imx_clk_gate2("sata_gate", "ipg", MXC_CCM_CCGR4, 2);

	clk[cko1_sel] = imx_clk_mux("cko1_sel", MXC_CCM_CCOSR, 0, 4,
				mx53_cko1_sel, ARRAY_SIZE(mx53_cko1_sel));
	clk[cko1_podf] = imx_clk_divider("cko1_podf", "cko1_sel", MXC_CCM_CCOSR, 4, 3);
	clk[cko1] = imx_clk_gate2("cko1", "cko1_podf", MXC_CCM_CCOSR, 7);

	clk[cko2_sel] = imx_clk_mux("cko2_sel", MXC_CCM_CCOSR, 16, 5,
				mx53_cko2_sel, ARRAY_SIZE(mx53_cko2_sel));
	clk[cko2_podf] = imx_clk_divider("cko2_podf", "cko2_sel", MXC_CCM_CCOSR, 21, 3);
	clk[cko2] = imx_clk_gate2("cko2", "cko2_podf", MXC_CCM_CCOSR, 24);
	clk[spdif_xtal_sel] = imx_clk_mux("spdif_xtal_sel", MXC_CCM_CSCMR1, 2, 2,
				mx53_spdif_xtal_sel, ARRAY_SIZE(mx53_spdif_xtal_sel));

	for (i = 0; i < ARRAY_SIZE(clk); i++)
		if (IS_ERR(clk[i]))
			pr_err("i.MX53 clk %d: register failed with %ld\n",
				i, PTR_ERR(clk[i]));

	clk_data.clks = clk;
	clk_data.clk_num = ARRAY_SIZE(clk);
	of_clk_add_provider(np, of_clk_src_onecell_get, &clk_data);

	mx5_clocks_common_init(0, 0, 0, 0);

	clk_register_clkdev(clk[vpu_gate], NULL, "imx53-vpu.0");
	clk_register_clkdev(clk[i2c3_gate], NULL, "imx21-i2c.2");
	clk_register_clkdev(clk[fec_gate], NULL, "imx25-fec.0");
	clk_register_clkdev(clk[usb_phy1_gate], "usb_phy1", "mxc-ehci.0");
	clk_register_clkdev(clk[esdhc1_ipg_gate], "ipg", "sdhci-esdhc-imx53.0");
	clk_register_clkdev(clk[dummy], "ahb", "sdhci-esdhc-imx53.0");
	clk_register_clkdev(clk[esdhc1_per_gate], "per", "sdhci-esdhc-imx53.0");
	clk_register_clkdev(clk[esdhc2_ipg_gate], "ipg", "sdhci-esdhc-imx53.1");
	clk_register_clkdev(clk[dummy], "ahb", "sdhci-esdhc-imx53.1");
	clk_register_clkdev(clk[esdhc2_per_gate], "per", "sdhci-esdhc-imx53.1");
	clk_register_clkdev(clk[esdhc3_ipg_gate], "ipg", "sdhci-esdhc-imx53.2");
	clk_register_clkdev(clk[dummy], "ahb", "sdhci-esdhc-imx53.2");
	clk_register_clkdev(clk[esdhc3_per_gate], "per", "sdhci-esdhc-imx53.2");
	clk_register_clkdev(clk[esdhc4_ipg_gate], "ipg", "sdhci-esdhc-imx53.3");
	clk_register_clkdev(clk[dummy], "ahb", "sdhci-esdhc-imx53.3");
	clk_register_clkdev(clk[esdhc4_per_gate], "per", "sdhci-esdhc-imx53.3");

	/* set SDHC root clock to 200MHZ*/
	clk_set_rate(clk[esdhc_a_podf], 200000000);
	clk_set_rate(clk[esdhc_b_podf], 200000000);

	clk_prepare_enable(clk[iim_gate]);
	imx_print_silicon_rev("i.MX53", mx53_revision());
	clk_disable_unprepare(clk[iim_gate]);

	r = clk_round_rate(clk[usboh3_per_gate], 54000000);
	clk_set_rate(clk[usboh3_per_gate], r);
<<<<<<< HEAD
=======

	np = of_find_compatible_node(NULL, NULL, "fsl,imx53-gpt");
	base = of_iomap(np, 0);
	WARN_ON(!base);
	irq = irq_of_parse_and_map(np, 0);
	mxc_timer_init(base, irq);

	return 0;
>>>>>>> eb5bfc84
}
CLK_OF_DECLARE(imx53_ccm, "fsl,imx53-ccm", mx53_clocks_init);<|MERGE_RESOLUTION|>--- conflicted
+++ resolved
@@ -477,11 +477,7 @@
 {
 	int i, irq;
 	unsigned long r;
-<<<<<<< HEAD
-=======
-	struct device_node *np;
 	void __iomem *base;
->>>>>>> eb5bfc84
 
 	clk[pll1_sw] = imx_clk_pllv2("pll1_sw", "osc", MX53_DPLL1_BASE);
 	clk[pll2_sw] = imx_clk_pllv2("pll2_sw", "osc", MX53_DPLL2_BASE);
@@ -573,16 +569,11 @@
 
 	r = clk_round_rate(clk[usboh3_per_gate], 54000000);
 	clk_set_rate(clk[usboh3_per_gate], r);
-<<<<<<< HEAD
-=======
 
 	np = of_find_compatible_node(NULL, NULL, "fsl,imx53-gpt");
 	base = of_iomap(np, 0);
 	WARN_ON(!base);
 	irq = irq_of_parse_and_map(np, 0);
 	mxc_timer_init(base, irq);
-
-	return 0;
->>>>>>> eb5bfc84
 }
 CLK_OF_DECLARE(imx53_ccm, "fsl,imx53-ccm", mx53_clocks_init);