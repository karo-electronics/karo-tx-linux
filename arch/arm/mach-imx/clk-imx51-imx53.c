--- conflicted
+++ resolved
@@ -73,15 +73,12 @@
 	"tve_sel", "lp_apm",
 	"uart_root", "dummy"/* spdif0_clk_root */,
 	"dummy", "dummy", };
-<<<<<<< HEAD
-=======
 static const char *mx51_spdif_xtal_sel[] = { "osc", "ckih", "ckih2", };
 static const char *mx53_spdif_xtal_sel[] = { "osc", "ckih", "ckih2", "pll4_sw", };
 static const char *spdif_sel[] = { "pll1_sw", "pll2_sw", "pll3_sw", "spdif_xtal_sel", };
 static const char *spdif0_com_sel[] = { "spdif0_podf", "ssi1_root_gate", };
 static const char *mx51_spdif1_com_sel[] = { "spdif1_podf", "ssi2_root_gate", };
 
->>>>>>> d0e0ac97
 
 enum imx5_clks {
 	dummy, ckil, osc, ckih1, ckih2, ahb, ipg, axi_a, axi_b, uart_pred,
@@ -119,13 +116,9 @@
 	owire_gate, gpu3d_s, gpu2d_s, gpu3d_gate, gpu2d_gate, garb_gate,
 	cko1_sel, cko1_podf, cko1,
 	cko2_sel, cko2_podf, cko2,
-<<<<<<< HEAD
-	srtc_gate, pata_gate,
-=======
 	srtc_gate, pata_gate, sata_gate, spdif_xtal_sel, spdif0_sel,
 	spdif1_sel, spdif0_pred, spdif0_podf, spdif1_pred, spdif1_podf,
 	spdif0_com_s, spdif1_com_sel, spdif0_gate, spdif1_gate, spdif_ipg_gate,
->>>>>>> d0e0ac97
 	clk_max
 };
 
@@ -284,8 +277,6 @@
 	clk[owire_gate] = imx_clk_gate2("owire_gate", "per_root", MXC_CCM_CCGR2, 22);
 	clk[srtc_gate] = imx_clk_gate2("srtc_gate", "per_root", MXC_CCM_CCGR4, 28);
 	clk[pata_gate] = imx_clk_gate2("pata_gate", "ipg", MXC_CCM_CCGR4, 0);
-<<<<<<< HEAD
-=======
 	clk[spdif0_sel] = imx_clk_mux("spdif0_sel", MXC_CCM_CSCMR2, 0, 2, spdif_sel, ARRAY_SIZE(spdif_sel));
 	clk[spdif0_pred] = imx_clk_divider("spdif0_pred", "spdif0_sel", MXC_CCM_CDCDR, 25, 3);
 	clk[spdif0_podf] = imx_clk_divider("spdif0_podf", "spdif0_pred", MXC_CCM_CDCDR, 19, 6);
@@ -293,7 +284,6 @@
 				spdif0_com_sel, ARRAY_SIZE(spdif0_com_sel), CLK_SET_RATE_PARENT);
 	clk[spdif0_gate] = imx_clk_gate2("spdif0_gate", "spdif0_com_sel", MXC_CCM_CCGR5, 26);
 	clk[spdif_ipg_gate] = imx_clk_gate2("spdif_ipg_gate", "ipg", MXC_CCM_CCGR5, 30);
->>>>>>> d0e0ac97
 
 	for (i = 0; i < ARRAY_SIZE(clk); i++)
 		if (IS_ERR(clk[i]))
@@ -533,16 +523,6 @@
 	clk[spdif_xtal_sel] = imx_clk_mux("spdif_xtal_sel", MXC_CCM_CSCMR1, 2, 2,
 				mx53_spdif_xtal_sel, ARRAY_SIZE(mx53_spdif_xtal_sel));
 
-	clk[cko1_sel] = imx_clk_mux("cko1_sel", MXC_CCM_CCOSR, 0, 4,
-				mx53_cko1_sel, ARRAY_SIZE(mx53_cko1_sel));
-	clk[cko1_podf] = imx_clk_divider("cko1_podf", "cko1_sel", MXC_CCM_CCOSR, 4, 3);
-	clk[cko1] = imx_clk_gate2("cko1", "cko1_podf", MXC_CCM_CCOSR, 7);
-
-	clk[cko2_sel] = imx_clk_mux("cko2_sel", MXC_CCM_CCOSR, 16, 5,
-				mx53_cko2_sel, ARRAY_SIZE(mx53_cko2_sel));
-	clk[cko2_podf] = imx_clk_divider("cko2_podf", "cko2_sel", MXC_CCM_CCOSR, 21, 3);
-	clk[cko2] = imx_clk_gate2("cko2", "cko2_podf", MXC_CCM_CCOSR, 24);
-
 	for (i = 0; i < ARRAY_SIZE(clk); i++)
 		if (IS_ERR(clk[i]))
 			pr_err("i.MX53 clk %d: register failed with %ld\n",
