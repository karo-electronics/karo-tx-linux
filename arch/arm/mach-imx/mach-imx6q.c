--- conflicted
+++ resolved
@@ -68,11 +68,7 @@
 	mxc_set_cpu_type(rev >> 16 & 0xff);
 }
 
-<<<<<<< HEAD
-static void imx6q_restart(char mode, const char *cmd)
-=======
 static void imx6q_restart(enum reboot_mode mode, const char *cmd)
->>>>>>> d0e0ac97
 {
 	struct device_node *np;
 	void __iomem *wdog_base;
@@ -301,12 +297,6 @@
 	imx_scu_map_io();
 }
 
-<<<<<<< HEAD
-static void __init imx6q_init_irq(void)
-{
-	imx6q_init_revision();
-	l2x0_of_init(0, ~0UL);
-=======
 #ifdef CONFIG_CACHE_L2X0
 static void __init imx6q_init_l2cache(void)
 {
@@ -345,7 +335,6 @@
 {
 	imx6q_init_revision();
 	imx6q_init_l2cache();
->>>>>>> d0e0ac97
 	imx_src_init();
 	imx_gpc_init();
 	irqchip_init();
@@ -353,11 +342,7 @@
 
 static void __init imx6q_timer_init(void)
 {
-<<<<<<< HEAD
-	mx6q_clocks_init();
-=======
 	of_clk_init(NULL);
->>>>>>> d0e0ac97
 	clocksource_of_init();
 	imx_print_silicon_rev(cpu_is_imx6dl() ? "i.MX6DL" : "i.MX6Q",
 			      imx6q_revision());
