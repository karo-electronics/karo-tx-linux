/*
 * Copyright 2011 Freescale Semiconductor, Inc. All Rights Reserved.
 * Copyright 2011 Linaro Ltd.
 *
 * The code contained herein is licensed under the GNU General Public
 * License. You may obtain a copy of the GNU General Public License
 * Version 2 or later at the following locations:
 *
 * http://www.opensource.org/licenses/gpl-license.html
 * http://www.gnu.org/copyleft/gpl.html
 */

#include <linux/irq.h>
#include <linux/of_irq.h>
#include <linux/of_platform.h>
#include <asm/mach/arch.h>
#include <asm/mach/time.h>

#include "common.h"
#include "mx51.h"

static void __init imx51_dt_init(void)
{
	struct platform_device_info devinfo = { .name = "cpufreq-cpu0", };

<<<<<<< HEAD
	of_platform_populate(NULL, of_default_bus_match_table, NULL, NULL);
	platform_device_register_full(&devinfo);
}

=======
	mxc_arch_reset_init_dt();

	of_platform_populate(NULL, of_default_bus_match_table, NULL, NULL);
	platform_device_register_full(&devinfo);
}

>>>>>>> d0e0ac97
static const char *imx51_dt_board_compat[] __initdata = {
	"fsl,imx51",
	NULL
};

static void __init imx51_timer_init(void)
{
	mx51_clocks_init_dt();
}

DT_MACHINE_START(IMX51_DT, "Freescale i.MX51 (Device Tree Support)")
	.map_io		= mx51_map_io,
	.init_early	= imx51_init_early,
	.init_irq	= mx51_init_irq,
	.handle_irq	= imx51_handle_irq,
	.init_time	= imx51_timer_init,
	.init_machine	= imx51_dt_init,
	.init_late	= imx51_init_late,
	.dt_compat	= imx51_dt_board_compat,
	.restart	= mxc_restart,
MACHINE_END<|MERGE_RESOLUTION|>--- conflicted
+++ resolved
@@ -23,19 +23,12 @@
 {
 	struct platform_device_info devinfo = { .name = "cpufreq-cpu0", };
 
-<<<<<<< HEAD
-	of_platform_populate(NULL, of_default_bus_match_table, NULL, NULL);
-	platform_device_register_full(&devinfo);
-}
-
-=======
 	mxc_arch_reset_init_dt();
 
 	of_platform_populate(NULL, of_default_bus_match_table, NULL, NULL);
 	platform_device_register_full(&devinfo);
 }
 
->>>>>>> d0e0ac97
 static const char *imx51_dt_board_compat[] __initdata = {
 	"fsl,imx51",
 	NULL
