--- conflicted
+++ resolved
@@ -686,11 +686,8 @@
 {
 	int ret;
 
-<<<<<<< HEAD
-=======
 	imx31_soc_init();
 
->>>>>>> 1e09939b
 	/* Configure SPI1 IOMUX */
 	mxc_iomux_set_gpr(MUX_PGP_CSPI_BB, true);
 
