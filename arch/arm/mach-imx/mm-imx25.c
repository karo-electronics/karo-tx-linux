/*
 *  Copyright (C) 1999,2000 Arm Limited
 *  Copyright (C) 2000 Deep Blue Solutions Ltd
 *  Copyright (C) 2002 Shane Nay (shane@minirl.com)
 *  Copyright 2005-2007 Freescale Semiconductor, Inc. All Rights Reserved.
 *    - add MX31 specific definitions
 *
 * This program is free software; you can redistribute it and/or modify
 * it under the terms of the GNU General Public License as published by
 * the Free Software Foundation; either version 2 of the License, or
 * (at your option) any later version.
 *
 * This program is distributed in the hope that it will be useful,
 * but WITHOUT ANY WARRANTY; without even the implied warranty of
 * MERCHANTABILITY or FITNESS FOR A PARTICULAR PURPOSE.  See the
 * GNU General Public License for more details.
 */

#include <linux/mm.h>
#include <linux/init.h>
#include <linux/err.h>

#include <asm/pgtable.h>
#include <asm/mach/map.h>

#include <mach/common.h>
#include <mach/devices-common.h>
#include <mach/hardware.h>
#include <mach/mx25.h>
#include <mach/iomux-v3.h>
#include <mach/irqs.h>

/*
 * This table defines static virtual address mappings for I/O regions.
 * These are the mappings common across all MX25 boards.
 */
static struct map_desc mx25_io_desc[] __initdata = {
	imx_map_entry(MX25, AVIC, MT_DEVICE_NONSHARED),
	imx_map_entry(MX25, AIPS1, MT_DEVICE_NONSHARED),
	imx_map_entry(MX25, AIPS2, MT_DEVICE_NONSHARED),
};

/*
 * This function initializes the memory map. It is called during the
 * system startup to create static physical to virtual memory mappings
 * for the IO modules.
 */
void __init mx25_map_io(void)
{
	iotable_init(mx25_io_desc, ARRAY_SIZE(mx25_io_desc));
}

void __init imx25_init_early(void)
{
	mxc_set_cpu_type(MXC_CPU_MX25);
	mxc_iomux_v3_init(MX25_IO_ADDRESS(MX25_IOMUXC_BASE_ADDR));
	mxc_arch_reset_init(MX25_IO_ADDRESS(MX25_WDOG_BASE_ADDR));
}

void __init mx25_init_irq(void)
{
	mxc_init_irq(MX25_IO_ADDRESS(MX25_AVIC_BASE_ADDR));
}

<<<<<<< HEAD
=======
static struct sdma_script_start_addrs imx25_sdma_script __initdata = {
	.ap_2_ap_addr = 729,
	.uart_2_mcu_addr = 904,
	.per_2_app_addr = 1255,
	.mcu_2_app_addr = 834,
	.uartsh_2_mcu_addr = 1120,
	.per_2_shp_addr = 1329,
	.mcu_2_shp_addr = 1048,
	.ata_2_mcu_addr = 1560,
	.mcu_2_ata_addr = 1479,
	.app_2_per_addr = 1189,
	.app_2_mcu_addr = 770,
	.shp_2_per_addr = 1407,
	.shp_2_mcu_addr = 979,
};

static struct sdma_platform_data imx25_sdma_pdata __initdata = {
	.sdma_version = 2,
	.fw_name = "sdma-imx25.bin",
	.script_addrs = &imx25_sdma_script,
};

>>>>>>> 529dad28
void __init imx25_soc_init(void)
{
	/* i.mx25 has the i.mx31 type gpio */
	mxc_register_gpio("imx31-gpio", 0, MX25_GPIO1_BASE_ADDR, SZ_16K, MX25_INT_GPIO1, 0);
	mxc_register_gpio("imx31-gpio", 1, MX25_GPIO2_BASE_ADDR, SZ_16K, MX25_INT_GPIO2, 0);
	mxc_register_gpio("imx31-gpio", 2, MX25_GPIO3_BASE_ADDR, SZ_16K, MX25_INT_GPIO3, 0);
	mxc_register_gpio("imx31-gpio", 3, MX25_GPIO4_BASE_ADDR, SZ_16K, MX25_INT_GPIO4, 0);
<<<<<<< HEAD
=======

	imx_add_imx_sdma(MX25_SDMA_BASE_ADDR, MX25_INT_SDMA, &imx25_sdma_pdata);
>>>>>>> 529dad28
}<|MERGE_RESOLUTION|>--- conflicted
+++ resolved
@@ -62,8 +62,6 @@
 	mxc_init_irq(MX25_IO_ADDRESS(MX25_AVIC_BASE_ADDR));
 }
 
-<<<<<<< HEAD
-=======
 static struct sdma_script_start_addrs imx25_sdma_script __initdata = {
 	.ap_2_ap_addr = 729,
 	.uart_2_mcu_addr = 904,
@@ -86,7 +84,6 @@
 	.script_addrs = &imx25_sdma_script,
 };
 
->>>>>>> 529dad28
 void __init imx25_soc_init(void)
 {
 	/* i.mx25 has the i.mx31 type gpio */
@@ -94,9 +91,6 @@
 	mxc_register_gpio("imx31-gpio", 1, MX25_GPIO2_BASE_ADDR, SZ_16K, MX25_INT_GPIO2, 0);
 	mxc_register_gpio("imx31-gpio", 2, MX25_GPIO3_BASE_ADDR, SZ_16K, MX25_INT_GPIO3, 0);
 	mxc_register_gpio("imx31-gpio", 3, MX25_GPIO4_BASE_ADDR, SZ_16K, MX25_INT_GPIO4, 0);
-<<<<<<< HEAD
-=======
 
 	imx_add_imx_sdma(MX25_SDMA_BASE_ADDR, MX25_INT_SDMA, &imx25_sdma_pdata);
->>>>>>> 529dad28
 }