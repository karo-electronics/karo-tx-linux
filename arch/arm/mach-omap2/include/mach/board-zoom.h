--- conflicted
+++ resolved
@@ -1,18 +1,12 @@
 /*
  * Defines for zoom boards
  */
-<<<<<<< HEAD
-=======
 #include <plat/display.h>
 
->>>>>>> 3cbea436
 #define ZOOM_NAND_CS    0
 
 extern int __init zoom_debugboard_init(void);
 extern void __init zoom_peripherals_init(void);
-<<<<<<< HEAD
-=======
 extern void __init zoom_display_init(void);
->>>>>>> 3cbea436
 
 #define ZOOM2_HEADSET_EXTMUTE_GPIO	153