/*
 * omap_hwmod implementation for OMAP2/3/4
 *
 * Copyright (C) 2009-2011 Nokia Corporation
 * Copyright (C) 2011-2012 Texas Instruments, Inc.
 *
 * Paul Walmsley, Benoît Cousson, Kevin Hilman
 *
 * Created in collaboration with (alphabetical order): Thara Gopinath,
 * Tony Lindgren, Rajendra Nayak, Vikram Pandita, Sakari Poussa, Anand
 * Sawant, Santosh Shilimkar, Richard Woodruff
 *
 * This program is free software; you can redistribute it and/or modify
 * it under the terms of the GNU General Public License version 2 as
 * published by the Free Software Foundation.
 *
 * Introduction
 * ------------
 * One way to view an OMAP SoC is as a collection of largely unrelated
 * IP blocks connected by interconnects.  The IP blocks include
 * devices such as ARM processors, audio serial interfaces, UARTs,
 * etc.  Some of these devices, like the DSP, are created by TI;
 * others, like the SGX, largely originate from external vendors.  In
 * TI's documentation, on-chip devices are referred to as "OMAP
 * modules."  Some of these IP blocks are identical across several
 * OMAP versions.  Others are revised frequently.
 *
 * These OMAP modules are tied together by various interconnects.
 * Most of the address and data flow between modules is via OCP-based
 * interconnects such as the L3 and L4 buses; but there are other
 * interconnects that distribute the hardware clock tree, handle idle
 * and reset signaling, supply power, and connect the modules to
 * various pads or balls on the OMAP package.
 *
 * OMAP hwmod provides a consistent way to describe the on-chip
 * hardware blocks and their integration into the rest of the chip.
 * This description can be automatically generated from the TI
 * hardware database.  OMAP hwmod provides a standard, consistent API
 * to reset, enable, idle, and disable these hardware blocks.  And
 * hwmod provides a way for other core code, such as the Linux device
 * code or the OMAP power management and address space mapping code,
 * to query the hardware database.
 *
 * Using hwmod
 * -----------
 * Drivers won't call hwmod functions directly.  That is done by the
 * omap_device code, and in rare occasions, by custom integration code
 * in arch/arm/ *omap*.  The omap_device code includes functions to
 * build a struct platform_device using omap_hwmod data, and that is
 * currently how hwmod data is communicated to drivers and to the
 * Linux driver model.  Most drivers will call omap_hwmod functions only
 * indirectly, via pm_runtime*() functions.
 *
 * From a layering perspective, here is where the OMAP hwmod code
 * fits into the kernel software stack:
 *
 *            +-------------------------------+
 *            |      Device driver code       |
 *            |      (e.g., drivers/)         |
 *            +-------------------------------+
 *            |      Linux driver model       |
 *            |     (platform_device /        |
 *            |  platform_driver data/code)   |
 *            +-------------------------------+
 *            | OMAP core-driver integration  |
 *            |(arch/arm/mach-omap2/devices.c)|
 *            +-------------------------------+
 *            |      omap_device code         |
 *            | (../plat-omap/omap_device.c)  |
 *            +-------------------------------+
 *   ---->    |    omap_hwmod code/data       |    <-----
 *            | (../mach-omap2/omap_hwmod*)   |
 *            +-------------------------------+
 *            | OMAP clock/PRCM/register fns  |
 *            | (__raw_{read,write}l, clk*)   |
 *            +-------------------------------+
 *
 * Device drivers should not contain any OMAP-specific code or data in
 * them.  They should only contain code to operate the IP block that
 * the driver is responsible for.  This is because these IP blocks can
 * also appear in other SoCs, either from TI (such as DaVinci) or from
 * other manufacturers; and drivers should be reusable across other
 * platforms.
 *
 * The OMAP hwmod code also will attempt to reset and idle all on-chip
 * devices upon boot.  The goal here is for the kernel to be
 * completely self-reliant and independent from bootloaders.  This is
 * to ensure a repeatable configuration, both to ensure consistent
 * runtime behavior, and to make it easier for others to reproduce
 * bugs.
 *
 * OMAP module activity states
 * ---------------------------
 * The hwmod code considers modules to be in one of several activity
 * states.  IP blocks start out in an UNKNOWN state, then once they
 * are registered via the hwmod code, proceed to the REGISTERED state.
 * Once their clock names are resolved to clock pointers, the module
 * enters the CLKS_INITED state; and finally, once the module has been
 * reset and the integration registers programmed, the INITIALIZED state
 * is entered.  The hwmod code will then place the module into either
 * the IDLE state to save power, or in the case of a critical system
 * module, the ENABLED state.
 *
 * OMAP core integration code can then call omap_hwmod*() functions
 * directly to move the module between the IDLE, ENABLED, and DISABLED
 * states, as needed.  This is done during both the PM idle loop, and
 * in the OMAP core integration code's implementation of the PM runtime
 * functions.
 *
 * References
 * ----------
 * This is a partial list.
 * - OMAP2420 Multimedia Processor Silicon Revision 2.1.1, 2.2 (SWPU064)
 * - OMAP2430 Multimedia Device POP Silicon Revision 2.1 (SWPU090)
 * - OMAP34xx Multimedia Device Silicon Revision 3.1 (SWPU108)
 * - OMAP4430 Multimedia Device Silicon Revision 1.0 (SWPU140)
 * - Open Core Protocol Specification 2.2
 *
 * To do:
 * - handle IO mapping
 * - bus throughput & module latency measurement code
 *
 * XXX add tests at the beginning of each function to ensure the hwmod is
 * in the appropriate state
 * XXX error return values should be checked to ensure that they are
 * appropriate
 */
#undef DEBUG

#include <linux/kernel.h>
#include <linux/errno.h>
#include <linux/io.h>
#include <linux/clk.h>
#include <linux/delay.h>
#include <linux/err.h>
#include <linux/list.h>
#include <linux/mutex.h>
#include <linux/spinlock.h>
#include <linux/slab.h>
#include <linux/bootmem.h>

#include <plat/clock.h>
#include <plat/omap_hwmod.h>
#include <plat/prcm.h>

#include "soc.h"
#include "common.h"
#include "clockdomain.h"
#include "powerdomain.h"
#include "cm2xxx_3xxx.h"
#include "cminst44xx.h"
#include "cm33xx.h"
#include "prm2xxx_3xxx.h"
#include "prm44xx.h"
#include "prm33xx.h"
#include "prminst44xx.h"
#include "mux.h"
#include "pm.h"

/* Maximum microseconds to wait for OMAP module to softreset */
#define MAX_MODULE_SOFTRESET_WAIT	10000

/* Name of the OMAP hwmod for the MPU */
#define MPU_INITIATOR_NAME		"mpu"

/*
 * Number of struct omap_hwmod_link records per struct
 * omap_hwmod_ocp_if record (master->slave and slave->master)
 */
#define LINKS_PER_OCP_IF		2

/**
 * struct omap_hwmod_soc_ops - fn ptrs for some SoC-specific operations
 * @enable_module: function to enable a module (via MODULEMODE)
 * @disable_module: function to disable a module (via MODULEMODE)
 *
 * XXX Eventually this functionality will be hidden inside the PRM/CM
 * device drivers.  Until then, this should avoid huge blocks of cpu_is_*()
 * conditionals in this code.
 */
struct omap_hwmod_soc_ops {
	void (*enable_module)(struct omap_hwmod *oh);
	int (*disable_module)(struct omap_hwmod *oh);
	int (*wait_target_ready)(struct omap_hwmod *oh);
	int (*assert_hardreset)(struct omap_hwmod *oh,
				struct omap_hwmod_rst_info *ohri);
	int (*deassert_hardreset)(struct omap_hwmod *oh,
				  struct omap_hwmod_rst_info *ohri);
	int (*is_hardreset_asserted)(struct omap_hwmod *oh,
				     struct omap_hwmod_rst_info *ohri);
	int (*init_clkdm)(struct omap_hwmod *oh);
};

/* soc_ops: adapts the omap_hwmod code to the currently-booted SoC */
static struct omap_hwmod_soc_ops soc_ops;

/* omap_hwmod_list contains all registered struct omap_hwmods */
static LIST_HEAD(omap_hwmod_list);

/* mpu_oh: used to add/remove MPU initiator from sleepdep list */
static struct omap_hwmod *mpu_oh;

/* io_chain_lock: used to serialize reconfigurations of the I/O chain */
static DEFINE_SPINLOCK(io_chain_lock);

/*
 * linkspace: ptr to a buffer that struct omap_hwmod_link records are
 * allocated from - used to reduce the number of small memory
 * allocations, which has a significant impact on performance
 */
static struct omap_hwmod_link *linkspace;

/*
 * free_ls, max_ls: array indexes into linkspace; representing the
 * next free struct omap_hwmod_link index, and the maximum number of
 * struct omap_hwmod_link records allocated (respectively)
 */
static unsigned short free_ls, max_ls, ls_supp;

/* inited: set to true once the hwmod code is initialized */
static bool inited;

/* Private functions */

/**
 * _fetch_next_ocp_if - return the next OCP interface in a list
 * @p: ptr to a ptr to the list_head inside the ocp_if to return
 * @i: pointer to the index of the element pointed to by @p in the list
 *
 * Return a pointer to the struct omap_hwmod_ocp_if record
 * containing the struct list_head pointed to by @p, and increment
 * @p such that a future call to this routine will return the next
 * record.
 */
static struct omap_hwmod_ocp_if *_fetch_next_ocp_if(struct list_head **p,
						    int *i)
{
	struct omap_hwmod_ocp_if *oi;

	oi = list_entry(*p, struct omap_hwmod_link, node)->ocp_if;
	*p = (*p)->next;

	*i = *i + 1;

	return oi;
}

/**
 * _update_sysc_cache - return the module OCP_SYSCONFIG register, keep copy
 * @oh: struct omap_hwmod *
 *
 * Load the current value of the hwmod OCP_SYSCONFIG register into the
 * struct omap_hwmod for later use.  Returns -EINVAL if the hwmod has no
 * OCP_SYSCONFIG register or 0 upon success.
 */
static int _update_sysc_cache(struct omap_hwmod *oh)
{
	if (!oh->class->sysc) {
		WARN(1, "omap_hwmod: %s: cannot read OCP_SYSCONFIG: not defined on hwmod's class\n", oh->name);
		return -EINVAL;
	}

	/* XXX ensure module interface clock is up */

	oh->_sysc_cache = omap_hwmod_read(oh, oh->class->sysc->sysc_offs);

	if (!(oh->class->sysc->sysc_flags & SYSC_NO_CACHE))
		oh->_int_flags |= _HWMOD_SYSCONFIG_LOADED;

	return 0;
}

/**
 * _write_sysconfig - write a value to the module's OCP_SYSCONFIG register
 * @v: OCP_SYSCONFIG value to write
 * @oh: struct omap_hwmod *
 *
 * Write @v into the module class' OCP_SYSCONFIG register, if it has
 * one.  No return value.
 */
static void _write_sysconfig(u32 v, struct omap_hwmod *oh)
{
	if (!oh->class->sysc) {
		WARN(1, "omap_hwmod: %s: cannot write OCP_SYSCONFIG: not defined on hwmod's class\n", oh->name);
		return;
	}

	/* XXX ensure module interface clock is up */

	/* Module might have lost context, always update cache and register */
	oh->_sysc_cache = v;
	omap_hwmod_write(v, oh, oh->class->sysc->sysc_offs);
}

/**
 * _set_master_standbymode: set the OCP_SYSCONFIG MIDLEMODE field in @v
 * @oh: struct omap_hwmod *
 * @standbymode: MIDLEMODE field bits
 * @v: pointer to register contents to modify
 *
 * Update the master standby mode bits in @v to be @standbymode for
 * the @oh hwmod.  Does not write to the hardware.  Returns -EINVAL
 * upon error or 0 upon success.
 */
static int _set_master_standbymode(struct omap_hwmod *oh, u8 standbymode,
				   u32 *v)
{
	u32 mstandby_mask;
	u8 mstandby_shift;

	if (!oh->class->sysc ||
	    !(oh->class->sysc->sysc_flags & SYSC_HAS_MIDLEMODE))
		return -EINVAL;

	if (!oh->class->sysc->sysc_fields) {
		WARN(1, "omap_hwmod: %s: offset struct for sysconfig not provided in class\n", oh->name);
		return -EINVAL;
	}

	mstandby_shift = oh->class->sysc->sysc_fields->midle_shift;
	mstandby_mask = (0x3 << mstandby_shift);

	*v &= ~mstandby_mask;
	*v |= __ffs(standbymode) << mstandby_shift;

	return 0;
}

/**
 * _set_slave_idlemode: set the OCP_SYSCONFIG SIDLEMODE field in @v
 * @oh: struct omap_hwmod *
 * @idlemode: SIDLEMODE field bits
 * @v: pointer to register contents to modify
 *
 * Update the slave idle mode bits in @v to be @idlemode for the @oh
 * hwmod.  Does not write to the hardware.  Returns -EINVAL upon error
 * or 0 upon success.
 */
static int _set_slave_idlemode(struct omap_hwmod *oh, u8 idlemode, u32 *v)
{
	u32 sidle_mask;
	u8 sidle_shift;

	if (!oh->class->sysc ||
	    !(oh->class->sysc->sysc_flags & SYSC_HAS_SIDLEMODE))
		return -EINVAL;

	if (!oh->class->sysc->sysc_fields) {
		WARN(1, "omap_hwmod: %s: offset struct for sysconfig not provided in class\n", oh->name);
		return -EINVAL;
	}

	sidle_shift = oh->class->sysc->sysc_fields->sidle_shift;
	sidle_mask = (0x3 << sidle_shift);

	*v &= ~sidle_mask;
	*v |= __ffs(idlemode) << sidle_shift;

	return 0;
}

/**
 * _set_clockactivity: set OCP_SYSCONFIG.CLOCKACTIVITY bits in @v
 * @oh: struct omap_hwmod *
 * @clockact: CLOCKACTIVITY field bits
 * @v: pointer to register contents to modify
 *
 * Update the clockactivity mode bits in @v to be @clockact for the
 * @oh hwmod.  Used for additional powersaving on some modules.  Does
 * not write to the hardware.  Returns -EINVAL upon error or 0 upon
 * success.
 */
static int _set_clockactivity(struct omap_hwmod *oh, u8 clockact, u32 *v)
{
	u32 clkact_mask;
	u8  clkact_shift;

	if (!oh->class->sysc ||
	    !(oh->class->sysc->sysc_flags & SYSC_HAS_CLOCKACTIVITY))
		return -EINVAL;

	if (!oh->class->sysc->sysc_fields) {
		WARN(1, "omap_hwmod: %s: offset struct for sysconfig not provided in class\n", oh->name);
		return -EINVAL;
	}

	clkact_shift = oh->class->sysc->sysc_fields->clkact_shift;
	clkact_mask = (0x3 << clkact_shift);

	*v &= ~clkact_mask;
	*v |= clockact << clkact_shift;

	return 0;
}

/**
 * _set_softreset: set OCP_SYSCONFIG.CLOCKACTIVITY bits in @v
 * @oh: struct omap_hwmod *
 * @v: pointer to register contents to modify
 *
 * Set the SOFTRESET bit in @v for hwmod @oh.  Returns -EINVAL upon
 * error or 0 upon success.
 */
static int _set_softreset(struct omap_hwmod *oh, u32 *v)
{
	u32 softrst_mask;

	if (!oh->class->sysc ||
	    !(oh->class->sysc->sysc_flags & SYSC_HAS_SOFTRESET))
		return -EINVAL;

	if (!oh->class->sysc->sysc_fields) {
		WARN(1, "omap_hwmod: %s: offset struct for sysconfig not provided in class\n", oh->name);
		return -EINVAL;
	}

	softrst_mask = (0x1 << oh->class->sysc->sysc_fields->srst_shift);

	*v |= softrst_mask;

	return 0;
}

/**
 * _set_dmadisable: set OCP_SYSCONFIG.DMADISABLE bit in @v
 * @oh: struct omap_hwmod *
 *
 * The DMADISABLE bit is a semi-automatic bit present in sysconfig register
 * of some modules. When the DMA must perform read/write accesses, the
 * DMADISABLE bit is cleared by the hardware. But when the DMA must stop
 * for power management, software must set the DMADISABLE bit back to 1.
 *
 * Set the DMADISABLE bit in @v for hwmod @oh.  Returns -EINVAL upon
 * error or 0 upon success.
 */
static int _set_dmadisable(struct omap_hwmod *oh)
{
	u32 v;
	u32 dmadisable_mask;

	if (!oh->class->sysc ||
	    !(oh->class->sysc->sysc_flags & SYSC_HAS_DMADISABLE))
		return -EINVAL;

	if (!oh->class->sysc->sysc_fields) {
		WARN(1, "omap_hwmod: %s: offset struct for sysconfig not provided in class\n", oh->name);
		return -EINVAL;
	}

	/* clocks must be on for this operation */
	if (oh->_state != _HWMOD_STATE_ENABLED) {
		pr_warn("omap_hwmod: %s: dma can be disabled only from enabled state\n", oh->name);
		return -EINVAL;
	}

	pr_debug("omap_hwmod: %s: setting DMADISABLE\n", oh->name);

	v = oh->_sysc_cache;
	dmadisable_mask =
		(0x1 << oh->class->sysc->sysc_fields->dmadisable_shift);
	v |= dmadisable_mask;
	_write_sysconfig(v, oh);

	return 0;
}

/**
 * _set_module_autoidle: set the OCP_SYSCONFIG AUTOIDLE field in @v
 * @oh: struct omap_hwmod *
 * @autoidle: desired AUTOIDLE bitfield value (0 or 1)
 * @v: pointer to register contents to modify
 *
 * Update the module autoidle bit in @v to be @autoidle for the @oh
 * hwmod.  The autoidle bit controls whether the module can gate
 * internal clocks automatically when it isn't doing anything; the
 * exact function of this bit varies on a per-module basis.  This
 * function does not write to the hardware.  Returns -EINVAL upon
 * error or 0 upon success.
 */
static int _set_module_autoidle(struct omap_hwmod *oh, u8 autoidle,
				u32 *v)
{
	u32 autoidle_mask;
	u8 autoidle_shift;

	if (!oh->class->sysc ||
	    !(oh->class->sysc->sysc_flags & SYSC_HAS_AUTOIDLE))
		return -EINVAL;

	if (!oh->class->sysc->sysc_fields) {
		WARN(1, "omap_hwmod: %s: offset struct for sysconfig not provided in class\n", oh->name);
		return -EINVAL;
	}

	autoidle_shift = oh->class->sysc->sysc_fields->autoidle_shift;
	autoidle_mask = (0x1 << autoidle_shift);

	*v &= ~autoidle_mask;
	*v |= autoidle << autoidle_shift;

	return 0;
}

/**
 * _set_idle_ioring_wakeup - enable/disable IO pad wakeup on hwmod idle for mux
 * @oh: struct omap_hwmod *
 * @set_wake: bool value indicating to set (true) or clear (false) wakeup enable
 *
 * Set or clear the I/O pad wakeup flag in the mux entries for the
 * hwmod @oh.  This function changes the @oh->mux->pads_dynamic array
 * in memory.  If the hwmod is currently idled, and the new idle
 * values don't match the previous ones, this function will also
 * update the SCM PADCTRL registers.  Otherwise, if the hwmod is not
 * currently idled, this function won't touch the hardware: the new
 * mux settings are written to the SCM PADCTRL registers when the
 * hwmod is idled.  No return value.
 */
static void _set_idle_ioring_wakeup(struct omap_hwmod *oh, bool set_wake)
{
	struct omap_device_pad *pad;
	bool change = false;
	u16 prev_idle;
	int j;

	if (!oh->mux || !oh->mux->enabled)
		return;

	for (j = 0; j < oh->mux->nr_pads_dynamic; j++) {
		pad = oh->mux->pads_dynamic[j];

		if (!(pad->flags & OMAP_DEVICE_PAD_WAKEUP))
			continue;

		prev_idle = pad->idle;

		if (set_wake)
			pad->idle |= OMAP_WAKEUP_EN;
		else
			pad->idle &= ~OMAP_WAKEUP_EN;

		if (prev_idle != pad->idle)
			change = true;
	}

	if (change && oh->_state == _HWMOD_STATE_IDLE)
		omap_hwmod_mux(oh->mux, _HWMOD_STATE_IDLE);
}

/**
 * _enable_wakeup: set OCP_SYSCONFIG.ENAWAKEUP bit in the hardware
 * @oh: struct omap_hwmod *
 *
 * Allow the hardware module @oh to send wakeups.  Returns -EINVAL
 * upon error or 0 upon success.
 */
static int _enable_wakeup(struct omap_hwmod *oh, u32 *v)
{
	if (!oh->class->sysc ||
	    !((oh->class->sysc->sysc_flags & SYSC_HAS_ENAWAKEUP) ||
	      (oh->class->sysc->idlemodes & SIDLE_SMART_WKUP) ||
	      (oh->class->sysc->idlemodes & MSTANDBY_SMART_WKUP)))
		return -EINVAL;

	if (!oh->class->sysc->sysc_fields) {
		WARN(1, "omap_hwmod: %s: offset struct for sysconfig not provided in class\n", oh->name);
		return -EINVAL;
	}

	if (oh->class->sysc->sysc_flags & SYSC_HAS_ENAWAKEUP)
		*v |= 0x1 << oh->class->sysc->sysc_fields->enwkup_shift;

	if (oh->class->sysc->idlemodes & SIDLE_SMART_WKUP)
		_set_slave_idlemode(oh, HWMOD_IDLEMODE_SMART_WKUP, v);
	if (oh->class->sysc->idlemodes & MSTANDBY_SMART_WKUP)
		_set_master_standbymode(oh, HWMOD_IDLEMODE_SMART_WKUP, v);

	/* XXX test pwrdm_get_wken for this hwmod's subsystem */

	oh->_int_flags |= _HWMOD_WAKEUP_ENABLED;

	return 0;
}

/**
 * _disable_wakeup: clear OCP_SYSCONFIG.ENAWAKEUP bit in the hardware
 * @oh: struct omap_hwmod *
 *
 * Prevent the hardware module @oh to send wakeups.  Returns -EINVAL
 * upon error or 0 upon success.
 */
static int _disable_wakeup(struct omap_hwmod *oh, u32 *v)
{
	if (!oh->class->sysc ||
	    !((oh->class->sysc->sysc_flags & SYSC_HAS_ENAWAKEUP) ||
	      (oh->class->sysc->idlemodes & SIDLE_SMART_WKUP) ||
	      (oh->class->sysc->idlemodes & MSTANDBY_SMART_WKUP)))
		return -EINVAL;

	if (!oh->class->sysc->sysc_fields) {
		WARN(1, "omap_hwmod: %s: offset struct for sysconfig not provided in class\n", oh->name);
		return -EINVAL;
	}

	if (oh->class->sysc->sysc_flags & SYSC_HAS_ENAWAKEUP)
		*v &= ~(0x1 << oh->class->sysc->sysc_fields->enwkup_shift);

	if (oh->class->sysc->idlemodes & SIDLE_SMART_WKUP)
		_set_slave_idlemode(oh, HWMOD_IDLEMODE_SMART, v);
	if (oh->class->sysc->idlemodes & MSTANDBY_SMART_WKUP)
		_set_master_standbymode(oh, HWMOD_IDLEMODE_SMART, v);

	/* XXX test pwrdm_get_wken for this hwmod's subsystem */

	oh->_int_flags &= ~_HWMOD_WAKEUP_ENABLED;

	return 0;
}

/**
 * _add_initiator_dep: prevent @oh from smart-idling while @init_oh is active
 * @oh: struct omap_hwmod *
 *
 * Prevent the hardware module @oh from entering idle while the
 * hardare module initiator @init_oh is active.  Useful when a module
 * will be accessed by a particular initiator (e.g., if a module will
 * be accessed by the IVA, there should be a sleepdep between the IVA
 * initiator and the module).  Only applies to modules in smart-idle
 * mode.  If the clockdomain is marked as not needing autodeps, return
 * 0 without doing anything.  Otherwise, returns -EINVAL upon error or
 * passes along clkdm_add_sleepdep() value upon success.
 */
static int _add_initiator_dep(struct omap_hwmod *oh, struct omap_hwmod *init_oh)
{
	if (!oh->_clk)
		return -EINVAL;

	if (oh->_clk->clkdm && oh->_clk->clkdm->flags & CLKDM_NO_AUTODEPS)
		return 0;

	return clkdm_add_sleepdep(oh->_clk->clkdm, init_oh->_clk->clkdm);
}

/**
 * _del_initiator_dep: allow @oh to smart-idle even if @init_oh is active
 * @oh: struct omap_hwmod *
 *
 * Allow the hardware module @oh to enter idle while the hardare
 * module initiator @init_oh is active.  Useful when a module will not
 * be accessed by a particular initiator (e.g., if a module will not
 * be accessed by the IVA, there should be no sleepdep between the IVA
 * initiator and the module).  Only applies to modules in smart-idle
 * mode.  If the clockdomain is marked as not needing autodeps, return
 * 0 without doing anything.  Returns -EINVAL upon error or passes
 * along clkdm_del_sleepdep() value upon success.
 */
static int _del_initiator_dep(struct omap_hwmod *oh, struct omap_hwmod *init_oh)
{
	if (!oh->_clk)
		return -EINVAL;

	if (oh->_clk->clkdm && oh->_clk->clkdm->flags & CLKDM_NO_AUTODEPS)
		return 0;

	return clkdm_del_sleepdep(oh->_clk->clkdm, init_oh->_clk->clkdm);
}

/**
 * _init_main_clk - get a struct clk * for the the hwmod's main functional clk
 * @oh: struct omap_hwmod *
 *
 * Called from _init_clocks().  Populates the @oh _clk (main
 * functional clock pointer) if a main_clk is present.  Returns 0 on
 * success or -EINVAL on error.
 */
static int _init_main_clk(struct omap_hwmod *oh)
{
	int ret = 0;

	if (!oh->main_clk)
		return 0;

	oh->_clk = clk_get(NULL, oh->main_clk);
	if (IS_ERR(oh->_clk)) {
		pr_warning("omap_hwmod: %s: cannot clk_get main_clk %s\n",
			   oh->name, oh->main_clk);
		return -EINVAL;
	}
	/*
	 * HACK: This needs a re-visit once clk_prepare() is implemented
	 * to do something meaningful. Today its just a no-op.
	 * If clk_prepare() is used at some point to do things like
	 * voltage scaling etc, then this would have to be moved to
	 * some point where subsystems like i2c and pmic become
	 * available.
	 */
	clk_prepare(oh->_clk);

	if (!oh->_clk->clkdm)
		pr_debug("omap_hwmod: %s: missing clockdomain for %s.\n",
			   oh->name, oh->main_clk);

	return ret;
}

/**
 * _init_interface_clks - get a struct clk * for the the hwmod's interface clks
 * @oh: struct omap_hwmod *
 *
 * Called from _init_clocks().  Populates the @oh OCP slave interface
 * clock pointers.  Returns 0 on success or -EINVAL on error.
 */
static int _init_interface_clks(struct omap_hwmod *oh)
{
	struct omap_hwmod_ocp_if *os;
	struct list_head *p;
	struct clk *c;
	int i = 0;
	int ret = 0;

	p = oh->slave_ports.next;

	while (i < oh->slaves_cnt) {
		os = _fetch_next_ocp_if(&p, &i);
		if (!os->clk)
			continue;

		c = clk_get(NULL, os->clk);
		if (IS_ERR(c)) {
			pr_warning("omap_hwmod: %s: cannot clk_get interface_clk %s\n",
				   oh->name, os->clk);
			ret = -EINVAL;
		}
		os->_clk = c;
		/*
		 * HACK: This needs a re-visit once clk_prepare() is implemented
		 * to do something meaningful. Today its just a no-op.
		 * If clk_prepare() is used at some point to do things like
		 * voltage scaling etc, then this would have to be moved to
		 * some point where subsystems like i2c and pmic become
		 * available.
		 */
		clk_prepare(os->_clk);
	}

	return ret;
}

/**
 * _init_opt_clk - get a struct clk * for the the hwmod's optional clocks
 * @oh: struct omap_hwmod *
 *
 * Called from _init_clocks().  Populates the @oh omap_hwmod_opt_clk
 * clock pointers.  Returns 0 on success or -EINVAL on error.
 */
static int _init_opt_clks(struct omap_hwmod *oh)
{
	struct omap_hwmod_opt_clk *oc;
	struct clk *c;
	int i;
	int ret = 0;

	for (i = oh->opt_clks_cnt, oc = oh->opt_clks; i > 0; i--, oc++) {
		c = clk_get(NULL, oc->clk);
		if (IS_ERR(c)) {
			pr_warning("omap_hwmod: %s: cannot clk_get opt_clk %s\n",
				   oh->name, oc->clk);
			ret = -EINVAL;
		}
		oc->_clk = c;
		/*
		 * HACK: This needs a re-visit once clk_prepare() is implemented
		 * to do something meaningful. Today its just a no-op.
		 * If clk_prepare() is used at some point to do things like
		 * voltage scaling etc, then this would have to be moved to
		 * some point where subsystems like i2c and pmic become
		 * available.
		 */
		clk_prepare(oc->_clk);
	}

	return ret;
}

/**
 * _enable_clocks - enable hwmod main clock and interface clocks
 * @oh: struct omap_hwmod *
 *
 * Enables all clocks necessary for register reads and writes to succeed
 * on the hwmod @oh.  Returns 0.
 */
static int _enable_clocks(struct omap_hwmod *oh)
{
	struct omap_hwmod_ocp_if *os;
	struct list_head *p;
	int i = 0;

	pr_debug("omap_hwmod: %s: enabling clocks\n", oh->name);

	if (oh->_clk)
		clk_enable(oh->_clk);

	p = oh->slave_ports.next;

	while (i < oh->slaves_cnt) {
		os = _fetch_next_ocp_if(&p, &i);

		if (os->_clk && (os->flags & OCPIF_SWSUP_IDLE))
			clk_enable(os->_clk);
	}

	/* The opt clocks are controlled by the device driver. */

	return 0;
}

/**
 * _disable_clocks - disable hwmod main clock and interface clocks
 * @oh: struct omap_hwmod *
 *
 * Disables the hwmod @oh main functional and interface clocks.  Returns 0.
 */
static int _disable_clocks(struct omap_hwmod *oh)
{
	struct omap_hwmod_ocp_if *os;
	struct list_head *p;
	int i = 0;

	pr_debug("omap_hwmod: %s: disabling clocks\n", oh->name);

	if (oh->_clk)
		clk_disable(oh->_clk);

	p = oh->slave_ports.next;

	while (i < oh->slaves_cnt) {
		os = _fetch_next_ocp_if(&p, &i);

		if (os->_clk && (os->flags & OCPIF_SWSUP_IDLE))
			clk_disable(os->_clk);
	}

	/* The opt clocks are controlled by the device driver. */

	return 0;
}

static void _enable_optional_clocks(struct omap_hwmod *oh)
{
	struct omap_hwmod_opt_clk *oc;
	int i;

	pr_debug("omap_hwmod: %s: enabling optional clocks\n", oh->name);

	for (i = oh->opt_clks_cnt, oc = oh->opt_clks; i > 0; i--, oc++)
		if (oc->_clk) {
			pr_debug("omap_hwmod: enable %s:%s\n", oc->role,
				 __clk_get_name(oc->_clk));
			clk_enable(oc->_clk);
		}
}

static void _disable_optional_clocks(struct omap_hwmod *oh)
{
	struct omap_hwmod_opt_clk *oc;
	int i;

	pr_debug("omap_hwmod: %s: disabling optional clocks\n", oh->name);

	for (i = oh->opt_clks_cnt, oc = oh->opt_clks; i > 0; i--, oc++)
		if (oc->_clk) {
			pr_debug("omap_hwmod: disable %s:%s\n", oc->role,
				 __clk_get_name(oc->_clk));
			clk_disable(oc->_clk);
		}
}

/**
 * _omap4_enable_module - enable CLKCTRL modulemode on OMAP4
 * @oh: struct omap_hwmod *
 *
 * Enables the PRCM module mode related to the hwmod @oh.
 * No return value.
 */
static void _omap4_enable_module(struct omap_hwmod *oh)
{
	if (!oh->clkdm || !oh->prcm.omap4.modulemode)
		return;

	pr_debug("omap_hwmod: %s: %s: %d\n",
		 oh->name, __func__, oh->prcm.omap4.modulemode);

	omap4_cminst_module_enable(oh->prcm.omap4.modulemode,
				   oh->clkdm->prcm_partition,
				   oh->clkdm->cm_inst,
				   oh->clkdm->clkdm_offs,
				   oh->prcm.omap4.clkctrl_offs);
}

/**
 * _am33xx_enable_module - enable CLKCTRL modulemode on AM33XX
 * @oh: struct omap_hwmod *
 *
 * Enables the PRCM module mode related to the hwmod @oh.
 * No return value.
 */
static void _am33xx_enable_module(struct omap_hwmod *oh)
{
	if (!oh->clkdm || !oh->prcm.omap4.modulemode)
		return;

	pr_debug("omap_hwmod: %s: %s: %d\n",
		 oh->name, __func__, oh->prcm.omap4.modulemode);

	am33xx_cm_module_enable(oh->prcm.omap4.modulemode, oh->clkdm->cm_inst,
				oh->clkdm->clkdm_offs,
				oh->prcm.omap4.clkctrl_offs);
}

/**
 * _omap4_wait_target_disable - wait for a module to be disabled on OMAP4
 * @oh: struct omap_hwmod *
 *
 * Wait for a module @oh to enter slave idle.  Returns 0 if the module
 * does not have an IDLEST bit or if the module successfully enters
 * slave idle; otherwise, pass along the return value of the
 * appropriate *_cm*_wait_module_idle() function.
 */
static int _omap4_wait_target_disable(struct omap_hwmod *oh)
{
	if (!oh)
		return -EINVAL;

	if (oh->_int_flags & _HWMOD_NO_MPU_PORT || !oh->clkdm)
		return 0;

	if (oh->flags & HWMOD_NO_IDLEST)
		return 0;

	return omap4_cminst_wait_module_idle(oh->clkdm->prcm_partition,
					     oh->clkdm->cm_inst,
					     oh->clkdm->clkdm_offs,
					     oh->prcm.omap4.clkctrl_offs);
}

/**
 * _am33xx_wait_target_disable - wait for a module to be disabled on AM33XX
 * @oh: struct omap_hwmod *
 *
 * Wait for a module @oh to enter slave idle.  Returns 0 if the module
 * does not have an IDLEST bit or if the module successfully enters
 * slave idle; otherwise, pass along the return value of the
 * appropriate *_cm*_wait_module_idle() function.
 */
static int _am33xx_wait_target_disable(struct omap_hwmod *oh)
{
	if (!oh)
		return -EINVAL;

	if (oh->_int_flags & _HWMOD_NO_MPU_PORT)
		return 0;

	if (oh->flags & HWMOD_NO_IDLEST)
		return 0;

	return am33xx_cm_wait_module_idle(oh->clkdm->cm_inst,
					     oh->clkdm->clkdm_offs,
					     oh->prcm.omap4.clkctrl_offs);
}

/**
 * _count_mpu_irqs - count the number of MPU IRQ lines associated with @oh
 * @oh: struct omap_hwmod *oh
 *
 * Count and return the number of MPU IRQs associated with the hwmod
 * @oh.  Used to allocate struct resource data.  Returns 0 if @oh is
 * NULL.
 */
static int _count_mpu_irqs(struct omap_hwmod *oh)
{
	struct omap_hwmod_irq_info *ohii;
	int i = 0;

	if (!oh || !oh->mpu_irqs)
		return 0;

	do {
		ohii = &oh->mpu_irqs[i++];
	} while (ohii->irq != -1);

	return i-1;
}

/**
 * _count_sdma_reqs - count the number of SDMA request lines associated with @oh
 * @oh: struct omap_hwmod *oh
 *
 * Count and return the number of SDMA request lines associated with
 * the hwmod @oh.  Used to allocate struct resource data.  Returns 0
 * if @oh is NULL.
 */
static int _count_sdma_reqs(struct omap_hwmod *oh)
{
	struct omap_hwmod_dma_info *ohdi;
	int i = 0;

	if (!oh || !oh->sdma_reqs)
		return 0;

	do {
		ohdi = &oh->sdma_reqs[i++];
	} while (ohdi->dma_req != -1);

	return i-1;
}

/**
 * _count_ocp_if_addr_spaces - count the number of address space entries for @oh
 * @oh: struct omap_hwmod *oh
 *
 * Count and return the number of address space ranges associated with
 * the hwmod @oh.  Used to allocate struct resource data.  Returns 0
 * if @oh is NULL.
 */
static int _count_ocp_if_addr_spaces(struct omap_hwmod_ocp_if *os)
{
	struct omap_hwmod_addr_space *mem;
	int i = 0;

	if (!os || !os->addr)
		return 0;

	do {
		mem = &os->addr[i++];
	} while (mem->pa_start != mem->pa_end);

	return i-1;
}

/**
 * _get_mpu_irq_by_name - fetch MPU interrupt line number by name
 * @oh: struct omap_hwmod * to operate on
 * @name: pointer to the name of the MPU interrupt number to fetch (optional)
 * @irq: pointer to an unsigned int to store the MPU IRQ number to
 *
 * Retrieve a MPU hardware IRQ line number named by @name associated
 * with the IP block pointed to by @oh.  The IRQ number will be filled
 * into the address pointed to by @dma.  When @name is non-null, the
 * IRQ line number associated with the named entry will be returned.
 * If @name is null, the first matching entry will be returned.  Data
 * order is not meaningful in hwmod data, so callers are strongly
 * encouraged to use a non-null @name whenever possible to avoid
 * unpredictable effects if hwmod data is later added that causes data
 * ordering to change.  Returns 0 upon success or a negative error
 * code upon error.
 */
static int _get_mpu_irq_by_name(struct omap_hwmod *oh, const char *name,
				unsigned int *irq)
{
	int i;
	bool found = false;

	if (!oh->mpu_irqs)
		return -ENOENT;

	i = 0;
	while (oh->mpu_irqs[i].irq != -1) {
		if (name == oh->mpu_irqs[i].name ||
		    !strcmp(name, oh->mpu_irqs[i].name)) {
			found = true;
			break;
		}
		i++;
	}

	if (!found)
		return -ENOENT;

	*irq = oh->mpu_irqs[i].irq;

	return 0;
}

/**
 * _get_sdma_req_by_name - fetch SDMA request line ID by name
 * @oh: struct omap_hwmod * to operate on
 * @name: pointer to the name of the SDMA request line to fetch (optional)
 * @dma: pointer to an unsigned int to store the request line ID to
 *
 * Retrieve an SDMA request line ID named by @name on the IP block
 * pointed to by @oh.  The ID will be filled into the address pointed
 * to by @dma.  When @name is non-null, the request line ID associated
 * with the named entry will be returned.  If @name is null, the first
 * matching entry will be returned.  Data order is not meaningful in
 * hwmod data, so callers are strongly encouraged to use a non-null
 * @name whenever possible to avoid unpredictable effects if hwmod
 * data is later added that causes data ordering to change.  Returns 0
 * upon success or a negative error code upon error.
 */
static int _get_sdma_req_by_name(struct omap_hwmod *oh, const char *name,
				 unsigned int *dma)
{
	int i;
	bool found = false;

	if (!oh->sdma_reqs)
		return -ENOENT;

	i = 0;
	while (oh->sdma_reqs[i].dma_req != -1) {
		if (name == oh->sdma_reqs[i].name ||
		    !strcmp(name, oh->sdma_reqs[i].name)) {
			found = true;
			break;
		}
		i++;
	}

	if (!found)
		return -ENOENT;

	*dma = oh->sdma_reqs[i].dma_req;

	return 0;
}

/**
 * _get_addr_space_by_name - fetch address space start & end by name
 * @oh: struct omap_hwmod * to operate on
 * @name: pointer to the name of the address space to fetch (optional)
 * @pa_start: pointer to a u32 to store the starting address to
 * @pa_end: pointer to a u32 to store the ending address to
 *
 * Retrieve address space start and end addresses for the IP block
 * pointed to by @oh.  The data will be filled into the addresses
 * pointed to by @pa_start and @pa_end.  When @name is non-null, the
 * address space data associated with the named entry will be
 * returned.  If @name is null, the first matching entry will be
 * returned.  Data order is not meaningful in hwmod data, so callers
 * are strongly encouraged to use a non-null @name whenever possible
 * to avoid unpredictable effects if hwmod data is later added that
 * causes data ordering to change.  Returns 0 upon success or a
 * negative error code upon error.
 */
static int _get_addr_space_by_name(struct omap_hwmod *oh, const char *name,
				   u32 *pa_start, u32 *pa_end)
{
	int i, j;
	struct omap_hwmod_ocp_if *os;
	struct list_head *p = NULL;
	bool found = false;

	p = oh->slave_ports.next;

	i = 0;
	while (i < oh->slaves_cnt) {
		os = _fetch_next_ocp_if(&p, &i);

		if (!os->addr)
			return -ENOENT;

		j = 0;
		while (os->addr[j].pa_start != os->addr[j].pa_end) {
			if (name == os->addr[j].name ||
			    !strcmp(name, os->addr[j].name)) {
				found = true;
				break;
			}
			j++;
		}

		if (found)
			break;
	}

	if (!found)
		return -ENOENT;

	*pa_start = os->addr[j].pa_start;
	*pa_end = os->addr[j].pa_end;

	return 0;
}

/**
 * _save_mpu_port_index - find and save the index to @oh's MPU port
 * @oh: struct omap_hwmod *
 *
 * Determines the array index of the OCP slave port that the MPU uses
 * to address the device, and saves it into the struct omap_hwmod.
 * Intended to be called during hwmod registration only. No return
 * value.
 */
static void __init _save_mpu_port_index(struct omap_hwmod *oh)
{
	struct omap_hwmod_ocp_if *os = NULL;
	struct list_head *p;
	int i = 0;

	if (!oh)
		return;

	oh->_int_flags |= _HWMOD_NO_MPU_PORT;

	p = oh->slave_ports.next;

	while (i < oh->slaves_cnt) {
		os = _fetch_next_ocp_if(&p, &i);
		if (os->user & OCP_USER_MPU) {
			oh->_mpu_port = os;
			oh->_int_flags &= ~_HWMOD_NO_MPU_PORT;
			break;
		}
	}

	return;
}

/**
 * _find_mpu_rt_port - return omap_hwmod_ocp_if accessible by the MPU
 * @oh: struct omap_hwmod *
 *
 * Given a pointer to a struct omap_hwmod record @oh, return a pointer
 * to the struct omap_hwmod_ocp_if record that is used by the MPU to
 * communicate with the IP block.  This interface need not be directly
 * connected to the MPU (and almost certainly is not), but is directly
 * connected to the IP block represented by @oh.  Returns a pointer
 * to the struct omap_hwmod_ocp_if * upon success, or returns NULL upon
 * error or if there does not appear to be a path from the MPU to this
 * IP block.
 */
static struct omap_hwmod_ocp_if *_find_mpu_rt_port(struct omap_hwmod *oh)
{
	if (!oh || oh->_int_flags & _HWMOD_NO_MPU_PORT || oh->slaves_cnt == 0)
		return NULL;

	return oh->_mpu_port;
};

/**
 * _find_mpu_rt_addr_space - return MPU register target address space for @oh
 * @oh: struct omap_hwmod *
 *
 * Returns a pointer to the struct omap_hwmod_addr_space record representing
 * the register target MPU address space; or returns NULL upon error.
 */
static struct omap_hwmod_addr_space * __init _find_mpu_rt_addr_space(struct omap_hwmod *oh)
{
	struct omap_hwmod_ocp_if *os;
	struct omap_hwmod_addr_space *mem;
	int found = 0, i = 0;

	os = _find_mpu_rt_port(oh);
	if (!os || !os->addr)
		return NULL;

	do {
		mem = &os->addr[i++];
		if (mem->flags & ADDR_TYPE_RT)
			found = 1;
	} while (!found && mem->pa_start != mem->pa_end);

	return (found) ? mem : NULL;
}

/**
 * _enable_sysc - try to bring a module out of idle via OCP_SYSCONFIG
 * @oh: struct omap_hwmod *
 *
 * Ensure that the OCP_SYSCONFIG register for the IP block represented
 * by @oh is set to indicate to the PRCM that the IP block is active.
 * Usually this means placing the module into smart-idle mode and
 * smart-standby, but if there is a bug in the automatic idle handling
 * for the IP block, it may need to be placed into the force-idle or
 * no-idle variants of these modes.  No return value.
 */
static void _enable_sysc(struct omap_hwmod *oh)
{
	u8 idlemode, sf;
	u32 v;
	bool clkdm_act;

	if (!oh->class->sysc)
		return;

	v = oh->_sysc_cache;
	sf = oh->class->sysc->sysc_flags;

	if (sf & SYSC_HAS_SIDLEMODE) {
		clkdm_act = ((oh->clkdm &&
			      oh->clkdm->flags & CLKDM_ACTIVE_WITH_MPU) ||
			     (oh->_clk && oh->_clk->clkdm &&
			      oh->_clk->clkdm->flags & CLKDM_ACTIVE_WITH_MPU));
		if (clkdm_act && !(oh->class->sysc->idlemodes &
				   (SIDLE_SMART | SIDLE_SMART_WKUP)))
			idlemode = HWMOD_IDLEMODE_FORCE;
		else
			idlemode = (oh->flags & HWMOD_SWSUP_SIDLE) ?
				HWMOD_IDLEMODE_NO : HWMOD_IDLEMODE_SMART;
		_set_slave_idlemode(oh, idlemode, &v);
	}

	if (sf & SYSC_HAS_MIDLEMODE) {
		if (oh->flags & HWMOD_SWSUP_MSTANDBY) {
			idlemode = HWMOD_IDLEMODE_NO;
		} else {
			if (sf & SYSC_HAS_ENAWAKEUP)
				_enable_wakeup(oh, &v);
			if (oh->class->sysc->idlemodes & MSTANDBY_SMART_WKUP)
				idlemode = HWMOD_IDLEMODE_SMART_WKUP;
			else
				idlemode = HWMOD_IDLEMODE_SMART;
		}
		_set_master_standbymode(oh, idlemode, &v);
	}

	/*
	 * XXX The clock framework should handle this, by
	 * calling into this code.  But this must wait until the
	 * clock structures are tagged with omap_hwmod entries
	 */
	if ((oh->flags & HWMOD_SET_DEFAULT_CLOCKACT) &&
	    (sf & SYSC_HAS_CLOCKACTIVITY))
		_set_clockactivity(oh, oh->class->sysc->clockact, &v);

	/* If slave is in SMARTIDLE, also enable wakeup */
	if ((sf & SYSC_HAS_SIDLEMODE) && !(oh->flags & HWMOD_SWSUP_SIDLE))
		_enable_wakeup(oh, &v);

	_write_sysconfig(v, oh);

	/*
	 * Set the autoidle bit only after setting the smartidle bit
	 * Setting this will not have any impact on the other modules.
	 */
	if (sf & SYSC_HAS_AUTOIDLE) {
		idlemode = (oh->flags & HWMOD_NO_OCP_AUTOIDLE) ?
			0 : 1;
		_set_module_autoidle(oh, idlemode, &v);
		_write_sysconfig(v, oh);
	}
}

/**
 * _idle_sysc - try to put a module into idle via OCP_SYSCONFIG
 * @oh: struct omap_hwmod *
 *
 * If module is marked as SWSUP_SIDLE, force the module into slave
 * idle; otherwise, configure it for smart-idle.  If module is marked
 * as SWSUP_MSUSPEND, force the module into master standby; otherwise,
 * configure it for smart-standby.  No return value.
 */
static void _idle_sysc(struct omap_hwmod *oh)
{
	u8 idlemode, sf;
	u32 v;

	if (!oh->class->sysc)
		return;

	v = oh->_sysc_cache;
	sf = oh->class->sysc->sysc_flags;

	if (sf & SYSC_HAS_SIDLEMODE) {
		/* XXX What about HWMOD_IDLEMODE_SMART_WKUP? */
		if (oh->flags & HWMOD_SWSUP_SIDLE ||
		    !(oh->class->sysc->idlemodes &
		      (SIDLE_SMART | SIDLE_SMART_WKUP)))
			idlemode = HWMOD_IDLEMODE_FORCE;
		else
			idlemode = HWMOD_IDLEMODE_SMART;
		_set_slave_idlemode(oh, idlemode, &v);
	}

	if (sf & SYSC_HAS_MIDLEMODE) {
		if (oh->flags & HWMOD_SWSUP_MSTANDBY) {
			idlemode = HWMOD_IDLEMODE_FORCE;
		} else {
			if (sf & SYSC_HAS_ENAWAKEUP)
				_enable_wakeup(oh, &v);
			if (oh->class->sysc->idlemodes & MSTANDBY_SMART_WKUP)
				idlemode = HWMOD_IDLEMODE_SMART_WKUP;
			else
				idlemode = HWMOD_IDLEMODE_SMART;
		}
		_set_master_standbymode(oh, idlemode, &v);
	}

	/* If slave is in SMARTIDLE, also enable wakeup */
	if ((sf & SYSC_HAS_SIDLEMODE) && !(oh->flags & HWMOD_SWSUP_SIDLE))
		_enable_wakeup(oh, &v);

	_write_sysconfig(v, oh);
}

/**
 * _shutdown_sysc - force a module into idle via OCP_SYSCONFIG
 * @oh: struct omap_hwmod *
 *
 * Force the module into slave idle and master suspend. No return
 * value.
 */
static void _shutdown_sysc(struct omap_hwmod *oh)
{
	u32 v;
	u8 sf;

	if (!oh->class->sysc)
		return;

	v = oh->_sysc_cache;
	sf = oh->class->sysc->sysc_flags;

	if (sf & SYSC_HAS_SIDLEMODE)
		_set_slave_idlemode(oh, HWMOD_IDLEMODE_FORCE, &v);

	if (sf & SYSC_HAS_MIDLEMODE)
		_set_master_standbymode(oh, HWMOD_IDLEMODE_FORCE, &v);

	if (sf & SYSC_HAS_AUTOIDLE)
		_set_module_autoidle(oh, 1, &v);

	_write_sysconfig(v, oh);
}

/**
 * _lookup - find an omap_hwmod by name
 * @name: find an omap_hwmod by name
 *
 * Return a pointer to an omap_hwmod by name, or NULL if not found.
 */
static struct omap_hwmod *_lookup(const char *name)
{
	struct omap_hwmod *oh, *temp_oh;

	oh = NULL;

	list_for_each_entry(temp_oh, &omap_hwmod_list, node) {
		if (!strcmp(name, temp_oh->name)) {
			oh = temp_oh;
			break;
		}
	}

	return oh;
}

/**
 * _init_clkdm - look up a clockdomain name, store pointer in omap_hwmod
 * @oh: struct omap_hwmod *
 *
 * Convert a clockdomain name stored in a struct omap_hwmod into a
 * clockdomain pointer, and save it into the struct omap_hwmod.
 * Return -EINVAL if the clkdm_name lookup failed.
 */
static int _init_clkdm(struct omap_hwmod *oh)
{
	if (!oh->clkdm_name) {
		pr_debug("omap_hwmod: %s: missing clockdomain\n", oh->name);
		return 0;
	}

	oh->clkdm = clkdm_lookup(oh->clkdm_name);
	if (!oh->clkdm) {
		pr_warning("omap_hwmod: %s: could not associate to clkdm %s\n",
			oh->name, oh->clkdm_name);
		return -EINVAL;
	}

	pr_debug("omap_hwmod: %s: associated to clkdm %s\n",
		oh->name, oh->clkdm_name);

	return 0;
}

/**
 * _init_clocks - clk_get() all clocks associated with this hwmod. Retrieve as
 * well the clockdomain.
 * @oh: struct omap_hwmod *
 * @data: not used; pass NULL
 *
 * Called by omap_hwmod_setup_*() (after omap2_clk_init()).
 * Resolves all clock names embedded in the hwmod.  Returns 0 on
 * success, or a negative error code on failure.
 */
static int _init_clocks(struct omap_hwmod *oh, void *data)
{
	int ret = 0;

	if (oh->_state != _HWMOD_STATE_REGISTERED)
		return 0;

	pr_debug("omap_hwmod: %s: looking up clocks\n", oh->name);

	ret |= _init_main_clk(oh);
	ret |= _init_interface_clks(oh);
	ret |= _init_opt_clks(oh);
	if (soc_ops.init_clkdm)
		ret |= soc_ops.init_clkdm(oh);

	if (!ret)
		oh->_state = _HWMOD_STATE_CLKS_INITED;
	else
		pr_warning("omap_hwmod: %s: cannot _init_clocks\n", oh->name);

	return ret;
}

/**
 * _lookup_hardreset - fill register bit info for this hwmod/reset line
 * @oh: struct omap_hwmod *
 * @name: name of the reset line in the context of this hwmod
 * @ohri: struct omap_hwmod_rst_info * that this function will fill in
 *
 * Return the bit position of the reset line that match the
 * input name. Return -ENOENT if not found.
 */
static int _lookup_hardreset(struct omap_hwmod *oh, const char *name,
			     struct omap_hwmod_rst_info *ohri)
{
	int i;

	for (i = 0; i < oh->rst_lines_cnt; i++) {
		const char *rst_line = oh->rst_lines[i].name;
		if (!strcmp(rst_line, name)) {
			ohri->rst_shift = oh->rst_lines[i].rst_shift;
			ohri->st_shift = oh->rst_lines[i].st_shift;
			pr_debug("omap_hwmod: %s: %s: %s: rst %d st %d\n",
				 oh->name, __func__, rst_line, ohri->rst_shift,
				 ohri->st_shift);

			return 0;
		}
	}

	return -ENOENT;
}

/**
 * _assert_hardreset - assert the HW reset line of submodules
 * contained in the hwmod module.
 * @oh: struct omap_hwmod *
 * @name: name of the reset line to lookup and assert
 *
 * Some IP like dsp, ipu or iva contain processor that require an HW
 * reset line to be assert / deassert in order to enable fully the IP.
 * Returns -EINVAL if @oh is null, -ENOSYS if we have no way of
 * asserting the hardreset line on the currently-booted SoC, or passes
 * along the return value from _lookup_hardreset() or the SoC's
 * assert_hardreset code.
 */
static int _assert_hardreset(struct omap_hwmod *oh, const char *name)
{
	struct omap_hwmod_rst_info ohri;
	int ret = -EINVAL;

	if (!oh)
		return -EINVAL;

	if (!soc_ops.assert_hardreset)
		return -ENOSYS;

	ret = _lookup_hardreset(oh, name, &ohri);
	if (ret < 0)
		return ret;

	ret = soc_ops.assert_hardreset(oh, &ohri);

	return ret;
}

/**
 * _deassert_hardreset - deassert the HW reset line of submodules contained
 * in the hwmod module.
 * @oh: struct omap_hwmod *
 * @name: name of the reset line to look up and deassert
 *
 * Some IP like dsp, ipu or iva contain processor that require an HW
 * reset line to be assert / deassert in order to enable fully the IP.
 * Returns -EINVAL if @oh is null, -ENOSYS if we have no way of
 * deasserting the hardreset line on the currently-booted SoC, or passes
 * along the return value from _lookup_hardreset() or the SoC's
 * deassert_hardreset code.
 */
static int _deassert_hardreset(struct omap_hwmod *oh, const char *name)
{
	struct omap_hwmod_rst_info ohri;
	int ret = -EINVAL;
	int hwsup = 0;

	if (!oh)
		return -EINVAL;

	if (!soc_ops.deassert_hardreset)
		return -ENOSYS;

	ret = _lookup_hardreset(oh, name, &ohri);
	if (IS_ERR_VALUE(ret))
		return ret;

	if (oh->clkdm) {
		/*
		 * A clockdomain must be in SW_SUP otherwise reset
		 * might not be completed. The clockdomain can be set
		 * in HW_AUTO only when the module become ready.
		 */
		hwsup = clkdm_in_hwsup(oh->clkdm);
		ret = clkdm_hwmod_enable(oh->clkdm, oh);
		if (ret) {
			WARN(1, "omap_hwmod: %s: could not enable clockdomain %s: %d\n",
			     oh->name, oh->clkdm->name, ret);
			return ret;
		}
	}

	_enable_clocks(oh);
	if (soc_ops.enable_module)
		soc_ops.enable_module(oh);

	ret = soc_ops.deassert_hardreset(oh, &ohri);

	if (soc_ops.disable_module)
		soc_ops.disable_module(oh);
	_disable_clocks(oh);

	if (ret == -EBUSY)
		pr_warning("omap_hwmod: %s: failed to hardreset\n", oh->name);

	if (!ret) {
		/*
		 * Set the clockdomain to HW_AUTO, assuming that the
		 * previous state was HW_AUTO.
		 */
		if (oh->clkdm && hwsup)
			clkdm_allow_idle(oh->clkdm);
	} else {
		if (oh->clkdm)
			clkdm_hwmod_disable(oh->clkdm, oh);
	}

	return ret;
}

/**
 * _read_hardreset - read the HW reset line state of submodules
 * contained in the hwmod module
 * @oh: struct omap_hwmod *
 * @name: name of the reset line to look up and read
 *
 * Return the state of the reset line.  Returns -EINVAL if @oh is
 * null, -ENOSYS if we have no way of reading the hardreset line
 * status on the currently-booted SoC, or passes along the return
 * value from _lookup_hardreset() or the SoC's is_hardreset_asserted
 * code.
 */
static int _read_hardreset(struct omap_hwmod *oh, const char *name)
{
	struct omap_hwmod_rst_info ohri;
	int ret = -EINVAL;

	if (!oh)
		return -EINVAL;

	if (!soc_ops.is_hardreset_asserted)
		return -ENOSYS;

	ret = _lookup_hardreset(oh, name, &ohri);
	if (ret < 0)
		return ret;

	return soc_ops.is_hardreset_asserted(oh, &ohri);
}

/**
 * _are_all_hardreset_lines_asserted - return true if the @oh is hard-reset
 * @oh: struct omap_hwmod *
 *
 * If all hardreset lines associated with @oh are asserted, then return true.
 * Otherwise, if part of @oh is out hardreset or if no hardreset lines
 * associated with @oh are asserted, then return false.
 * This function is used to avoid executing some parts of the IP block
 * enable/disable sequence if its hardreset line is set.
 */
static bool _are_all_hardreset_lines_asserted(struct omap_hwmod *oh)
{
	int i, rst_cnt = 0;

	if (oh->rst_lines_cnt == 0)
		return false;

	for (i = 0; i < oh->rst_lines_cnt; i++)
		if (_read_hardreset(oh, oh->rst_lines[i].name) > 0)
			rst_cnt++;

	if (oh->rst_lines_cnt == rst_cnt)
		return true;

	return false;
}

/**
 * _are_any_hardreset_lines_asserted - return true if any part of @oh is
 * hard-reset
 * @oh: struct omap_hwmod *
 *
 * If any hardreset lines associated with @oh are asserted, then
 * return true.  Otherwise, if no hardreset lines associated with @oh
 * are asserted, or if @oh has no hardreset lines, then return false.
 * This function is used to avoid executing some parts of the IP block
 * enable/disable sequence if any hardreset line is set.
 */
static bool _are_any_hardreset_lines_asserted(struct omap_hwmod *oh)
{
	int rst_cnt = 0;
	int i;

	for (i = 0; i < oh->rst_lines_cnt && rst_cnt == 0; i++)
		if (_read_hardreset(oh, oh->rst_lines[i].name) > 0)
			rst_cnt++;

	return (rst_cnt) ? true : false;
}

/**
 * _omap4_disable_module - enable CLKCTRL modulemode on OMAP4
 * @oh: struct omap_hwmod *
 *
 * Disable the PRCM module mode related to the hwmod @oh.
 * Return EINVAL if the modulemode is not supported and 0 in case of success.
 */
static int _omap4_disable_module(struct omap_hwmod *oh)
{
	int v;

	if (!oh->clkdm || !oh->prcm.omap4.modulemode)
		return -EINVAL;

	/*
	 * Since integration code might still be doing something, only
	 * disable if all lines are under hardreset.
	 */
<<<<<<< HEAD
	if (!_are_all_hardreset_lines_asserted(oh))
=======
	if (_are_any_hardreset_lines_asserted(oh))
>>>>>>> ddffeb8c
		return 0;

	pr_debug("omap_hwmod: %s: %s\n", oh->name, __func__);

	omap4_cminst_module_disable(oh->clkdm->prcm_partition,
				    oh->clkdm->cm_inst,
				    oh->clkdm->clkdm_offs,
				    oh->prcm.omap4.clkctrl_offs);

	v = _omap4_wait_target_disable(oh);
	if (v)
		pr_warn("omap_hwmod: %s: _wait_target_disable failed\n",
			oh->name);

	return 0;
}

/**
 * _am33xx_disable_module - enable CLKCTRL modulemode on AM33XX
 * @oh: struct omap_hwmod *
 *
 * Disable the PRCM module mode related to the hwmod @oh.
 * Return EINVAL if the modulemode is not supported and 0 in case of success.
 */
static int _am33xx_disable_module(struct omap_hwmod *oh)
{
	int v;

	if (!oh->clkdm || !oh->prcm.omap4.modulemode)
		return -EINVAL;

	pr_debug("omap_hwmod: %s: %s\n", oh->name, __func__);

<<<<<<< HEAD
	am33xx_cm_module_disable(oh->clkdm->cm_inst, oh->clkdm->clkdm_offs,
				 oh->prcm.omap4.clkctrl_offs);

	if (_are_all_hardreset_lines_asserted(oh))
		return 0;

=======
	if (_are_any_hardreset_lines_asserted(oh))
		return 0;

	am33xx_cm_module_disable(oh->clkdm->cm_inst, oh->clkdm->clkdm_offs,
				 oh->prcm.omap4.clkctrl_offs);

>>>>>>> ddffeb8c
	v = _am33xx_wait_target_disable(oh);
	if (v)
		pr_warn("omap_hwmod: %s: _wait_target_disable failed\n",
			oh->name);

	return 0;
}

/**
 * _ocp_softreset - reset an omap_hwmod via the OCP_SYSCONFIG bit
 * @oh: struct omap_hwmod *
 *
 * Resets an omap_hwmod @oh via the OCP_SYSCONFIG bit.  hwmod must be
 * enabled for this to work.  Returns -ENOENT if the hwmod cannot be
 * reset this way, -EINVAL if the hwmod is in the wrong state,
 * -ETIMEDOUT if the module did not reset in time, or 0 upon success.
 *
 * In OMAP3 a specific SYSSTATUS register is used to get the reset status.
 * Starting in OMAP4, some IPs do not have SYSSTATUS registers and instead
 * use the SYSCONFIG softreset bit to provide the status.
 *
 * Note that some IP like McBSP do have reset control but don't have
 * reset status.
 */
static int _ocp_softreset(struct omap_hwmod *oh)
{
	u32 v, softrst_mask;
	int c = 0;
	int ret = 0;

	if (!oh->class->sysc ||
	    !(oh->class->sysc->sysc_flags & SYSC_HAS_SOFTRESET))
		return -ENOENT;

	/* clocks must be on for this operation */
	if (oh->_state != _HWMOD_STATE_ENABLED) {
		pr_warn("omap_hwmod: %s: reset can only be entered from enabled state\n",
			oh->name);
		return -EINVAL;
	}

	/* For some modules, all optionnal clocks need to be enabled as well */
	if (oh->flags & HWMOD_CONTROL_OPT_CLKS_IN_RESET)
		_enable_optional_clocks(oh);

	pr_debug("omap_hwmod: %s: resetting via OCP SOFTRESET\n", oh->name);

	v = oh->_sysc_cache;
	ret = _set_softreset(oh, &v);
	if (ret)
		goto dis_opt_clks;
	_write_sysconfig(v, oh);

	if (oh->class->sysc->srst_udelay)
		udelay(oh->class->sysc->srst_udelay);

	if (oh->class->sysc->sysc_flags & SYSS_HAS_RESET_STATUS)
		omap_test_timeout((omap_hwmod_read(oh,
						    oh->class->sysc->syss_offs)
				   & SYSS_RESETDONE_MASK),
				  MAX_MODULE_SOFTRESET_WAIT, c);
	else if (oh->class->sysc->sysc_flags & SYSC_HAS_RESET_STATUS) {
		softrst_mask = (0x1 << oh->class->sysc->sysc_fields->srst_shift);
		omap_test_timeout(!(omap_hwmod_read(oh,
						     oh->class->sysc->sysc_offs)
				   & softrst_mask),
				  MAX_MODULE_SOFTRESET_WAIT, c);
	}

	if (c == MAX_MODULE_SOFTRESET_WAIT)
		pr_warning("omap_hwmod: %s: softreset failed (waited %d usec)\n",
			   oh->name, MAX_MODULE_SOFTRESET_WAIT);
	else
		pr_debug("omap_hwmod: %s: softreset in %d usec\n", oh->name, c);

	/*
	 * XXX add _HWMOD_STATE_WEDGED for modules that don't come back from
	 * _wait_target_ready() or _reset()
	 */

	ret = (c == MAX_MODULE_SOFTRESET_WAIT) ? -ETIMEDOUT : 0;

dis_opt_clks:
	if (oh->flags & HWMOD_CONTROL_OPT_CLKS_IN_RESET)
		_disable_optional_clocks(oh);

	return ret;
}

/**
 * _reset - reset an omap_hwmod
 * @oh: struct omap_hwmod *
 *
 * Resets an omap_hwmod @oh.  If the module has a custom reset
 * function pointer defined, then call it to reset the IP block, and
 * pass along its return value to the caller.  Otherwise, if the IP
 * block has an OCP_SYSCONFIG register with a SOFTRESET bitfield
 * associated with it, call a function to reset the IP block via that
 * method, and pass along the return value to the caller.  Finally, if
 * the IP block has some hardreset lines associated with it, assert
 * all of those, but do _not_ deassert them. (This is because driver
 * authors have expressed an apparent requirement to control the
 * deassertion of the hardreset lines themselves.)
 *
 * The default software reset mechanism for most OMAP IP blocks is
 * triggered via the OCP_SYSCONFIG.SOFTRESET bit.  However, some
 * hwmods cannot be reset via this method.  Some are not targets and
 * therefore have no OCP header registers to access.  Others (like the
 * IVA) have idiosyncratic reset sequences.  So for these relatively
 * rare cases, custom reset code can be supplied in the struct
 * omap_hwmod_class .reset function pointer.
 *
 * _set_dmadisable() is called to set the DMADISABLE bit so that it
 * does not prevent idling of the system. This is necessary for cases
 * where ROMCODE/BOOTLOADER uses dma and transfers control to the
 * kernel without disabling dma.
 *
 * Passes along the return value from either _ocp_softreset() or the
 * custom reset function - these must return -EINVAL if the hwmod
 * cannot be reset this way or if the hwmod is in the wrong state,
 * -ETIMEDOUT if the module did not reset in time, or 0 upon success.
 */
static int _reset(struct omap_hwmod *oh)
{
	int i, r;

	pr_debug("omap_hwmod: %s: resetting\n", oh->name);

	if (oh->class->reset) {
		r = oh->class->reset(oh);
	} else {
		if (oh->rst_lines_cnt > 0) {
			for (i = 0; i < oh->rst_lines_cnt; i++)
				_assert_hardreset(oh, oh->rst_lines[i].name);
			return 0;
		} else {
			r = _ocp_softreset(oh);
			if (r == -ENOENT)
				r = 0;
		}
	}

	_set_dmadisable(oh);

	/*
	 * OCP_SYSCONFIG bits need to be reprogrammed after a
	 * softreset.  The _enable() function should be split to avoid
	 * the rewrite of the OCP_SYSCONFIG register.
	 */
	if (oh->class->sysc) {
		_update_sysc_cache(oh);
		_enable_sysc(oh);
	}

	return r;
}

/**
 * _reconfigure_io_chain - clear any I/O chain wakeups and reconfigure chain
 *
 * Call the appropriate PRM function to clear any logged I/O chain
 * wakeups and to reconfigure the chain.  This apparently needs to be
 * done upon every mux change.  Since hwmods can be concurrently
 * enabled and idled, hold a spinlock around the I/O chain
 * reconfiguration sequence.  No return value.
 *
 * XXX When the PRM code is moved to drivers, this function can be removed,
 * as the PRM infrastructure should abstract this.
 */
static void _reconfigure_io_chain(void)
{
	unsigned long flags;

	spin_lock_irqsave(&io_chain_lock, flags);

	if (cpu_is_omap34xx() && omap3_has_io_chain_ctrl())
		omap3xxx_prm_reconfigure_io_chain();
	else if (cpu_is_omap44xx())
		omap44xx_prm_reconfigure_io_chain();

	spin_unlock_irqrestore(&io_chain_lock, flags);
}

/**
 * _enable - enable an omap_hwmod
 * @oh: struct omap_hwmod *
 *
 * Enables an omap_hwmod @oh such that the MPU can access the hwmod's
 * register target.  Returns -EINVAL if the hwmod is in the wrong
 * state or passes along the return value of _wait_target_ready().
 */
static int _enable(struct omap_hwmod *oh)
{
	int r;
	int hwsup = 0;

	pr_debug("omap_hwmod: %s: enabling\n", oh->name);

	/*
	 * hwmods with HWMOD_INIT_NO_IDLE flag set are left in enabled
	 * state at init.  Now that someone is really trying to enable
	 * them, just ensure that the hwmod mux is set.
	 */
	if (oh->_int_flags & _HWMOD_SKIP_ENABLE) {
		/*
		 * If the caller has mux data populated, do the mux'ing
		 * which wouldn't have been done as part of the _enable()
		 * done during setup.
		 */
		if (oh->mux)
			omap_hwmod_mux(oh->mux, _HWMOD_STATE_ENABLED);

		oh->_int_flags &= ~_HWMOD_SKIP_ENABLE;
		return 0;
	}

	if (oh->_state != _HWMOD_STATE_INITIALIZED &&
	    oh->_state != _HWMOD_STATE_IDLE &&
	    oh->_state != _HWMOD_STATE_DISABLED) {
		WARN(1, "omap_hwmod: %s: enabled state can only be entered from initialized, idle, or disabled state\n",
			oh->name);
		return -EINVAL;
	}

	/*
	 * If an IP block contains HW reset lines and all of them are
	 * asserted, we let integration code associated with that
	 * block handle the enable.  We've received very little
	 * information on what those driver authors need, and until
	 * detailed information is provided and the driver code is
	 * posted to the public lists, this is probably the best we
	 * can do.
	 */
	if (_are_all_hardreset_lines_asserted(oh))
		return 0;

	/* Mux pins for device runtime if populated */
	if (oh->mux && (!oh->mux->enabled ||
			((oh->_state == _HWMOD_STATE_IDLE) &&
			 oh->mux->pads_dynamic))) {
		omap_hwmod_mux(oh->mux, _HWMOD_STATE_ENABLED);
		_reconfigure_io_chain();
	}

	_add_initiator_dep(oh, mpu_oh);

	if (oh->clkdm) {
		/*
		 * A clockdomain must be in SW_SUP before enabling
		 * completely the module. The clockdomain can be set
		 * in HW_AUTO only when the module become ready.
		 */
		hwsup = clkdm_in_hwsup(oh->clkdm) &&
			!clkdm_missing_idle_reporting(oh->clkdm);
		r = clkdm_hwmod_enable(oh->clkdm, oh);
		if (r) {
			WARN(1, "omap_hwmod: %s: could not enable clockdomain %s: %d\n",
			     oh->name, oh->clkdm->name, r);
			return r;
		}
	}

	_enable_clocks(oh);
	if (soc_ops.enable_module)
		soc_ops.enable_module(oh);

	r = (soc_ops.wait_target_ready) ? soc_ops.wait_target_ready(oh) :
		-EINVAL;
	if (!r) {
		/*
		 * Set the clockdomain to HW_AUTO only if the target is ready,
		 * assuming that the previous state was HW_AUTO
		 */
		if (oh->clkdm && hwsup)
			clkdm_allow_idle(oh->clkdm);

		oh->_state = _HWMOD_STATE_ENABLED;

		/* Access the sysconfig only if the target is ready */
		if (oh->class->sysc) {
			if (!(oh->_int_flags & _HWMOD_SYSCONFIG_LOADED))
				_update_sysc_cache(oh);
			_enable_sysc(oh);
		}
	} else {
		_omap4_disable_module(oh);
		_disable_clocks(oh);
		pr_debug("omap_hwmod: %s: _wait_target_ready: %d\n",
			 oh->name, r);

		if (oh->clkdm)
			clkdm_hwmod_disable(oh->clkdm, oh);
	}

	return r;
}

/**
 * _idle - idle an omap_hwmod
 * @oh: struct omap_hwmod *
 *
 * Idles an omap_hwmod @oh.  This should be called once the hwmod has
 * no further work.  Returns -EINVAL if the hwmod is in the wrong
 * state or returns 0.
 */
static int _idle(struct omap_hwmod *oh)
{
	pr_debug("omap_hwmod: %s: idling\n", oh->name);

	if (oh->_state != _HWMOD_STATE_ENABLED) {
		WARN(1, "omap_hwmod: %s: idle state can only be entered from enabled state\n",
			oh->name);
		return -EINVAL;
	}

	if (_are_all_hardreset_lines_asserted(oh))
		return 0;

	if (oh->class->sysc)
		_idle_sysc(oh);
	_del_initiator_dep(oh, mpu_oh);

	if (soc_ops.disable_module)
		soc_ops.disable_module(oh);

	/*
	 * The module must be in idle mode before disabling any parents
	 * clocks. Otherwise, the parent clock might be disabled before
	 * the module transition is done, and thus will prevent the
	 * transition to complete properly.
	 */
	_disable_clocks(oh);
	if (oh->clkdm)
		clkdm_hwmod_disable(oh->clkdm, oh);

	/* Mux pins for device idle if populated */
	if (oh->mux && oh->mux->pads_dynamic) {
		omap_hwmod_mux(oh->mux, _HWMOD_STATE_IDLE);
		_reconfigure_io_chain();
	}

	oh->_state = _HWMOD_STATE_IDLE;

	return 0;
}

/**
 * omap_hwmod_set_ocp_autoidle - set the hwmod's OCP autoidle bit
 * @oh: struct omap_hwmod *
 * @autoidle: desired AUTOIDLE bitfield value (0 or 1)
 *
 * Sets the IP block's OCP autoidle bit in hardware, and updates our
 * local copy. Intended to be used by drivers that require
 * direct manipulation of the AUTOIDLE bits.
 * Returns -EINVAL if @oh is null or is not in the ENABLED state, or passes
 * along the return value from _set_module_autoidle().
 *
 * Any users of this function should be scrutinized carefully.
 */
int omap_hwmod_set_ocp_autoidle(struct omap_hwmod *oh, u8 autoidle)
{
	u32 v;
	int retval = 0;
	unsigned long flags;

	if (!oh || oh->_state != _HWMOD_STATE_ENABLED)
		return -EINVAL;

	spin_lock_irqsave(&oh->_lock, flags);

	v = oh->_sysc_cache;

	retval = _set_module_autoidle(oh, autoidle, &v);

	if (!retval)
		_write_sysconfig(v, oh);

	spin_unlock_irqrestore(&oh->_lock, flags);

	return retval;
}

/**
 * _shutdown - shutdown an omap_hwmod
 * @oh: struct omap_hwmod *
 *
 * Shut down an omap_hwmod @oh.  This should be called when the driver
 * used for the hwmod is removed or unloaded or if the driver is not
 * used by the system.  Returns -EINVAL if the hwmod is in the wrong
 * state or returns 0.
 */
static int _shutdown(struct omap_hwmod *oh)
{
	int ret, i;
	u8 prev_state;

	if (oh->_state != _HWMOD_STATE_IDLE &&
	    oh->_state != _HWMOD_STATE_ENABLED) {
		WARN(1, "omap_hwmod: %s: disabled state can only be entered from idle, or enabled state\n",
			oh->name);
		return -EINVAL;
	}

	if (_are_all_hardreset_lines_asserted(oh))
		return 0;

	pr_debug("omap_hwmod: %s: disabling\n", oh->name);

	if (oh->class->pre_shutdown) {
		prev_state = oh->_state;
		if (oh->_state == _HWMOD_STATE_IDLE)
			_enable(oh);
		ret = oh->class->pre_shutdown(oh);
		if (ret) {
			if (prev_state == _HWMOD_STATE_IDLE)
				_idle(oh);
			return ret;
		}
	}

	if (oh->class->sysc) {
		if (oh->_state == _HWMOD_STATE_IDLE)
			_enable(oh);
		_shutdown_sysc(oh);
	}

	/* clocks and deps are already disabled in idle */
	if (oh->_state == _HWMOD_STATE_ENABLED) {
		_del_initiator_dep(oh, mpu_oh);
		/* XXX what about the other system initiators here? dma, dsp */
		if (soc_ops.disable_module)
			soc_ops.disable_module(oh);
		_disable_clocks(oh);
		if (oh->clkdm)
			clkdm_hwmod_disable(oh->clkdm, oh);
	}
	/* XXX Should this code also force-disable the optional clocks? */

	for (i = 0; i < oh->rst_lines_cnt; i++)
		_assert_hardreset(oh, oh->rst_lines[i].name);

	/* Mux pins to safe mode or use populated off mode values */
	if (oh->mux)
		omap_hwmod_mux(oh->mux, _HWMOD_STATE_DISABLED);

	oh->_state = _HWMOD_STATE_DISABLED;

	return 0;
}

/**
 * _init_mpu_rt_base - populate the virtual address for a hwmod
 * @oh: struct omap_hwmod * to locate the virtual address
 *
 * Cache the virtual address used by the MPU to access this IP block's
 * registers.  This address is needed early so the OCP registers that
 * are part of the device's address space can be ioremapped properly.
 * No return value.
 */
static void __init _init_mpu_rt_base(struct omap_hwmod *oh, void *data)
{
	struct omap_hwmod_addr_space *mem;
	void __iomem *va_start;

	if (!oh)
		return;

	_save_mpu_port_index(oh);

	if (oh->_int_flags & _HWMOD_NO_MPU_PORT)
		return;

	mem = _find_mpu_rt_addr_space(oh);
	if (!mem) {
		pr_debug("omap_hwmod: %s: no MPU register target found\n",
			 oh->name);
		return;
	}

	va_start = ioremap(mem->pa_start, mem->pa_end - mem->pa_start);
	if (!va_start) {
		pr_err("omap_hwmod: %s: Could not ioremap\n", oh->name);
		return;
	}

	pr_debug("omap_hwmod: %s: MPU register target at va %p\n",
		 oh->name, va_start);

	oh->_mpu_rt_va = va_start;
}

/**
 * _init - initialize internal data for the hwmod @oh
 * @oh: struct omap_hwmod *
 * @n: (unused)
 *
 * Look up the clocks and the address space used by the MPU to access
 * registers belonging to the hwmod @oh.  @oh must already be
 * registered at this point.  This is the first of two phases for
 * hwmod initialization.  Code called here does not touch any hardware
 * registers, it simply prepares internal data structures.  Returns 0
 * upon success or if the hwmod isn't registered, or -EINVAL upon
 * failure.
 */
static int __init _init(struct omap_hwmod *oh, void *data)
{
	int r;

	if (oh->_state != _HWMOD_STATE_REGISTERED)
		return 0;

	_init_mpu_rt_base(oh, NULL);

	r = _init_clocks(oh, NULL);
	if (IS_ERR_VALUE(r)) {
		WARN(1, "omap_hwmod: %s: couldn't init clocks\n", oh->name);
		return -EINVAL;
	}

	oh->_state = _HWMOD_STATE_INITIALIZED;

	return 0;
}

/**
 * _setup_iclk_autoidle - configure an IP block's interface clocks
 * @oh: struct omap_hwmod *
 *
 * Set up the module's interface clocks.  XXX This function is still mostly
 * a stub; implementing this properly requires iclk autoidle usecounting in
 * the clock code.   No return value.
 */
static void __init _setup_iclk_autoidle(struct omap_hwmod *oh)
{
	struct omap_hwmod_ocp_if *os;
	struct list_head *p;
	int i = 0;
	if (oh->_state != _HWMOD_STATE_INITIALIZED)
		return;

	p = oh->slave_ports.next;

	while (i < oh->slaves_cnt) {
		os = _fetch_next_ocp_if(&p, &i);
		if (!os->_clk)
			continue;

		if (os->flags & OCPIF_SWSUP_IDLE) {
			/* XXX omap_iclk_deny_idle(c); */
		} else {
			/* XXX omap_iclk_allow_idle(c); */
			clk_enable(os->_clk);
		}
	}

	return;
}

/**
 * _setup_reset - reset an IP block during the setup process
 * @oh: struct omap_hwmod *
 *
 * Reset the IP block corresponding to the hwmod @oh during the setup
 * process.  The IP block is first enabled so it can be successfully
 * reset.  Returns 0 upon success or a negative error code upon
 * failure.
 */
static int __init _setup_reset(struct omap_hwmod *oh)
{
	int r;

	if (oh->_state != _HWMOD_STATE_INITIALIZED)
		return -EINVAL;

	if (oh->rst_lines_cnt == 0) {
		r = _enable(oh);
		if (r) {
			pr_warning("omap_hwmod: %s: cannot be enabled for reset (%d)\n",
				   oh->name, oh->_state);
			return -EINVAL;
		}
	}

	if (!(oh->flags & HWMOD_INIT_NO_RESET))
		r = _reset(oh);

	return r;
}

/**
 * _setup_postsetup - transition to the appropriate state after _setup
 * @oh: struct omap_hwmod *
 *
 * Place an IP block represented by @oh into a "post-setup" state --
 * either IDLE, ENABLED, or DISABLED.  ("post-setup" simply means that
 * this function is called at the end of _setup().)  The postsetup
 * state for an IP block can be changed by calling
 * omap_hwmod_enter_postsetup_state() early in the boot process,
 * before one of the omap_hwmod_setup*() functions are called for the
 * IP block.
 *
 * The IP block stays in this state until a PM runtime-based driver is
 * loaded for that IP block.  A post-setup state of IDLE is
 * appropriate for almost all IP blocks with runtime PM-enabled
 * drivers, since those drivers are able to enable the IP block.  A
 * post-setup state of ENABLED is appropriate for kernels with PM
 * runtime disabled.  The DISABLED state is appropriate for unusual IP
 * blocks such as the MPU WDTIMER on kernels without WDTIMER drivers
 * included, since the WDTIMER starts running on reset and will reset
 * the MPU if left active.
 *
 * This post-setup mechanism is deprecated.  Once all of the OMAP
 * drivers have been converted to use PM runtime, and all of the IP
 * block data and interconnect data is available to the hwmod code, it
 * should be possible to replace this mechanism with a "lazy reset"
 * arrangement.  In a "lazy reset" setup, each IP block is enabled
 * when the driver first probes, then all remaining IP blocks without
 * drivers are either shut down or enabled after the drivers have
 * loaded.  However, this cannot take place until the above
 * preconditions have been met, since otherwise the late reset code
 * has no way of knowing which IP blocks are in use by drivers, and
 * which ones are unused.
 *
 * No return value.
 */
static void __init _setup_postsetup(struct omap_hwmod *oh)
{
	u8 postsetup_state;

	if (oh->rst_lines_cnt > 0)
		return;

	postsetup_state = oh->_postsetup_state;
	if (postsetup_state == _HWMOD_STATE_UNKNOWN)
		postsetup_state = _HWMOD_STATE_ENABLED;

	/*
	 * XXX HWMOD_INIT_NO_IDLE does not belong in hwmod data -
	 * it should be set by the core code as a runtime flag during startup
	 */
	if ((oh->flags & HWMOD_INIT_NO_IDLE) &&
	    (postsetup_state == _HWMOD_STATE_IDLE)) {
		oh->_int_flags |= _HWMOD_SKIP_ENABLE;
		postsetup_state = _HWMOD_STATE_ENABLED;
	}

	if (postsetup_state == _HWMOD_STATE_IDLE)
		_idle(oh);
	else if (postsetup_state == _HWMOD_STATE_DISABLED)
		_shutdown(oh);
	else if (postsetup_state != _HWMOD_STATE_ENABLED)
		WARN(1, "hwmod: %s: unknown postsetup state %d! defaulting to enabled\n",
		     oh->name, postsetup_state);

	return;
}

/**
 * _setup - prepare IP block hardware for use
 * @oh: struct omap_hwmod *
 * @n: (unused, pass NULL)
 *
 * Configure the IP block represented by @oh.  This may include
 * enabling the IP block, resetting it, and placing it into a
 * post-setup state, depending on the type of IP block and applicable
 * flags.  IP blocks are reset to prevent any previous configuration
 * by the bootloader or previous operating system from interfering
 * with power management or other parts of the system.  The reset can
 * be avoided; see omap_hwmod_no_setup_reset().  This is the second of
 * two phases for hwmod initialization.  Code called here generally
 * affects the IP block hardware, or system integration hardware
 * associated with the IP block.  Returns 0.
 */
static int __init _setup(struct omap_hwmod *oh, void *data)
{
	if (oh->_state != _HWMOD_STATE_INITIALIZED)
		return 0;

	_setup_iclk_autoidle(oh);

	if (!_setup_reset(oh))
		_setup_postsetup(oh);

	return 0;
}

/**
 * _register - register a struct omap_hwmod
 * @oh: struct omap_hwmod *
 *
 * Registers the omap_hwmod @oh.  Returns -EEXIST if an omap_hwmod
 * already has been registered by the same name; -EINVAL if the
 * omap_hwmod is in the wrong state, if @oh is NULL, if the
 * omap_hwmod's class field is NULL; if the omap_hwmod is missing a
 * name, or if the omap_hwmod's class is missing a name; or 0 upon
 * success.
 *
 * XXX The data should be copied into bootmem, so the original data
 * should be marked __initdata and freed after init.  This would allow
 * unneeded omap_hwmods to be freed on multi-OMAP configurations.  Note
 * that the copy process would be relatively complex due to the large number
 * of substructures.
 */
static int __init _register(struct omap_hwmod *oh)
{
	if (!oh || !oh->name || !oh->class || !oh->class->name ||
	    (oh->_state != _HWMOD_STATE_UNKNOWN))
		return -EINVAL;

	pr_debug("omap_hwmod: %s: registering\n", oh->name);

	if (_lookup(oh->name))
		return -EEXIST;

	list_add_tail(&oh->node, &omap_hwmod_list);

	INIT_LIST_HEAD(&oh->master_ports);
	INIT_LIST_HEAD(&oh->slave_ports);
	spin_lock_init(&oh->_lock);

	oh->_state = _HWMOD_STATE_REGISTERED;

	/*
	 * XXX Rather than doing a strcmp(), this should test a flag
	 * set in the hwmod data, inserted by the autogenerator code.
	 */
	if (!strcmp(oh->name, MPU_INITIATOR_NAME))
		mpu_oh = oh;

	return 0;
}

/**
 * _alloc_links - return allocated memory for hwmod links
 * @ml: pointer to a struct omap_hwmod_link * for the master link
 * @sl: pointer to a struct omap_hwmod_link * for the slave link
 *
 * Return pointers to two struct omap_hwmod_link records, via the
 * addresses pointed to by @ml and @sl.  Will first attempt to return
 * memory allocated as part of a large initial block, but if that has
 * been exhausted, will allocate memory itself.  Since ideally this
 * second allocation path will never occur, the number of these
 * 'supplemental' allocations will be logged when debugging is
 * enabled.  Returns 0.
 */
static int __init _alloc_links(struct omap_hwmod_link **ml,
			       struct omap_hwmod_link **sl)
{
	unsigned int sz;

	if ((free_ls + LINKS_PER_OCP_IF) <= max_ls) {
		*ml = &linkspace[free_ls++];
		*sl = &linkspace[free_ls++];
		return 0;
	}

	sz = sizeof(struct omap_hwmod_link) * LINKS_PER_OCP_IF;

	*sl = NULL;
	*ml = alloc_bootmem(sz);

	memset(*ml, 0, sz);

	*sl = (void *)(*ml) + sizeof(struct omap_hwmod_link);

	ls_supp++;
	pr_debug("omap_hwmod: supplemental link allocations needed: %d\n",
		 ls_supp * LINKS_PER_OCP_IF);

	return 0;
};

/**
 * _add_link - add an interconnect between two IP blocks
 * @oi: pointer to a struct omap_hwmod_ocp_if record
 *
 * Add struct omap_hwmod_link records connecting the master IP block
 * specified in @oi->master to @oi, and connecting the slave IP block
 * specified in @oi->slave to @oi.  This code is assumed to run before
 * preemption or SMP has been enabled, thus avoiding the need for
 * locking in this code.  Changes to this assumption will require
 * additional locking.  Returns 0.
 */
static int __init _add_link(struct omap_hwmod_ocp_if *oi)
{
	struct omap_hwmod_link *ml, *sl;

	pr_debug("omap_hwmod: %s -> %s: adding link\n", oi->master->name,
		 oi->slave->name);

	_alloc_links(&ml, &sl);

	ml->ocp_if = oi;
	INIT_LIST_HEAD(&ml->node);
	list_add(&ml->node, &oi->master->master_ports);
	oi->master->masters_cnt++;

	sl->ocp_if = oi;
	INIT_LIST_HEAD(&sl->node);
	list_add(&sl->node, &oi->slave->slave_ports);
	oi->slave->slaves_cnt++;

	return 0;
}

/**
 * _register_link - register a struct omap_hwmod_ocp_if
 * @oi: struct omap_hwmod_ocp_if *
 *
 * Registers the omap_hwmod_ocp_if record @oi.  Returns -EEXIST if it
 * has already been registered; -EINVAL if @oi is NULL or if the
 * record pointed to by @oi is missing required fields; or 0 upon
 * success.
 *
 * XXX The data should be copied into bootmem, so the original data
 * should be marked __initdata and freed after init.  This would allow
 * unneeded omap_hwmods to be freed on multi-OMAP configurations.
 */
static int __init _register_link(struct omap_hwmod_ocp_if *oi)
{
	if (!oi || !oi->master || !oi->slave || !oi->user)
		return -EINVAL;

	if (oi->_int_flags & _OCPIF_INT_FLAGS_REGISTERED)
		return -EEXIST;

	pr_debug("omap_hwmod: registering link from %s to %s\n",
		 oi->master->name, oi->slave->name);

	/*
	 * Register the connected hwmods, if they haven't been
	 * registered already
	 */
	if (oi->master->_state != _HWMOD_STATE_REGISTERED)
		_register(oi->master);

	if (oi->slave->_state != _HWMOD_STATE_REGISTERED)
		_register(oi->slave);

	_add_link(oi);

	oi->_int_flags |= _OCPIF_INT_FLAGS_REGISTERED;

	return 0;
}

/**
 * _alloc_linkspace - allocate large block of hwmod links
 * @ois: pointer to an array of struct omap_hwmod_ocp_if records to count
 *
 * Allocate a large block of struct omap_hwmod_link records.  This
 * improves boot time significantly by avoiding the need to allocate
 * individual records one by one.  If the number of records to
 * allocate in the block hasn't been manually specified, this function
 * will count the number of struct omap_hwmod_ocp_if records in @ois
 * and use that to determine the allocation size.  For SoC families
 * that require multiple list registrations, such as OMAP3xxx, this
 * estimation process isn't optimal, so manual estimation is advised
 * in those cases.  Returns -EEXIST if the allocation has already occurred
 * or 0 upon success.
 */
static int __init _alloc_linkspace(struct omap_hwmod_ocp_if **ois)
{
	unsigned int i = 0;
	unsigned int sz;

	if (linkspace) {
		WARN(1, "linkspace already allocated\n");
		return -EEXIST;
	}

	if (max_ls == 0)
		while (ois[i++])
			max_ls += LINKS_PER_OCP_IF;

	sz = sizeof(struct omap_hwmod_link) * max_ls;

	pr_debug("omap_hwmod: %s: allocating %d byte linkspace (%d links)\n",
		 __func__, sz, max_ls);

	linkspace = alloc_bootmem(sz);

	memset(linkspace, 0, sz);

	return 0;
}

/* Static functions intended only for use in soc_ops field function pointers */

/**
 * _omap2_wait_target_ready - wait for a module to leave slave idle
 * @oh: struct omap_hwmod *
 *
 * Wait for a module @oh to leave slave idle.  Returns 0 if the module
 * does not have an IDLEST bit or if the module successfully leaves
 * slave idle; otherwise, pass along the return value of the
 * appropriate *_cm*_wait_module_ready() function.
 */
static int _omap2_wait_target_ready(struct omap_hwmod *oh)
{
	if (!oh)
		return -EINVAL;

	if (oh->flags & HWMOD_NO_IDLEST)
		return 0;

	if (!_find_mpu_rt_port(oh))
		return 0;

	/* XXX check module SIDLEMODE, hardreset status, enabled clocks */

	return omap2_cm_wait_module_ready(oh->prcm.omap2.module_offs,
					  oh->prcm.omap2.idlest_reg_id,
					  oh->prcm.omap2.idlest_idle_bit);
}

/**
 * _omap4_wait_target_ready - wait for a module to leave slave idle
 * @oh: struct omap_hwmod *
 *
 * Wait for a module @oh to leave slave idle.  Returns 0 if the module
 * does not have an IDLEST bit or if the module successfully leaves
 * slave idle; otherwise, pass along the return value of the
 * appropriate *_cm*_wait_module_ready() function.
 */
static int _omap4_wait_target_ready(struct omap_hwmod *oh)
{
	if (!oh)
		return -EINVAL;

	if (oh->flags & HWMOD_NO_IDLEST || !oh->clkdm)
		return 0;

	if (!_find_mpu_rt_port(oh))
		return 0;

	/* XXX check module SIDLEMODE, hardreset status */

	return omap4_cminst_wait_module_ready(oh->clkdm->prcm_partition,
					      oh->clkdm->cm_inst,
					      oh->clkdm->clkdm_offs,
					      oh->prcm.omap4.clkctrl_offs);
}

/**
 * _am33xx_wait_target_ready - wait for a module to leave slave idle
 * @oh: struct omap_hwmod *
 *
 * Wait for a module @oh to leave slave idle.  Returns 0 if the module
 * does not have an IDLEST bit or if the module successfully leaves
 * slave idle; otherwise, pass along the return value of the
 * appropriate *_cm*_wait_module_ready() function.
 */
static int _am33xx_wait_target_ready(struct omap_hwmod *oh)
{
	if (!oh || !oh->clkdm)
		return -EINVAL;

	if (oh->flags & HWMOD_NO_IDLEST)
		return 0;

	if (!_find_mpu_rt_port(oh))
		return 0;

	/* XXX check module SIDLEMODE, hardreset status */

	return am33xx_cm_wait_module_ready(oh->clkdm->cm_inst,
					      oh->clkdm->clkdm_offs,
					      oh->prcm.omap4.clkctrl_offs);
}

/**
 * _omap2_assert_hardreset - call OMAP2 PRM hardreset fn with hwmod args
 * @oh: struct omap_hwmod * to assert hardreset
 * @ohri: hardreset line data
 *
 * Call omap2_prm_assert_hardreset() with parameters extracted from
 * the hwmod @oh and the hardreset line data @ohri.  Only intended for
 * use as an soc_ops function pointer.  Passes along the return value
 * from omap2_prm_assert_hardreset().  XXX This function is scheduled
 * for removal when the PRM code is moved into drivers/.
 */
static int _omap2_assert_hardreset(struct omap_hwmod *oh,
				   struct omap_hwmod_rst_info *ohri)
{
	return omap2_prm_assert_hardreset(oh->prcm.omap2.module_offs,
					  ohri->rst_shift);
}

/**
 * _omap2_deassert_hardreset - call OMAP2 PRM hardreset fn with hwmod args
 * @oh: struct omap_hwmod * to deassert hardreset
 * @ohri: hardreset line data
 *
 * Call omap2_prm_deassert_hardreset() with parameters extracted from
 * the hwmod @oh and the hardreset line data @ohri.  Only intended for
 * use as an soc_ops function pointer.  Passes along the return value
 * from omap2_prm_deassert_hardreset().  XXX This function is
 * scheduled for removal when the PRM code is moved into drivers/.
 */
static int _omap2_deassert_hardreset(struct omap_hwmod *oh,
				     struct omap_hwmod_rst_info *ohri)
{
	return omap2_prm_deassert_hardreset(oh->prcm.omap2.module_offs,
					    ohri->rst_shift,
					    ohri->st_shift);
}

/**
 * _omap2_is_hardreset_asserted - call OMAP2 PRM hardreset fn with hwmod args
 * @oh: struct omap_hwmod * to test hardreset
 * @ohri: hardreset line data
 *
 * Call omap2_prm_is_hardreset_asserted() with parameters extracted
 * from the hwmod @oh and the hardreset line data @ohri.  Only
 * intended for use as an soc_ops function pointer.  Passes along the
 * return value from omap2_prm_is_hardreset_asserted().  XXX This
 * function is scheduled for removal when the PRM code is moved into
 * drivers/.
 */
static int _omap2_is_hardreset_asserted(struct omap_hwmod *oh,
					struct omap_hwmod_rst_info *ohri)
{
	return omap2_prm_is_hardreset_asserted(oh->prcm.omap2.module_offs,
					       ohri->st_shift);
}

/**
 * _omap4_assert_hardreset - call OMAP4 PRM hardreset fn with hwmod args
 * @oh: struct omap_hwmod * to assert hardreset
 * @ohri: hardreset line data
 *
 * Call omap4_prminst_assert_hardreset() with parameters extracted
 * from the hwmod @oh and the hardreset line data @ohri.  Only
 * intended for use as an soc_ops function pointer.  Passes along the
 * return value from omap4_prminst_assert_hardreset().  XXX This
 * function is scheduled for removal when the PRM code is moved into
 * drivers/.
 */
static int _omap4_assert_hardreset(struct omap_hwmod *oh,
				   struct omap_hwmod_rst_info *ohri)
{
	if (!oh->clkdm)
		return -EINVAL;

	return omap4_prminst_assert_hardreset(ohri->rst_shift,
				oh->clkdm->pwrdm.ptr->prcm_partition,
				oh->clkdm->pwrdm.ptr->prcm_offs,
				oh->prcm.omap4.rstctrl_offs);
}

/**
 * _omap4_deassert_hardreset - call OMAP4 PRM hardreset fn with hwmod args
 * @oh: struct omap_hwmod * to deassert hardreset
 * @ohri: hardreset line data
 *
 * Call omap4_prminst_deassert_hardreset() with parameters extracted
 * from the hwmod @oh and the hardreset line data @ohri.  Only
 * intended for use as an soc_ops function pointer.  Passes along the
 * return value from omap4_prminst_deassert_hardreset().  XXX This
 * function is scheduled for removal when the PRM code is moved into
 * drivers/.
 */
static int _omap4_deassert_hardreset(struct omap_hwmod *oh,
				     struct omap_hwmod_rst_info *ohri)
{
	if (!oh->clkdm)
		return -EINVAL;

	if (ohri->st_shift)
		pr_err("omap_hwmod: %s: %s: hwmod data error: OMAP4 does not support st_shift\n",
		       oh->name, ohri->name);
	return omap4_prminst_deassert_hardreset(ohri->rst_shift,
				oh->clkdm->pwrdm.ptr->prcm_partition,
				oh->clkdm->pwrdm.ptr->prcm_offs,
				oh->prcm.omap4.rstctrl_offs);
}

/**
 * _omap4_is_hardreset_asserted - call OMAP4 PRM hardreset fn with hwmod args
 * @oh: struct omap_hwmod * to test hardreset
 * @ohri: hardreset line data
 *
 * Call omap4_prminst_is_hardreset_asserted() with parameters
 * extracted from the hwmod @oh and the hardreset line data @ohri.
 * Only intended for use as an soc_ops function pointer.  Passes along
 * the return value from omap4_prminst_is_hardreset_asserted().  XXX
 * This function is scheduled for removal when the PRM code is moved
 * into drivers/.
 */
static int _omap4_is_hardreset_asserted(struct omap_hwmod *oh,
					struct omap_hwmod_rst_info *ohri)
{
	if (!oh->clkdm)
		return -EINVAL;

	return omap4_prminst_is_hardreset_asserted(ohri->rst_shift,
				oh->clkdm->pwrdm.ptr->prcm_partition,
				oh->clkdm->pwrdm.ptr->prcm_offs,
				oh->prcm.omap4.rstctrl_offs);
}

/**
 * _am33xx_assert_hardreset - call AM33XX PRM hardreset fn with hwmod args
 * @oh: struct omap_hwmod * to assert hardreset
 * @ohri: hardreset line data
 *
 * Call am33xx_prminst_assert_hardreset() with parameters extracted
 * from the hwmod @oh and the hardreset line data @ohri.  Only
 * intended for use as an soc_ops function pointer.  Passes along the
 * return value from am33xx_prminst_assert_hardreset().  XXX This
 * function is scheduled for removal when the PRM code is moved into
 * drivers/.
 */
static int _am33xx_assert_hardreset(struct omap_hwmod *oh,
				   struct omap_hwmod_rst_info *ohri)

{
	return am33xx_prm_assert_hardreset(ohri->rst_shift,
				oh->clkdm->pwrdm.ptr->prcm_offs,
				oh->prcm.omap4.rstctrl_offs);
}

/**
 * _am33xx_deassert_hardreset - call AM33XX PRM hardreset fn with hwmod args
 * @oh: struct omap_hwmod * to deassert hardreset
 * @ohri: hardreset line data
 *
 * Call am33xx_prminst_deassert_hardreset() with parameters extracted
 * from the hwmod @oh and the hardreset line data @ohri.  Only
 * intended for use as an soc_ops function pointer.  Passes along the
 * return value from am33xx_prminst_deassert_hardreset().  XXX This
 * function is scheduled for removal when the PRM code is moved into
 * drivers/.
 */
static int _am33xx_deassert_hardreset(struct omap_hwmod *oh,
				     struct omap_hwmod_rst_info *ohri)
{
	if (ohri->st_shift)
		pr_err("omap_hwmod: %s: %s: hwmod data error: OMAP4 does not support st_shift\n",
		       oh->name, ohri->name);

	return am33xx_prm_deassert_hardreset(ohri->rst_shift,
				oh->clkdm->pwrdm.ptr->prcm_offs,
				oh->prcm.omap4.rstctrl_offs,
				oh->prcm.omap4.rstst_offs);
}

/**
 * _am33xx_is_hardreset_asserted - call AM33XX PRM hardreset fn with hwmod args
 * @oh: struct omap_hwmod * to test hardreset
 * @ohri: hardreset line data
 *
 * Call am33xx_prminst_is_hardreset_asserted() with parameters
 * extracted from the hwmod @oh and the hardreset line data @ohri.
 * Only intended for use as an soc_ops function pointer.  Passes along
 * the return value from am33xx_prminst_is_hardreset_asserted().  XXX
 * This function is scheduled for removal when the PRM code is moved
 * into drivers/.
 */
static int _am33xx_is_hardreset_asserted(struct omap_hwmod *oh,
					struct omap_hwmod_rst_info *ohri)
{
	return am33xx_prm_is_hardreset_asserted(ohri->rst_shift,
				oh->clkdm->pwrdm.ptr->prcm_offs,
				oh->prcm.omap4.rstctrl_offs);
}

/* Public functions */

u32 omap_hwmod_read(struct omap_hwmod *oh, u16 reg_offs)
{
	if (oh->flags & HWMOD_16BIT_REG)
		return __raw_readw(oh->_mpu_rt_va + reg_offs);
	else
		return __raw_readl(oh->_mpu_rt_va + reg_offs);
}

void omap_hwmod_write(u32 v, struct omap_hwmod *oh, u16 reg_offs)
{
	if (oh->flags & HWMOD_16BIT_REG)
		__raw_writew(v, oh->_mpu_rt_va + reg_offs);
	else
		__raw_writel(v, oh->_mpu_rt_va + reg_offs);
}

/**
 * omap_hwmod_softreset - reset a module via SYSCONFIG.SOFTRESET bit
 * @oh: struct omap_hwmod *
 *
 * This is a public function exposed to drivers. Some drivers may need to do
 * some settings before and after resetting the device.  Those drivers after
 * doing the necessary settings could use this function to start a reset by
 * setting the SYSCONFIG.SOFTRESET bit.
 */
int omap_hwmod_softreset(struct omap_hwmod *oh)
{
	u32 v;
	int ret;

	if (!oh || !(oh->_sysc_cache))
		return -EINVAL;

	v = oh->_sysc_cache;
	ret = _set_softreset(oh, &v);
	if (ret)
		goto error;
	_write_sysconfig(v, oh);

error:
	return ret;
}

/**
 * omap_hwmod_set_slave_idlemode - set the hwmod's OCP slave idlemode
 * @oh: struct omap_hwmod *
 * @idlemode: SIDLEMODE field bits (shifted to bit 0)
 *
 * Sets the IP block's OCP slave idlemode in hardware, and updates our
 * local copy.  Intended to be used by drivers that have some erratum
 * that requires direct manipulation of the SIDLEMODE bits.  Returns
 * -EINVAL if @oh is null, or passes along the return value from
 * _set_slave_idlemode().
 *
 * XXX Does this function have any current users?  If not, we should
 * remove it; it is better to let the rest of the hwmod code handle this.
 * Any users of this function should be scrutinized carefully.
 */
int omap_hwmod_set_slave_idlemode(struct omap_hwmod *oh, u8 idlemode)
{
	u32 v;
	int retval = 0;

	if (!oh)
		return -EINVAL;

	v = oh->_sysc_cache;

	retval = _set_slave_idlemode(oh, idlemode, &v);
	if (!retval)
		_write_sysconfig(v, oh);

	return retval;
}

/**
 * omap_hwmod_lookup - look up a registered omap_hwmod by name
 * @name: name of the omap_hwmod to look up
 *
 * Given a @name of an omap_hwmod, return a pointer to the registered
 * struct omap_hwmod *, or NULL upon error.
 */
struct omap_hwmod *omap_hwmod_lookup(const char *name)
{
	struct omap_hwmod *oh;

	if (!name)
		return NULL;

	oh = _lookup(name);

	return oh;
}

/**
 * omap_hwmod_for_each - call function for each registered omap_hwmod
 * @fn: pointer to a callback function
 * @data: void * data to pass to callback function
 *
 * Call @fn for each registered omap_hwmod, passing @data to each
 * function.  @fn must return 0 for success or any other value for
 * failure.  If @fn returns non-zero, the iteration across omap_hwmods
 * will stop and the non-zero return value will be passed to the
 * caller of omap_hwmod_for_each().  @fn is called with
 * omap_hwmod_for_each() held.
 */
int omap_hwmod_for_each(int (*fn)(struct omap_hwmod *oh, void *data),
			void *data)
{
	struct omap_hwmod *temp_oh;
	int ret = 0;

	if (!fn)
		return -EINVAL;

	list_for_each_entry(temp_oh, &omap_hwmod_list, node) {
		ret = (*fn)(temp_oh, data);
		if (ret)
			break;
	}

	return ret;
}

/**
 * omap_hwmod_register_links - register an array of hwmod links
 * @ois: pointer to an array of omap_hwmod_ocp_if to register
 *
 * Intended to be called early in boot before the clock framework is
 * initialized.  If @ois is not null, will register all omap_hwmods
 * listed in @ois that are valid for this chip.  Returns -EINVAL if
 * omap_hwmod_init() hasn't been called before calling this function,
 * -ENOMEM if the link memory area can't be allocated, or 0 upon
 * success.
 */
int __init omap_hwmod_register_links(struct omap_hwmod_ocp_if **ois)
{
	int r, i;

	if (!inited)
		return -EINVAL;

	if (!ois)
		return 0;

	if (!linkspace) {
		if (_alloc_linkspace(ois)) {
			pr_err("omap_hwmod: could not allocate link space\n");
			return -ENOMEM;
		}
	}

	i = 0;
	do {
		r = _register_link(ois[i]);
		WARN(r && r != -EEXIST,
		     "omap_hwmod: _register_link(%s -> %s) returned %d\n",
		     ois[i]->master->name, ois[i]->slave->name, r);
	} while (ois[++i]);

	return 0;
}

/**
 * _ensure_mpu_hwmod_is_setup - ensure the MPU SS hwmod is init'ed and set up
 * @oh: pointer to the hwmod currently being set up (usually not the MPU)
 *
 * If the hwmod data corresponding to the MPU subsystem IP block
 * hasn't been initialized and set up yet, do so now.  This must be
 * done first since sleep dependencies may be added from other hwmods
 * to the MPU.  Intended to be called only by omap_hwmod_setup*().  No
 * return value.
 */
static void __init _ensure_mpu_hwmod_is_setup(struct omap_hwmod *oh)
{
	if (!mpu_oh || mpu_oh->_state == _HWMOD_STATE_UNKNOWN)
		pr_err("omap_hwmod: %s: MPU initiator hwmod %s not yet registered\n",
		       __func__, MPU_INITIATOR_NAME);
	else if (mpu_oh->_state == _HWMOD_STATE_REGISTERED && oh != mpu_oh)
		omap_hwmod_setup_one(MPU_INITIATOR_NAME);
}

/**
 * omap_hwmod_setup_one - set up a single hwmod
 * @oh_name: const char * name of the already-registered hwmod to set up
 *
 * Initialize and set up a single hwmod.  Intended to be used for a
 * small number of early devices, such as the timer IP blocks used for
 * the scheduler clock.  Must be called after omap2_clk_init().
 * Resolves the struct clk names to struct clk pointers for each
 * registered omap_hwmod.  Also calls _setup() on each hwmod.  Returns
 * -EINVAL upon error or 0 upon success.
 */
int __init omap_hwmod_setup_one(const char *oh_name)
{
	struct omap_hwmod *oh;

	pr_debug("omap_hwmod: %s: %s\n", oh_name, __func__);

	oh = _lookup(oh_name);
	if (!oh) {
		WARN(1, "omap_hwmod: %s: hwmod not yet registered\n", oh_name);
		return -EINVAL;
	}

	_ensure_mpu_hwmod_is_setup(oh);

	_init(oh, NULL);
	_setup(oh, NULL);

	return 0;
}

/**
 * omap_hwmod_setup_all - set up all registered IP blocks
 *
 * Initialize and set up all IP blocks registered with the hwmod code.
 * Must be called after omap2_clk_init().  Resolves the struct clk
 * names to struct clk pointers for each registered omap_hwmod.  Also
 * calls _setup() on each hwmod.  Returns 0 upon success.
 */
static int __init omap_hwmod_setup_all(void)
{
	_ensure_mpu_hwmod_is_setup(NULL);

	omap_hwmod_for_each(_init, NULL);
	omap_hwmod_for_each(_setup, NULL);

	return 0;
}
core_initcall(omap_hwmod_setup_all);

/**
 * omap_hwmod_enable - enable an omap_hwmod
 * @oh: struct omap_hwmod *
 *
 * Enable an omap_hwmod @oh.  Intended to be called by omap_device_enable().
 * Returns -EINVAL on error or passes along the return value from _enable().
 */
int omap_hwmod_enable(struct omap_hwmod *oh)
{
	int r;
	unsigned long flags;

	if (!oh)
		return -EINVAL;

	spin_lock_irqsave(&oh->_lock, flags);
	r = _enable(oh);
	spin_unlock_irqrestore(&oh->_lock, flags);

	return r;
}

/**
 * omap_hwmod_idle - idle an omap_hwmod
 * @oh: struct omap_hwmod *
 *
 * Idle an omap_hwmod @oh.  Intended to be called by omap_device_idle().
 * Returns -EINVAL on error or passes along the return value from _idle().
 */
int omap_hwmod_idle(struct omap_hwmod *oh)
{
	unsigned long flags;

	if (!oh)
		return -EINVAL;

	spin_lock_irqsave(&oh->_lock, flags);
	_idle(oh);
	spin_unlock_irqrestore(&oh->_lock, flags);

	return 0;
}

/**
 * omap_hwmod_shutdown - shutdown an omap_hwmod
 * @oh: struct omap_hwmod *
 *
 * Shutdown an omap_hwmod @oh.  Intended to be called by
 * omap_device_shutdown().  Returns -EINVAL on error or passes along
 * the return value from _shutdown().
 */
int omap_hwmod_shutdown(struct omap_hwmod *oh)
{
	unsigned long flags;

	if (!oh)
		return -EINVAL;

	spin_lock_irqsave(&oh->_lock, flags);
	_shutdown(oh);
	spin_unlock_irqrestore(&oh->_lock, flags);

	return 0;
}

/**
 * omap_hwmod_enable_clocks - enable main_clk, all interface clocks
 * @oh: struct omap_hwmod *oh
 *
 * Intended to be called by the omap_device code.
 */
int omap_hwmod_enable_clocks(struct omap_hwmod *oh)
{
	unsigned long flags;

	spin_lock_irqsave(&oh->_lock, flags);
	_enable_clocks(oh);
	spin_unlock_irqrestore(&oh->_lock, flags);

	return 0;
}

/**
 * omap_hwmod_disable_clocks - disable main_clk, all interface clocks
 * @oh: struct omap_hwmod *oh
 *
 * Intended to be called by the omap_device code.
 */
int omap_hwmod_disable_clocks(struct omap_hwmod *oh)
{
	unsigned long flags;

	spin_lock_irqsave(&oh->_lock, flags);
	_disable_clocks(oh);
	spin_unlock_irqrestore(&oh->_lock, flags);

	return 0;
}

/**
 * omap_hwmod_ocp_barrier - wait for posted writes against the hwmod to complete
 * @oh: struct omap_hwmod *oh
 *
 * Intended to be called by drivers and core code when all posted
 * writes to a device must complete before continuing further
 * execution (for example, after clearing some device IRQSTATUS
 * register bits)
 *
 * XXX what about targets with multiple OCP threads?
 */
void omap_hwmod_ocp_barrier(struct omap_hwmod *oh)
{
	BUG_ON(!oh);

	if (!oh->class->sysc || !oh->class->sysc->sysc_flags) {
		WARN(1, "omap_device: %s: OCP barrier impossible due to device configuration\n",
			oh->name);
		return;
	}

	/*
	 * Forces posted writes to complete on the OCP thread handling
	 * register writes
	 */
	omap_hwmod_read(oh, oh->class->sysc->sysc_offs);
}

/**
 * omap_hwmod_reset - reset the hwmod
 * @oh: struct omap_hwmod *
 *
 * Under some conditions, a driver may wish to reset the entire device.
 * Called from omap_device code.  Returns -EINVAL on error or passes along
 * the return value from _reset().
 */
int omap_hwmod_reset(struct omap_hwmod *oh)
{
	int r;
	unsigned long flags;

	if (!oh)
		return -EINVAL;

	spin_lock_irqsave(&oh->_lock, flags);
	r = _reset(oh);
	spin_unlock_irqrestore(&oh->_lock, flags);

	return r;
}

/*
 * IP block data retrieval functions
 */

/**
 * omap_hwmod_count_resources - count number of struct resources needed by hwmod
 * @oh: struct omap_hwmod *
 * @res: pointer to the first element of an array of struct resource to fill
 *
 * Count the number of struct resource array elements necessary to
 * contain omap_hwmod @oh resources.  Intended to be called by code
 * that registers omap_devices.  Intended to be used to determine the
 * size of a dynamically-allocated struct resource array, before
 * calling omap_hwmod_fill_resources().  Returns the number of struct
 * resource array elements needed.
 *
 * XXX This code is not optimized.  It could attempt to merge adjacent
 * resource IDs.
 *
 */
int omap_hwmod_count_resources(struct omap_hwmod *oh)
{
	struct omap_hwmod_ocp_if *os;
	struct list_head *p;
	int ret;
	int i = 0;

	ret = _count_mpu_irqs(oh) + _count_sdma_reqs(oh);

	p = oh->slave_ports.next;

	while (i < oh->slaves_cnt) {
		os = _fetch_next_ocp_if(&p, &i);
		ret += _count_ocp_if_addr_spaces(os);
	}

	return ret;
}

/**
 * omap_hwmod_fill_resources - fill struct resource array with hwmod data
 * @oh: struct omap_hwmod *
 * @res: pointer to the first element of an array of struct resource to fill
 *
 * Fill the struct resource array @res with resource data from the
 * omap_hwmod @oh.  Intended to be called by code that registers
 * omap_devices.  See also omap_hwmod_count_resources().  Returns the
 * number of array elements filled.
 */
int omap_hwmod_fill_resources(struct omap_hwmod *oh, struct resource *res)
{
	struct omap_hwmod_ocp_if *os;
	struct list_head *p;
	int i, j, mpu_irqs_cnt, sdma_reqs_cnt, addr_cnt;
	int r = 0;

	/* For each IRQ, DMA, memory area, fill in array.*/

	mpu_irqs_cnt = _count_mpu_irqs(oh);
	for (i = 0; i < mpu_irqs_cnt; i++) {
		(res + r)->name = (oh->mpu_irqs + i)->name;
		(res + r)->start = (oh->mpu_irqs + i)->irq;
		(res + r)->end = (oh->mpu_irqs + i)->irq;
		(res + r)->flags = IORESOURCE_IRQ;
		r++;
	}

	sdma_reqs_cnt = _count_sdma_reqs(oh);
	for (i = 0; i < sdma_reqs_cnt; i++) {
		(res + r)->name = (oh->sdma_reqs + i)->name;
		(res + r)->start = (oh->sdma_reqs + i)->dma_req;
		(res + r)->end = (oh->sdma_reqs + i)->dma_req;
		(res + r)->flags = IORESOURCE_DMA;
		r++;
	}

	p = oh->slave_ports.next;

	i = 0;
	while (i < oh->slaves_cnt) {
		os = _fetch_next_ocp_if(&p, &i);
		addr_cnt = _count_ocp_if_addr_spaces(os);

		for (j = 0; j < addr_cnt; j++) {
			(res + r)->name = (os->addr + j)->name;
			(res + r)->start = (os->addr + j)->pa_start;
			(res + r)->end = (os->addr + j)->pa_end;
			(res + r)->flags = IORESOURCE_MEM;
			r++;
		}
	}

	return r;
}

/**
 * omap_hwmod_fill_dma_resources - fill struct resource array with dma data
 * @oh: struct omap_hwmod *
 * @res: pointer to the array of struct resource to fill
 *
 * Fill the struct resource array @res with dma resource data from the
 * omap_hwmod @oh.  Intended to be called by code that registers
 * omap_devices.  See also omap_hwmod_count_resources().  Returns the
 * number of array elements filled.
 */
int omap_hwmod_fill_dma_resources(struct omap_hwmod *oh, struct resource *res)
{
	int i, sdma_reqs_cnt;
	int r = 0;

	sdma_reqs_cnt = _count_sdma_reqs(oh);
	for (i = 0; i < sdma_reqs_cnt; i++) {
		(res + r)->name = (oh->sdma_reqs + i)->name;
		(res + r)->start = (oh->sdma_reqs + i)->dma_req;
		(res + r)->end = (oh->sdma_reqs + i)->dma_req;
		(res + r)->flags = IORESOURCE_DMA;
		r++;
	}

	return r;
}

/**
 * omap_hwmod_get_resource_byname - fetch IP block integration data by name
 * @oh: struct omap_hwmod * to operate on
 * @type: one of the IORESOURCE_* constants from include/linux/ioport.h
 * @name: pointer to the name of the data to fetch (optional)
 * @rsrc: pointer to a struct resource, allocated by the caller
 *
 * Retrieve MPU IRQ, SDMA request line, or address space start/end
 * data for the IP block pointed to by @oh.  The data will be filled
 * into a struct resource record pointed to by @rsrc.  The struct
 * resource must be allocated by the caller.  When @name is non-null,
 * the data associated with the matching entry in the IRQ/SDMA/address
 * space hwmod data arrays will be returned.  If @name is null, the
 * first array entry will be returned.  Data order is not meaningful
 * in hwmod data, so callers are strongly encouraged to use a non-null
 * @name whenever possible to avoid unpredictable effects if hwmod
 * data is later added that causes data ordering to change.  This
 * function is only intended for use by OMAP core code.  Device
 * drivers should not call this function - the appropriate bus-related
 * data accessor functions should be used instead.  Returns 0 upon
 * success or a negative error code upon error.
 */
int omap_hwmod_get_resource_byname(struct omap_hwmod *oh, unsigned int type,
				   const char *name, struct resource *rsrc)
{
	int r;
	unsigned int irq, dma;
	u32 pa_start, pa_end;

	if (!oh || !rsrc)
		return -EINVAL;

	if (type == IORESOURCE_IRQ) {
		r = _get_mpu_irq_by_name(oh, name, &irq);
		if (r)
			return r;

		rsrc->start = irq;
		rsrc->end = irq;
	} else if (type == IORESOURCE_DMA) {
		r = _get_sdma_req_by_name(oh, name, &dma);
		if (r)
			return r;

		rsrc->start = dma;
		rsrc->end = dma;
	} else if (type == IORESOURCE_MEM) {
		r = _get_addr_space_by_name(oh, name, &pa_start, &pa_end);
		if (r)
			return r;

		rsrc->start = pa_start;
		rsrc->end = pa_end;
	} else {
		return -EINVAL;
	}

	rsrc->flags = type;
	rsrc->name = name;

	return 0;
}

/**
 * omap_hwmod_get_pwrdm - return pointer to this module's main powerdomain
 * @oh: struct omap_hwmod *
 *
 * Return the powerdomain pointer associated with the OMAP module
 * @oh's main clock.  If @oh does not have a main clk, return the
 * powerdomain associated with the interface clock associated with the
 * module's MPU port. (XXX Perhaps this should use the SDMA port
 * instead?)  Returns NULL on error, or a struct powerdomain * on
 * success.
 */
struct powerdomain *omap_hwmod_get_pwrdm(struct omap_hwmod *oh)
{
	struct clk *c;
	struct omap_hwmod_ocp_if *oi;

	if (!oh)
		return NULL;

	if (oh->_clk) {
		c = oh->_clk;
	} else {
		oi = _find_mpu_rt_port(oh);
		if (!oi)
			return NULL;
		c = oi->_clk;
	}

	if (!c->clkdm)
		return NULL;

	return c->clkdm->pwrdm.ptr;

}

/**
 * omap_hwmod_get_mpu_rt_va - return the module's base address (for the MPU)
 * @oh: struct omap_hwmod *
 *
 * Returns the virtual address corresponding to the beginning of the
 * module's register target, in the address range that is intended to
 * be used by the MPU.  Returns the virtual address upon success or NULL
 * upon error.
 */
void __iomem *omap_hwmod_get_mpu_rt_va(struct omap_hwmod *oh)
{
	if (!oh)
		return NULL;

	if (oh->_int_flags & _HWMOD_NO_MPU_PORT)
		return NULL;

	if (oh->_state == _HWMOD_STATE_UNKNOWN)
		return NULL;

	return oh->_mpu_rt_va;
}

/**
 * omap_hwmod_add_initiator_dep - add sleepdep from @init_oh to @oh
 * @oh: struct omap_hwmod *
 * @init_oh: struct omap_hwmod * (initiator)
 *
 * Add a sleep dependency between the initiator @init_oh and @oh.
 * Intended to be called by DSP/Bridge code via platform_data for the
 * DSP case; and by the DMA code in the sDMA case.  DMA code, *Bridge
 * code needs to add/del initiator dependencies dynamically
 * before/after accessing a device.  Returns the return value from
 * _add_initiator_dep().
 *
 * XXX Keep a usecount in the clockdomain code
 */
int omap_hwmod_add_initiator_dep(struct omap_hwmod *oh,
				 struct omap_hwmod *init_oh)
{
	return _add_initiator_dep(oh, init_oh);
}

/*
 * XXX what about functions for drivers to save/restore ocp_sysconfig
 * for context save/restore operations?
 */

/**
 * omap_hwmod_del_initiator_dep - remove sleepdep from @init_oh to @oh
 * @oh: struct omap_hwmod *
 * @init_oh: struct omap_hwmod * (initiator)
 *
 * Remove a sleep dependency between the initiator @init_oh and @oh.
 * Intended to be called by DSP/Bridge code via platform_data for the
 * DSP case; and by the DMA code in the sDMA case.  DMA code, *Bridge
 * code needs to add/del initiator dependencies dynamically
 * before/after accessing a device.  Returns the return value from
 * _del_initiator_dep().
 *
 * XXX Keep a usecount in the clockdomain code
 */
int omap_hwmod_del_initiator_dep(struct omap_hwmod *oh,
				 struct omap_hwmod *init_oh)
{
	return _del_initiator_dep(oh, init_oh);
}

/**
 * omap_hwmod_enable_wakeup - allow device to wake up the system
 * @oh: struct omap_hwmod *
 *
 * Sets the module OCP socket ENAWAKEUP bit to allow the module to
 * send wakeups to the PRCM, and enable I/O ring wakeup events for
 * this IP block if it has dynamic mux entries.  Eventually this
 * should set PRCM wakeup registers to cause the PRCM to receive
 * wakeup events from the module.  Does not set any wakeup routing
 * registers beyond this point - if the module is to wake up any other
 * module or subsystem, that must be set separately.  Called by
 * omap_device code.  Returns -EINVAL on error or 0 upon success.
 */
int omap_hwmod_enable_wakeup(struct omap_hwmod *oh)
{
	unsigned long flags;
	u32 v;

	spin_lock_irqsave(&oh->_lock, flags);

	if (oh->class->sysc &&
	    (oh->class->sysc->sysc_flags & SYSC_HAS_ENAWAKEUP)) {
		v = oh->_sysc_cache;
		_enable_wakeup(oh, &v);
		_write_sysconfig(v, oh);
	}

	_set_idle_ioring_wakeup(oh, true);
	spin_unlock_irqrestore(&oh->_lock, flags);

	return 0;
}

/**
 * omap_hwmod_disable_wakeup - prevent device from waking the system
 * @oh: struct omap_hwmod *
 *
 * Clears the module OCP socket ENAWAKEUP bit to prevent the module
 * from sending wakeups to the PRCM, and disable I/O ring wakeup
 * events for this IP block if it has dynamic mux entries.  Eventually
 * this should clear PRCM wakeup registers to cause the PRCM to ignore
 * wakeup events from the module.  Does not set any wakeup routing
 * registers beyond this point - if the module is to wake up any other
 * module or subsystem, that must be set separately.  Called by
 * omap_device code.  Returns -EINVAL on error or 0 upon success.
 */
int omap_hwmod_disable_wakeup(struct omap_hwmod *oh)
{
	unsigned long flags;
	u32 v;

	spin_lock_irqsave(&oh->_lock, flags);

	if (oh->class->sysc &&
	    (oh->class->sysc->sysc_flags & SYSC_HAS_ENAWAKEUP)) {
		v = oh->_sysc_cache;
		_disable_wakeup(oh, &v);
		_write_sysconfig(v, oh);
	}

	_set_idle_ioring_wakeup(oh, false);
	spin_unlock_irqrestore(&oh->_lock, flags);

	return 0;
}

/**
 * omap_hwmod_assert_hardreset - assert the HW reset line of submodules
 * contained in the hwmod module.
 * @oh: struct omap_hwmod *
 * @name: name of the reset line to lookup and assert
 *
 * Some IP like dsp, ipu or iva contain processor that require
 * an HW reset line to be assert / deassert in order to enable fully
 * the IP.  Returns -EINVAL if @oh is null or if the operation is not
 * yet supported on this OMAP; otherwise, passes along the return value
 * from _assert_hardreset().
 */
int omap_hwmod_assert_hardreset(struct omap_hwmod *oh, const char *name)
{
	int ret;
	unsigned long flags;

	if (!oh)
		return -EINVAL;

	spin_lock_irqsave(&oh->_lock, flags);
	ret = _assert_hardreset(oh, name);
	spin_unlock_irqrestore(&oh->_lock, flags);

	return ret;
}

/**
 * omap_hwmod_deassert_hardreset - deassert the HW reset line of submodules
 * contained in the hwmod module.
 * @oh: struct omap_hwmod *
 * @name: name of the reset line to look up and deassert
 *
 * Some IP like dsp, ipu or iva contain processor that require
 * an HW reset line to be assert / deassert in order to enable fully
 * the IP.  Returns -EINVAL if @oh is null or if the operation is not
 * yet supported on this OMAP; otherwise, passes along the return value
 * from _deassert_hardreset().
 */
int omap_hwmod_deassert_hardreset(struct omap_hwmod *oh, const char *name)
{
	int ret;
	unsigned long flags;

	if (!oh)
		return -EINVAL;

	spin_lock_irqsave(&oh->_lock, flags);
	ret = _deassert_hardreset(oh, name);
	spin_unlock_irqrestore(&oh->_lock, flags);

	return ret;
}

/**
 * omap_hwmod_read_hardreset - read the HW reset line state of submodules
 * contained in the hwmod module
 * @oh: struct omap_hwmod *
 * @name: name of the reset line to look up and read
 *
 * Return the current state of the hwmod @oh's reset line named @name:
 * returns -EINVAL upon parameter error or if this operation
 * is unsupported on the current OMAP; otherwise, passes along the return
 * value from _read_hardreset().
 */
int omap_hwmod_read_hardreset(struct omap_hwmod *oh, const char *name)
{
	int ret;
	unsigned long flags;

	if (!oh)
		return -EINVAL;

	spin_lock_irqsave(&oh->_lock, flags);
	ret = _read_hardreset(oh, name);
	spin_unlock_irqrestore(&oh->_lock, flags);

	return ret;
}


/**
 * omap_hwmod_for_each_by_class - call @fn for each hwmod of class @classname
 * @classname: struct omap_hwmod_class name to search for
 * @fn: callback function pointer to call for each hwmod in class @classname
 * @user: arbitrary context data to pass to the callback function
 *
 * For each omap_hwmod of class @classname, call @fn.
 * If the callback function returns something other than
 * zero, the iterator is terminated, and the callback function's return
 * value is passed back to the caller.  Returns 0 upon success, -EINVAL
 * if @classname or @fn are NULL, or passes back the error code from @fn.
 */
int omap_hwmod_for_each_by_class(const char *classname,
				 int (*fn)(struct omap_hwmod *oh,
					   void *user),
				 void *user)
{
	struct omap_hwmod *temp_oh;
	int ret = 0;

	if (!classname || !fn)
		return -EINVAL;

	pr_debug("omap_hwmod: %s: looking for modules of class %s\n",
		 __func__, classname);

	list_for_each_entry(temp_oh, &omap_hwmod_list, node) {
		if (!strcmp(temp_oh->class->name, classname)) {
			pr_debug("omap_hwmod: %s: %s: calling callback fn\n",
				 __func__, temp_oh->name);
			ret = (*fn)(temp_oh, user);
			if (ret)
				break;
		}
	}

	if (ret)
		pr_debug("omap_hwmod: %s: iterator terminated early: %d\n",
			 __func__, ret);

	return ret;
}

/**
 * omap_hwmod_set_postsetup_state - set the post-_setup() state for this hwmod
 * @oh: struct omap_hwmod *
 * @state: state that _setup() should leave the hwmod in
 *
 * Sets the hwmod state that @oh will enter at the end of _setup()
 * (called by omap_hwmod_setup_*()).  See also the documentation
 * for _setup_postsetup(), above.  Returns 0 upon success or
 * -EINVAL if there is a problem with the arguments or if the hwmod is
 * in the wrong state.
 */
int omap_hwmod_set_postsetup_state(struct omap_hwmod *oh, u8 state)
{
	int ret;
	unsigned long flags;

	if (!oh)
		return -EINVAL;

	if (state != _HWMOD_STATE_DISABLED &&
	    state != _HWMOD_STATE_ENABLED &&
	    state != _HWMOD_STATE_IDLE)
		return -EINVAL;

	spin_lock_irqsave(&oh->_lock, flags);

	if (oh->_state != _HWMOD_STATE_REGISTERED) {
		ret = -EINVAL;
		goto ohsps_unlock;
	}

	oh->_postsetup_state = state;
	ret = 0;

ohsps_unlock:
	spin_unlock_irqrestore(&oh->_lock, flags);

	return ret;
}

/**
 * omap_hwmod_get_context_loss_count - get lost context count
 * @oh: struct omap_hwmod *
 *
 * Query the powerdomain of of @oh to get the context loss
 * count for this device.
 *
 * Returns the context loss count of the powerdomain assocated with @oh
 * upon success, or zero if no powerdomain exists for @oh.
 */
int omap_hwmod_get_context_loss_count(struct omap_hwmod *oh)
{
	struct powerdomain *pwrdm;
	int ret = 0;

	pwrdm = omap_hwmod_get_pwrdm(oh);
	if (pwrdm)
		ret = pwrdm_get_context_loss_count(pwrdm);

	return ret;
}

/**
 * omap_hwmod_no_setup_reset - prevent a hwmod from being reset upon setup
 * @oh: struct omap_hwmod *
 *
 * Prevent the hwmod @oh from being reset during the setup process.
 * Intended for use by board-*.c files on boards with devices that
 * cannot tolerate being reset.  Must be called before the hwmod has
 * been set up.  Returns 0 upon success or negative error code upon
 * failure.
 */
int omap_hwmod_no_setup_reset(struct omap_hwmod *oh)
{
	if (!oh)
		return -EINVAL;

	if (oh->_state != _HWMOD_STATE_REGISTERED) {
		pr_err("omap_hwmod: %s: cannot prevent setup reset; in wrong state\n",
			oh->name);
		return -EINVAL;
	}

	oh->flags |= HWMOD_INIT_NO_RESET;

	return 0;
}

/**
 * omap_hwmod_pad_route_irq - route an I/O pad wakeup to a particular MPU IRQ
 * @oh: struct omap_hwmod * containing hwmod mux entries
 * @pad_idx: array index in oh->mux of the hwmod mux entry to route wakeup
 * @irq_idx: the hwmod mpu_irqs array index of the IRQ to trigger on wakeup
 *
 * When an I/O pad wakeup arrives for the dynamic or wakeup hwmod mux
 * entry number @pad_idx for the hwmod @oh, trigger the interrupt
 * service routine for the hwmod's mpu_irqs array index @irq_idx.  If
 * this function is not called for a given pad_idx, then the ISR
 * associated with @oh's first MPU IRQ will be triggered when an I/O
 * pad wakeup occurs on that pad.  Note that @pad_idx is the index of
 * the _dynamic or wakeup_ entry: if there are other entries not
 * marked with OMAP_DEVICE_PAD_WAKEUP or OMAP_DEVICE_PAD_REMUX, these
 * entries are NOT COUNTED in the dynamic pad index.  This function
 * must be called separately for each pad that requires its interrupt
 * to be re-routed this way.  Returns -EINVAL if there is an argument
 * problem or if @oh does not have hwmod mux entries or MPU IRQs;
 * returns -ENOMEM if memory cannot be allocated; or 0 upon success.
 *
 * XXX This function interface is fragile.  Rather than using array
 * indexes, which are subject to unpredictable change, it should be
 * using hwmod IRQ names, and some other stable key for the hwmod mux
 * pad records.
 */
int omap_hwmod_pad_route_irq(struct omap_hwmod *oh, int pad_idx, int irq_idx)
{
	int nr_irqs;

	might_sleep();

	if (!oh || !oh->mux || !oh->mpu_irqs || pad_idx < 0 ||
	    pad_idx >= oh->mux->nr_pads_dynamic)
		return -EINVAL;

	/* Check the number of available mpu_irqs */
	for (nr_irqs = 0; oh->mpu_irqs[nr_irqs].irq >= 0; nr_irqs++)
		;

	if (irq_idx >= nr_irqs)
		return -EINVAL;

	if (!oh->mux->irqs) {
		/* XXX What frees this? */
		oh->mux->irqs = kzalloc(sizeof(int) * oh->mux->nr_pads_dynamic,
			GFP_KERNEL);
		if (!oh->mux->irqs)
			return -ENOMEM;
	}
	oh->mux->irqs[pad_idx] = irq_idx;

	return 0;
}

/**
 * omap_hwmod_init - initialize the hwmod code
 *
 * Sets up some function pointers needed by the hwmod code to operate on the
 * currently-booted SoC.  Intended to be called once during kernel init
 * before any hwmods are registered.  No return value.
 */
void __init omap_hwmod_init(void)
{
	if (cpu_is_omap24xx() || cpu_is_omap34xx()) {
		soc_ops.wait_target_ready = _omap2_wait_target_ready;
		soc_ops.assert_hardreset = _omap2_assert_hardreset;
		soc_ops.deassert_hardreset = _omap2_deassert_hardreset;
		soc_ops.is_hardreset_asserted = _omap2_is_hardreset_asserted;
	} else if (cpu_is_omap44xx() || soc_is_omap54xx()) {
		soc_ops.enable_module = _omap4_enable_module;
		soc_ops.disable_module = _omap4_disable_module;
		soc_ops.wait_target_ready = _omap4_wait_target_ready;
		soc_ops.assert_hardreset = _omap4_assert_hardreset;
		soc_ops.deassert_hardreset = _omap4_deassert_hardreset;
		soc_ops.is_hardreset_asserted = _omap4_is_hardreset_asserted;
		soc_ops.init_clkdm = _init_clkdm;
	} else if (soc_is_am33xx()) {
		soc_ops.enable_module = _am33xx_enable_module;
		soc_ops.disable_module = _am33xx_disable_module;
		soc_ops.wait_target_ready = _am33xx_wait_target_ready;
		soc_ops.assert_hardreset = _am33xx_assert_hardreset;
		soc_ops.deassert_hardreset = _am33xx_deassert_hardreset;
		soc_ops.is_hardreset_asserted = _am33xx_is_hardreset_asserted;
		soc_ops.init_clkdm = _init_clkdm;
	} else {
		WARN(1, "omap_hwmod: unknown SoC type\n");
	}

	inited = true;
}

/**
 * omap_hwmod_get_main_clk - get pointer to main clock name
 * @oh: struct omap_hwmod *
 *
 * Returns the main clock name assocated with @oh upon success,
 * or NULL if @oh is NULL.
 */
const char *omap_hwmod_get_main_clk(struct omap_hwmod *oh)
{
	if (!oh)
		return NULL;

	return oh->main_clk;
}<|MERGE_RESOLUTION|>--- conflicted
+++ resolved
@@ -1738,11 +1738,7 @@
 	 * Since integration code might still be doing something, only
 	 * disable if all lines are under hardreset.
 	 */
-<<<<<<< HEAD
-	if (!_are_all_hardreset_lines_asserted(oh))
-=======
 	if (_are_any_hardreset_lines_asserted(oh))
->>>>>>> ddffeb8c
 		return 0;
 
 	pr_debug("omap_hwmod: %s: %s\n", oh->name, __func__);
@@ -1776,21 +1772,12 @@
 
 	pr_debug("omap_hwmod: %s: %s\n", oh->name, __func__);
 
-<<<<<<< HEAD
+	if (_are_any_hardreset_lines_asserted(oh))
+		return 0;
+
 	am33xx_cm_module_disable(oh->clkdm->cm_inst, oh->clkdm->clkdm_offs,
 				 oh->prcm.omap4.clkctrl_offs);
 
-	if (_are_all_hardreset_lines_asserted(oh))
-		return 0;
-
-=======
-	if (_are_any_hardreset_lines_asserted(oh))
-		return 0;
-
-	am33xx_cm_module_disable(oh->clkdm->cm_inst, oh->clkdm->clkdm_offs,
-				 oh->prcm.omap4.clkctrl_offs);
-
->>>>>>> ddffeb8c
 	v = _am33xx_wait_target_disable(oh);
 	if (v)
 		pr_warn("omap_hwmod: %s: _wait_target_disable failed\n",
