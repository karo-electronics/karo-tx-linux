--- conflicted
+++ resolved
@@ -419,12 +419,9 @@
 #define AM335X_REV_ES1_0	AM335X_CLASS
 #define AM335X_REV_ES2_0	(AM335X_CLASS | (0x1 << 8))
 #define AM335X_REV_ES2_1	(AM335X_CLASS | (0x2 << 8))
-<<<<<<< HEAD
-=======
 
 #define AM437X_CLASS		0x43700000
 #define AM437X_REV_ES1_0	AM437X_CLASS
->>>>>>> d0e0ac97
 
 #define OMAP443X_CLASS		0x44300044
 #define OMAP4430_REV_ES1_0	(OMAP443X_CLASS | (0x10 << 8))
