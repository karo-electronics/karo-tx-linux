--- conflicted
+++ resolved
@@ -28,10 +28,7 @@
 #include <linux/io.h>
 #include <linux/gpio.h>
 #include <linux/usb/phy.h>
-<<<<<<< HEAD
-=======
 #include <linux/usb/nop-usb-xceiv.h>
->>>>>>> d0e0ac97
 
 #include "soc.h"
 #include "omap_device.h"
@@ -289,81 +286,6 @@
 	}
 }
 
-<<<<<<< HEAD
-static
-void __init setup_4430ohci_io_mux(const enum usbhs_omap_port_mode *port_mode)
-{
-	switch (port_mode[0]) {
-	case OMAP_OHCI_PORT_MODE_PHY_6PIN_DATSE0:
-	case OMAP_OHCI_PORT_MODE_PHY_6PIN_DPDM:
-	case OMAP_OHCI_PORT_MODE_TLL_6PIN_DATSE0:
-	case OMAP_OHCI_PORT_MODE_TLL_6PIN_DPDM:
-		omap_mux_init_signal("usbb1_mm_rxdp",
-			OMAP_PIN_INPUT_PULLDOWN);
-		omap_mux_init_signal("usbb1_mm_rxdm",
-			OMAP_PIN_INPUT_PULLDOWN);
-
-	case OMAP_OHCI_PORT_MODE_PHY_4PIN_DPDM:
-	case OMAP_OHCI_PORT_MODE_TLL_4PIN_DPDM:
-		omap_mux_init_signal("usbb1_mm_rxrcv",
-			OMAP_PIN_INPUT_PULLDOWN);
-
-	case OMAP_OHCI_PORT_MODE_PHY_3PIN_DATSE0:
-	case OMAP_OHCI_PORT_MODE_TLL_3PIN_DATSE0:
-		omap_mux_init_signal("usbb1_mm_txen",
-			OMAP_PIN_INPUT_PULLDOWN);
-
-
-	case OMAP_OHCI_PORT_MODE_TLL_2PIN_DATSE0:
-	case OMAP_OHCI_PORT_MODE_TLL_2PIN_DPDM:
-		omap_mux_init_signal("usbb1_mm_txdat",
-			OMAP_PIN_INPUT_PULLDOWN);
-		omap_mux_init_signal("usbb1_mm_txse0",
-			OMAP_PIN_INPUT_PULLDOWN);
-		break;
-
-	case OMAP_USBHS_PORT_MODE_UNUSED:
-	default:
-		break;
-	}
-
-	switch (port_mode[1]) {
-	case OMAP_OHCI_PORT_MODE_PHY_6PIN_DATSE0:
-	case OMAP_OHCI_PORT_MODE_PHY_6PIN_DPDM:
-	case OMAP_OHCI_PORT_MODE_TLL_6PIN_DATSE0:
-	case OMAP_OHCI_PORT_MODE_TLL_6PIN_DPDM:
-		omap_mux_init_signal("usbb2_mm_rxdp",
-			OMAP_PIN_INPUT_PULLDOWN);
-		omap_mux_init_signal("usbb2_mm_rxdm",
-			OMAP_PIN_INPUT_PULLDOWN);
-
-	case OMAP_OHCI_PORT_MODE_PHY_4PIN_DPDM:
-	case OMAP_OHCI_PORT_MODE_TLL_4PIN_DPDM:
-		omap_mux_init_signal("usbb2_mm_rxrcv",
-			OMAP_PIN_INPUT_PULLDOWN);
-
-	case OMAP_OHCI_PORT_MODE_PHY_3PIN_DATSE0:
-	case OMAP_OHCI_PORT_MODE_TLL_3PIN_DATSE0:
-		omap_mux_init_signal("usbb2_mm_txen",
-			OMAP_PIN_INPUT_PULLDOWN);
-
-
-	case OMAP_OHCI_PORT_MODE_TLL_2PIN_DATSE0:
-	case OMAP_OHCI_PORT_MODE_TLL_2PIN_DPDM:
-		omap_mux_init_signal("usbb2_mm_txdat",
-			OMAP_PIN_INPUT_PULLDOWN);
-		omap_mux_init_signal("usbb2_mm_txse0",
-			OMAP_PIN_INPUT_PULLDOWN);
-		break;
-
-	case OMAP_USBHS_PORT_MODE_UNUSED:
-	default:
-		break;
-	}
-}
-
-=======
->>>>>>> d0e0ac97
 void __init usbhs_init(struct usbhs_omap_platform_data *pdata)
 {
 	struct omap_hwmod	*uhh_hwm, *tll_hwm;
@@ -445,12 +367,8 @@
 	struct regulator_init_data *reg_data;
 	struct fixed_voltage_config *config;
 	struct platform_device *pdev;
-<<<<<<< HEAD
-	int ret;
-=======
 	struct platform_device_info pdevinfo;
 	int ret = -ENOMEM;
->>>>>>> d0e0ac97
 
 	supplies = kzalloc(sizeof(*supplies), GFP_KERNEL);
 	if (!supplies)
@@ -461,11 +379,7 @@
 
 	reg_data = kzalloc(sizeof(*reg_data), GFP_KERNEL);
 	if (!reg_data)
-<<<<<<< HEAD
-		return -ENOMEM;
-=======
 		goto err_data;
->>>>>>> d0e0ac97
 
 	reg_data->constraints.valid_ops_mask = REGULATOR_CHANGE_STATUS;
 	reg_data->consumer_supplies = supplies;
@@ -474,50 +388,17 @@
 	config = kmemdup(&hsusb_reg_config, sizeof(hsusb_reg_config),
 			GFP_KERNEL);
 	if (!config)
-<<<<<<< HEAD
-		return -ENOMEM;
-
-	config->supply_name = name;
-=======
 		goto err_config;
 
 	config->supply_name = kstrdup(name, GFP_KERNEL);
 	if (!config->supply_name)
 		goto err_supplyname;
 
->>>>>>> d0e0ac97
 	config->gpio = gpio;
 	config->enable_high = polarity;
 	config->init_data = reg_data;
 
 	/* create a regulator device */
-<<<<<<< HEAD
-	pdev = kzalloc(sizeof(*pdev), GFP_KERNEL);
-	if (!pdev)
-		return -ENOMEM;
-
-	pdev->id = PLATFORM_DEVID_AUTO;
-	pdev->name = reg_name;
-	pdev->dev.platform_data = config;
-
-	ret = platform_device_register(pdev);
-	if (ret)
-		pr_err("%s: Failed registering regulator %s for %s\n",
-				__func__, name, dev_id);
-
-	return ret;
-}
-
-int usbhs_init_phys(struct usbhs_phy_data *phy, int num_phys)
-{
-	char *rail_name;
-	int i, len;
-	struct platform_device *pdev;
-	char *phy_id;
-
-	/* the phy_id will be something like "nop_usb_xceiv.1" */
-	len = strlen(nop_name) + 3; /* 3 -> ".1" and NULL terminator */
-=======
 	memset(&pdevinfo, 0, sizeof(pdevinfo));
 	pdevinfo.name = reg_name;
 	pdevinfo.id = PLATFORM_DEVID_AUTO;
@@ -554,7 +435,6 @@
 	struct platform_device *pdev;
 	char *phy_id;
 	struct platform_device_info pdevinfo;
->>>>>>> d0e0ac97
 
 	for (i = 0; i < num_phys; i++) {
 
@@ -569,27 +449,6 @@
 			!gpio_is_valid(phy->vcc_gpio))
 			continue;
 
-<<<<<<< HEAD
-		/* create a NOP PHY device */
-		pdev = kzalloc(sizeof(*pdev), GFP_KERNEL);
-		if (!pdev)
-			return -ENOMEM;
-
-		pdev->id = phy->port;
-		pdev->name = nop_name;
-		pdev->dev.platform_data = phy->platform_data;
-
-		phy_id = kmalloc(len, GFP_KERNEL);
-		if (!phy_id)
-			return -ENOMEM;
-
-		scnprintf(phy_id, len, "nop_usb_xceiv.%d\n",
-					pdev->id);
-
-		if (platform_device_register(pdev)) {
-			pr_err("%s: Failed to register device %s\n",
-				__func__,  phy_id);
-=======
 		phy_id = kmalloc(MAX_STR, GFP_KERNEL);
 		if (!phy_id) {
 			pr_err("%s: kmalloc() failed\n", __func__);
@@ -610,7 +469,6 @@
 			pr_err("%s: Failed to register device %s : %ld\n",
 				__func__,  phy_id, PTR_ERR(pdev));
 			kfree(phy_id);
->>>>>>> d0e0ac97
 			continue;
 		}
 
@@ -618,35 +476,15 @@
 
 		/* Do we need RESET regulator ? */
 		if (gpio_is_valid(phy->reset_gpio)) {
-<<<<<<< HEAD
-
-			rail_name = kmalloc(13, GFP_KERNEL);
-			if (!rail_name)
-				return -ENOMEM;
-
-			scnprintf(rail_name, 13, "hsusb%d_reset", phy->port);
-
-=======
 			scnprintf(rail_name, MAX_STR,
 					"hsusb%d_reset", phy->port);
->>>>>>> d0e0ac97
 			usbhs_add_regulator(rail_name, phy_id, "reset",
 						phy->reset_gpio, 1);
 		}
 
 		/* Do we need VCC regulator ? */
 		if (gpio_is_valid(phy->vcc_gpio)) {
-<<<<<<< HEAD
-
-			rail_name = kmalloc(13, GFP_KERNEL);
-			if (!rail_name)
-				return -ENOMEM;
-
-			scnprintf(rail_name, 13, "hsusb%d_vcc", phy->port);
-
-=======
 			scnprintf(rail_name, MAX_STR, "hsusb%d_vcc", phy->port);
->>>>>>> d0e0ac97
 			usbhs_add_regulator(rail_name, phy_id, "vcc",
 					phy->vcc_gpio, phy->vcc_polarity);
 		}
