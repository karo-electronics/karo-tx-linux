--- conflicted
+++ resolved
@@ -53,12 +53,8 @@
 	if (oh == NULL)
 		return -EINVAL;
 
-<<<<<<< HEAD
-	pdev = omap_device_build(dev_name, 0, oh, NULL, 0,
-=======
-	od = omap_device_build(dev_name, 0, oh, &omap_hwspinlock_pdata,
+	pdev = omap_device_build(dev_name, 0, oh, &omap_hwspinlock_pdata,
 				sizeof(struct hwspinlock_pdata),
->>>>>>> 8b37fcfc
 				omap_spinlock_latency,
 				ARRAY_SIZE(omap_spinlock_latency), false);
 	if (IS_ERR(pdev)) {
