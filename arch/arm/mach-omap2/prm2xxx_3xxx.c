--- conflicted
+++ resolved
@@ -354,10 +354,7 @@
 	int ret = 0;
 
 	if (cpu_is_omap34xx()) {
-<<<<<<< HEAD
-=======
 		omap3xxx_prm_enable_io_wakeup();
->>>>>>> d9875690
 		ret = omap_prcm_register_chain_handler(&omap3_prcm_irq_setup);
 		if (!ret)
 			irq_set_status_flags(omap_prcm_event_to_irq("io"),
