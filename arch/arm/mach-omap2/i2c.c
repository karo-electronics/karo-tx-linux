/*
 * Helper module for board specific I2C bus registration
 *
 * Copyright (C) 2009 Nokia Corporation.
 *
 * This program is free software; you can redistribute it and/or
 * modify it under the terms of the GNU General Public License
 * version 2 as published by the Free Software Foundation.
 *
 * This program is distributed in the hope that it will be useful, but
 * WITHOUT ANY WARRANTY; without even the implied warranty of
 * MERCHANTABILITY or FITNESS FOR A PARTICULAR PURPOSE.  See the GNU
 * General Public License for more details.
 *
 * You should have received a copy of the GNU General Public License
 * along with this program; if not, write to the Free Software
 * Foundation, Inc., 51 Franklin St, Fifth Floor, Boston, MA
 * 02110-1301 USA
 *
 */

#include "soc.h"
#include "common.h"
#include "omap_hwmod.h"
#include "omap_device.h"

#include "mux.h"
#include "i2c.h"

/* In register I2C_CON, Bit 15 is the I2C enable bit */
#define I2C_EN					BIT(15)
#define OMAP2_I2C_CON_OFFSET			0x24
#define OMAP4_I2C_CON_OFFSET			0xA4

/* Maximum microseconds to wait for OMAP module to softreset */
#define MAX_MODULE_SOFTRESET_WAIT	10000

#define MAX_OMAP_I2C_HWMOD_NAME_LEN	16

static void __init omap2_i2c_mux_pins(int bus_id)
{
	char mux_name[sizeof("i2c2_scl.i2c2_scl")];

	/* First I2C bus is not muxable */
	if (bus_id == 1)
		return;

	sprintf(mux_name, "i2c%i_scl.i2c%i_scl", bus_id, bus_id);
	omap_mux_init_signal(mux_name, OMAP_PIN_INPUT);
	sprintf(mux_name, "i2c%i_sda.i2c%i_sda", bus_id, bus_id);
	omap_mux_init_signal(mux_name, OMAP_PIN_INPUT);
}

/**
 * omap_i2c_reset - reset the omap i2c module.
 * @oh: struct omap_hwmod *
 *
 * The i2c moudle in omap2, omap3 had a special sequence to reset. The
 * sequence is:
 * - Disable the I2C.
 * - Write to SOFTRESET bit.
 * - Enable the I2C.
 * - Poll on the RESETDONE bit.
 * The sequence is implemented in below function. This is called for 2420,
 * 2430 and omap3.
 */
int omap_i2c_reset(struct omap_hwmod *oh)
{
	u32 v;
	u16 i2c_con;
	int c = 0;

	if (oh->class->rev == OMAP_I2C_IP_VERSION_2) {
		i2c_con = OMAP4_I2C_CON_OFFSET;
	} else if (oh->class->rev == OMAP_I2C_IP_VERSION_1) {
		i2c_con = OMAP2_I2C_CON_OFFSET;
	} else {
		WARN(1, "Cannot reset I2C block %s: unsupported revision\n",
		     oh->name);
		return -EINVAL;
	}

	/* Disable I2C */
	v = omap_hwmod_read(oh, i2c_con);
	v &= ~I2C_EN;
	omap_hwmod_write(v, oh, i2c_con);

	/* Write to the SOFTRESET bit */
	omap_hwmod_softreset(oh);

	/* Enable I2C */
	v = omap_hwmod_read(oh, i2c_con);
	v |= I2C_EN;
	omap_hwmod_write(v, oh, i2c_con);

	/* Poll on RESETDONE bit */
	omap_test_timeout((omap_hwmod_read(oh,
				oh->class->sysc->syss_offs)
				& SYSS_RESETDONE_MASK),
				MAX_MODULE_SOFTRESET_WAIT, c);

	if (c == MAX_MODULE_SOFTRESET_WAIT)
		pr_warning("%s: %s: softreset failed (waited %d usec)\n",
			__func__, oh->name, MAX_MODULE_SOFTRESET_WAIT);
	else
		pr_debug("%s: %s: softreset in %d usec\n", __func__,
			oh->name, c);

	return 0;
}

<<<<<<< HEAD
=======
static int __init omap_i2c_nr_ports(void)
{
	int ports = 0;

	if (cpu_is_omap24xx())
		ports = 2;
	else if (cpu_is_omap34xx())
		ports = 3;
	else if (cpu_is_omap44xx())
		ports = 4;
	return ports;
}

>>>>>>> 8a6ff8a0
static const char name[] = "omap_i2c";

int __init omap_i2c_add_bus(struct omap_i2c_bus_platform_data *i2c_pdata,
				int bus_id)
{
	int l;
	struct omap_hwmod *oh;
	struct platform_device *pdev;
	char oh_name[MAX_OMAP_I2C_HWMOD_NAME_LEN];
	struct omap_i2c_bus_platform_data *pdata;
	struct omap_i2c_dev_attr *dev_attr;

<<<<<<< HEAD
=======
	if (bus_id > omap_i2c_nr_ports())
		return -EINVAL;

>>>>>>> 8a6ff8a0
	omap2_i2c_mux_pins(bus_id);

	l = snprintf(oh_name, MAX_OMAP_I2C_HWMOD_NAME_LEN, "i2c%d", bus_id);
	WARN(l >= MAX_OMAP_I2C_HWMOD_NAME_LEN,
		"String buffer overflow in I2C%d device setup\n", bus_id);
	oh = omap_hwmod_lookup(oh_name);
	if (!oh) {
			pr_err("Could not look up %s\n", oh_name);
			return -EEXIST;
	}

	pdata = i2c_pdata;
	/*
	 * pass the hwmod class's CPU-specific knowledge of I2C IP revision in
	 * use, and functionality implementation flags, up to the OMAP I2C
	 * driver via platform data
	 */
	pdata->rev = oh->class->rev;

	dev_attr = (struct omap_i2c_dev_attr *)oh->dev_attr;
	pdata->flags = dev_attr->flags;

	pdev = omap_device_build(name, bus_id, oh, pdata,
			sizeof(struct omap_i2c_bus_platform_data),
			NULL, 0, 0);
	WARN(IS_ERR(pdev), "Could not build omap_device for %s\n", name);

	return PTR_RET(pdev);
}
<|MERGE_RESOLUTION|>--- conflicted
+++ resolved
@@ -109,8 +109,6 @@
 	return 0;
 }
 
-<<<<<<< HEAD
-=======
 static int __init omap_i2c_nr_ports(void)
 {
 	int ports = 0;
@@ -124,7 +122,6 @@
 	return ports;
 }
 
->>>>>>> 8a6ff8a0
 static const char name[] = "omap_i2c";
 
 int __init omap_i2c_add_bus(struct omap_i2c_bus_platform_data *i2c_pdata,
@@ -137,12 +134,9 @@
 	struct omap_i2c_bus_platform_data *pdata;
 	struct omap_i2c_dev_attr *dev_attr;
 
-<<<<<<< HEAD
-=======
 	if (bus_id > omap_i2c_nr_ports())
 		return -EINVAL;
 
->>>>>>> 8a6ff8a0
 	omap2_i2c_mux_pins(bus_id);
 
 	l = snprintf(oh_name, MAX_OMAP_I2C_HWMOD_NAME_LEN, "i2c%d", bus_id);
