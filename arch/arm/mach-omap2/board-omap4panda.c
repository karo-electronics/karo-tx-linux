--- conflicted
+++ resolved
@@ -285,11 +285,7 @@
 	return 0;
 }
 
-<<<<<<< HEAD
-static struct twl4030_codec_data twl6040_codec = {
-=======
 static struct twl6040_codec_data twl6040_codec = {
->>>>>>> 711e1bfb
 	/* single-step ramp for headset and handsfree */
 	.hs_left_step	= 0x0f,
 	.hs_right_step	= 0x0f,
@@ -297,23 +293,14 @@
 	.hf_right_step	= 0x1d,
 };
 
-<<<<<<< HEAD
-static struct twl4030_audio_data twl6040_audio = {
-	.codec		= &twl6040_codec,
-	.audpwron_gpio	= 127,
-	.naudint_irq	= OMAP44XX_IRQ_SYS_2N,
-=======
 static struct twl6040_platform_data twl6040_data = {
 	.codec		= &twl6040_codec,
 	.audpwron_gpio	= 127,
->>>>>>> 711e1bfb
 	.irq_base	= TWL6040_CODEC_IRQ_BASE,
 };
 
 /* Panda board uses the common PMIC configuration */
-static struct twl4030_platform_data omap4_panda_twldata = {
-	.audio		= &twl6040_audio,
-};
+static struct twl4030_platform_data omap4_panda_twldata;
 
 /*
  * Display monitor features are burnt in their EEPROM as EDID data. The EEPROM
