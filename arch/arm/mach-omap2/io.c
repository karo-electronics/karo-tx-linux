--- conflicted
+++ resolved
@@ -240,23 +240,6 @@
 };
 #endif
 
-<<<<<<< HEAD
-static void __init _omap2_map_common_io(void)
-{
-	/* Normally devicemaps_init() would flush caches and tlb after
-	 * mdesc->map_io(), but we must also do it here because of the CPU
-	 * revision check below.
-	 */
-	local_flush_tlb_all();
-	flush_cache_all();
-
-	omap2_check_revision();
-	omap_sram_init();
-	omap_init_consistent_dma_size();
-}
-
-=======
->>>>>>> c6c3a3a0
 #ifdef CONFIG_SOC_OMAP2420
 void __init omap242x_map_common_io(void)
 {
@@ -340,37 +323,12 @@
 {
 	omap2_check_revision();
 	omap_ioremap_init();
-}
-
-<<<<<<< HEAD
-	if (cpu_is_omap242x()) {
-		omap2xxx_voltagedomains_init();
-		omap242x_powerdomains_init();
-		omap242x_clockdomains_init();
-		omap2420_hwmod_init();
-	} else if (cpu_is_omap243x()) {
-		omap2xxx_voltagedomains_init();
-		omap243x_powerdomains_init();
-		omap243x_clockdomains_init();
-		omap2430_hwmod_init();
-	} else if (cpu_is_omap34xx()) {
-		omap3xxx_voltagedomains_init();
-		omap3xxx_powerdomains_init();
-		omap3xxx_clockdomains_init();
-		omap3xxx_hwmod_init();
-	} else if (cpu_is_omap44xx()) {
-		omap44xx_voltagedomains_init();
-		omap44xx_powerdomains_init();
-		omap44xx_clockdomains_init();
-		omap44xx_hwmod_init();
-	} else {
-		pr_err("Could not init hwmod data - unknown SoC\n");
-        }
-=======
+	omap_init_consistent_dma_size();
+}
+
 static void __init omap_hwmod_init_postsetup(void)
 {
 	u8 postsetup_state;
->>>>>>> c6c3a3a0
 
 	/* Set the default postsetup state for all hwmods */
 #ifdef CONFIG_PM_RUNTIME
@@ -441,59 +399,28 @@
 	omap3xxx_clk_init();
 }
 
-<<<<<<< HEAD
-void __init omap2420_init_early(void)
-{
-	omap2_init_common_infrastructure();
-}
-
-void __init omap2430_init_early(void)
-{
-	omap2_init_common_infrastructure();
-}
-
 void __init omap3430_init_early(void)
 {
-	omap2_init_common_infrastructure();
-=======
-void __init omap3430_init_early(void)
-{
 	omap3_init_early();
->>>>>>> c6c3a3a0
 }
 
 void __init omap35xx_init_early(void)
 {
-<<<<<<< HEAD
-	omap2_init_common_infrastructure();
-=======
 	omap3_init_early();
->>>>>>> c6c3a3a0
 }
 
 void __init omap3630_init_early(void)
 {
-<<<<<<< HEAD
-	omap2_init_common_infrastructure();
-=======
 	omap3_init_early();
->>>>>>> c6c3a3a0
 }
 
 void __init am35xx_init_early(void)
 {
-<<<<<<< HEAD
-	omap2_init_common_infrastructure();
-=======
 	omap3_init_early();
->>>>>>> c6c3a3a0
 }
 
 void __init ti816x_init_early(void)
 {
-<<<<<<< HEAD
-	omap2_init_common_infrastructure();
-=======
 	omap2_set_globals_ti816x();
 	omap_common_init_early();
 	omap3xxx_voltagedomains_init();
@@ -502,14 +429,10 @@
 	omap3xxx_hwmod_init();
 	omap_hwmod_init_postsetup();
 	omap3xxx_clk_init();
->>>>>>> c6c3a3a0
 }
 
 void __init omap4430_init_early(void)
 {
-<<<<<<< HEAD
-	omap2_init_common_infrastructure();
-=======
 	omap2_set_globals_443x();
 	omap_common_init_early();
 	omap44xx_voltagedomains_init();
@@ -518,7 +441,6 @@
 	omap44xx_hwmod_init();
 	omap_hwmod_init_postsetup();
 	omap4xxx_clk_init();
->>>>>>> c6c3a3a0
 }
 
 void __init omap_sdrc_init(struct omap_sdrc_params *sdrc_cs0,
