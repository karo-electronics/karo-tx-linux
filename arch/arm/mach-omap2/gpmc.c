/*
 * GPMC support functions
 *
 * Copyright (C) 2005-2006 Nokia Corporation
 *
 * Author: Juha Yrjola
 *
 * Copyright (C) 2009 Texas Instruments
 * Added OMAP4 support - Santosh Shilimkar <santosh.shilimkar@ti.com>
 *
 * This program is free software; you can redistribute it and/or modify
 * it under the terms of the GNU General Public License version 2 as
 * published by the Free Software Foundation.
 */
#undef DEBUG

#include <linux/irq.h>
#include <linux/kernel.h>
#include <linux/init.h>
#include <linux/err.h>
#include <linux/clk.h>
#include <linux/ioport.h>
#include <linux/spinlock.h>
#include <linux/io.h>
#include <linux/module.h>
#include <linux/interrupt.h>
#include <linux/platform_device.h>

#include <asm/mach-types.h>
#include <plat/gpmc.h>

#include <plat/cpu.h>
#include <plat/gpmc.h>
#include <plat/sdrc.h>
#include <plat/omap_device.h>

#include "soc.h"
#include "common.h"

#define	DEVICE_NAME		"omap-gpmc"

#include "soc.h"
#include "common.h"

/* GPMC register offsets */
#define GPMC_REVISION		0x00
#define GPMC_SYSCONFIG		0x10
#define GPMC_SYSSTATUS		0x14
#define GPMC_IRQSTATUS		0x18
#define GPMC_IRQENABLE		0x1c
#define GPMC_TIMEOUT_CONTROL	0x40
#define GPMC_ERR_ADDRESS	0x44
#define GPMC_ERR_TYPE		0x48
#define GPMC_CONFIG		0x50
#define GPMC_STATUS		0x54
#define GPMC_PREFETCH_CONFIG1	0x1e0
#define GPMC_PREFETCH_CONFIG2	0x1e4
#define GPMC_PREFETCH_CONTROL	0x1ec
#define GPMC_PREFETCH_STATUS	0x1f0
#define GPMC_ECC_CONFIG		0x1f4
#define GPMC_ECC_CONTROL	0x1f8
#define GPMC_ECC_SIZE_CONFIG	0x1fc
#define GPMC_ECC1_RESULT        0x200
#define GPMC_ECC_BCH_RESULT_0   0x240   /* not available on OMAP2 */

/* GPMC ECC control settings */
#define GPMC_ECC_CTRL_ECCCLEAR		0x100
#define GPMC_ECC_CTRL_ECCDISABLE	0x000
#define GPMC_ECC_CTRL_ECCREG1		0x001
#define GPMC_ECC_CTRL_ECCREG2		0x002
#define GPMC_ECC_CTRL_ECCREG3		0x003
#define GPMC_ECC_CTRL_ECCREG4		0x004
#define GPMC_ECC_CTRL_ECCREG5		0x005
#define GPMC_ECC_CTRL_ECCREG6		0x006
#define GPMC_ECC_CTRL_ECCREG7		0x007
#define GPMC_ECC_CTRL_ECCREG8		0x008
#define GPMC_ECC_CTRL_ECCREG9		0x009

#define GPMC_CS0_OFFSET		0x60
#define GPMC_CS_SIZE		0x30

#define GPMC_MEM_START		0x00000000
#define GPMC_MEM_END		0x3FFFFFFF
#define BOOT_ROM_SPACE		0x100000	/* 1MB */

#define GPMC_CHUNK_SHIFT	24		/* 16 MB */
#define GPMC_SECTION_SHIFT	28		/* 128 MB */

#define CS_NUM_SHIFT		24
#define ENABLE_PREFETCH		(0x1 << 7)
#define DMA_MPU_MODE		2

<<<<<<< HEAD
=======
#define	GPMC_REVISION_MAJOR(l)		((l >> 4) & 0xf)
#define	GPMC_REVISION_MINOR(l)		(l & 0xf)

#define	GPMC_HAS_WR_ACCESS		0x1
#define	GPMC_HAS_WR_DATA_MUX_BUS	0x2

>>>>>>> 7f1bfe5d
/* XXX: Only NAND irq has been considered,currently these are the only ones used
 */
#define	GPMC_NR_IRQ		2

struct gpmc_client_irq	{
	unsigned		irq;
	u32			bitmask;
};

/* Structure to save gpmc cs context */
struct gpmc_cs_config {
	u32 config1;
	u32 config2;
	u32 config3;
	u32 config4;
	u32 config5;
	u32 config6;
	u32 config7;
	int is_valid;
};

/*
 * Structure to save/restore gpmc context
 * to support core off on OMAP3
 */
struct omap3_gpmc_regs {
	u32 sysconfig;
	u32 irqenable;
	u32 timeout_ctrl;
	u32 config;
	u32 prefetch_config1;
	u32 prefetch_config2;
	u32 prefetch_control;
	struct gpmc_cs_config cs_context[GPMC_CS_NUM];
};

static struct gpmc_client_irq gpmc_client_irq[GPMC_NR_IRQ];
static struct irq_chip gpmc_irq_chip;
static unsigned gpmc_irq_start;

static struct resource	gpmc_mem_root;
static struct resource	gpmc_cs_mem[GPMC_CS_NUM];
static DEFINE_SPINLOCK(gpmc_mem_lock);
static unsigned int gpmc_cs_map;	/* flag for cs which are initialized */
static int gpmc_ecc_used = -EINVAL;	/* cs using ecc engine */
static struct device *gpmc_dev;
static int gpmc_irq;
static resource_size_t phys_base, mem_size;
static unsigned gpmc_capability;
static void __iomem *gpmc_base;

static struct clk *gpmc_l3_clk;

static irqreturn_t gpmc_handle_irq(int irq, void *dev);

static void gpmc_write_reg(int idx, u32 val)
{
	__raw_writel(val, gpmc_base + idx);
}

static u32 gpmc_read_reg(int idx)
{
	return __raw_readl(gpmc_base + idx);
}

static void gpmc_cs_write_byte(int cs, int idx, u8 val)
{
	void __iomem *reg_addr;

	reg_addr = gpmc_base + GPMC_CS0_OFFSET + (cs * GPMC_CS_SIZE) + idx;
	__raw_writeb(val, reg_addr);
}

static u8 gpmc_cs_read_byte(int cs, int idx)
{
	void __iomem *reg_addr;

	reg_addr = gpmc_base + GPMC_CS0_OFFSET + (cs * GPMC_CS_SIZE) + idx;
	return __raw_readb(reg_addr);
}

void gpmc_cs_write_reg(int cs, int idx, u32 val)
{
	void __iomem *reg_addr;

	reg_addr = gpmc_base + GPMC_CS0_OFFSET + (cs * GPMC_CS_SIZE) + idx;
	__raw_writel(val, reg_addr);
}

u32 gpmc_cs_read_reg(int cs, int idx)
{
	void __iomem *reg_addr;

	reg_addr = gpmc_base + GPMC_CS0_OFFSET + (cs * GPMC_CS_SIZE) + idx;
	return __raw_readl(reg_addr);
}

/* TODO: Add support for gpmc_fck to clock framework and use it */
unsigned long gpmc_get_fclk_period(void)
{
	unsigned long rate = clk_get_rate(gpmc_l3_clk);

	if (rate == 0) {
		printk(KERN_WARNING "gpmc_l3_clk not enabled\n");
		return 0;
	}

	rate /= 1000;
	rate = 1000000000 / rate;	/* In picoseconds */

	return rate;
}

unsigned int gpmc_ns_to_ticks(unsigned int time_ns)
{
	unsigned long tick_ps;

	/* Calculate in picosecs to yield more exact results */
	tick_ps = gpmc_get_fclk_period();

	return (time_ns * 1000 + tick_ps - 1) / tick_ps;
}

unsigned int gpmc_ps_to_ticks(unsigned int time_ps)
{
	unsigned long tick_ps;

	/* Calculate in picosecs to yield more exact results */
	tick_ps = gpmc_get_fclk_period();

	return (time_ps + tick_ps - 1) / tick_ps;
}

unsigned int gpmc_ticks_to_ns(unsigned int ticks)
{
	return ticks * gpmc_get_fclk_period() / 1000;
}

unsigned int gpmc_round_ns_to_ticks(unsigned int time_ns)
{
	unsigned long ticks = gpmc_ns_to_ticks(time_ns);

	return ticks * gpmc_get_fclk_period() / 1000;
}

#ifdef DEBUG
static int set_gpmc_timing_reg(int cs, int reg, int st_bit, int end_bit,
			       int time, const char *name)
#else
static int set_gpmc_timing_reg(int cs, int reg, int st_bit, int end_bit,
			       int time)
#endif
{
	u32 l;
	int ticks, mask, nr_bits;

	if (time == 0)
		ticks = 0;
	else
		ticks = gpmc_ns_to_ticks(time);
	nr_bits = end_bit - st_bit + 1;
	if (ticks >= 1 << nr_bits) {
#ifdef DEBUG
		printk(KERN_INFO "GPMC CS%d: %-10s* %3d ns, %3d ticks >= %d\n",
				cs, name, time, ticks, 1 << nr_bits);
#endif
		return -1;
	}

	mask = (1 << nr_bits) - 1;
	l = gpmc_cs_read_reg(cs, reg);
#ifdef DEBUG
	printk(KERN_INFO
		"GPMC CS%d: %-10s: %3d ticks, %3lu ns (was %3i ticks) %3d ns\n",
	       cs, name, ticks, gpmc_get_fclk_period() * ticks / 1000,
			(l >> st_bit) & mask, time);
#endif
	l &= ~(mask << st_bit);
	l |= ticks << st_bit;
	gpmc_cs_write_reg(cs, reg, l);

	return 0;
}

#ifdef DEBUG
#define GPMC_SET_ONE(reg, st, end, field) \
	if (set_gpmc_timing_reg(cs, (reg), (st), (end),		\
			t->field, #field) < 0)			\
		return -1
#else
#define GPMC_SET_ONE(reg, st, end, field) \
	if (set_gpmc_timing_reg(cs, (reg), (st), (end), t->field) < 0) \
		return -1
#endif

int gpmc_cs_calc_divider(int cs, unsigned int sync_clk)
{
	int div;
	u32 l;

	l = sync_clk + (gpmc_get_fclk_period() - 1);
	div = l / gpmc_get_fclk_period();
	if (div > 4)
		return -1;
	if (div <= 0)
		div = 1;

	return div;
}

int gpmc_cs_set_timings(int cs, const struct gpmc_timings *t)
{
	int div;
	u32 l;

	div = gpmc_cs_calc_divider(cs, t->sync_clk);
	if (div < 0)
		return div;

	GPMC_SET_ONE(GPMC_CS_CONFIG2,  0,  3, cs_on);
	GPMC_SET_ONE(GPMC_CS_CONFIG2,  8, 12, cs_rd_off);
	GPMC_SET_ONE(GPMC_CS_CONFIG2, 16, 20, cs_wr_off);

	GPMC_SET_ONE(GPMC_CS_CONFIG3,  0,  3, adv_on);
	GPMC_SET_ONE(GPMC_CS_CONFIG3,  8, 12, adv_rd_off);
	GPMC_SET_ONE(GPMC_CS_CONFIG3, 16, 20, adv_wr_off);

	GPMC_SET_ONE(GPMC_CS_CONFIG4,  0,  3, oe_on);
	GPMC_SET_ONE(GPMC_CS_CONFIG4,  8, 12, oe_off);
	GPMC_SET_ONE(GPMC_CS_CONFIG4, 16, 19, we_on);
	GPMC_SET_ONE(GPMC_CS_CONFIG4, 24, 28, we_off);

	GPMC_SET_ONE(GPMC_CS_CONFIG5,  0,  4, rd_cycle);
	GPMC_SET_ONE(GPMC_CS_CONFIG5,  8, 12, wr_cycle);
	GPMC_SET_ONE(GPMC_CS_CONFIG5, 16, 20, access);

	GPMC_SET_ONE(GPMC_CS_CONFIG5, 24, 27, page_burst_access);

	if (gpmc_capability & GPMC_HAS_WR_DATA_MUX_BUS)
		GPMC_SET_ONE(GPMC_CS_CONFIG6, 16, 19, wr_data_mux_bus);
	if (gpmc_capability & GPMC_HAS_WR_ACCESS)
		GPMC_SET_ONE(GPMC_CS_CONFIG6, 24, 28, wr_access);

	/* caller is expected to have initialized CONFIG1 to cover
	 * at least sync vs async
	 */
	l = gpmc_cs_read_reg(cs, GPMC_CS_CONFIG1);
	if (l & (GPMC_CONFIG1_READTYPE_SYNC | GPMC_CONFIG1_WRITETYPE_SYNC)) {
#ifdef DEBUG
		printk(KERN_INFO "GPMC CS%d CLK period is %lu ns (div %d)\n",
				cs, (div * gpmc_get_fclk_period()) / 1000, div);
#endif
		l &= ~0x03;
		l |= (div - 1);
		gpmc_cs_write_reg(cs, GPMC_CS_CONFIG1, l);
	}

	return 0;
}

static void gpmc_cs_enable_mem(int cs, u32 base, u32 size)
{
	u32 l;
	u32 mask;

	mask = (1 << GPMC_SECTION_SHIFT) - size;
	l = gpmc_cs_read_reg(cs, GPMC_CS_CONFIG7);
	l &= ~0x3f;
	l = (base >> GPMC_CHUNK_SHIFT) & 0x3f;
	l &= ~(0x0f << 8);
	l |= ((mask >> GPMC_CHUNK_SHIFT) & 0x0f) << 8;
	l |= GPMC_CONFIG7_CSVALID;
	gpmc_cs_write_reg(cs, GPMC_CS_CONFIG7, l);
}

static void gpmc_cs_disable_mem(int cs)
{
	u32 l;

	l = gpmc_cs_read_reg(cs, GPMC_CS_CONFIG7);
	l &= ~GPMC_CONFIG7_CSVALID;
	gpmc_cs_write_reg(cs, GPMC_CS_CONFIG7, l);
}

static void gpmc_cs_get_memconf(int cs, u32 *base, u32 *size)
{
	u32 l;
	u32 mask;

	l = gpmc_cs_read_reg(cs, GPMC_CS_CONFIG7);
	*base = (l & 0x3f) << GPMC_CHUNK_SHIFT;
	mask = (l >> 8) & 0x0f;
	*size = (1 << GPMC_SECTION_SHIFT) - (mask << GPMC_CHUNK_SHIFT);
}

static int gpmc_cs_mem_enabled(int cs)
{
	u32 l;

	l = gpmc_cs_read_reg(cs, GPMC_CS_CONFIG7);
	return l & GPMC_CONFIG7_CSVALID;
}

int gpmc_cs_set_reserved(int cs, int reserved)
{
	if (cs > GPMC_CS_NUM)
		return -ENODEV;

	gpmc_cs_map &= ~(1 << cs);
	gpmc_cs_map |= (reserved ? 1 : 0) << cs;

	return 0;
}

int gpmc_cs_reserved(int cs)
{
	if (cs > GPMC_CS_NUM)
		return -ENODEV;

	return gpmc_cs_map & (1 << cs);
}

static unsigned long gpmc_mem_align(unsigned long size)
{
	int order;

	size = (size - 1) >> (GPMC_CHUNK_SHIFT - 1);
	order = GPMC_CHUNK_SHIFT - 1;
	do {
		size >>= 1;
		order++;
	} while (size);
	size = 1 << order;
	return size;
}

static int gpmc_cs_insert_mem(int cs, unsigned long base, unsigned long size)
{
	struct resource	*res = &gpmc_cs_mem[cs];
	int r;

	size = gpmc_mem_align(size);
	spin_lock(&gpmc_mem_lock);
	res->start = base;
	res->end = base + size - 1;
	r = request_resource(&gpmc_mem_root, res);
	spin_unlock(&gpmc_mem_lock);

	return r;
}

static int gpmc_cs_delete_mem(int cs)
{
	struct resource	*res = &gpmc_cs_mem[cs];
	int r;

	spin_lock(&gpmc_mem_lock);
	r = release_resource(&gpmc_cs_mem[cs]);
	res->start = 0;
	res->end = 0;
	spin_unlock(&gpmc_mem_lock);

	return r;
}

int gpmc_cs_request(int cs, unsigned long size, unsigned long *base)
{
	struct resource *res = &gpmc_cs_mem[cs];
	int r = -1;

	if (cs > GPMC_CS_NUM)
		return -ENODEV;

	size = gpmc_mem_align(size);
	if (size > (1 << GPMC_SECTION_SHIFT))
		return -ENOMEM;

	spin_lock(&gpmc_mem_lock);
	if (gpmc_cs_reserved(cs)) {
		r = -EBUSY;
		goto out;
	}
	if (gpmc_cs_mem_enabled(cs))
		r = adjust_resource(res, res->start & ~(size - 1), size);
	if (r < 0)
		r = allocate_resource(&gpmc_mem_root, res, size, 0, ~0,
				      size, NULL, NULL);
	if (r < 0)
		goto out;

	gpmc_cs_enable_mem(cs, res->start, resource_size(res));
	*base = res->start;
	gpmc_cs_set_reserved(cs, 1);
out:
	spin_unlock(&gpmc_mem_lock);
	return r;
}
EXPORT_SYMBOL(gpmc_cs_request);

void gpmc_cs_free(int cs)
{
	spin_lock(&gpmc_mem_lock);
	if (cs >= GPMC_CS_NUM || cs < 0 || !gpmc_cs_reserved(cs)) {
		printk(KERN_ERR "Trying to free non-reserved GPMC CS%d\n", cs);
		BUG();
		spin_unlock(&gpmc_mem_lock);
		return;
	}
	gpmc_cs_disable_mem(cs);
	release_resource(&gpmc_cs_mem[cs]);
	gpmc_cs_set_reserved(cs, 0);
	spin_unlock(&gpmc_mem_lock);
}
EXPORT_SYMBOL(gpmc_cs_free);

/**
 * gpmc_read_status - read access request to get the different gpmc status
 * @cmd: command type
 * @return status
 */
int gpmc_read_status(int cmd)
{
	int	status = -EINVAL;
	u32	regval = 0;

	switch (cmd) {
	case GPMC_GET_IRQ_STATUS:
		status = gpmc_read_reg(GPMC_IRQSTATUS);
		break;

	case GPMC_PREFETCH_FIFO_CNT:
		regval = gpmc_read_reg(GPMC_PREFETCH_STATUS);
		status = GPMC_PREFETCH_STATUS_FIFO_CNT(regval);
		break;

	case GPMC_PREFETCH_COUNT:
		regval = gpmc_read_reg(GPMC_PREFETCH_STATUS);
		status = GPMC_PREFETCH_STATUS_COUNT(regval);
		break;

	case GPMC_STATUS_BUFFER:
		regval = gpmc_read_reg(GPMC_STATUS);
		/* 1 : buffer is available to write */
		status = regval & GPMC_STATUS_BUFF_EMPTY;
		break;

	default:
		printk(KERN_ERR "gpmc_read_status: Not supported\n");
	}
	return status;
}
EXPORT_SYMBOL(gpmc_read_status);

/**
 * gpmc_cs_configure - write request to configure gpmc
 * @cs: chip select number
 * @cmd: command type
 * @wval: value to write
 * @return status of the operation
 */
int gpmc_cs_configure(int cs, int cmd, int wval)
{
	int err = 0;
	u32 regval = 0;

	switch (cmd) {
	case GPMC_ENABLE_IRQ:
		gpmc_write_reg(GPMC_IRQENABLE, wval);
		break;

	case GPMC_SET_IRQ_STATUS:
		gpmc_write_reg(GPMC_IRQSTATUS, wval);
		break;

	case GPMC_CONFIG_WP:
		regval = gpmc_read_reg(GPMC_CONFIG);
		if (wval)
			regval &= ~GPMC_CONFIG_WRITEPROTECT; /* WP is ON */
		else
			regval |= GPMC_CONFIG_WRITEPROTECT;  /* WP is OFF */
		gpmc_write_reg(GPMC_CONFIG, regval);
		break;

	case GPMC_CONFIG_RDY_BSY:
		regval  = gpmc_cs_read_reg(cs, GPMC_CS_CONFIG1);
		if (wval)
			regval |= WR_RD_PIN_MONITORING;
		else
			regval &= ~WR_RD_PIN_MONITORING;
		gpmc_cs_write_reg(cs, GPMC_CS_CONFIG1, regval);
		break;

	case GPMC_CONFIG_DEV_SIZE:
		regval  = gpmc_cs_read_reg(cs, GPMC_CS_CONFIG1);

		/* clear 2 target bits */
		regval &= ~GPMC_CONFIG1_DEVICESIZE(3);

		/* set the proper value */
		regval |= GPMC_CONFIG1_DEVICESIZE(wval);

		gpmc_cs_write_reg(cs, GPMC_CS_CONFIG1, regval);
		break;

	case GPMC_CONFIG_DEV_TYPE:
		regval  = gpmc_cs_read_reg(cs, GPMC_CS_CONFIG1);
		regval |= GPMC_CONFIG1_DEVICETYPE(wval);
		if (wval == GPMC_DEVICETYPE_NOR)
			regval |= GPMC_CONFIG1_MUXADDDATA;
		gpmc_cs_write_reg(cs, GPMC_CS_CONFIG1, regval);
		break;

	default:
		printk(KERN_ERR "gpmc_configure_cs: Not supported\n");
		err = -EINVAL;
	}

	return err;
}
EXPORT_SYMBOL(gpmc_cs_configure);

/**
 * gpmc_nand_read - nand specific read access request
 * @cs: chip select number
 * @cmd: command type
 */
int gpmc_nand_read(int cs, int cmd)
{
	int rval = -EINVAL;

	switch (cmd) {
	case GPMC_NAND_DATA:
		rval = gpmc_cs_read_byte(cs, GPMC_CS_NAND_DATA);
		break;

	default:
		printk(KERN_ERR "gpmc_read_nand_ctrl: Not supported\n");
	}
	return rval;
}
EXPORT_SYMBOL(gpmc_nand_read);

/**
 * gpmc_nand_write - nand specific write request
 * @cs: chip select number
 * @cmd: command type
 * @wval: value to write
 */
int gpmc_nand_write(int cs, int cmd, int wval)
{
	int err = 0;

	switch (cmd) {
	case GPMC_NAND_COMMAND:
		gpmc_cs_write_byte(cs, GPMC_CS_NAND_COMMAND, wval);
		break;

	case GPMC_NAND_ADDRESS:
		gpmc_cs_write_byte(cs, GPMC_CS_NAND_ADDRESS, wval);
		break;

	case GPMC_NAND_DATA:
		gpmc_cs_write_byte(cs, GPMC_CS_NAND_DATA, wval);

	default:
		printk(KERN_ERR "gpmc_write_nand_ctrl: Not supported\n");
		err = -EINVAL;
	}
	return err;
}
EXPORT_SYMBOL(gpmc_nand_write);



/**
 * gpmc_prefetch_enable - configures and starts prefetch transfer
 * @cs: cs (chip select) number
 * @fifo_th: fifo threshold to be used for read/ write
 * @dma_mode: dma mode enable (1) or disable (0)
 * @u32_count: number of bytes to be transferred
 * @is_write: prefetch read(0) or write post(1) mode
 */
int gpmc_prefetch_enable(int cs, int fifo_th, int dma_mode,
				unsigned int u32_count, int is_write)
{

	if (fifo_th > PREFETCH_FIFOTHRESHOLD_MAX) {
		pr_err("gpmc: fifo threshold is not supported\n");
		return -1;
	} else if (!(gpmc_read_reg(GPMC_PREFETCH_CONTROL))) {
		/* Set the amount of bytes to be prefetched */
		gpmc_write_reg(GPMC_PREFETCH_CONFIG2, u32_count);

		/* Set dma/mpu mode, the prefetch read / post write and
		 * enable the engine. Set which cs is has requested for.
		 */
		gpmc_write_reg(GPMC_PREFETCH_CONFIG1, ((cs << CS_NUM_SHIFT) |
					PREFETCH_FIFOTHRESHOLD(fifo_th) |
					ENABLE_PREFETCH |
					(dma_mode << DMA_MPU_MODE) |
					(0x1 & is_write)));

		/*  Start the prefetch engine */
		gpmc_write_reg(GPMC_PREFETCH_CONTROL, 0x1);
	} else {
		return -EBUSY;
	}

	return 0;
}
EXPORT_SYMBOL(gpmc_prefetch_enable);

/**
 * gpmc_prefetch_reset - disables and stops the prefetch engine
 */
int gpmc_prefetch_reset(int cs)
{
	u32 config1;

	/* check if the same module/cs is trying to reset */
	config1 = gpmc_read_reg(GPMC_PREFETCH_CONFIG1);
	if (((config1 >> CS_NUM_SHIFT) & 0x7) != cs)
		return -EINVAL;

	/* Stop the PFPW engine */
	gpmc_write_reg(GPMC_PREFETCH_CONTROL, 0x0);

	/* Reset/disable the PFPW engine */
	gpmc_write_reg(GPMC_PREFETCH_CONFIG1, 0x0);

	return 0;
}
EXPORT_SYMBOL(gpmc_prefetch_reset);

void gpmc_update_nand_reg(struct gpmc_nand_regs *reg, int cs)
{
	reg->gpmc_status = gpmc_base + GPMC_STATUS;
	reg->gpmc_nand_command = gpmc_base + GPMC_CS0_OFFSET +
				GPMC_CS_NAND_COMMAND + GPMC_CS_SIZE * cs;
	reg->gpmc_nand_address = gpmc_base + GPMC_CS0_OFFSET +
				GPMC_CS_NAND_ADDRESS + GPMC_CS_SIZE * cs;
	reg->gpmc_nand_data = gpmc_base + GPMC_CS0_OFFSET +
				GPMC_CS_NAND_DATA + GPMC_CS_SIZE * cs;
	reg->gpmc_prefetch_config1 = gpmc_base + GPMC_PREFETCH_CONFIG1;
	reg->gpmc_prefetch_config2 = gpmc_base + GPMC_PREFETCH_CONFIG2;
	reg->gpmc_prefetch_control = gpmc_base + GPMC_PREFETCH_CONTROL;
	reg->gpmc_prefetch_status = gpmc_base + GPMC_PREFETCH_STATUS;
	reg->gpmc_ecc_config = gpmc_base + GPMC_ECC_CONFIG;
	reg->gpmc_ecc_control = gpmc_base + GPMC_ECC_CONTROL;
	reg->gpmc_ecc_size_config = gpmc_base + GPMC_ECC_SIZE_CONFIG;
	reg->gpmc_ecc1_result = gpmc_base + GPMC_ECC1_RESULT;
	reg->gpmc_bch_result0 = gpmc_base + GPMC_ECC_BCH_RESULT_0;
}

int gpmc_get_client_irq(unsigned irq_config)
{
	int i;

	if (hweight32(irq_config) > 1)
		return 0;

	for (i = 0; i < GPMC_NR_IRQ; i++)
		if (gpmc_client_irq[i].bitmask & irq_config)
			return gpmc_client_irq[i].irq;

	return 0;
}

static int gpmc_irq_endis(unsigned irq, bool endis)
{
	int i;
	u32 regval;

	for (i = 0; i < GPMC_NR_IRQ; i++)
		if (irq == gpmc_client_irq[i].irq) {
			regval = gpmc_read_reg(GPMC_IRQENABLE);
			if (endis)
				regval |= gpmc_client_irq[i].bitmask;
			else
				regval &= ~gpmc_client_irq[i].bitmask;
			gpmc_write_reg(GPMC_IRQENABLE, regval);
			break;
		}

	return 0;
}

static void gpmc_irq_disable(struct irq_data *p)
{
	gpmc_irq_endis(p->irq, false);
}

static void gpmc_irq_enable(struct irq_data *p)
{
	gpmc_irq_endis(p->irq, true);
}

static void gpmc_irq_noop(struct irq_data *data) { }

static unsigned int gpmc_irq_noop_ret(struct irq_data *data) { return 0; }

<<<<<<< HEAD
static int gpmc_setup_irq(int gpmc_irq)
=======
static int gpmc_setup_irq(void)
>>>>>>> 7f1bfe5d
{
	int i;
	u32 regval;

	if (!gpmc_irq)
		return -EINVAL;

	gpmc_irq_start = irq_alloc_descs(-1, 0, GPMC_NR_IRQ, 0);
	if (IS_ERR_VALUE(gpmc_irq_start)) {
		pr_err("irq_alloc_descs failed\n");
		return gpmc_irq_start;
	}

	gpmc_irq_chip.name = "gpmc";
	gpmc_irq_chip.irq_startup = gpmc_irq_noop_ret;
	gpmc_irq_chip.irq_enable = gpmc_irq_enable;
	gpmc_irq_chip.irq_disable = gpmc_irq_disable;
	gpmc_irq_chip.irq_shutdown = gpmc_irq_noop;
	gpmc_irq_chip.irq_ack = gpmc_irq_noop;
	gpmc_irq_chip.irq_mask = gpmc_irq_noop;
	gpmc_irq_chip.irq_unmask = gpmc_irq_noop;

	gpmc_client_irq[0].bitmask = GPMC_IRQ_FIFOEVENTENABLE;
	gpmc_client_irq[1].bitmask = GPMC_IRQ_COUNT_EVENT;

	for (i = 0; i < GPMC_NR_IRQ; i++) {
		gpmc_client_irq[i].irq = gpmc_irq_start + i;
		irq_set_chip_and_handler(gpmc_client_irq[i].irq,
					&gpmc_irq_chip, handle_simple_irq);
		set_irq_flags(gpmc_client_irq[i].irq,
				IRQF_VALID | IRQF_NOAUTOEN);
	}

	/* Disable interrupts */
	gpmc_write_reg(GPMC_IRQENABLE, 0);

	/* clear interrupts */
	regval = gpmc_read_reg(GPMC_IRQSTATUS);
	gpmc_write_reg(GPMC_IRQSTATUS, regval);

	return request_irq(gpmc_irq, gpmc_handle_irq, 0, "gpmc", NULL);
}

<<<<<<< HEAD
static void __init gpmc_mem_init(void)
=======
static __exit int gpmc_free_irq(void)
{
	int i;

	if (gpmc_irq)
		free_irq(gpmc_irq, NULL);

	for (i = 0; i < GPMC_NR_IRQ; i++) {
		irq_set_handler(gpmc_client_irq[i].irq, NULL);
		irq_set_chip(gpmc_client_irq[i].irq, &no_irq_chip);
		irq_modify_status(gpmc_client_irq[i].irq, 0, 0);
	}

	irq_free_descs(gpmc_irq_start, GPMC_NR_IRQ);

	return 0;
}

static void __devexit gpmc_mem_exit(void)
{
	int cs;

	for (cs = 0; cs < GPMC_CS_NUM; cs++) {
		if (!gpmc_cs_mem_enabled(cs))
			continue;
		gpmc_cs_delete_mem(cs);
	}

}

static void __devinit gpmc_mem_init(void)
>>>>>>> 7f1bfe5d
{
	int cs;
	unsigned long boot_rom_space = 0;

	/* never allocate the first page, to facilitate bug detection;
	 * even if we didn't boot from ROM.
	 */
	boot_rom_space = BOOT_ROM_SPACE;
	/* In apollon the CS0 is mapped as 0x0000 0000 */
	if (machine_is_omap_apollon())
		boot_rom_space = 0;
	gpmc_mem_root.start = GPMC_MEM_START + boot_rom_space;
	gpmc_mem_root.end = GPMC_MEM_END;

	/* Reserve all regions that has been set up by bootloader */
	for (cs = 0; cs < GPMC_CS_NUM; cs++) {
		u32 base, size;

		if (!gpmc_cs_mem_enabled(cs))
			continue;
		gpmc_cs_get_memconf(cs, &base, &size);
		if (gpmc_cs_insert_mem(cs, base, size) < 0)
			BUG();
	}
}

static __devinit int gpmc_probe(struct platform_device *pdev)
{
	u32 l;
<<<<<<< HEAD
	int ret = -EINVAL;
	int gpmc_irq;
	char *ck = NULL;

	if (cpu_is_omap24xx()) {
		ck = "core_l3_ck";
		if (cpu_is_omap2420())
			l = OMAP2420_GPMC_BASE;
		else
			l = OMAP34XX_GPMC_BASE;
		gpmc_irq = 20 + OMAP_INTC_START;
	} else if (cpu_is_omap34xx()) {
		ck = "gpmc_fck";
		l = OMAP34XX_GPMC_BASE;
		gpmc_irq = 20 + OMAP_INTC_START;
	} else if (cpu_is_omap44xx() || soc_is_omap54xx()) {
		/* Base address and irq number are same for OMAP4/5 */
		ck = "gpmc_ck";
		l = OMAP44XX_GPMC_BASE;
		gpmc_irq = 20 + OMAP44XX_IRQ_GIC_START;
=======
	struct resource *res;

	res = platform_get_resource(pdev, IORESOURCE_MEM, 0);
	if (res == NULL)
		return -ENOENT;

	phys_base = res->start;
	mem_size = resource_size(res);

	gpmc_base = devm_request_and_ioremap(&pdev->dev, res);
	if (!gpmc_base) {
		dev_err(&pdev->dev, "error: request memory / ioremap\n");
		return -EADDRNOTAVAIL;
>>>>>>> 7f1bfe5d
	}

	res = platform_get_resource(pdev, IORESOURCE_IRQ, 0);
	if (res == NULL)
		dev_warn(&pdev->dev, "Failed to get resource: irq\n");
	else
		gpmc_irq = res->start;

	gpmc_l3_clk = clk_get(&pdev->dev, "fck");
	if (IS_ERR(gpmc_l3_clk)) {
		dev_err(&pdev->dev, "error: clk_get\n");
		gpmc_irq = 0;
		return PTR_ERR(gpmc_l3_clk);
	}

	clk_prepare_enable(gpmc_l3_clk);

	gpmc_dev = &pdev->dev;

	l = gpmc_read_reg(GPMC_REVISION);
	if (GPMC_REVISION_MAJOR(l) > 0x4)
		gpmc_capability = GPMC_HAS_WR_ACCESS | GPMC_HAS_WR_DATA_MUX_BUS;
	dev_info(gpmc_dev, "GPMC revision %d.%d\n", GPMC_REVISION_MAJOR(l),
		 GPMC_REVISION_MINOR(l));

	gpmc_mem_init();

<<<<<<< HEAD
	ret = gpmc_setup_irq(gpmc_irq);
	if (ret)
		pr_err("gpmc: irq-%d could not claim: err %d\n",
						gpmc_irq, ret);
	return ret;
=======
	if (IS_ERR_VALUE(gpmc_setup_irq()))
		dev_warn(gpmc_dev, "gpmc_setup_irq failed\n");

	return 0;
}

static __exit int gpmc_remove(struct platform_device *pdev)
{
	gpmc_free_irq();
	gpmc_mem_exit();
	gpmc_dev = NULL;
	return 0;
}

static struct platform_driver gpmc_driver = {
	.probe		= gpmc_probe,
	.remove		= __devexit_p(gpmc_remove),
	.driver		= {
		.name	= DEVICE_NAME,
		.owner	= THIS_MODULE,
	},
};

static __init int gpmc_init(void)
{
	return platform_driver_register(&gpmc_driver);
>>>>>>> 7f1bfe5d
}

static __exit void gpmc_exit(void)
{
	platform_driver_unregister(&gpmc_driver);

}

postcore_initcall(gpmc_init);
module_exit(gpmc_exit);

static int __init omap_gpmc_init(void)
{
	struct omap_hwmod *oh;
	struct platform_device *pdev;
	char *oh_name = "gpmc";

	oh = omap_hwmod_lookup(oh_name);
	if (!oh) {
		pr_err("Could not look up %s\n", oh_name);
		return -ENODEV;
	}

	pdev = omap_device_build(DEVICE_NAME, -1, oh, NULL, 0, NULL, 0, 0);
	WARN(IS_ERR(pdev), "could not build omap_device for %s\n", oh_name);

	return IS_ERR(pdev) ? PTR_ERR(pdev) : 0;
}
postcore_initcall(omap_gpmc_init);

static irqreturn_t gpmc_handle_irq(int irq, void *dev)
{
	int i;
	u32 regval;

	regval = gpmc_read_reg(GPMC_IRQSTATUS);

	if (!regval)
		return IRQ_NONE;

	for (i = 0; i < GPMC_NR_IRQ; i++)
		if (regval & gpmc_client_irq[i].bitmask)
			generic_handle_irq(gpmc_client_irq[i].irq);

	gpmc_write_reg(GPMC_IRQSTATUS, regval);

	return IRQ_HANDLED;
}

#ifdef CONFIG_ARCH_OMAP3
static struct omap3_gpmc_regs gpmc_context;

void omap3_gpmc_save_context(void)
{
	int i;

	gpmc_context.sysconfig = gpmc_read_reg(GPMC_SYSCONFIG);
	gpmc_context.irqenable = gpmc_read_reg(GPMC_IRQENABLE);
	gpmc_context.timeout_ctrl = gpmc_read_reg(GPMC_TIMEOUT_CONTROL);
	gpmc_context.config = gpmc_read_reg(GPMC_CONFIG);
	gpmc_context.prefetch_config1 = gpmc_read_reg(GPMC_PREFETCH_CONFIG1);
	gpmc_context.prefetch_config2 = gpmc_read_reg(GPMC_PREFETCH_CONFIG2);
	gpmc_context.prefetch_control = gpmc_read_reg(GPMC_PREFETCH_CONTROL);
	for (i = 0; i < GPMC_CS_NUM; i++) {
		gpmc_context.cs_context[i].is_valid = gpmc_cs_mem_enabled(i);
		if (gpmc_context.cs_context[i].is_valid) {
			gpmc_context.cs_context[i].config1 =
				gpmc_cs_read_reg(i, GPMC_CS_CONFIG1);
			gpmc_context.cs_context[i].config2 =
				gpmc_cs_read_reg(i, GPMC_CS_CONFIG2);
			gpmc_context.cs_context[i].config3 =
				gpmc_cs_read_reg(i, GPMC_CS_CONFIG3);
			gpmc_context.cs_context[i].config4 =
				gpmc_cs_read_reg(i, GPMC_CS_CONFIG4);
			gpmc_context.cs_context[i].config5 =
				gpmc_cs_read_reg(i, GPMC_CS_CONFIG5);
			gpmc_context.cs_context[i].config6 =
				gpmc_cs_read_reg(i, GPMC_CS_CONFIG6);
			gpmc_context.cs_context[i].config7 =
				gpmc_cs_read_reg(i, GPMC_CS_CONFIG7);
		}
	}
}

void omap3_gpmc_restore_context(void)
{
	int i;

	gpmc_write_reg(GPMC_SYSCONFIG, gpmc_context.sysconfig);
	gpmc_write_reg(GPMC_IRQENABLE, gpmc_context.irqenable);
	gpmc_write_reg(GPMC_TIMEOUT_CONTROL, gpmc_context.timeout_ctrl);
	gpmc_write_reg(GPMC_CONFIG, gpmc_context.config);
	gpmc_write_reg(GPMC_PREFETCH_CONFIG1, gpmc_context.prefetch_config1);
	gpmc_write_reg(GPMC_PREFETCH_CONFIG2, gpmc_context.prefetch_config2);
	gpmc_write_reg(GPMC_PREFETCH_CONTROL, gpmc_context.prefetch_control);
	for (i = 0; i < GPMC_CS_NUM; i++) {
		if (gpmc_context.cs_context[i].is_valid) {
			gpmc_cs_write_reg(i, GPMC_CS_CONFIG1,
				gpmc_context.cs_context[i].config1);
			gpmc_cs_write_reg(i, GPMC_CS_CONFIG2,
				gpmc_context.cs_context[i].config2);
			gpmc_cs_write_reg(i, GPMC_CS_CONFIG3,
				gpmc_context.cs_context[i].config3);
			gpmc_cs_write_reg(i, GPMC_CS_CONFIG4,
				gpmc_context.cs_context[i].config4);
			gpmc_cs_write_reg(i, GPMC_CS_CONFIG5,
				gpmc_context.cs_context[i].config5);
			gpmc_cs_write_reg(i, GPMC_CS_CONFIG6,
				gpmc_context.cs_context[i].config6);
			gpmc_cs_write_reg(i, GPMC_CS_CONFIG7,
				gpmc_context.cs_context[i].config7);
		}
	}
}
#endif /* CONFIG_ARCH_OMAP3 */

/**
 * gpmc_enable_hwecc - enable hardware ecc functionality
 * @cs: chip select number
 * @mode: read/write mode
 * @dev_width: device bus width(1 for x16, 0 for x8)
 * @ecc_size: bytes for which ECC will be generated
 */
int gpmc_enable_hwecc(int cs, int mode, int dev_width, int ecc_size)
{
	unsigned int val;

	/* check if ecc module is in used */
	if (gpmc_ecc_used != -EINVAL)
		return -EINVAL;

	gpmc_ecc_used = cs;

	/* clear ecc and enable bits */
	gpmc_write_reg(GPMC_ECC_CONTROL,
			GPMC_ECC_CTRL_ECCCLEAR |
			GPMC_ECC_CTRL_ECCREG1);

	/* program ecc and result sizes */
	val = ((((ecc_size >> 1) - 1) << 22) | (0x0000000F));
	gpmc_write_reg(GPMC_ECC_SIZE_CONFIG, val);

	switch (mode) {
	case GPMC_ECC_READ:
	case GPMC_ECC_WRITE:
		gpmc_write_reg(GPMC_ECC_CONTROL,
				GPMC_ECC_CTRL_ECCCLEAR |
				GPMC_ECC_CTRL_ECCREG1);
		break;
	case GPMC_ECC_READSYN:
		gpmc_write_reg(GPMC_ECC_CONTROL,
				GPMC_ECC_CTRL_ECCCLEAR |
				GPMC_ECC_CTRL_ECCDISABLE);
		break;
	default:
		printk(KERN_INFO "Error: Unrecognized Mode[%d]!\n", mode);
		break;
	}

	/* (ECC 16 or 8 bit col) | ( CS  )  | ECC Enable */
	val = (dev_width << 7) | (cs << 1) | (0x1);
	gpmc_write_reg(GPMC_ECC_CONFIG, val);
	return 0;
}
EXPORT_SYMBOL_GPL(gpmc_enable_hwecc);

/**
 * gpmc_calculate_ecc - generate non-inverted ecc bytes
 * @cs: chip select number
 * @dat: data pointer over which ecc is computed
 * @ecc_code: ecc code buffer
 *
 * Using non-inverted ECC is considered ugly since writing a blank
 * page (padding) will clear the ECC bytes. This is not a problem as long
 * no one is trying to write data on the seemingly unused page. Reading
 * an erased page will produce an ECC mismatch between generated and read
 * ECC bytes that has to be dealt with separately.
 */
int gpmc_calculate_ecc(int cs, const u_char *dat, u_char *ecc_code)
{
	unsigned int val = 0x0;

	if (gpmc_ecc_used != cs)
		return -EINVAL;

	/* read ecc result */
	val = gpmc_read_reg(GPMC_ECC1_RESULT);
	*ecc_code++ = val;          /* P128e, ..., P1e */
	*ecc_code++ = val >> 16;    /* P128o, ..., P1o */
	/* P2048o, P1024o, P512o, P256o, P2048e, P1024e, P512e, P256e */
	*ecc_code++ = ((val >> 8) & 0x0f) | ((val >> 20) & 0xf0);

	gpmc_ecc_used = -EINVAL;
	return 0;
}
EXPORT_SYMBOL_GPL(gpmc_calculate_ecc);

#ifdef CONFIG_ARCH_OMAP3

/**
 * gpmc_init_hwecc_bch - initialize hardware BCH ecc functionality
 * @cs: chip select number
 * @nsectors: how many 512-byte sectors to process
 * @nerrors: how many errors to correct per sector (4 or 8)
 *
 * This function must be executed before any call to gpmc_enable_hwecc_bch.
 */
int gpmc_init_hwecc_bch(int cs, int nsectors, int nerrors)
{
	/* check if ecc module is in use */
	if (gpmc_ecc_used != -EINVAL)
		return -EINVAL;

	/* support only OMAP3 class */
	if (!cpu_is_omap34xx()) {
		printk(KERN_ERR "BCH ecc is not supported on this CPU\n");
		return -EINVAL;
	}

	/*
	 * For now, assume 4-bit mode is only supported on OMAP3630 ES1.x, x>=1.
	 * Other chips may be added if confirmed to work.
	 */
	if ((nerrors == 4) &&
	    (!cpu_is_omap3630() || (GET_OMAP_REVISION() == 0))) {
		printk(KERN_ERR "BCH 4-bit mode is not supported on this CPU\n");
		return -EINVAL;
	}

	/* sanity check */
	if (nsectors > 8) {
		printk(KERN_ERR "BCH cannot process %d sectors (max is 8)\n",
		       nsectors);
		return -EINVAL;
	}

	return 0;
}
EXPORT_SYMBOL_GPL(gpmc_init_hwecc_bch);

/**
 * gpmc_enable_hwecc_bch - enable hardware BCH ecc functionality
 * @cs: chip select number
 * @mode: read/write mode
 * @dev_width: device bus width(1 for x16, 0 for x8)
 * @nsectors: how many 512-byte sectors to process
 * @nerrors: how many errors to correct per sector (4 or 8)
 */
int gpmc_enable_hwecc_bch(int cs, int mode, int dev_width, int nsectors,
			  int nerrors)
{
	unsigned int val;

	/* check if ecc module is in use */
	if (gpmc_ecc_used != -EINVAL)
		return -EINVAL;

	gpmc_ecc_used = cs;

	/* clear ecc and enable bits */
	gpmc_write_reg(GPMC_ECC_CONTROL, 0x1);

	/*
	 * When using BCH, sector size is hardcoded to 512 bytes.
	 * Here we are using wrapping mode 6 both for reading and writing, with:
	 *  size0 = 0  (no additional protected byte in spare area)
	 *  size1 = 32 (skip 32 nibbles = 16 bytes per sector in spare area)
	 */
	gpmc_write_reg(GPMC_ECC_SIZE_CONFIG, (32 << 22) | (0 << 12));

	/* BCH configuration */
	val = ((1                        << 16) | /* enable BCH */
	       (((nerrors == 8) ? 1 : 0) << 12) | /* 8 or 4 bits */
	       (0x06                     <<  8) | /* wrap mode = 6 */
	       (dev_width                <<  7) | /* bus width */
	       (((nsectors-1) & 0x7)     <<  4) | /* number of sectors */
	       (cs                       <<  1) | /* ECC CS */
	       (0x1));                            /* enable ECC */

	gpmc_write_reg(GPMC_ECC_CONFIG, val);
	gpmc_write_reg(GPMC_ECC_CONTROL, 0x101);
	return 0;
}
EXPORT_SYMBOL_GPL(gpmc_enable_hwecc_bch);

/**
 * gpmc_calculate_ecc_bch4 - Generate 7 ecc bytes per sector of 512 data bytes
 * @cs:  chip select number
 * @dat: The pointer to data on which ecc is computed
 * @ecc: The ecc output buffer
 */
int gpmc_calculate_ecc_bch4(int cs, const u_char *dat, u_char *ecc)
{
	int i;
	unsigned long nsectors, reg, val1, val2;

	if (gpmc_ecc_used != cs)
		return -EINVAL;

	nsectors = ((gpmc_read_reg(GPMC_ECC_CONFIG) >> 4) & 0x7) + 1;

	for (i = 0; i < nsectors; i++) {

		reg = GPMC_ECC_BCH_RESULT_0 + 16*i;

		/* Read hw-computed remainder */
		val1 = gpmc_read_reg(reg + 0);
		val2 = gpmc_read_reg(reg + 4);

		/*
		 * Add constant polynomial to remainder, in order to get an ecc
		 * sequence of 0xFFs for a buffer filled with 0xFFs; and
		 * left-justify the resulting polynomial.
		 */
		*ecc++ = 0x28 ^ ((val2 >> 12) & 0xFF);
		*ecc++ = 0x13 ^ ((val2 >>  4) & 0xFF);
		*ecc++ = 0xcc ^ (((val2 & 0xF) << 4)|((val1 >> 28) & 0xF));
		*ecc++ = 0x39 ^ ((val1 >> 20) & 0xFF);
		*ecc++ = 0x96 ^ ((val1 >> 12) & 0xFF);
		*ecc++ = 0xac ^ ((val1 >> 4) & 0xFF);
		*ecc++ = 0x7f ^ ((val1 & 0xF) << 4);
	}

	gpmc_ecc_used = -EINVAL;
	return 0;
}
EXPORT_SYMBOL_GPL(gpmc_calculate_ecc_bch4);

/**
 * gpmc_calculate_ecc_bch8 - Generate 13 ecc bytes per block of 512 data bytes
 * @cs:  chip select number
 * @dat: The pointer to data on which ecc is computed
 * @ecc: The ecc output buffer
 */
int gpmc_calculate_ecc_bch8(int cs, const u_char *dat, u_char *ecc)
{
	int i;
	unsigned long nsectors, reg, val1, val2, val3, val4;

	if (gpmc_ecc_used != cs)
		return -EINVAL;

	nsectors = ((gpmc_read_reg(GPMC_ECC_CONFIG) >> 4) & 0x7) + 1;

	for (i = 0; i < nsectors; i++) {

		reg = GPMC_ECC_BCH_RESULT_0 + 16*i;

		/* Read hw-computed remainder */
		val1 = gpmc_read_reg(reg + 0);
		val2 = gpmc_read_reg(reg + 4);
		val3 = gpmc_read_reg(reg + 8);
		val4 = gpmc_read_reg(reg + 12);

		/*
		 * Add constant polynomial to remainder, in order to get an ecc
		 * sequence of 0xFFs for a buffer filled with 0xFFs.
		 */
		*ecc++ = 0xef ^ (val4 & 0xFF);
		*ecc++ = 0x51 ^ ((val3 >> 24) & 0xFF);
		*ecc++ = 0x2e ^ ((val3 >> 16) & 0xFF);
		*ecc++ = 0x09 ^ ((val3 >> 8) & 0xFF);
		*ecc++ = 0xed ^ (val3 & 0xFF);
		*ecc++ = 0x93 ^ ((val2 >> 24) & 0xFF);
		*ecc++ = 0x9a ^ ((val2 >> 16) & 0xFF);
		*ecc++ = 0xc2 ^ ((val2 >> 8) & 0xFF);
		*ecc++ = 0x97 ^ (val2 & 0xFF);
		*ecc++ = 0x79 ^ ((val1 >> 24) & 0xFF);
		*ecc++ = 0xe5 ^ ((val1 >> 16) & 0xFF);
		*ecc++ = 0x24 ^ ((val1 >> 8) & 0xFF);
		*ecc++ = 0xb5 ^ (val1 & 0xFF);
	}

	gpmc_ecc_used = -EINVAL;
	return 0;
}
EXPORT_SYMBOL_GPL(gpmc_calculate_ecc_bch8);

#endif /* CONFIG_ARCH_OMAP3 */<|MERGE_RESOLUTION|>--- conflicted
+++ resolved
@@ -38,9 +38,6 @@
 #include "common.h"
 
 #define	DEVICE_NAME		"omap-gpmc"
-
-#include "soc.h"
-#include "common.h"
 
 /* GPMC register offsets */
 #define GPMC_REVISION		0x00
@@ -90,15 +87,12 @@
 #define ENABLE_PREFETCH		(0x1 << 7)
 #define DMA_MPU_MODE		2
 
-<<<<<<< HEAD
-=======
 #define	GPMC_REVISION_MAJOR(l)		((l >> 4) & 0xf)
 #define	GPMC_REVISION_MINOR(l)		(l & 0xf)
 
 #define	GPMC_HAS_WR_ACCESS		0x1
 #define	GPMC_HAS_WR_DATA_MUX_BUS	0x2
 
->>>>>>> 7f1bfe5d
 /* XXX: Only NAND irq has been considered,currently these are the only ones used
  */
 #define	GPMC_NR_IRQ		2
@@ -800,11 +794,7 @@
 
 static unsigned int gpmc_irq_noop_ret(struct irq_data *data) { return 0; }
 
-<<<<<<< HEAD
-static int gpmc_setup_irq(int gpmc_irq)
-=======
 static int gpmc_setup_irq(void)
->>>>>>> 7f1bfe5d
 {
 	int i;
 	u32 regval;
@@ -848,9 +838,6 @@
 	return request_irq(gpmc_irq, gpmc_handle_irq, 0, "gpmc", NULL);
 }
 
-<<<<<<< HEAD
-static void __init gpmc_mem_init(void)
-=======
 static __exit int gpmc_free_irq(void)
 {
 	int i;
@@ -882,7 +869,6 @@
 }
 
 static void __devinit gpmc_mem_init(void)
->>>>>>> 7f1bfe5d
 {
 	int cs;
 	unsigned long boot_rom_space = 0;
@@ -912,28 +898,6 @@
 static __devinit int gpmc_probe(struct platform_device *pdev)
 {
 	u32 l;
-<<<<<<< HEAD
-	int ret = -EINVAL;
-	int gpmc_irq;
-	char *ck = NULL;
-
-	if (cpu_is_omap24xx()) {
-		ck = "core_l3_ck";
-		if (cpu_is_omap2420())
-			l = OMAP2420_GPMC_BASE;
-		else
-			l = OMAP34XX_GPMC_BASE;
-		gpmc_irq = 20 + OMAP_INTC_START;
-	} else if (cpu_is_omap34xx()) {
-		ck = "gpmc_fck";
-		l = OMAP34XX_GPMC_BASE;
-		gpmc_irq = 20 + OMAP_INTC_START;
-	} else if (cpu_is_omap44xx() || soc_is_omap54xx()) {
-		/* Base address and irq number are same for OMAP4/5 */
-		ck = "gpmc_ck";
-		l = OMAP44XX_GPMC_BASE;
-		gpmc_irq = 20 + OMAP44XX_IRQ_GIC_START;
-=======
 	struct resource *res;
 
 	res = platform_get_resource(pdev, IORESOURCE_MEM, 0);
@@ -947,7 +911,6 @@
 	if (!gpmc_base) {
 		dev_err(&pdev->dev, "error: request memory / ioremap\n");
 		return -EADDRNOTAVAIL;
->>>>>>> 7f1bfe5d
 	}
 
 	res = platform_get_resource(pdev, IORESOURCE_IRQ, 0);
@@ -975,13 +938,6 @@
 
 	gpmc_mem_init();
 
-<<<<<<< HEAD
-	ret = gpmc_setup_irq(gpmc_irq);
-	if (ret)
-		pr_err("gpmc: irq-%d could not claim: err %d\n",
-						gpmc_irq, ret);
-	return ret;
-=======
 	if (IS_ERR_VALUE(gpmc_setup_irq()))
 		dev_warn(gpmc_dev, "gpmc_setup_irq failed\n");
 
@@ -1008,7 +964,6 @@
 static __init int gpmc_init(void)
 {
 	return platform_driver_register(&gpmc_driver);
->>>>>>> 7f1bfe5d
 }
 
 static __exit void gpmc_exit(void)
