--- conflicted
+++ resolved
@@ -179,10 +179,7 @@
 
 # EMU peripherals
 obj-$(CONFIG_OMAP3_EMU)			+= emu.o
-<<<<<<< HEAD
-=======
 obj-$(CONFIG_HW_PERF_EVENTS)		+= pmu.o
->>>>>>> 7f1bfe5d
 
 obj-$(CONFIG_OMAP_MBOX_FWK)		+= mailbox_mach.o
 mailbox_mach-objs			:= mailbox.o
