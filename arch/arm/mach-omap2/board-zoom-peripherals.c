--- conflicted
+++ resolved
@@ -274,21 +274,12 @@
 			TWL_COMMON_REGULATOR_VDAC | TWL_COMMON_REGULATOR_VPLL2);
 
 	if (machine_is_omap_zoom2()) {
-<<<<<<< HEAD
-		struct twl4030_codec_audio_data *audio_data;
-		audio_data = zoom_twldata.codec->audio;
-
-		audio_data->ramp_delay_value = 3;	/* 161 ms */
-		audio_data->hs_extmute = 1;
-		audio_data->set_hs_extmute = zoom2_set_hs_extmute;
-=======
 		struct twl4030_codec_data *codec_data;
 		codec_data = zoom_twldata.audio->codec;
 
 		codec_data->ramp_delay_value = 3;	/* 161 ms */
 		codec_data->hs_extmute = 1;
 		codec_data->set_hs_extmute = zoom2_set_hs_extmute;
->>>>>>> 529dad28
 	}
 	omap_pmic_init(1, 2400, "twl5030", INT_34XX_SYS_NIRQ, &zoom_twldata);
 	omap_register_i2c_bus(2, 400, NULL, 0);
