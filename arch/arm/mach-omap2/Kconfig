if ARCH_OMAP2PLUS

menu "TI OMAP2/3/4 Specific Features"

config ARCH_OMAP2PLUS_TYPICAL
	bool "Typical OMAP configuration"
	default y
	select AEABI
	select REGULATOR
	select PM_RUNTIME
	select VFP
	select NEON if ARCH_OMAP3 || ARCH_OMAP4 || SOC_OMAP5
	select SERIAL_OMAP
	select SERIAL_OMAP_CONSOLE
	select I2C
	select I2C_OMAP
	select MENELAUS if ARCH_OMAP2
	select TWL4030_CORE if ARCH_OMAP3 || ARCH_OMAP4
	select TWL4030_POWER if ARCH_OMAP3 || ARCH_OMAP4
	select HIGHMEM
	help
	  Compile a kernel suitable for booting most boards

config SOC_HAS_OMAP2_SDRC
	bool "OMAP2 SDRAM Controller support"

config ARCH_OMAP2
	bool "TI OMAP2"
	depends on ARCH_OMAP2PLUS
	default y
	select CPU_V6
	select MULTI_IRQ_HANDLER
	select SOC_HAS_OMAP2_SDRC

config ARCH_OMAP3
	bool "TI OMAP3"
	depends on ARCH_OMAP2PLUS
	default y
	select CPU_V7
	select USB_ARCH_HAS_EHCI if USB_SUPPORT
	select ARCH_HAS_OPP
	select PM_RUNTIME if CPU_IDLE
	select PM_OPP if PM
	select ARM_CPU_SUSPEND if PM
	select MULTI_IRQ_HANDLER
	select SOC_HAS_OMAP2_SDRC
	select OMAP_INTERCONNECT

config ARCH_OMAP4
	bool "TI OMAP4"
	default y
	depends on ARCH_OMAP2PLUS
	select CACHE_L2X0
	select CPU_V7
	select ARM_GIC
	select HAVE_SMP
	select LOCAL_TIMERS if SMP
	select PL310_ERRATA_588369
	select PL310_ERRATA_727915
	select ARM_ERRATA_720789
	select ARCH_HAS_OPP
	select PM_RUNTIME if CPU_IDLE
	select PM_OPP if PM
	select USB_ARCH_HAS_EHCI if USB_SUPPORT
	select ARM_CPU_SUSPEND if PM
	select ARCH_NEEDS_CPU_IDLE_COUPLED if SMP
<<<<<<< HEAD
=======
	select OMAP_INTERCONNECT
>>>>>>> 8ebc8820

config SOC_OMAP5
	bool "TI OMAP5"
	select CPU_V7
	select ARM_GIC
	select HAVE_SMP
	select ARM_CPU_SUSPEND if PM

comment "OMAP Core Type"
	depends on ARCH_OMAP2

config SOC_OMAP2420
	bool "OMAP2420 support"
	depends on ARCH_OMAP2
	default y
	select OMAP_DM_TIMER
	select SOC_HAS_OMAP2_SDRC

config SOC_OMAP2430
	bool "OMAP2430 support"
	depends on ARCH_OMAP2
	default y
	select SOC_HAS_OMAP2_SDRC

config SOC_OMAP3430
	bool "OMAP3430 support"
	depends on ARCH_OMAP3
	default y
	select SOC_HAS_OMAP2_SDRC

config SOC_TI81XX
	bool "TI81XX support"
	depends on ARCH_OMAP3
	default y

config SOC_AM33XX
	bool "AM33XX support"
	default y
	select CPU_V7
	select ARM_CPU_SUSPEND if PM
	select MULTI_IRQ_HANDLER

config OMAP_PACKAGE_ZAF
       bool

config OMAP_PACKAGE_ZAC
       bool

config OMAP_PACKAGE_CBC
       bool

config OMAP_PACKAGE_CBB
       bool

config OMAP_PACKAGE_CUS
       bool

config OMAP_PACKAGE_CBP
       bool

config OMAP_PACKAGE_CBL
       bool

config OMAP_PACKAGE_CBS
       bool

comment "OMAP Board Type"
	depends on ARCH_OMAP2PLUS

config MACH_OMAP_GENERIC
	bool "Generic OMAP2+ board"
	depends on ARCH_OMAP2PLUS
	default y
	help
	  Support for generic TI OMAP2+ boards using Flattened Device Tree.
	  More information at Documentation/devicetree

config MACH_OMAP2_TUSB6010
	bool
	depends on ARCH_OMAP2 && SOC_OMAP2420
	default y if MACH_NOKIA_N8X0

config MACH_OMAP_H4
	bool "OMAP 2420 H4 board"
	depends on SOC_OMAP2420
	default y
	select OMAP_PACKAGE_ZAF
	select OMAP_DEBUG_DEVICES

config MACH_OMAP_APOLLON
	bool "OMAP 2420 Apollon board"
	depends on SOC_OMAP2420
	default y
	select OMAP_PACKAGE_ZAC

config MACH_OMAP_2430SDP
	bool "OMAP 2430 SDP board"
	depends on SOC_OMAP2430
	default y
	select OMAP_PACKAGE_ZAC

config MACH_OMAP3_BEAGLE
	bool "OMAP3 BEAGLE board"
	depends on ARCH_OMAP3
	default y
	select OMAP_PACKAGE_CBB

config MACH_DEVKIT8000
	bool "DEVKIT8000 board"
	depends on ARCH_OMAP3
	default y
	select OMAP_PACKAGE_CUS

config MACH_OMAP_LDP
	bool "OMAP3 LDP board"
	depends on ARCH_OMAP3
	default y
	select OMAP_PACKAGE_CBB

config MACH_OMAP3530_LV_SOM
	bool "OMAP3 Logic 3530 LV SOM board"
	depends on ARCH_OMAP3
	select OMAP_PACKAGE_CBB
	default y
	help
	 Support for the LogicPD OMAP3530 SOM Development kit
	 for full description please see the products webpage at
	 http://www.logicpd.com/products/development-kits/texas-instruments-zoom%E2%84%A2-omap35x-development-kit

config MACH_OMAP3_TORPEDO
	bool "OMAP3 Logic 35x Torpedo board"
	depends on ARCH_OMAP3
	select OMAP_PACKAGE_CBB
	default y
	help
	 Support for the LogicPD OMAP35x Torpedo Development kit
	 for full description please see the products webpage at
	 http://www.logicpd.com/products/development-kits/zoom-omap35x-torpedo-development-kit

config MACH_OVERO
	bool "Gumstix Overo board"
	depends on ARCH_OMAP3
	default y
	select OMAP_PACKAGE_CBB

config MACH_OMAP3EVM
	bool "OMAP 3530 EVM board"
	depends on ARCH_OMAP3
	default y
	select OMAP_PACKAGE_CBB

config MACH_OMAP3517EVM
	bool "OMAP3517/ AM3517 EVM board"
	depends on ARCH_OMAP3
	default y
	select OMAP_PACKAGE_CBB

config MACH_CRANEBOARD
	bool "AM3517/05 CRANE board"
	depends on ARCH_OMAP3
	select OMAP_PACKAGE_CBB

config MACH_OMAP3_PANDORA
	bool "OMAP3 Pandora"
	depends on ARCH_OMAP3
	default y
	select OMAP_PACKAGE_CBB
	select REGULATOR_FIXED_VOLTAGE if REGULATOR

config MACH_TOUCHBOOK
	bool "OMAP3 Touch Book"
	depends on ARCH_OMAP3
	default y
	select OMAP_PACKAGE_CBB

config MACH_OMAP_3430SDP
	bool "OMAP 3430 SDP board"
	depends on ARCH_OMAP3
	default y
	select OMAP_PACKAGE_CBB

config MACH_NOKIA_N800
       bool

config MACH_NOKIA_N810
       bool

config MACH_NOKIA_N810_WIMAX
       bool

config MACH_NOKIA_N8X0
	bool "Nokia N800/N810"
	depends on SOC_OMAP2420
	default y
	select OMAP_PACKAGE_ZAC
	select MACH_NOKIA_N800
	select MACH_NOKIA_N810
	select MACH_NOKIA_N810_WIMAX

config MACH_NOKIA_RM680
	bool "Nokia RM-680/696 board"
	depends on ARCH_OMAP3
	default y
	select OMAP_PACKAGE_CBB
	select MACH_NOKIA_RM696

config MACH_NOKIA_RX51
	bool "Nokia RX-51 board"
	depends on ARCH_OMAP3
	default y
	select OMAP_PACKAGE_CBB

config MACH_OMAP_ZOOM2
	bool "OMAP3 Zoom2 board"
	depends on ARCH_OMAP3
	default y
	select OMAP_PACKAGE_CBB
	select SERIAL_8250
	select SERIAL_CORE_CONSOLE
	select SERIAL_8250_CONSOLE
	select REGULATOR_FIXED_VOLTAGE if REGULATOR

config MACH_OMAP_ZOOM3
	bool "OMAP3630 Zoom3 board"
	depends on ARCH_OMAP3
	default y
	select OMAP_PACKAGE_CBP
	select SERIAL_8250
	select SERIAL_CORE_CONSOLE
	select SERIAL_8250_CONSOLE
	select REGULATOR_FIXED_VOLTAGE if REGULATOR

config MACH_CM_T35
	bool "CompuLab CM-T35/CM-T3730 modules"
	depends on ARCH_OMAP3
	default y
	select MACH_CM_T3730
	select OMAP_PACKAGE_CUS

config MACH_CM_T3517
	bool "CompuLab CM-T3517 module"
	depends on ARCH_OMAP3
	default y
	select OMAP_PACKAGE_CBB

config MACH_CM_T3730
       bool

config MACH_IGEP0020
	bool "IGEP v2 board"
	depends on ARCH_OMAP3
	default y
	select OMAP_PACKAGE_CBB

config MACH_IGEP0030
	bool "IGEP OMAP3 module"
	depends on ARCH_OMAP3
	default y
	select OMAP_PACKAGE_CBB
	select MACH_IGEP0020

config MACH_SBC3530
	bool "OMAP3 SBC STALKER board"
	depends on ARCH_OMAP3
	default y
	select OMAP_PACKAGE_CUS

config MACH_OMAP_3630SDP
	bool "OMAP3630 SDP board"
	depends on ARCH_OMAP3
	default y
	select OMAP_PACKAGE_CBP

config MACH_TI8168EVM
	bool "TI8168 Evaluation Module"
	depends on SOC_TI81XX
	default y

config MACH_TI8148EVM
	bool "TI8148 Evaluation Module"
	depends on SOC_TI81XX
	default y

config MACH_OMAP_4430SDP
	bool "OMAP 4430 SDP board"
	default y
	depends on ARCH_OMAP4
	select OMAP_PACKAGE_CBL
	select OMAP_PACKAGE_CBS
	select REGULATOR_FIXED_VOLTAGE if REGULATOR

config MACH_OMAP4_PANDA
	bool "OMAP4 Panda Board"
	default y
	depends on ARCH_OMAP4
	select OMAP_PACKAGE_CBL
	select OMAP_PACKAGE_CBS
	select REGULATOR_FIXED_VOLTAGE if REGULATOR

config OMAP3_EMU
	bool "OMAP3 debugging peripherals"
	depends on ARCH_OMAP3
	select ARM_AMBA
	select OC_ETM
	help
	  Say Y here to enable debugging hardware of omap3

config OMAP3_SDRC_AC_TIMING
	bool "Enable SDRC AC timing register changes"
	depends on ARCH_OMAP3
	default n
	help
	  If you know that none of your system initiators will attempt to
	  access SDRAM during CORE DVFS, select Y here.  This should boost
	  SDRAM performance at lower CORE OPPs.  There are relatively few
	  users who will wish to say yes at this point - almost everyone will
	  wish to say no.  Selecting yes without understanding what is
	  going on could result in system crashes;

config OMAP4_ERRATA_I688
	bool "OMAP4 errata: Async Bridge Corruption"
	depends on ARCH_OMAP4
	select ARCH_HAS_BARRIERS
	help
	  If a data is stalled inside asynchronous bridge because of back
	  pressure, it may be accepted multiple times, creating pointer
	  misalignment that will corrupt next transfers on that data path
	  until next reset of the system (No recovery procedure once the
	  issue is hit, the path remains consistently broken). Async bridge
	  can be found on path between MPU to EMIF and MPU to L3 interconnect.
	  This situation can happen only when the idle is initiated by a
	  Master Request Disconnection (which is trigged by software when
	  executing WFI on CPU).
	  The work-around for this errata needs all the initiators connected
	  through async bridge must ensure that data path is properly drained
	  before issuing WFI. This condition will be met if one Strongly ordered
	  access is performed to the target right before executing the WFI.
	  In MPU case, L3 T2ASYNC FIFO and DDR T2ASYNC FIFO needs to be drained.
	  IO barrier ensure that there is no synchronisation loss on initiators
	  operating on both interconnect port simultaneously.
endmenu

endif<|MERGE_RESOLUTION|>--- conflicted
+++ resolved
@@ -64,10 +64,7 @@
 	select USB_ARCH_HAS_EHCI if USB_SUPPORT
 	select ARM_CPU_SUSPEND if PM
 	select ARCH_NEEDS_CPU_IDLE_COUPLED if SMP
-<<<<<<< HEAD
-=======
 	select OMAP_INTERCONNECT
->>>>>>> 8ebc8820
 
 config SOC_OMAP5
 	bool "TI OMAP5"
