--- conflicted
+++ resolved
@@ -1306,15 +1306,10 @@
 };
 
 static struct omap_hwmod_class i2c_class = {
-<<<<<<< HEAD
-	.name = "i2c",
-	.sysc = &i2c_sysc,
-=======
 	.name	= "i2c",
 	.sysc	= &i2c_sysc,
 	.rev	= OMAP_I2C_IP_VERSION_1,
 	.reset	= &omap_i2c_reset,
->>>>>>> 529dad28
 };
 
 static struct omap_hwmod_dma_info omap3xxx_dss_sdma_chs[] = {
@@ -1614,12 +1609,9 @@
 
 static struct omap_i2c_dev_attr i2c1_dev_attr = {
 	.fifo_depth	= 8, /* bytes */
-<<<<<<< HEAD
-=======
 	.flags		= OMAP_I2C_FLAG_APPLY_ERRATA_I207 |
 			  OMAP_I2C_FLAG_RESET_REGS_POSTIDLE |
 			  OMAP_I2C_FLAG_BUS_SHIFT_2,
->>>>>>> 529dad28
 };
 
 static struct omap_hwmod_ocp_if *omap3xxx_i2c1_slaves[] = {
@@ -1628,10 +1620,7 @@
 
 static struct omap_hwmod omap3xxx_i2c1_hwmod = {
 	.name		= "i2c1",
-<<<<<<< HEAD
-=======
 	.flags		= HWMOD_16BIT_REG,
->>>>>>> 529dad28
 	.mpu_irqs	= omap2_i2c1_mpu_irqs,
 	.sdma_reqs	= omap2_i2c1_sdma_reqs,
 	.main_clk	= "i2c1_fck",
@@ -1655,12 +1644,9 @@
 
 static struct omap_i2c_dev_attr i2c2_dev_attr = {
 	.fifo_depth	= 8, /* bytes */
-<<<<<<< HEAD
-=======
 	.flags = OMAP_I2C_FLAG_APPLY_ERRATA_I207 |
 		 OMAP_I2C_FLAG_RESET_REGS_POSTIDLE |
 		 OMAP_I2C_FLAG_BUS_SHIFT_2,
->>>>>>> 529dad28
 };
 
 static struct omap_hwmod_ocp_if *omap3xxx_i2c2_slaves[] = {
@@ -1669,10 +1655,7 @@
 
 static struct omap_hwmod omap3xxx_i2c2_hwmod = {
 	.name		= "i2c2",
-<<<<<<< HEAD
-=======
 	.flags		= HWMOD_16BIT_REG,
->>>>>>> 529dad28
 	.mpu_irqs	= omap2_i2c2_mpu_irqs,
 	.sdma_reqs	= omap2_i2c2_sdma_reqs,
 	.main_clk	= "i2c2_fck",
