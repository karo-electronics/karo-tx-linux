--- conflicted
+++ resolved
@@ -20,11 +20,4 @@
 #ifndef __MACH_MXS_GPIO_H__
 #define __MACH_MXS_GPIO_H__
 
-<<<<<<< HEAD
-#define MXS_GPIO_NR(bank, nr)	((bank) * 32 + (nr))
-
-#define irq_to_gpio(irq)	((irq) - MXS_GPIO_IRQ_START)
-
-=======
->>>>>>> b4713460
 #endif /* __MACH_MXS_GPIO_H__ */