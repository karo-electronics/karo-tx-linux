--- conflicted
+++ resolved
@@ -20,18 +20,4 @@
 #ifndef __MACH_MXS_GPIO_H__
 #define __MACH_MXS_GPIO_H__
 
-<<<<<<< HEAD
-#define MXS_GPIO_NR(bank, nr)	((bank) * 32 + (nr))
-
-#define irq_to_gpio(irq)	((irq) - MXS_GPIO_IRQ_START)
-=======
-#include <asm-generic/gpio.h>
-
-/* use gpiolib dispatchers */
-#define gpio_get_value		__gpio_get_value
-#define gpio_set_value		__gpio_set_value
-#define gpio_cansleep		__gpio_cansleep
-#define gpio_to_irq		__gpio_to_irq
->>>>>>> 12192e30
-
 #endif /* __MACH_MXS_GPIO_H__ */