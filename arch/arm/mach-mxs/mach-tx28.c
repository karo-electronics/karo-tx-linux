--- conflicted
+++ resolved
@@ -24,10 +24,7 @@
 #include <linux/regulator/machine.h>
 #include <linux/regulator/fixed.h>
 #include <linux/mtd/partitions.h>
-<<<<<<< HEAD
-=======
 #include <linux/input/matrix_keypad.h>
->>>>>>> 19375de2
 
 #include <video/platform_lcd.h>
 #include <linux/input/edt-ft5x06.h>
@@ -44,23 +41,12 @@
 #define TX28_STK5_GPIO_LED		MXS_GPIO_NR(4, 10)
 #define TX28_STK5_GPIO_USBHOST_VBUSEN	MXS_GPIO_NR(3, 27)
 #define TX28_STK5_GPIO_USBOTG_VBUSEN	MXS_GPIO_NR(0, 18)
-<<<<<<< HEAD
+
 #define TX28_STK5_GPIO_FLEXCAN_XCVR_EN	MXS_GPIO_NR(1, 0)
+
 #define TX28_STK5_GPIO_BACKLIGHT	MXS_GPIO_NR(3, 16)
 #define TX28_STK5_GPIO_LCD_ENABLE	MXS_GPIO_NR(1, 31)
 #define TX28_STK5_GPIO_LCD_RESET	MXS_GPIO_NR(3, 30)
-#define TX28_STK5_GPIO_EDT_IRQ		MXS_GPIO_NR(2, 5)
-#define TX28_STK5_GPIO_EDT_RESET	MXS_GPIO_NR(2, 6)
-
-#define TX28_GPIO_IN_PAD_CTRL		(MXS_PAD_3V3 | MXS_PAD_4MA | \
-					MXS_PAD_PULLUP)
-=======
-
-#define TX28_STK5_GPIO_FLEXCAN_XCVR_EN	MXS_GPIO_NR(1, 0)
-
-#define TX28_STK5_GPIO_BACKLIGHT	MXS_GPIO_NR(3, 16)
-#define TX28_STK5_GPIO_LCD_ENABLE	MXS_GPIO_NR(1, 31)
-#define TX28_STK5_GPIO_LCD_RESET	MXS_GPIO_NR(3, 30)
 
 #define TX28_STK5_GPIO_EDT_IRQ		MXS_GPIO_NR(2, 5)
 #define TX28_STK5_GPIO_EDT_RESET	MXS_GPIO_NR(2, 6)
@@ -71,7 +57,6 @@
 #define TX28_LCD_PAD_CTRL		(MXS_PAD_3V3 | MXS_PAD_4MA)
 
 #define TX28_PCA9554_GPIO_BASE		160
->>>>>>> 19375de2
 
 static const iomux_cfg_t tx28_stk5v3_pads[] __initconst = {
 	/* LED */
@@ -79,43 +64,6 @@
 		MXS_PAD_3V3 | MXS_PAD_4MA | MXS_PAD_NOPULL,
 
 	/* framebuffer */
-<<<<<<< HEAD
-#define LCD_MODE (MXS_PAD_3V3 | MXS_PAD_4MA)
-	MX28_PAD_LCD_D00__LCD_D0 | LCD_MODE,
-	MX28_PAD_LCD_D01__LCD_D1 | LCD_MODE,
-	MX28_PAD_LCD_D02__LCD_D2 | LCD_MODE,
-	MX28_PAD_LCD_D03__LCD_D3 | LCD_MODE,
-	MX28_PAD_LCD_D04__LCD_D4 | LCD_MODE,
-	MX28_PAD_LCD_D05__LCD_D5 | LCD_MODE,
-	MX28_PAD_LCD_D06__LCD_D6 | LCD_MODE,
-	MX28_PAD_LCD_D07__LCD_D7 | LCD_MODE,
-	MX28_PAD_LCD_D08__LCD_D8 | LCD_MODE,
-	MX28_PAD_LCD_D09__LCD_D9 | LCD_MODE,
-	MX28_PAD_LCD_D10__LCD_D10 | LCD_MODE,
-	MX28_PAD_LCD_D11__LCD_D11 | LCD_MODE,
-	MX28_PAD_LCD_D12__LCD_D12 | LCD_MODE,
-	MX28_PAD_LCD_D13__LCD_D13 | LCD_MODE,
-	MX28_PAD_LCD_D14__LCD_D14 | LCD_MODE,
-	MX28_PAD_LCD_D15__LCD_D15 | LCD_MODE,
-	MX28_PAD_LCD_D16__LCD_D16 | LCD_MODE,
-	MX28_PAD_LCD_D17__LCD_D17 | LCD_MODE,
-	MX28_PAD_LCD_D18__LCD_D18 | LCD_MODE,
-	MX28_PAD_LCD_D19__LCD_D19 | LCD_MODE,
-	MX28_PAD_LCD_D20__LCD_D20 | LCD_MODE,
-	MX28_PAD_LCD_D21__LCD_D21 | LCD_MODE,
-	MX28_PAD_LCD_D22__LCD_D22 | LCD_MODE,
-	MX28_PAD_LCD_D23__LCD_D23 | LCD_MODE,
-	MX28_PAD_LCD_RD_E__LCD_VSYNC | LCD_MODE,
-	MX28_PAD_LCD_WR_RWN__LCD_HSYNC | LCD_MODE,
-	MX28_PAD_LCD_RS__LCD_DOTCLK | LCD_MODE,
-	MX28_PAD_LCD_CS__LCD_CS | LCD_MODE,
-	MX28_PAD_LCD_VSYNC__LCD_VSYNC | LCD_MODE,
-	MX28_PAD_LCD_HSYNC__LCD_HSYNC | LCD_MODE,
-	MX28_PAD_LCD_DOTCLK__LCD_DOTCLK | LCD_MODE,
-	MX28_PAD_LCD_ENABLE__GPIO_1_31 | LCD_MODE,
-	MX28_PAD_LCD_RESET__GPIO_3_30 | LCD_MODE,
-	MX28_PAD_PWM0__GPIO_3_16 | LCD_MODE,
-=======
 	MX28_PAD_LCD_D00__LCD_D0 | TX28_LCD_PAD_CTRL,
 	MX28_PAD_LCD_D01__LCD_D1 | TX28_LCD_PAD_CTRL,
 	MX28_PAD_LCD_D02__LCD_D2 | TX28_LCD_PAD_CTRL,
@@ -150,7 +98,6 @@
 	MX28_PAD_LCD_ENABLE__GPIO_1_31 | TX28_LCD_PAD_CTRL,
 	MX28_PAD_LCD_RESET__GPIO_3_30 | TX28_LCD_PAD_CTRL,
 	MX28_PAD_PWM0__GPIO_3_16 | TX28_LCD_PAD_CTRL,
->>>>>>> 19375de2
 
 	/* UART1 */
 	MX28_PAD_AUART0_CTS__DUART_RX,
@@ -203,19 +150,6 @@
 	MX28_PAD_SAIF0_SDATA0__SAIF0_SDATA0,
 	MX28_PAD_SAIF1_SDATA0__SAIF0_SDATA1,
 
-<<<<<<< HEAD
-	/* USB Host */
-	MX28_PAD_SPDIF__GPIO_3_27 | MXS_PAD_CTRL,	/* USB host vbusen */
-	MX28_PAD_GPMI_CE2N__GPIO_0_18 | MXS_PAD_CTRL,	/* USB otg vbusen */
-	MX28_PAD_PWM2__USB0_ID |
-		MXS_PAD_3V3 | MXS_PAD_4MA | MXS_PAD_PULLUP,
-
-	/* EDT Touchscreen */
-	MX28_PAD_SSP0_DATA5__GPIO_2_5 |
-		MXS_PAD_3V3 | MXS_PAD_4MA | MXS_PAD_PULLUP,
-	MX28_PAD_SSP0_DATA6__GPIO_2_6 |
-		MXS_PAD_3V3 | MXS_PAD_4MA | MXS_PAD_PULLUP,
-=======
 	/* SAIF1 */
 	MX28_PAD_LCD_DOTCLK__GPIO_1_30 | TX28_GPIO_IN_PAD_CTRL,
 
@@ -237,7 +171,6 @@
 	MX28_PAD_SSP0_DATA5__GPIO_2_5 | TX28_GPIO_IN_PAD_CTRL,
 	MX28_PAD_SSP0_DATA6__GPIO_2_6 | TX28_GPIO_IN_PAD_CTRL,
 	MX28_PAD_ENET0_RXD2__GPIO_4_9 | TX28_GPIO_IN_PAD_CTRL,
->>>>>>> 19375de2
 };
 
 static const struct gpio_led tx28_stk5v3_leds[] __initconst = {
@@ -269,41 +202,6 @@
 		.bus_num = 0,
 		.chip_select = 1,
 		.controller_data = (void *)MXS_GPIO_NR(3, 8),
-<<<<<<< HEAD
-		.mode = SPI_MODE_0,
-	},
-	{
-		.modalias = "spidev",
-		.max_speed_hz = 20000000,
-		.bus_num = 0,
-		.chip_select = 2,
-		.controller_data = (void *)MXS_GPIO_NR(3, 9),
-		.mode = SPI_MODE_0,
-	},
-	{
-		.modalias = "spidev",
-		.max_speed_hz = 20000000,
-		.bus_num = 1,
-		.chip_select = 0,
-		.controller_data = (void *)MXS_GPIO_NR(2, 19),
-		.mode = SPI_MODE_0,
-	},
-	{
-		.modalias = "spidev",
-		.max_speed_hz = 20000000,
-		.bus_num = 1,
-		.chip_select = 1,
-		.controller_data = (void *)MXS_GPIO_NR(2, 20),
-		.mode = SPI_MODE_0,
-	},
-	{
-		.modalias = "spidev",
-		.max_speed_hz = 20000000,
-		.bus_num = 1,
-		.chip_select = 2,
-		.controller_data = (void *)MXS_GPIO_NR(2, 21),
-=======
->>>>>>> 19375de2
 		.mode = SPI_MODE_0,
 	},
 	{
@@ -511,128 +409,6 @@
 	.active_low = true,
 	.no_autorepeat = true,
 };
-
-/* SPI port 1 via SPI_GPIO */
-static const iomux_cfg_t tx28_spi_gpio0_pads[] __initconst = {
-	MX28_PAD_SSP3_SCK__GPIO_2_24,	/* SCK */
-	MX28_PAD_SSP3_MOSI__GPIO_2_25,	/* MOSI */
-	MX28_PAD_SSP3_MISO__GPIO_2_26,	/* MISO */
-	MX28_PAD_SSP3_SS0__GPIO_2_27,	/* SS0 */
-	MX28_PAD_AUART2_RX__GPIO_3_8,	/* SS1 */
-	MX28_PAD_AUART2_TX__GPIO_3_9,	/* SS2 */
-};
-
-static struct spi_gpio_platform_data tx28_spi_gpio0_data = {
-	.miso = MXS_GPIO_NR(2, 26),
-	.mosi = MXS_GPIO_NR(2, 25),
-	.sck = MXS_GPIO_NR(2, 24),
-	.num_chipselect = 3,
-};
-
-static struct platform_device tx28_spi_gpio0_device = {
-	.name = "spi_gpio",
-	.id = 0,
-	.dev = {
-		.platform_data = &tx28_spi_gpio0_data,
-	},
-};
-
-/* SPI port 2 via SPI_GPIO */
-static const iomux_cfg_t tx28_spi_gpio1_pads[] __initconst = {
-	MX28_PAD_SSP2_SCK__GPIO_2_16,	/* SCK */
-	MX28_PAD_SSP2_MOSI__GPIO_2_17,	/* MOSI */
-	MX28_PAD_SSP2_MISO__GPIO_2_18,	/* MISO */
-	MX28_PAD_SSP2_SS0__GPIO_2_19,	/* SS0 */
-	MX28_PAD_SSP2_SS1__GPIO_2_20,	/* SS1 */
-	MX28_PAD_SSP2_SS2__GPIO_2_21,	/* SS2 */
-};
-
-static struct spi_gpio_platform_data tx28_spi_gpio1_data = {
-	.miso = MXS_GPIO_NR(2, 18),
-	.mosi = MXS_GPIO_NR(2, 17),
-	.sck = MXS_GPIO_NR(2, 16),
-	.num_chipselect = 3,
-};
-
-static struct platform_device tx28_spi_gpio1_device = {
-	.name = "spi_gpio",
-	.id = 1,
-	.dev = {
-		.platform_data = &tx28_spi_gpio1_data,
-	},
-};
-
-static int __init tx28_add_spi_gpio(void)
-{
-	int ret;
-
-	mxs_iomux_setup_multiple_pads(tx28_spi_gpio0_pads,
-				ARRAY_SIZE(tx28_spi_gpio0_pads));
-
-	ret = platform_device_register(&tx28_spi_gpio0_device);
-	if (ret)
-		printk(KERN_ERR "Failed to register SPI0 device: %d\n", ret);
-
-	mxs_iomux_setup_multiple_pads(tx28_spi_gpio1_pads,
-				ARRAY_SIZE(tx28_spi_gpio1_pads));
-
-	ret = platform_device_register(&tx28_spi_gpio1_device);
-	if (ret)
-		printk(KERN_ERR "Failed to register SPI1 device: %d\n", ret);
-	return ret;
-}
-
-/* Touchscreen */
-#define TSC2007_PEN_GPIO		MXS_GPIO_NR(3, 20)
-
-static int tx28_stk5_tsc2007_init(void)
-{
-	int ret;
-
-	ret = gpio_request(TSC2007_PEN_GPIO, "TSC2007");
-	if (ret)
-		return ret;
-
-	return gpio_direction_input(TSC2007_PEN_GPIO);
-}
-
-static void tx28_stk5_tsc2007_exit(void)
-{
-	gpio_free(TSC2007_PEN_GPIO);
-}
-
-static int tx28_stk5_get_pendown(void)
-{
-	int val = gpio_get_value(TSC2007_PEN_GPIO);
-
-	pr_info("%s: TS pen is %s\n", __func__, val ? "up" : "down");
-	return !val;
-}
-
-static struct tsc2007_platform_data tx28_stk5_tsc2007_pdata = {
-	.model = 2007,
-	.x_plate_ohms = 660,
-	.get_pendown_state = tx28_stk5_get_pendown,
-	.clear_penirq = NULL,
-	.init_platform_hw = tx28_stk5_tsc2007_init,
-	.exit_platform_hw = tx28_stk5_tsc2007_exit,
-};
-
-static struct pca953x_platform_data tx28_pca953x_pdata = {
-	.gpio_base	= 160,
-#ifdef CONFIG_GPIO_PCA953X_IRQ
-	.irq_base	= 128,
-#else
-	.irq_base	= -1,
-#endif
-};
-
-#if defined CONFIG_TOUCHSCREEN_EDT_FT5X06 || defined CONFIG_TOUCHSCREEN_EDT_FT5X06_MODULE
-static struct edt_ft5x06_platform_data edt_ft5x06_pdata = {
-	.irq_pin = TX28_STK5_GPIO_EDT_IRQ,
-	.reset_pin = TX28_STK5_GPIO_EDT_RESET,
-};
-#endif
 
 static struct i2c_board_info tx28_stk5v3_i2c_boardinfo[] __initdata = {
 	{
@@ -647,22 +423,13 @@
 		I2C_BOARD_INFO("ds1339", 0x68),
 	}, {
 		I2C_BOARD_INFO("sgtl5000", 0x0a),
-<<<<<<< HEAD
-	},
-#if defined CONFIG_TOUCHSCREEN_EDT_FT5X06 || defined CONFIG_TOUCHSCREEN_EDT_FT5X06_MODULE
+	},
+#if defined(CONFIG_TOUCHSCREEN_EDT_FT5X06) || \
+	defined(CONFIG_TOUCHSCREEN_EDT_FT5X06_MODULE)
 	{
 		I2C_BOARD_INFO("edt-ft5x06", 0x38),
 		.platform_data  = &edt_ft5x06_pdata,
 	},
-=======
-	},
-#if defined(CONFIG_TOUCHSCREEN_EDT_FT5X06) || \
-	defined(CONFIG_TOUCHSCREEN_EDT_FT5X06_MODULE)
-	{
-		I2C_BOARD_INFO("edt-ft5x06", 0x38),
-		.platform_data  = &edt_ft5x06_pdata,
-	},
->>>>>>> 19375de2
 #endif /* EDT_FT5X06 */
 };
 
@@ -711,24 +478,6 @@
 
 static struct fb_videomode tx28_vmodes[] = {
 	{
-<<<<<<< HEAD
-		/* Emerging ETV570 640 x 480 display. Syncs low active,
-		 * DE high active, 115.2 mm x 86.4 mm display area
-		 */
-		.name = "ETV570",
-		.refresh = 60,
-		.xres = 640,
-		.yres = 480,
-		.pixclock = KHZ2PICOS(25175),
-		.left_margin = 114,
-		.hsync_len = 30,
-		.right_margin = 16,
-		.upper_margin = 32,
-		.vsync_len = 3,
-		.lower_margin = 10,
-		.sync = FB_SYNC_DATA_ENABLE_HIGH_ACT,
-		.vmode = FB_VMODE_NONINTERLACED,
-=======
 		/* Standard VGA timing */
 		.name		= "VGA",
 		.refresh	= 60,
@@ -852,18 +601,13 @@
 		.lower_margin	= 525 - 480 - 35,
 		.sync		= FB_SYNC_DATA_ENABLE_HIGH_ACT,
 		.vmode		= FB_VMODE_NONINTERLACED,
->>>>>>> 19375de2
 	},
 	{
 		.name		= "tx15",
 		.refresh	= 55,
 		.xres		= 400,
 		.yres		= 240,
-<<<<<<< HEAD
-		.pixclock	= 120000,
-=======
 		.pixclock	= KHZ2PICOS(8333),
->>>>>>> 19375de2
 		.left_margin	= 80,
 		.right_margin	= 100,
 		.upper_margin	= 5,
@@ -878,11 +622,7 @@
 		.refresh	= 60,
 		.xres		= 800,
 		.yres		= 256,
-<<<<<<< HEAD
-		.pixclock	= 50000,
-=======
 		.pixclock	= KHZ2PICOS(20000),
->>>>>>> 19375de2
 		.left_margin	= 254,
 		.right_margin	= 1,
 		.upper_margin	= 58,
@@ -892,27 +632,6 @@
 		.sync		= FB_SYNC_DATA_ENABLE_HIGH_ACT,
 		.vmode		= FB_VMODE_NONINTERLACED,
 	},
-<<<<<<< HEAD
-	{
-		/* Emerging ETV0430 480 x 272 display. Syncs low active,
-		 * DE high active, 115.2 mm x 86.4 mm display area
-		 */
-		.name = "ETV0430",
-		.refresh = 60,
-		.xres = 480,
-		.yres = 272,
-		.pixclock = KHZ2PICOS(8999),
-		.left_margin = 2,
-		.right_margin = 2,
-		.hsync_len = 41,
-		.upper_margin = 2,
-		.lower_margin = 2,
-		.vsync_len = 10,
-		.sync = FB_SYNC_DATA_ENABLE_HIGH_ACT,
-		.vmode = FB_VMODE_NONINTERLACED,
-	},
-=======
->>>>>>> 19375de2
 };
 
 static unsigned long tx28_videomem = SZ_2M;
@@ -969,32 +688,15 @@
 	},
 };
 
-<<<<<<< HEAD
-static const iomux_cfg_t tx28_fb_pads[] __initconst = {
-	MX28_PAD_PWM0__GPIO_3_16,
-	MX28_PAD_LCD_RESET__GPIO_3_30,
-	MX28_PAD_LCD_ENABLE__GPIO_1_31,
-};
-
-static const struct gpio tx28_lcd_gpios[] __initconst = {
-	{
-		.gpio = TX28_STK5_GPIO_LCD_ENABLE,
-		.flags = GPIOF_OUT_INIT_HIGH,
-=======
 static const struct gpio tx28_lcd_gpios[] __initconst = {
 	{
 		.gpio = TX28_STK5_GPIO_LCD_ENABLE,
 		.flags = GPIOF_OUT_INIT_LOW,
->>>>>>> 19375de2
 		.label = "lcd-enable",
 	},
 	{
 		.gpio = TX28_STK5_GPIO_LCD_RESET,
-<<<<<<< HEAD
-		.flags = GPIOF_OUT_INIT_HIGH,
-=======
 		.flags = GPIOF_OUT_INIT_LOW,
->>>>>>> 19375de2
 		.label = "lcd-reset",
 	},
 	{
@@ -1055,12 +757,6 @@
 
 	gpio_request_array(tx28_lcd_gpios, ARRAY_SIZE(tx28_lcd_gpios));
 
-<<<<<<< HEAD
-	mxs_iomux_setup_multiple_pads(tx28_fb_pads,
-				ARRAY_SIZE(tx28_fb_pads));
-
-=======
->>>>>>> 19375de2
 	mx28_add_mxs_pwm(0);
 	pdev = mx28_add_mxsfb(&tx28_fb_pdata);
 
@@ -1079,15 +775,6 @@
 	.flags = SLOTF_4_BIT_CAPABLE,
 };
 
-<<<<<<< HEAD
-static const struct mxs_mmc_platform_data tx28_mmc2_pdata __initconst = {
-	.wp_gpio = -EINVAL,
-	.cd_gpio = -EINVAL,
-	.flags = SLOTF_4_BIT_CAPABLE,
-};
-
-=======
->>>>>>> 19375de2
 static struct mtd_partition tx28_mtd_parts[] = {
 /*
  * This partition is written with SW ECC and thus not accessible
@@ -1163,20 +850,12 @@
 	ret = mxs_iomux_setup_multiple_pads(tx28_gpmi_pads,
 			ARRAY_SIZE(tx28_gpmi_pads));
 	if (ret) {
-<<<<<<< HEAD
-		printk(KERN_ERR "Failed to setup GPMI pads: %d\n", ret);
-=======
 		pr_err("Failed to setup GPMI pads: %d\n", ret);
->>>>>>> 19375de2
 		return ret;
 	}
 	pdev = mx28_add_gpmi_nand(&tx28_gpmi_pdata);
 	if (!pdev) {
-<<<<<<< HEAD
-		printk(KERN_ERR "Failed to add GPMI device\n");
-=======
 		pr_err("Failed to add GPMI device\n");
->>>>>>> 19375de2
 		return -ENOMEM;
 	}
 	return 0;
@@ -1235,11 +914,7 @@
 	if (IS_ERR(clk))
 		return PTR_ERR(clk);
 
-<<<<<<< HEAD
-	ret = clk_enable(clk);
-=======
 	ret = clk_prepare_enable(clk);
->>>>>>> 19375de2
 	clk_put(clk);
 	return ret;
 }
@@ -1248,21 +923,6 @@
 {
 	int ret;
 
-<<<<<<< HEAD
-	printk(KERN_DEBUG "tx28_otg_mode is: ");
-	switch (tx28_otg_mode) {
-	case TX28_OTG_MODE_HOST:
-		printk(KERN_CONT "HOST\n");
-		break;
-	case TX28_OTG_MODE_DEVICE:
-		printk(KERN_CONT "DEVICE\n");
-		break;
-	default:
-		printk(KERN_CONT "unknown\n");
-	}
-
-=======
->>>>>>> 19375de2
 	if (tx28_otg_mode == TX28_OTG_MODE_DEVICE) {
 		ret = tx28_udc_init();
 		if (ret == 0) {
@@ -1292,23 +952,11 @@
 	static int tx28_flexcan_xcvr_on;
 
 	if (enable) {
-<<<<<<< HEAD
-		if (tx28_flexcan_xcvr_on++ == 0) {
-			printk(KERN_DEBUG "Enabling flexcan transceiver\n");
-			gpio_set_value(TX28_STK5_GPIO_FLEXCAN_XCVR_EN, 0);
-		}
-	} else {
-		if (--tx28_flexcan_xcvr_on == 0) {
-			printk(KERN_DEBUG "Disabling flexcan transceiver\n");
-			gpio_set_value(TX28_STK5_GPIO_FLEXCAN_XCVR_EN, 1);
-		}
-=======
 		if (tx28_flexcan_xcvr_on++ == 0)
 			gpio_set_value(TX28_STK5_GPIO_FLEXCAN_XCVR_EN, 0);
 	} else {
 		if (--tx28_flexcan_xcvr_on == 0)
 			gpio_set_value(TX28_STK5_GPIO_FLEXCAN_XCVR_EN, 1);
->>>>>>> 19375de2
 		WARN_ON(tx28_flexcan_xcvr_on < 0);
 	}
 }
@@ -1347,11 +995,7 @@
 		mxs_iomux_setup_pad(MX28_PAD_LCD_D00__GPIO_1_0);
 		if (gpio_request_one(TX28_STK5_GPIO_FLEXCAN_XCVR_EN,
 					GPIOF_OUT_INIT_LOW, "FLEXCAN") != 0) {
-<<<<<<< HEAD
-			printk(KERN_ERR "Failed to request GPIO for flexcan transceiver\n");
-=======
 			pr_err("Failed to request flexcan transceiver enable GPIO\n");
->>>>>>> 19375de2
 			return;
 		}
 		first = 0;
@@ -1364,8 +1008,6 @@
 	mx28_add_flexcan(id, &tx28_flexcan_pdata[id]);
 }
 
-<<<<<<< HEAD
-=======
 /* SAIF */
 static const struct mxs_saif_platform_data tx28_mxs_saif0_pdata __initconst = {
 	.master_mode = 1,
@@ -1377,7 +1019,6 @@
 	.master_id = 0,
 };
 
->>>>>>> 19375de2
 static int __init tx28_saif_init(void)
 {
 	void __iomem *digctrl_base = ioremap(MX28_DIGCTL_BASE_ADDR, SZ_4K);
@@ -1393,23 +1034,15 @@
 	tx28_add_regulators();
 
 	/* register audio playback device */
-<<<<<<< HEAD
-	mx28_add_saif(0, NULL);
-	/* register audio capture device */
-	mx28_add_saif(1, NULL);
-=======
 	mx28_add_saif(0, &tx28_mxs_saif0_pdata);
 	/* register audio capture device */
 	mx28_add_saif(1, &tx28_mxs_saif1_pdata);
->>>>>>> 19375de2
 
 	mxs_add_platform_device("mxs-sgtl5000", 0, NULL, 0,
 				NULL, 0);
 	return 0;
 }
 
-<<<<<<< HEAD
-=======
 /* LRADC & Touchscreen */
 #define	RES_IRQ(id, res) {		\
 	.name = id,			\
@@ -1451,7 +1084,6 @@
 	.id		= -1,
 };
 
->>>>>>> 19375de2
 static void __init tx28_board_init(void)
 {
 	mxs_iomux_setup_multiple_pads(tx28_stk5v3_pads,
@@ -1477,25 +1109,18 @@
 	tx28_add_gpmi_nand();
 
 	tx28_saif_init();
-<<<<<<< HEAD
-=======
 
 	mxs_add_platform_device("matrix-keypad", 0, NULL, 0,
 				&tx28_kpd_data, sizeof(tx28_kpd_data));
 
 	platform_device_register(&mxs_lradc);
 	platform_device_register(&mxs_lradc_ts);
->>>>>>> 19375de2
 }
 
 static void __init tx28_stk5v3_init(void)
 {
 	tx28_board_init();
 	gpio_led_register_device(0, &tx28_stk5v3_led_data);
-<<<<<<< HEAD
-	mx28_add_mxs_mmc(2, &tx28_mmc2_pdata);
-=======
->>>>>>> 19375de2
 
 	if (tx28_otg_mode != TX28_OTG_MODE_HOST)
 		mx28_add_flexcan(0, NULL);
@@ -1504,13 +1129,6 @@
 
 static void __init tx28_stk5v4_init(void)
 {
-<<<<<<< HEAD
-	tx28_board_init();
-	tx28_add_fec1();
-
-	if (tx28_otg_mode != TX28_OTG_MODE_HOST)
-		tx28_add_flexcan(0);
-=======
 	if (tx28_otg_mode == TX28_OTG_MODE_HOST) {
 		pr_warn("USBOTG port cannot be used for HOST function on STK5 v4\n");
 		tx28_otg_mode = TX28_OTG_MODE_NONE;
@@ -1520,7 +1138,6 @@
 	tx28_add_fec1();
 
 	tx28_add_flexcan(0);
->>>>>>> 19375de2
 	tx28_add_flexcan(1);
 }
 
@@ -1571,15 +1188,8 @@
 	 * the pwm.
 	 */
 #if defined(CONFIG_BACKLIGHT_PWM) || defined(CONFIG_BACKLIGHT_PWM_MODULE)
-<<<<<<< HEAD
-	printk(KERN_DEBUG "%s: Setting up PWM backlight control\n", __func__);
-	mxs_iomux_setup_pad(MX28_PAD_PWM0__PWM_0 | LCD_MODE);
-#else
-	printk(KERN_DEBUG "%s: Switching LCD backlight on\n", __func__);
-=======
 	mxs_iomux_setup_pad(MX28_PAD_PWM0__PWM_0 | TX28_LCD_PAD_CTRL);
 #else
->>>>>>> 19375de2
 	gpio_free(TX28_STK5_GPIO_BACKLIGHT);
 	ret = gpio_request_one(TX28_STK5_GPIO_BACKLIGHT, GPIOF_OUT_INIT_LOW,
 			"LCD Backlight");
