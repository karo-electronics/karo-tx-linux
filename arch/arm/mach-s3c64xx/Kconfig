# Copyright 2008 Openmoko, Inc.
#	Simtec Electronics, Ben Dooks <ben@simtec.co.uk>
#
# Licensed under GPLv2

if ARCH_S3C64XX

# Configuration options for the S3C6410 CPU

config CPU_S3C6400
	bool
	help
	  Enable S3C6400 CPU support

config CPU_S3C6410
	bool
	help
	  Enable S3C6410 CPU support

config S3C64XX_DMA
	bool "S3C64XX DMA"
	select S3C_DMA

config S3C64XX_SETUP_SDHCI
	bool
	select S3C64XX_SETUP_SDHCI_GPIO
	help
	  Internal configuration for default SDHCI setup for S3C6400 and
	  S3C6410 SoCs.

config S3C64XX_DEV_ONENAND1
	bool
	help
	  Compile in platform device definition for OneNAND1 controller

# platform specific device setup

config S3C64XX_SETUP_I2C0
	bool
	default y
	help
	  Common setup code for i2c bus 0.

	  Note, currently since i2c0 is always compiled, this setup helper
	  is always compiled with it.

config S3C64XX_SETUP_I2C1
	bool
	help
	  Common setup code for i2c bus 1.

config S3C64XX_SETUP_IDE
	bool
	help
	  Common setup code for S3C64XX IDE.

config S3C64XX_SETUP_FB_24BPP
	bool
	help
	  Common setup code for S3C64XX with an 24bpp RGB display helper.

config S3C64XX_SETUP_KEYPAD
	bool
	help
	  Common setup code for S3C64XX KEYPAD GPIO configurations

config S3C64XX_SETUP_SDHCI_GPIO
	bool
	help
	  Common setup code for S3C64XX SDHCI GPIO configurations

config S3C64XX_SETUP_SPI
	bool
	help
	 Common setup code for SPI GPIO configurations

config S3C64XX_SETUP_USB_PHY
	bool
	help
	  Common setup code for USB PHY controller

# S36400 Macchine support

config MACH_SMDK6400
       bool "SMDK6400"
	select CPU_S3C6400
	select S3C64XX_SETUP_SDHCI
	select S3C_DEV_HSMMC
	select S3C_DEV_NAND
	help
	  Machine support for the Samsung SMDK6400

# S3C6410 machine support

config MACH_ANW6410
	bool "A&W6410"
	select CPU_S3C6410
	select S3C64XX_SETUP_FB_24BPP
	select S3C_DEV_FB
	help
	  Machine support for the A&W6410

config MACH_MINI6410
	bool "MINI6410"
	select CPU_S3C6410
	select S3C64XX_SETUP_FB_24BPP
	select S3C64XX_SETUP_SDHCI
	select S3C_DEV_FB
	select S3C_DEV_HSMMC
	select S3C_DEV_HSMMC1
	select S3C_DEV_NAND
	select S3C_DEV_USB_HOST
	select SAMSUNG_DEV_ADC
	select SAMSUNG_DEV_TS
	help
	  Machine support for the FriendlyARM MINI6410

config MACH_REAL6410
	bool "REAL6410"
	select CPU_S3C6410
	select S3C64XX_SETUP_FB_24BPP
	select S3C64XX_SETUP_SDHCI
	select S3C_DEV_FB
	select S3C_DEV_HSMMC
	select S3C_DEV_HSMMC1
	select S3C_DEV_NAND
	select S3C_DEV_USB_HOST
	select SAMSUNG_DEV_ADC
	select SAMSUNG_DEV_TS
	help
	  Machine support for the CoreWind REAL6410

config MACH_SMDK6410
	bool "SMDK6410"
	select CPU_S3C6410
	select HAVE_S3C2410_WATCHDOG if WATCHDOG
	select S3C64XX_SETUP_FB_24BPP
	select S3C64XX_SETUP_I2C1
	select S3C64XX_SETUP_IDE
	select S3C64XX_SETUP_KEYPAD
	select S3C64XX_SETUP_SDHCI
	select S3C64XX_SETUP_USB_PHY
	select S3C_DEV_FB
	select S3C_DEV_HSMMC
	select S3C_DEV_HSMMC1
	select S3C_DEV_I2C1
	select S3C_DEV_RTC
	select S3C_DEV_USB_HOST
	select S3C_DEV_USB_HSOTG
	select S3C_DEV_WDT
	select SAMSUNG_DEV_ADC
	select SAMSUNG_DEV_BACKLIGHT
	select SAMSUNG_DEV_IDE
	select SAMSUNG_DEV_KEYPAD
	select SAMSUNG_DEV_PWM
	select SAMSUNG_DEV_TS
	help
	  Machine support for the Samsung SMDK6410

# At least some of the SMDK6410s were shipped with the card detect
# for the MMC/SD slots connected to the same input. This means that
# either the boards need to be altered to have channel0 to an alternate
# configuration or that only one slot can be used.

choice
	prompt "SMDK6410 MMC/SD slot setup"
	depends on MACH_SMDK6410

config SMDK6410_SD_CH0
	bool "Use channel 0 only"
	depends on MACH_SMDK6410
	help
          Select CON7 (channel 0) as the MMC/SD slot, as
	  at least some SMDK6410 boards come with the
	  resistors fitted so that the card detects for
	  channels 0 and 1 are the same.

config SMDK6410_SD_CH1
	bool "Use channel 1 only"
	depends on MACH_SMDK6410
	help
          Select CON6 (channel 1) as the MMC/SD slot, as
	  at least some SMDK6410 boards come with the
	  resistors fitted so that the card detects for
	  channels 0 and 1 are the same.

endchoice

config SMDK6410_WM1190_EV1
	bool "Support Wolfson Microelectronics 1190-EV1 PMIC card"
	depends on MACH_SMDK6410
	select MFD_WM8350_I2C
	select REGULATOR
	select REGULATOR_WM8350
	select SAMSUNG_GPIO_EXTRA64
	help
	  The Wolfson Microelectronics 1190-EV1 is a WM835x based PMIC
	  and audio daughtercard for the Samsung SMDK6410 reference
	  platform.  Enabling this option will build support for this
	  module into the kernel.  The presence of the module will be
	  detected at runtime so the resulting kernel can be used
	  with or without the 1190-EV1 fitted.

config SMDK6410_WM1192_EV1
	bool "Support Wolfson Microelectronics 1192-EV1 PMIC card"
	depends on MACH_SMDK6410
	select MFD_WM831X
	select MFD_WM831X_I2C
	select REGULATOR
	select REGULATOR_WM831X
	select SAMSUNG_GPIO_EXTRA64
	help
	  The Wolfson Microelectronics 1192-EV1 is a WM831x based PMIC
	  daughtercard for the Samsung SMDK6410 reference platform.
	  Enabling this option will build support for this module into
	  the kernel.  The presence of the daughtercard will be
	  detected at runtime so the resulting kernel can be used
	  with or without the 1192-EV1 fitted.

config MACH_NCP
	bool "NCP"
	select CPU_S3C6410
	select S3C64XX_SETUP_I2C1
	select S3C_DEV_HSMMC1
	select S3C_DEV_I2C1
	help
          Machine support for the Samsung NCP

config MACH_HMT
	bool "Airgoo HMT"
	select CPU_S3C6410
	select S3C64XX_SETUP_FB_24BPP
	select S3C_DEV_FB
	select S3C_DEV_NAND
	select S3C_DEV_USB_HOST
	select SAMSUNG_DEV_PWM
	help
	  Machine support for the Airgoo HMT

config MACH_SMARTQ
	bool
	select CPU_S3C6410
	select S3C64XX_SETUP_FB_24BPP
	select S3C64XX_SETUP_SDHCI
	select S3C64XX_SETUP_USB_PHY
	select S3C_DEV_FB
	select S3C_DEV_HSMMC
	select S3C_DEV_HSMMC1
	select S3C_DEV_HSMMC2
	select S3C_DEV_HWMON
	select S3C_DEV_RTC
	select S3C_DEV_USB_HOST
	select S3C_DEV_USB_HSOTG
	select SAMSUNG_DEV_ADC
	select SAMSUNG_DEV_PWM
	select SAMSUNG_DEV_TS
	help
	    Shared machine support for SmartQ 5/7

config MACH_SMARTQ5
	bool "SmartQ 5"
	select MACH_SMARTQ
	help
	    Machine support for the SmartQ 5

config MACH_SMARTQ7
	bool "SmartQ 7"
	select MACH_SMARTQ
	help
	    Machine support for the SmartQ 7

config MACH_WLF_CRAGG_6410
	bool "Wolfson Cragganmore 6410"
	select CPU_S3C6410
	select I2C
	select LEDS_GPIO_REGISTER
	select S3C64XX_DEV_SPI0
	select S3C64XX_SETUP_FB_24BPP
	select S3C64XX_SETUP_I2C1
	select S3C64XX_SETUP_IDE
	select S3C64XX_SETUP_KEYPAD
	select S3C64XX_SETUP_SDHCI
	select S3C64XX_SETUP_SPI
	select S3C64XX_SETUP_USB_PHY
	select S3C_DEV_FB
	select S3C_DEV_HSMMC
	select S3C_DEV_HSMMC1
	select S3C_DEV_HSMMC2
	select S3C_DEV_I2C1
	select S3C_DEV_RTC
	select S3C_DEV_USB_HOST
	select S3C_DEV_USB_HSOTG
	select S3C_DEV_WDT
	select SAMSUNG_DEV_ADC
	select SAMSUNG_DEV_KEYPAD
	select SAMSUNG_DEV_PWM
	select SAMSUNG_GPIO_EXTRA128
	help
	  Machine support for the Wolfson Cragganmore S3C6410 variant.

config MACH_S3C64XX_DT
	bool "Samsung S3C6400/S3C6410 machine using Device Tree"
	select CLKSRC_OF
	select CPU_S3C6400
	select CPU_S3C6410
	select PINCTRL
	select PINCTRL_S3C64XX
	select USE_OF
	help
	  Machine support for Samsung S3C6400/S3C6410 machines with Device Tree
	  enabled.
	  Select this if a fdt blob is available for your S3C64XX SoC based
	  board.
	  Note: This is under development and not all peripherals can be
<<<<<<< HEAD
	  supported with this machine file.
=======
	  supported with this machine file.

endif
>>>>>>> d2287944
<|MERGE_RESOLUTION|>--- conflicted
+++ resolved
@@ -312,10 +312,6 @@
 	  Select this if a fdt blob is available for your S3C64XX SoC based
 	  board.
 	  Note: This is under development and not all peripherals can be
-<<<<<<< HEAD
 	  supported with this machine file.
-=======
-	  supported with this machine file.
-
-endif
->>>>>>> d2287944
+
+endif