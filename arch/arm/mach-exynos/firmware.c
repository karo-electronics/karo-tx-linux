/*
 * Copyright (C) 2012 Samsung Electronics.
 * Kyungmin Park <kyungmin.park@samsung.com>
 * Tomasz Figa <t.figa@samsung.com>
 *
 * This program is free software,you can redistribute it and/or modify
 * it under the terms of the GNU General Public License version 2 as
 * published by the Free Software Foundation.
 */

#include <linux/kernel.h>
#include <linux/io.h>
#include <linux/init.h>
#include <linux/of.h>
#include <linux/of_address.h>

#include <asm/firmware.h>

#include <mach/map.h>

<<<<<<< HEAD
#include <plat/cpu.h>

=======
>>>>>>> a52d35c9
#include "common.h"
#include "smc.h"

static int exynos_do_idle(void)
{
	exynos_smc(SMC_CMD_SLEEP, 0, 0, 0);
	return 0;
}

static int exynos_cpu_boot(int cpu)
{
	/*
	 * The second parameter of SMC_CMD_CPU1BOOT command means CPU id.
	 * But, Exynos4212 has only one secondary CPU so second parameter
	 * isn't used for informing secure firmware about CPU id.
	 */
	if (soc_is_exynos4212())
		cpu = 0;

	exynos_smc(SMC_CMD_CPU1BOOT, cpu, 0, 0);
	return 0;
}

static int exynos_set_cpu_boot_addr(int cpu, unsigned long boot_addr)
{
<<<<<<< HEAD
	void __iomem *boot_reg;

	if (!sysram_ns_base_addr)
		return -ENODEV;

	boot_reg = sysram_ns_base_addr + 0x1c;
=======
	void __iomem *boot_reg = S5P_VA_SYSRAM_NS + 0x1c;
>>>>>>> a52d35c9

	if (!soc_is_exynos4212())
		boot_reg += 4*cpu;

	__raw_writel(boot_addr, boot_reg);
	return 0;
}

static const struct firmware_ops exynos_firmware_ops = {
	.do_idle		= exynos_do_idle,
	.set_cpu_boot_addr	= exynos_set_cpu_boot_addr,
	.cpu_boot		= exynos_cpu_boot,
};

void __init exynos_firmware_init(void)
{
	struct device_node *nd;
	const __be32 *addr;

	nd = of_find_compatible_node(NULL, NULL,
					"samsung,secure-firmware");
	if (!nd)
		return;

	addr = of_get_address(nd, 0, NULL, NULL);
	if (!addr) {
		pr_err("%s: No address specified.\n", __func__);
		return;
	}

	pr_info("Running under secure firmware.\n");

	register_firmware_ops(&exynos_firmware_ops);
}<|MERGE_RESOLUTION|>--- conflicted
+++ resolved
@@ -18,11 +18,6 @@
 
 #include <mach/map.h>
 
-<<<<<<< HEAD
-#include <plat/cpu.h>
-
-=======
->>>>>>> a52d35c9
 #include "common.h"
 #include "smc.h"
 
@@ -48,16 +43,12 @@
 
 static int exynos_set_cpu_boot_addr(int cpu, unsigned long boot_addr)
 {
-<<<<<<< HEAD
 	void __iomem *boot_reg;
 
 	if (!sysram_ns_base_addr)
 		return -ENODEV;
 
 	boot_reg = sysram_ns_base_addr + 0x1c;
-=======
-	void __iomem *boot_reg = S5P_VA_SYSRAM_NS + 0x1c;
->>>>>>> a52d35c9
 
 	if (!soc_is_exynos4212())
 		boot_reg += 4*cpu;
