--- conflicted
+++ resolved
@@ -243,25 +243,6 @@
 	exynos_map_io();
 }
 
-<<<<<<< HEAD
-=======
-static int __init exynos4_l2x0_cache_init(void)
-{
-	int ret;
-
-	ret = l2x0_of_init(L2_AUX_VAL, L2_AUX_MASK);
-	if (ret)
-		return ret;
-
-	if (IS_ENABLED(CONFIG_S5P_SLEEP)) {
-		l2x0_regs_phys = virt_to_phys(&l2x0_saved_regs);
-		clean_dcache_area(&l2x0_regs_phys, sizeof(unsigned long));
-	}
-	return 0;
-}
-early_initcall(exynos4_l2x0_cache_init);
-
->>>>>>> ca610da7
 static void __init exynos_dt_machine_init(void)
 {
 	struct device_node *i2c_np;
