--- conflicted
+++ resolved
@@ -23,14 +23,6 @@
 
 #include "common.h"
 
-<<<<<<< HEAD
-static void __init exynos4_dt_map_io(void)
-{
-	exynos_init_io(NULL, 0);
-}
-
-=======
->>>>>>> d0e0ac97
 static void __init exynos4_dt_machine_init(void)
 {
 	of_platform_populate(NULL, of_default_bus_match_table, NULL, NULL);
@@ -58,12 +50,7 @@
 DT_MACHINE_START(EXYNOS4210_DT, "Samsung Exynos4 (Flattened Device Tree)")
 	/* Maintainer: Thomas Abraham <thomas.abraham@linaro.org> */
 	.smp		= smp_ops(exynos_smp_ops),
-<<<<<<< HEAD
-	.init_irq	= exynos4_init_irq,
-	.map_io		= exynos4_dt_map_io,
-=======
 	.map_io		= exynos_init_io,
->>>>>>> d0e0ac97
 	.init_early	= exynos_firmware_init,
 	.init_machine	= exynos4_dt_machine_init,
 	.init_late	= exynos_init_late,
