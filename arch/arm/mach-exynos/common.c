--- conflicted
+++ resolved
@@ -217,8 +217,6 @@
 	},
 };
 
-<<<<<<< HEAD
-=======
 static struct map_desc exynos5_iodesc[] __initdata = {
 	{
 		.virtual	= (unsigned long)S3C_VA_SYS,
@@ -283,7 +281,6 @@
 	},
 };
 
->>>>>>> 5da30bb6
 void exynos4_restart(char mode, const char *cmd)
 {
 	__raw_writel(0x1, S5P_SWRESET);
@@ -619,10 +616,6 @@
 
 static int __init exynos5_l2_cache_init(void)
 {
-<<<<<<< HEAD
-	printk(KERN_INFO "EXYNOS: Initializing architecture\n");
-	return device_register(&exynos4_dev);
-=======
 	unsigned int val;
 
 	if (!soc_is_exynos5250())
@@ -654,7 +647,6 @@
 		return device_register(&exynos5_dev);
 	else
 		return device_register(&exynos4_dev);
->>>>>>> 5da30bb6
 }
 
 /* uart registration process */
