/*
 * Copyright (c) 2011 Samsung Electronics Co., Ltd.
 *		http://www.samsung.com
 *
 * Common Header for EXYNOS machines
 *
 * This program is free software; you can redistribute it and/or modify
 * it under the terms of the GNU General Public License version 2 as
 * published by the Free Software Foundation.
 */

#ifndef __ARCH_ARM_MACH_EXYNOS_COMMON_H
#define __ARCH_ARM_MACH_EXYNOS_COMMON_H

#include <linux/of.h>

extern void mct_init(void);
void exynos_init_time(void);
extern unsigned long xxti_f, xusbxti_f;

struct map_desc;
void exynos_init_io(struct map_desc *mach_desc, int size);
void exynos4_init_irq(void);
void exynos5_init_irq(void);
void exynos4_restart(char mode, const char *cmd);
void exynos5_restart(char mode, const char *cmd);
void exynos_init_late(void);

<<<<<<< HEAD
void exynos_firmware_init(void);
=======
/* ToDo: remove these after migrating legacy exynos4 platforms to dt */
void exynos4_clk_init(struct device_node *np);
void exynos4_clk_register_fixed_ext(unsigned long, unsigned long);
>>>>>>> e3f4ba6b

#ifdef CONFIG_PM_GENERIC_DOMAINS
int exynos_pm_late_initcall(void);
#else
static inline int exynos_pm_late_initcall(void) { return 0; }
#endif

#ifdef CONFIG_ARCH_EXYNOS4
void exynos4_register_clocks(void);
void exynos4_setup_clocks(void);

#else
#define exynos4_register_clocks()
#define exynos4_setup_clocks()
#endif

#ifdef CONFIG_ARCH_EXYNOS5
void exynos5_register_clocks(void);
void exynos5_setup_clocks(void);

#else
#define exynos5_register_clocks()
#define exynos5_setup_clocks()
#endif

#ifdef CONFIG_CPU_EXYNOS4210
void exynos4210_register_clocks(void);

#else
#define exynos4210_register_clocks()
#endif

#ifdef CONFIG_SOC_EXYNOS4212
void exynos4212_register_clocks(void);

#else
#define exynos4212_register_clocks()
#endif

struct device_node;
void combiner_init(void __iomem *combiner_base, struct device_node *np);

extern struct smp_operations exynos_smp_ops;

extern void exynos_cpu_die(unsigned int cpu);

/* PMU(Power Management Unit) support */

#define PMU_TABLE_END	NULL

enum sys_powerdown {
	SYS_AFTR,
	SYS_LPA,
	SYS_SLEEP,
	NUM_SYS_POWERDOWN,
};

extern unsigned long l2x0_regs_phys;
struct exynos_pmu_conf {
	void __iomem *reg;
	unsigned int val[NUM_SYS_POWERDOWN];
};

extern void exynos_sys_powerdown_conf(enum sys_powerdown mode);
extern void s3c_cpu_resume(void);

#endif /* __ARCH_ARM_MACH_EXYNOS_COMMON_H */<|MERGE_RESOLUTION|>--- conflicted
+++ resolved
@@ -26,13 +26,11 @@
 void exynos5_restart(char mode, const char *cmd);
 void exynos_init_late(void);
 
-<<<<<<< HEAD
 void exynos_firmware_init(void);
-=======
+
 /* ToDo: remove these after migrating legacy exynos4 platforms to dt */
 void exynos4_clk_init(struct device_node *np);
 void exynos4_clk_register_fixed_ext(unsigned long, unsigned long);
->>>>>>> e3f4ba6b
 
 #ifdef CONFIG_PM_GENERIC_DOMAINS
 int exynos_pm_late_initcall(void);
