/*
 * S3C24XX IRQ handling
 *
 * Copyright (c) 2003-2004 Simtec Electronics
 *	Ben Dooks <ben@simtec.co.uk>
 * Copyright (c) 2012 Heiko Stuebner <heiko@sntech.de>
 *
 * This program is free software; you can redistribute it and/or modify
 * it under the terms of the GNU General Public License as published by
 * the Free Software Foundation; either version 2 of the License, or
 * (at your option) any later version.
 *
 * This program is distributed in the hope that it will be useful,
 * but WITHOUT ANY WARRANTY; without even the implied warranty of
 * MERCHANTABILITY or FITNESS FOR A PARTICULAR PURPOSE.  See the
 * GNU General Public License for more details.
*/

#include <linux/init.h>
#include <linux/slab.h>
#include <linux/module.h>
#include <linux/io.h>
#include <linux/err.h>
#include <linux/interrupt.h>
#include <linux/ioport.h>
#include <linux/device.h>
#include <linux/irqdomain.h>

#include <asm/exception.h>
#include <asm/mach/irq.h>

#include <mach/regs-irq.h>
#include <mach/regs-gpio.h>

#include <plat/cpu.h>
#include <plat/regs-irqtype.h>
#include <plat/pm.h>

#define S3C_IRQTYPE_NONE	0
#define S3C_IRQTYPE_EINT	1
#define S3C_IRQTYPE_EDGE	2
#define S3C_IRQTYPE_LEVEL	3

struct s3c_irq_data {
	unsigned int type;
	unsigned long parent_irq;

	/* data gets filled during init */
	struct s3c_irq_intc *intc;
	unsigned long sub_bits;
	struct s3c_irq_intc *sub_intc;
};

/*
 * Sructure holding the controller data
 * @reg_pending		register holding pending irqs
 * @reg_intpnd		special register intpnd in main intc
 * @reg_mask		mask register
 * @domain		irq_domain of the controller
 * @parent		parent controller for ext and sub irqs
 * @irqs		irq-data, always s3c_irq_data[32]
 */
struct s3c_irq_intc {
	void __iomem		*reg_pending;
	void __iomem		*reg_intpnd;
	void __iomem		*reg_mask;
	struct irq_domain	*domain;
	struct s3c_irq_intc	*parent;
	struct s3c_irq_data	*irqs;
};

static void s3c_irq_mask(struct irq_data *data)
{
	struct s3c_irq_intc *intc = data->domain->host_data;
	struct s3c_irq_intc *parent_intc = intc->parent;
	struct s3c_irq_data *irq_data = &intc->irqs[data->hwirq];
	struct s3c_irq_data *parent_data;
	unsigned long mask;
	unsigned int irqno;

	mask = __raw_readl(intc->reg_mask);
	mask |= (1UL << data->hwirq);
	__raw_writel(mask, intc->reg_mask);

	if (parent_intc) {
		parent_data = &parent_intc->irqs[irq_data->parent_irq];

		/* check to see if we need to mask the parent IRQ */
		if ((mask & parent_data->sub_bits) == parent_data->sub_bits) {
			irqno = irq_find_mapping(parent_intc->domain,
					 irq_data->parent_irq);
			s3c_irq_mask(irq_get_irq_data(irqno));
		}
	}
}

static void s3c_irq_unmask(struct irq_data *data)
{
	struct s3c_irq_intc *intc = data->domain->host_data;
	struct s3c_irq_intc *parent_intc = intc->parent;
	struct s3c_irq_data *irq_data = &intc->irqs[data->hwirq];
	unsigned long mask;
	unsigned int irqno;

	mask = __raw_readl(intc->reg_mask);
	mask &= ~(1UL << data->hwirq);
	__raw_writel(mask, intc->reg_mask);

	if (parent_intc) {
		irqno = irq_find_mapping(parent_intc->domain,
					 irq_data->parent_irq);
		s3c_irq_unmask(irq_get_irq_data(irqno));
	}
}

static inline void s3c_irq_ack(struct irq_data *data)
{
	struct s3c_irq_intc *intc = data->domain->host_data;
	unsigned long bitval = 1UL << data->hwirq;

	__raw_writel(bitval, intc->reg_pending);
	if (intc->reg_intpnd)
		__raw_writel(bitval, intc->reg_intpnd);
}

static int s3c_irqext_type_set(void __iomem *gpcon_reg,
			       void __iomem *extint_reg,
			       unsigned long gpcon_offset,
			       unsigned long extint_offset,
			       unsigned int type)
{
	unsigned long newvalue = 0, value;

	/* Set the GPIO to external interrupt mode */
	value = __raw_readl(gpcon_reg);
	value = (value & ~(3 << gpcon_offset)) | (0x02 << gpcon_offset);
	__raw_writel(value, gpcon_reg);

	/* Set the external interrupt to pointed trigger type */
	switch (type)
	{
		case IRQ_TYPE_NONE:
			pr_warn("No edge setting!\n");
			break;

		case IRQ_TYPE_EDGE_RISING:
			newvalue = S3C2410_EXTINT_RISEEDGE;
			break;

		case IRQ_TYPE_EDGE_FALLING:
			newvalue = S3C2410_EXTINT_FALLEDGE;
			break;

		case IRQ_TYPE_EDGE_BOTH:
			newvalue = S3C2410_EXTINT_BOTHEDGE;
			break;

		case IRQ_TYPE_LEVEL_LOW:
			newvalue = S3C2410_EXTINT_LOWLEV;
			break;

		case IRQ_TYPE_LEVEL_HIGH:
			newvalue = S3C2410_EXTINT_HILEV;
			break;

		default:
			pr_err("No such irq type %d", type);
			return -EINVAL;
	}

	value = __raw_readl(extint_reg);
	value = (value & ~(7 << extint_offset)) | (newvalue << extint_offset);
	__raw_writel(value, extint_reg);

	return 0;
}

static int s3c_irqext_type(struct irq_data *data, unsigned int type)
{
	void __iomem *extint_reg;
	void __iomem *gpcon_reg;
	unsigned long gpcon_offset, extint_offset;

	if ((data->hwirq >= 4) && (data->hwirq <= 7)) {
		gpcon_reg = S3C2410_GPFCON;
		extint_reg = S3C24XX_EXTINT0;
		gpcon_offset = (data->hwirq) * 2;
		extint_offset = (data->hwirq) * 4;
	} else if ((data->hwirq >= 8) && (data->hwirq <= 15)) {
		gpcon_reg = S3C2410_GPGCON;
		extint_reg = S3C24XX_EXTINT1;
		gpcon_offset = (data->hwirq - 8) * 2;
		extint_offset = (data->hwirq - 8) * 4;
	} else if ((data->hwirq >= 16) && (data->hwirq <= 23)) {
		gpcon_reg = S3C2410_GPGCON;
		extint_reg = S3C24XX_EXTINT2;
		gpcon_offset = (data->hwirq - 8) * 2;
		extint_offset = (data->hwirq - 16) * 4;
	} else {
		return -EINVAL;
	}

	return s3c_irqext_type_set(gpcon_reg, extint_reg, gpcon_offset,
				   extint_offset, type);
}

static int s3c_irqext0_type(struct irq_data *data, unsigned int type)
{
	void __iomem *extint_reg;
	void __iomem *gpcon_reg;
	unsigned long gpcon_offset, extint_offset;

	if ((data->hwirq >= 0) && (data->hwirq <= 3)) {
		gpcon_reg = S3C2410_GPFCON;
		extint_reg = S3C24XX_EXTINT0;
		gpcon_offset = (data->hwirq) * 2;
		extint_offset = (data->hwirq) * 4;
	} else {
		return -EINVAL;
	}

	return s3c_irqext_type_set(gpcon_reg, extint_reg, gpcon_offset,
				   extint_offset, type);
}

static struct irq_chip s3c_irq_chip = {
	.name		= "s3c",
	.irq_ack	= s3c_irq_ack,
	.irq_mask	= s3c_irq_mask,
	.irq_unmask	= s3c_irq_unmask,
	.irq_set_wake	= s3c_irq_wake
};

static struct irq_chip s3c_irq_level_chip = {
	.name		= "s3c-level",
	.irq_mask	= s3c_irq_mask,
	.irq_unmask	= s3c_irq_unmask,
	.irq_ack	= s3c_irq_ack,
};

static struct irq_chip s3c_irqext_chip = {
	.name		= "s3c-ext",
	.irq_mask	= s3c_irq_mask,
	.irq_unmask	= s3c_irq_unmask,
	.irq_ack	= s3c_irq_ack,
	.irq_set_type	= s3c_irqext_type,
	.irq_set_wake	= s3c_irqext_wake
};

static struct irq_chip s3c_irq_eint0t4 = {
	.name		= "s3c-ext0",
	.irq_ack	= s3c_irq_ack,
	.irq_mask	= s3c_irq_mask,
	.irq_unmask	= s3c_irq_unmask,
	.irq_set_wake	= s3c_irq_wake,
	.irq_set_type	= s3c_irqext0_type,
};

static void s3c_irq_demux(unsigned int irq, struct irq_desc *desc)
{
	struct irq_chip *chip = irq_desc_get_chip(desc);
	struct s3c_irq_intc *intc = desc->irq_data.domain->host_data;
	struct s3c_irq_data *irq_data = &intc->irqs[desc->irq_data.hwirq];
	struct s3c_irq_intc *sub_intc = irq_data->sub_intc;
	unsigned long src;
	unsigned long msk;
	unsigned int n;

	chained_irq_enter(chip, desc);

	src = __raw_readl(sub_intc->reg_pending);
	msk = __raw_readl(sub_intc->reg_mask);

	src &= ~msk;
	src &= irq_data->sub_bits;

	while (src) {
		n = __ffs(src);
		src &= ~(1 << n);
		generic_handle_irq(irq_find_mapping(sub_intc->domain, n));
	}

	chained_irq_exit(chip, desc);
}

static struct s3c_irq_intc *main_intc;
static struct s3c_irq_intc *main_intc2;

static inline int s3c24xx_handle_intc(struct s3c_irq_intc *intc,
				      struct pt_regs *regs)
{
	int pnd;
	int offset;
	int irq;

	pnd = __raw_readl(intc->reg_intpnd);
	if (!pnd)
		return false;

	/* We have a problem that the INTOFFSET register does not always
	 * show one interrupt. Occasionally we get two interrupts through
	 * the prioritiser, and this causes the INTOFFSET register to show
	 * what looks like the logical-or of the two interrupt numbers.
	 *
	 * Thanks to Klaus, Shannon, et al for helping to debug this problem
	 */
	offset = __raw_readl(intc->reg_intpnd + 4);

	/* Find the bit manually, when the offset is wrong.
	 * The pending register only ever contains the one bit of the next
	 * interrupt to handle.
	 */
	if (!(pnd & (1 << offset)))
		offset =  __ffs(pnd);

	irq = irq_find_mapping(intc->domain, offset);
	handle_IRQ(irq, regs);
	return true;
}

asmlinkage void __exception_irq_entry s3c24xx_handle_irq(struct pt_regs *regs)
{
	do {
		if (likely(main_intc))
			if (s3c24xx_handle_intc(main_intc, regs))
				continue;

		if (main_intc2)
			if (s3c24xx_handle_intc(main_intc2, regs))
				continue;

		break;
	} while (1);
}

#ifdef CONFIG_FIQ
/**
 * s3c24xx_set_fiq - set the FIQ routing
 * @irq: IRQ number to route to FIQ on processor.
 * @on: Whether to route @irq to the FIQ, or to remove the FIQ routing.
 *
 * Change the state of the IRQ to FIQ routing depending on @irq and @on. If
 * @on is true, the @irq is checked to see if it can be routed and the
 * interrupt controller updated to route the IRQ. If @on is false, the FIQ
 * routing is cleared, regardless of which @irq is specified.
 */
int s3c24xx_set_fiq(unsigned int irq, bool on)
{
	u32 intmod;
	unsigned offs;

	if (on) {
		offs = irq - FIQ_START;
		if (offs > 31)
			return -EINVAL;

		intmod = 1 << offs;
	} else {
		intmod = 0;
	}

	__raw_writel(intmod, S3C2410_INTMOD);
	return 0;
}

EXPORT_SYMBOL_GPL(s3c24xx_set_fiq);
#endif

static int s3c24xx_irq_map(struct irq_domain *h, unsigned int virq,
							irq_hw_number_t hw)
{
	struct s3c_irq_intc *intc = h->host_data;
	struct s3c_irq_data *irq_data = &intc->irqs[hw];
	struct s3c_irq_intc *parent_intc;
	struct s3c_irq_data *parent_irq_data;
	unsigned int irqno;

	/* attach controller pointer to irq_data */
	irq_data->intc = intc;

	parent_intc = intc->parent;

	/* set handler and flags */
	switch (irq_data->type) {
	case S3C_IRQTYPE_NONE:
		return 0;
	case S3C_IRQTYPE_EINT:
		/* On the S3C2412, the EINT0to3 have a parent irq
		 * but need the s3c_irq_eint0t4 chip
		 */
<<<<<<< HEAD
		if (irq_data->parent_irq && (!soc_is_s3c2412() || hw >= 4))
=======
		if (parent_intc && (!soc_is_s3c2412() || hw >= 4))
>>>>>>> d58f6a15
			irq_set_chip_and_handler(virq, &s3c_irqext_chip,
						 handle_edge_irq);
		else
			irq_set_chip_and_handler(virq, &s3c_irq_eint0t4,
						 handle_edge_irq);
		break;
	case S3C_IRQTYPE_EDGE:
		if (parent_intc || intc->reg_pending == S3C2416_SRCPND2)
			irq_set_chip_and_handler(virq, &s3c_irq_level_chip,
						 handle_edge_irq);
		else
			irq_set_chip_and_handler(virq, &s3c_irq_chip,
						 handle_edge_irq);
		break;
	case S3C_IRQTYPE_LEVEL:
		if (parent_intc)
			irq_set_chip_and_handler(virq, &s3c_irq_level_chip,
						 handle_level_irq);
		else
			irq_set_chip_and_handler(virq, &s3c_irq_chip,
						 handle_level_irq);
		break;
	default:
		pr_err("irq-s3c24xx: unsupported irqtype %d\n", irq_data->type);
		return -EINVAL;
	}
	set_irq_flags(virq, IRQF_VALID);

	if (parent_intc && irq_data->type != S3C_IRQTYPE_NONE) {
		if (irq_data->parent_irq > 31) {
			pr_err("irq-s3c24xx: parent irq %lu is out of range\n",
			       irq_data->parent_irq);
			goto err;
		}

		parent_irq_data = &parent_intc->irqs[irq_data->parent_irq];
		parent_irq_data->sub_intc = intc;
		parent_irq_data->sub_bits |= (1UL << hw);

		/* attach the demuxer to the parent irq */
		irqno = irq_find_mapping(parent_intc->domain,
					 irq_data->parent_irq);
		if (!irqno) {
			pr_err("irq-s3c24xx: could not find mapping for parent irq %lu\n",
			       irq_data->parent_irq);
			goto err;
		}
		irq_set_chained_handler(irqno, s3c_irq_demux);
	}

	return 0;

err:
	set_irq_flags(virq, 0);

	/* the only error can result from bad mapping data*/
	return -EINVAL;
}

static struct irq_domain_ops s3c24xx_irq_ops = {
	.map = s3c24xx_irq_map,
	.xlate = irq_domain_xlate_twocell,
};

static void s3c24xx_clear_intc(struct s3c_irq_intc *intc)
{
	void __iomem *reg_source;
	unsigned long pend;
	unsigned long last;
	int i;

	/* if intpnd is set, read the next pending irq from there */
	reg_source = intc->reg_intpnd ? intc->reg_intpnd : intc->reg_pending;

	last = 0;
	for (i = 0; i < 4; i++) {
		pend = __raw_readl(reg_source);

		if (pend == 0 || pend == last)
			break;

		__raw_writel(pend, intc->reg_pending);
		if (intc->reg_intpnd)
			__raw_writel(pend, intc->reg_intpnd);

		pr_info("irq: clearing pending status %08x\n", (int)pend);
		last = pend;
	}
}

static struct s3c_irq_intc *s3c24xx_init_intc(struct device_node *np,
				       struct s3c_irq_data *irq_data,
				       struct s3c_irq_intc *parent,
				       unsigned long address)
{
	struct s3c_irq_intc *intc;
	void __iomem *base = (void *)0xf6000000; /* static mapping */
	int irq_num;
	int irq_start;
	int ret;

	intc = kzalloc(sizeof(struct s3c_irq_intc), GFP_KERNEL);
	if (!intc)
		return ERR_PTR(-ENOMEM);

	intc->irqs = irq_data;

	if (parent)
		intc->parent = parent;

	/* select the correct data for the controller.
	 * Need to hard code the irq num start and offset
	 * to preserve the static mapping for now
	 */
	switch (address) {
	case 0x4a000000:
		pr_debug("irq: found main intc\n");
		intc->reg_pending = base;
		intc->reg_mask = base + 0x08;
		intc->reg_intpnd = base + 0x10;
		irq_num = 32;
		irq_start = S3C2410_IRQ(0);
		break;
	case 0x4a000018:
		pr_debug("irq: found subintc\n");
		intc->reg_pending = base + 0x18;
		intc->reg_mask = base + 0x1c;
		irq_num = 29;
		irq_start = S3C2410_IRQSUB(0);
		break;
	case 0x4a000040:
		pr_debug("irq: found intc2\n");
		intc->reg_pending = base + 0x40;
		intc->reg_mask = base + 0x48;
		intc->reg_intpnd = base + 0x50;
		irq_num = 8;
		irq_start = S3C2416_IRQ(0);
		break;
	case 0x560000a4:
		pr_debug("irq: found eintc\n");
		base = (void *)0xfd000000;

		intc->reg_mask = base + 0xa4;
		intc->reg_pending = base + 0x08;
		irq_num = 24;
		irq_start = S3C2410_IRQ(32);
		break;
	default:
		pr_err("irq: unsupported controller address\n");
		ret = -EINVAL;
		goto err;
	}

	/* now that all the data is complete, init the irq-domain */
	s3c24xx_clear_intc(intc);
	intc->domain = irq_domain_add_legacy(np, irq_num, irq_start,
					     0, &s3c24xx_irq_ops,
					     intc);
	if (!intc->domain) {
		pr_err("irq: could not create irq-domain\n");
		ret = -EINVAL;
		goto err;
	}

	if (address == 0x4a000000)
		main_intc = intc;
	else if (address == 0x4a000040)
		main_intc2 = intc;

	set_handle_irq(s3c24xx_handle_irq);

	return intc;

err:
	kfree(intc);
	return ERR_PTR(ret);
}

static struct s3c_irq_data init_eint[32] = {
	{ .type = S3C_IRQTYPE_NONE, }, /* reserved */
	{ .type = S3C_IRQTYPE_NONE, }, /* reserved */
	{ .type = S3C_IRQTYPE_NONE, }, /* reserved */
	{ .type = S3C_IRQTYPE_NONE, }, /* reserved */
	{ .type = S3C_IRQTYPE_EINT, .parent_irq = 4 }, /* EINT4 */
	{ .type = S3C_IRQTYPE_EINT, .parent_irq = 4 }, /* EINT5 */
	{ .type = S3C_IRQTYPE_EINT, .parent_irq = 4 }, /* EINT6 */
	{ .type = S3C_IRQTYPE_EINT, .parent_irq = 4 }, /* EINT7 */
	{ .type = S3C_IRQTYPE_EINT, .parent_irq = 5 }, /* EINT8 */
	{ .type = S3C_IRQTYPE_EINT, .parent_irq = 5 }, /* EINT9 */
	{ .type = S3C_IRQTYPE_EINT, .parent_irq = 5 }, /* EINT10 */
	{ .type = S3C_IRQTYPE_EINT, .parent_irq = 5 }, /* EINT11 */
	{ .type = S3C_IRQTYPE_EINT, .parent_irq = 5 }, /* EINT12 */
	{ .type = S3C_IRQTYPE_EINT, .parent_irq = 5 }, /* EINT13 */
	{ .type = S3C_IRQTYPE_EINT, .parent_irq = 5 }, /* EINT14 */
	{ .type = S3C_IRQTYPE_EINT, .parent_irq = 5 }, /* EINT15 */
	{ .type = S3C_IRQTYPE_EINT, .parent_irq = 5 }, /* EINT16 */
	{ .type = S3C_IRQTYPE_EINT, .parent_irq = 5 }, /* EINT17 */
	{ .type = S3C_IRQTYPE_EINT, .parent_irq = 5 }, /* EINT18 */
	{ .type = S3C_IRQTYPE_EINT, .parent_irq = 5 }, /* EINT19 */
	{ .type = S3C_IRQTYPE_EINT, .parent_irq = 5 }, /* EINT20 */
	{ .type = S3C_IRQTYPE_EINT, .parent_irq = 5 }, /* EINT21 */
	{ .type = S3C_IRQTYPE_EINT, .parent_irq = 5 }, /* EINT22 */
	{ .type = S3C_IRQTYPE_EINT, .parent_irq = 5 }, /* EINT23 */
};

#ifdef CONFIG_CPU_S3C2410
static struct s3c_irq_data init_s3c2410base[32] = {
	{ .type = S3C_IRQTYPE_EINT, }, /* EINT0 */
	{ .type = S3C_IRQTYPE_EINT, }, /* EINT1 */
	{ .type = S3C_IRQTYPE_EINT, }, /* EINT2 */
	{ .type = S3C_IRQTYPE_EINT, }, /* EINT3 */
	{ .type = S3C_IRQTYPE_LEVEL, }, /* EINT4to7 */
	{ .type = S3C_IRQTYPE_LEVEL, }, /* EINT8to23 */
	{ .type = S3C_IRQTYPE_NONE, }, /* reserved */
	{ .type = S3C_IRQTYPE_EDGE, }, /* nBATT_FLT */
	{ .type = S3C_IRQTYPE_EDGE, }, /* TICK */
	{ .type = S3C_IRQTYPE_EDGE, }, /* WDT */
	{ .type = S3C_IRQTYPE_EDGE, }, /* TIMER0 */
	{ .type = S3C_IRQTYPE_EDGE, }, /* TIMER1 */
	{ .type = S3C_IRQTYPE_EDGE, }, /* TIMER2 */
	{ .type = S3C_IRQTYPE_EDGE, }, /* TIMER3 */
	{ .type = S3C_IRQTYPE_EDGE, }, /* TIMER4 */
	{ .type = S3C_IRQTYPE_LEVEL, }, /* UART2 */
	{ .type = S3C_IRQTYPE_EDGE, }, /* LCD */
	{ .type = S3C_IRQTYPE_EDGE, }, /* DMA0 */
	{ .type = S3C_IRQTYPE_EDGE, }, /* DMA1 */
	{ .type = S3C_IRQTYPE_EDGE, }, /* DMA2 */
	{ .type = S3C_IRQTYPE_EDGE, }, /* DMA3 */
	{ .type = S3C_IRQTYPE_EDGE, }, /* SDI */
	{ .type = S3C_IRQTYPE_EDGE, }, /* SPI0 */
	{ .type = S3C_IRQTYPE_LEVEL, }, /* UART1 */
	{ .type = S3C_IRQTYPE_NONE, }, /* reserved */
	{ .type = S3C_IRQTYPE_EDGE, }, /* USBD */
	{ .type = S3C_IRQTYPE_EDGE, }, /* USBH */
	{ .type = S3C_IRQTYPE_EDGE, }, /* IIC */
	{ .type = S3C_IRQTYPE_LEVEL, }, /* UART0 */
	{ .type = S3C_IRQTYPE_EDGE, }, /* SPI1 */
	{ .type = S3C_IRQTYPE_EDGE, }, /* RTC */
	{ .type = S3C_IRQTYPE_LEVEL, }, /* ADCPARENT */
};

static struct s3c_irq_data init_s3c2410subint[32] = {
	{ .type = S3C_IRQTYPE_LEVEL, .parent_irq = 28 }, /* UART0-RX */
	{ .type = S3C_IRQTYPE_LEVEL, .parent_irq = 28 }, /* UART0-TX */
	{ .type = S3C_IRQTYPE_LEVEL, .parent_irq = 28 }, /* UART0-ERR */
	{ .type = S3C_IRQTYPE_LEVEL, .parent_irq = 23 }, /* UART1-RX */
	{ .type = S3C_IRQTYPE_LEVEL, .parent_irq = 23 }, /* UART1-TX */
	{ .type = S3C_IRQTYPE_LEVEL, .parent_irq = 23 }, /* UART1-ERR */
	{ .type = S3C_IRQTYPE_LEVEL, .parent_irq = 15 }, /* UART2-RX */
	{ .type = S3C_IRQTYPE_LEVEL, .parent_irq = 15 }, /* UART2-TX */
	{ .type = S3C_IRQTYPE_LEVEL, .parent_irq = 15 }, /* UART2-ERR */
	{ .type = S3C_IRQTYPE_EDGE, .parent_irq = 31 }, /* TC */
	{ .type = S3C_IRQTYPE_EDGE, .parent_irq = 31 }, /* ADC */
};

void __init s3c2410_init_irq(void)
{
	struct s3c_irq_intc *main_intc;

#ifdef CONFIG_FIQ
	init_FIQ(FIQ_START);
#endif

	main_intc = s3c24xx_init_intc(NULL, &init_s3c2410base[0], NULL, 0x4a000000);
	if (IS_ERR(main_intc)) {
		pr_err("irq: could not create main interrupt controller\n");
		return;
	}

	s3c24xx_init_intc(NULL, &init_s3c2410subint[0], main_intc, 0x4a000018);
	s3c24xx_init_intc(NULL, &init_eint[0], main_intc, 0x560000a4);
}
#endif

#ifdef CONFIG_CPU_S3C2412
static struct s3c_irq_data init_s3c2412base[32] = {
	{ .type = S3C_IRQTYPE_LEVEL, }, /* EINT0 */
	{ .type = S3C_IRQTYPE_LEVEL, }, /* EINT1 */
	{ .type = S3C_IRQTYPE_LEVEL, }, /* EINT2 */
	{ .type = S3C_IRQTYPE_LEVEL, }, /* EINT3 */
	{ .type = S3C_IRQTYPE_LEVEL, }, /* EINT4to7 */
	{ .type = S3C_IRQTYPE_LEVEL, }, /* EINT8to23 */
	{ .type = S3C_IRQTYPE_NONE, }, /* reserved */
	{ .type = S3C_IRQTYPE_EDGE, }, /* nBATT_FLT */
	{ .type = S3C_IRQTYPE_EDGE, }, /* TICK */
	{ .type = S3C_IRQTYPE_EDGE, }, /* WDT */
	{ .type = S3C_IRQTYPE_EDGE, }, /* TIMER0 */
	{ .type = S3C_IRQTYPE_EDGE, }, /* TIMER1 */
	{ .type = S3C_IRQTYPE_EDGE, }, /* TIMER2 */
	{ .type = S3C_IRQTYPE_EDGE, }, /* TIMER3 */
	{ .type = S3C_IRQTYPE_EDGE, }, /* TIMER4 */
	{ .type = S3C_IRQTYPE_LEVEL, }, /* UART2 */
	{ .type = S3C_IRQTYPE_EDGE, }, /* LCD */
	{ .type = S3C_IRQTYPE_EDGE, }, /* DMA0 */
	{ .type = S3C_IRQTYPE_EDGE, }, /* DMA1 */
	{ .type = S3C_IRQTYPE_EDGE, }, /* DMA2 */
	{ .type = S3C_IRQTYPE_EDGE, }, /* DMA3 */
	{ .type = S3C_IRQTYPE_LEVEL, }, /* SDI/CF */
	{ .type = S3C_IRQTYPE_EDGE, }, /* SPI0 */
	{ .type = S3C_IRQTYPE_LEVEL, }, /* UART1 */
	{ .type = S3C_IRQTYPE_NONE, }, /* reserved */
	{ .type = S3C_IRQTYPE_EDGE, }, /* USBD */
	{ .type = S3C_IRQTYPE_EDGE, }, /* USBH */
	{ .type = S3C_IRQTYPE_EDGE, }, /* IIC */
	{ .type = S3C_IRQTYPE_LEVEL, }, /* UART0 */
	{ .type = S3C_IRQTYPE_EDGE, }, /* SPI1 */
	{ .type = S3C_IRQTYPE_EDGE, }, /* RTC */
	{ .type = S3C_IRQTYPE_LEVEL, }, /* ADCPARENT */
};

static struct s3c_irq_data init_s3c2412eint[32] = {
	{ .type = S3C_IRQTYPE_EINT, .parent_irq = 0 }, /* EINT0 */
	{ .type = S3C_IRQTYPE_EINT, .parent_irq = 1 }, /* EINT1 */
	{ .type = S3C_IRQTYPE_EINT, .parent_irq = 2 }, /* EINT2 */
	{ .type = S3C_IRQTYPE_EINT, .parent_irq = 3 }, /* EINT3 */
	{ .type = S3C_IRQTYPE_EINT, .parent_irq = 4 }, /* EINT4 */
	{ .type = S3C_IRQTYPE_EINT, .parent_irq = 4 }, /* EINT5 */
	{ .type = S3C_IRQTYPE_EINT, .parent_irq = 4 }, /* EINT6 */
	{ .type = S3C_IRQTYPE_EINT, .parent_irq = 4 }, /* EINT7 */
	{ .type = S3C_IRQTYPE_EINT, .parent_irq = 5 }, /* EINT8 */
	{ .type = S3C_IRQTYPE_EINT, .parent_irq = 5 }, /* EINT9 */
	{ .type = S3C_IRQTYPE_EINT, .parent_irq = 5 }, /* EINT10 */
	{ .type = S3C_IRQTYPE_EINT, .parent_irq = 5 }, /* EINT11 */
	{ .type = S3C_IRQTYPE_EINT, .parent_irq = 5 }, /* EINT12 */
	{ .type = S3C_IRQTYPE_EINT, .parent_irq = 5 }, /* EINT13 */
	{ .type = S3C_IRQTYPE_EINT, .parent_irq = 5 }, /* EINT14 */
	{ .type = S3C_IRQTYPE_EINT, .parent_irq = 5 }, /* EINT15 */
	{ .type = S3C_IRQTYPE_EINT, .parent_irq = 5 }, /* EINT16 */
	{ .type = S3C_IRQTYPE_EINT, .parent_irq = 5 }, /* EINT17 */
	{ .type = S3C_IRQTYPE_EINT, .parent_irq = 5 }, /* EINT18 */
	{ .type = S3C_IRQTYPE_EINT, .parent_irq = 5 }, /* EINT19 */
	{ .type = S3C_IRQTYPE_EINT, .parent_irq = 5 }, /* EINT20 */
	{ .type = S3C_IRQTYPE_EINT, .parent_irq = 5 }, /* EINT21 */
	{ .type = S3C_IRQTYPE_EINT, .parent_irq = 5 }, /* EINT22 */
	{ .type = S3C_IRQTYPE_EINT, .parent_irq = 5 }, /* EINT23 */
};

static struct s3c_irq_data init_s3c2412subint[32] = {
	{ .type = S3C_IRQTYPE_LEVEL, .parent_irq = 28 }, /* UART0-RX */
	{ .type = S3C_IRQTYPE_LEVEL, .parent_irq = 28 }, /* UART0-TX */
	{ .type = S3C_IRQTYPE_LEVEL, .parent_irq = 28 }, /* UART0-ERR */
	{ .type = S3C_IRQTYPE_LEVEL, .parent_irq = 23 }, /* UART1-RX */
	{ .type = S3C_IRQTYPE_LEVEL, .parent_irq = 23 }, /* UART1-TX */
	{ .type = S3C_IRQTYPE_LEVEL, .parent_irq = 23 }, /* UART1-ERR */
	{ .type = S3C_IRQTYPE_LEVEL, .parent_irq = 15 }, /* UART2-RX */
	{ .type = S3C_IRQTYPE_LEVEL, .parent_irq = 15 }, /* UART2-TX */
	{ .type = S3C_IRQTYPE_LEVEL, .parent_irq = 15 }, /* UART2-ERR */
	{ .type = S3C_IRQTYPE_EDGE, .parent_irq = 31 }, /* TC */
	{ .type = S3C_IRQTYPE_EDGE, .parent_irq = 31 }, /* ADC */
	{ .type = S3C_IRQTYPE_NONE, },
	{ .type = S3C_IRQTYPE_NONE, },
	{ .type = S3C_IRQTYPE_LEVEL, .parent_irq = 21 }, /* SDI */
	{ .type = S3C_IRQTYPE_LEVEL, .parent_irq = 21 }, /* CF */
};

void s3c2412_init_irq(void)
{
	struct s3c_irq_intc *main_intc;

	pr_info("S3C2412: IRQ Support\n");

#ifdef CONFIG_FIQ
	init_FIQ(FIQ_START);
#endif

	main_intc = s3c24xx_init_intc(NULL, &init_s3c2412base[0], NULL, 0x4a000000);
	if (IS_ERR(main_intc)) {
		pr_err("irq: could not create main interrupt controller\n");
		return;
	}

	s3c24xx_init_intc(NULL, &init_s3c2412eint[0], main_intc, 0x560000a4);
	s3c24xx_init_intc(NULL, &init_s3c2412subint[0], main_intc, 0x4a000018);
}
#endif

#ifdef CONFIG_CPU_S3C2412
static struct s3c_irq_data init_s3c2412base[32] = {
	{ .type = S3C_IRQTYPE_LEVEL, }, /* EINT0 */
	{ .type = S3C_IRQTYPE_LEVEL, }, /* EINT1 */
	{ .type = S3C_IRQTYPE_LEVEL, }, /* EINT2 */
	{ .type = S3C_IRQTYPE_LEVEL, }, /* EINT3 */
	{ .type = S3C_IRQTYPE_LEVEL, }, /* EINT4to7 */
	{ .type = S3C_IRQTYPE_LEVEL, }, /* EINT8to23 */
	{ .type = S3C_IRQTYPE_NONE, }, /* reserved */
	{ .type = S3C_IRQTYPE_EDGE, }, /* nBATT_FLT */
	{ .type = S3C_IRQTYPE_EDGE, }, /* TICK */
	{ .type = S3C_IRQTYPE_EDGE, }, /* WDT */
	{ .type = S3C_IRQTYPE_EDGE, }, /* TIMER0 */
	{ .type = S3C_IRQTYPE_EDGE, }, /* TIMER1 */
	{ .type = S3C_IRQTYPE_EDGE, }, /* TIMER2 */
	{ .type = S3C_IRQTYPE_EDGE, }, /* TIMER3 */
	{ .type = S3C_IRQTYPE_EDGE, }, /* TIMER4 */
	{ .type = S3C_IRQTYPE_LEVEL, }, /* UART2 */
	{ .type = S3C_IRQTYPE_EDGE, }, /* LCD */
	{ .type = S3C_IRQTYPE_EDGE, }, /* DMA0 */
	{ .type = S3C_IRQTYPE_EDGE, }, /* DMA1 */
	{ .type = S3C_IRQTYPE_EDGE, }, /* DMA2 */
	{ .type = S3C_IRQTYPE_EDGE, }, /* DMA3 */
	{ .type = S3C_IRQTYPE_LEVEL, }, /* SDI/CF */
	{ .type = S3C_IRQTYPE_EDGE, }, /* SPI0 */
	{ .type = S3C_IRQTYPE_LEVEL, }, /* UART1 */
	{ .type = S3C_IRQTYPE_NONE, }, /* reserved */
	{ .type = S3C_IRQTYPE_EDGE, }, /* USBD */
	{ .type = S3C_IRQTYPE_EDGE, }, /* USBH */
	{ .type = S3C_IRQTYPE_EDGE, }, /* IIC */
	{ .type = S3C_IRQTYPE_LEVEL, }, /* UART0 */
	{ .type = S3C_IRQTYPE_EDGE, }, /* SPI1 */
	{ .type = S3C_IRQTYPE_EDGE, }, /* RTC */
	{ .type = S3C_IRQTYPE_LEVEL, }, /* ADCPARENT */
};

static struct s3c_irq_data init_s3c2412eint[32] = {
	{ .type = S3C_IRQTYPE_EINT, .parent_irq = 0 }, /* EINT0 */
	{ .type = S3C_IRQTYPE_EINT, .parent_irq = 1 }, /* EINT1 */
	{ .type = S3C_IRQTYPE_EINT, .parent_irq = 2 }, /* EINT2 */
	{ .type = S3C_IRQTYPE_EINT, .parent_irq = 3 }, /* EINT3 */
	{ .type = S3C_IRQTYPE_EINT, .parent_irq = 4 }, /* EINT4 */
	{ .type = S3C_IRQTYPE_EINT, .parent_irq = 4 }, /* EINT5 */
	{ .type = S3C_IRQTYPE_EINT, .parent_irq = 4 }, /* EINT6 */
	{ .type = S3C_IRQTYPE_EINT, .parent_irq = 4 }, /* EINT7 */
	{ .type = S3C_IRQTYPE_EINT, .parent_irq = 5 }, /* EINT8 */
	{ .type = S3C_IRQTYPE_EINT, .parent_irq = 5 }, /* EINT9 */
	{ .type = S3C_IRQTYPE_EINT, .parent_irq = 5 }, /* EINT10 */
	{ .type = S3C_IRQTYPE_EINT, .parent_irq = 5 }, /* EINT11 */
	{ .type = S3C_IRQTYPE_EINT, .parent_irq = 5 }, /* EINT12 */
	{ .type = S3C_IRQTYPE_EINT, .parent_irq = 5 }, /* EINT13 */
	{ .type = S3C_IRQTYPE_EINT, .parent_irq = 5 }, /* EINT14 */
	{ .type = S3C_IRQTYPE_EINT, .parent_irq = 5 }, /* EINT15 */
	{ .type = S3C_IRQTYPE_EINT, .parent_irq = 5 }, /* EINT16 */
	{ .type = S3C_IRQTYPE_EINT, .parent_irq = 5 }, /* EINT17 */
	{ .type = S3C_IRQTYPE_EINT, .parent_irq = 5 }, /* EINT18 */
	{ .type = S3C_IRQTYPE_EINT, .parent_irq = 5 }, /* EINT19 */
	{ .type = S3C_IRQTYPE_EINT, .parent_irq = 5 }, /* EINT20 */
	{ .type = S3C_IRQTYPE_EINT, .parent_irq = 5 }, /* EINT21 */
	{ .type = S3C_IRQTYPE_EINT, .parent_irq = 5 }, /* EINT22 */
	{ .type = S3C_IRQTYPE_EINT, .parent_irq = 5 }, /* EINT23 */
};

static struct s3c_irq_data init_s3c2412subint[32] = {
	{ .type = S3C_IRQTYPE_LEVEL, .parent_irq = 28 }, /* UART0-RX */
	{ .type = S3C_IRQTYPE_LEVEL, .parent_irq = 28 }, /* UART0-TX */
	{ .type = S3C_IRQTYPE_LEVEL, .parent_irq = 28 }, /* UART0-ERR */
	{ .type = S3C_IRQTYPE_LEVEL, .parent_irq = 23 }, /* UART1-RX */
	{ .type = S3C_IRQTYPE_LEVEL, .parent_irq = 23 }, /* UART1-TX */
	{ .type = S3C_IRQTYPE_LEVEL, .parent_irq = 23 }, /* UART1-ERR */
	{ .type = S3C_IRQTYPE_LEVEL, .parent_irq = 15 }, /* UART2-RX */
	{ .type = S3C_IRQTYPE_LEVEL, .parent_irq = 15 }, /* UART2-TX */
	{ .type = S3C_IRQTYPE_LEVEL, .parent_irq = 15 }, /* UART2-ERR */
	{ .type = S3C_IRQTYPE_EDGE, .parent_irq = 31 }, /* TC */
	{ .type = S3C_IRQTYPE_EDGE, .parent_irq = 31 }, /* ADC */
	{ .type = S3C_IRQTYPE_NONE, },
	{ .type = S3C_IRQTYPE_NONE, },
	{ .type = S3C_IRQTYPE_LEVEL, .parent_irq = 21 }, /* SDI */
	{ .type = S3C_IRQTYPE_LEVEL, .parent_irq = 21 }, /* CF */
};

void s3c2412_init_irq(void)
{
	struct s3c_irq_intc *main_intc;

	pr_info("S3C2412: IRQ Support\n");

#ifdef CONFIG_FIQ
	init_FIQ(FIQ_START);
#endif

	main_intc = s3c24xx_init_intc(NULL, &init_s3c2412base[0], NULL, 0x4a000000);
	if (IS_ERR(main_intc)) {
		pr_err("irq: could not create main interrupt controller\n");
		return;
	}

	s3c24xx_init_intc(NULL, &init_s3c2412eint[0], main_intc, 0x560000a4);
	s3c24xx_init_intc(NULL, &init_s3c2412subint[0], main_intc, 0x4a000018);
}
#endif

#ifdef CONFIG_CPU_S3C2416
static struct s3c_irq_data init_s3c2416base[32] = {
	{ .type = S3C_IRQTYPE_EINT, }, /* EINT0 */
	{ .type = S3C_IRQTYPE_EINT, }, /* EINT1 */
	{ .type = S3C_IRQTYPE_EINT, }, /* EINT2 */
	{ .type = S3C_IRQTYPE_EINT, }, /* EINT3 */
	{ .type = S3C_IRQTYPE_LEVEL, }, /* EINT4to7 */
	{ .type = S3C_IRQTYPE_LEVEL, }, /* EINT8to23 */
	{ .type = S3C_IRQTYPE_NONE, }, /* reserved */
	{ .type = S3C_IRQTYPE_EDGE, }, /* nBATT_FLT */
	{ .type = S3C_IRQTYPE_EDGE, }, /* TICK */
	{ .type = S3C_IRQTYPE_LEVEL, }, /* WDT/AC97 */
	{ .type = S3C_IRQTYPE_EDGE, }, /* TIMER0 */
	{ .type = S3C_IRQTYPE_EDGE, }, /* TIMER1 */
	{ .type = S3C_IRQTYPE_EDGE, }, /* TIMER2 */
	{ .type = S3C_IRQTYPE_EDGE, }, /* TIMER3 */
	{ .type = S3C_IRQTYPE_EDGE, }, /* TIMER4 */
	{ .type = S3C_IRQTYPE_LEVEL, }, /* UART2 */
	{ .type = S3C_IRQTYPE_LEVEL, }, /* LCD */
	{ .type = S3C_IRQTYPE_LEVEL, }, /* DMA */
	{ .type = S3C_IRQTYPE_LEVEL, }, /* UART3 */
	{ .type = S3C_IRQTYPE_NONE, }, /* reserved */
	{ .type = S3C_IRQTYPE_EDGE, }, /* SDI1 */
	{ .type = S3C_IRQTYPE_EDGE, }, /* SDI0 */
	{ .type = S3C_IRQTYPE_EDGE, }, /* SPI0 */
	{ .type = S3C_IRQTYPE_LEVEL, }, /* UART1 */
	{ .type = S3C_IRQTYPE_EDGE, }, /* NAND */
	{ .type = S3C_IRQTYPE_EDGE, }, /* USBD */
	{ .type = S3C_IRQTYPE_EDGE, }, /* USBH */
	{ .type = S3C_IRQTYPE_EDGE, }, /* IIC */
	{ .type = S3C_IRQTYPE_LEVEL, }, /* UART0 */
	{ .type = S3C_IRQTYPE_NONE, },
	{ .type = S3C_IRQTYPE_EDGE, }, /* RTC */
	{ .type = S3C_IRQTYPE_LEVEL, }, /* ADCPARENT */
};

static struct s3c_irq_data init_s3c2416subint[32] = {
	{ .type = S3C_IRQTYPE_LEVEL, .parent_irq = 28 }, /* UART0-RX */
	{ .type = S3C_IRQTYPE_LEVEL, .parent_irq = 28 }, /* UART0-TX */
	{ .type = S3C_IRQTYPE_LEVEL, .parent_irq = 28 }, /* UART0-ERR */
	{ .type = S3C_IRQTYPE_LEVEL, .parent_irq = 23 }, /* UART1-RX */
	{ .type = S3C_IRQTYPE_LEVEL, .parent_irq = 23 }, /* UART1-TX */
	{ .type = S3C_IRQTYPE_LEVEL, .parent_irq = 23 }, /* UART1-ERR */
	{ .type = S3C_IRQTYPE_LEVEL, .parent_irq = 15 }, /* UART2-RX */
	{ .type = S3C_IRQTYPE_LEVEL, .parent_irq = 15 }, /* UART2-TX */
	{ .type = S3C_IRQTYPE_LEVEL, .parent_irq = 15 }, /* UART2-ERR */
	{ .type = S3C_IRQTYPE_EDGE, .parent_irq = 31 }, /* TC */
	{ .type = S3C_IRQTYPE_EDGE, .parent_irq = 31 }, /* ADC */
	{ .type = S3C_IRQTYPE_NONE }, /* reserved */
	{ .type = S3C_IRQTYPE_NONE }, /* reserved */
	{ .type = S3C_IRQTYPE_NONE }, /* reserved */
	{ .type = S3C_IRQTYPE_NONE }, /* reserved */
	{ .type = S3C_IRQTYPE_LEVEL, .parent_irq = 16 }, /* LCD2 */
	{ .type = S3C_IRQTYPE_LEVEL, .parent_irq = 16 }, /* LCD3 */
	{ .type = S3C_IRQTYPE_LEVEL, .parent_irq = 16 }, /* LCD4 */
	{ .type = S3C_IRQTYPE_LEVEL, .parent_irq = 17 }, /* DMA0 */
	{ .type = S3C_IRQTYPE_LEVEL, .parent_irq = 17 }, /* DMA1 */
	{ .type = S3C_IRQTYPE_LEVEL, .parent_irq = 17 }, /* DMA2 */
	{ .type = S3C_IRQTYPE_LEVEL, .parent_irq = 17 }, /* DMA3 */
	{ .type = S3C_IRQTYPE_LEVEL, .parent_irq = 17 }, /* DMA4 */
	{ .type = S3C_IRQTYPE_LEVEL, .parent_irq = 17 }, /* DMA5 */
	{ .type = S3C_IRQTYPE_LEVEL, .parent_irq = 18 }, /* UART3-RX */
	{ .type = S3C_IRQTYPE_LEVEL, .parent_irq = 18 }, /* UART3-TX */
	{ .type = S3C_IRQTYPE_LEVEL, .parent_irq = 18 }, /* UART3-ERR */
	{ .type = S3C_IRQTYPE_LEVEL, .parent_irq = 9 }, /* WDT */
	{ .type = S3C_IRQTYPE_LEVEL, .parent_irq = 9 }, /* AC97 */
};

static struct s3c_irq_data init_s3c2416_second[32] = {
	{ .type = S3C_IRQTYPE_EDGE }, /* 2D */
	{ .type = S3C_IRQTYPE_EDGE }, /* IIC1 */
	{ .type = S3C_IRQTYPE_NONE }, /* reserved */
	{ .type = S3C_IRQTYPE_NONE }, /* reserved */
	{ .type = S3C_IRQTYPE_EDGE }, /* PCM0 */
	{ .type = S3C_IRQTYPE_EDGE }, /* PCM1 */
	{ .type = S3C_IRQTYPE_EDGE }, /* I2S0 */
	{ .type = S3C_IRQTYPE_EDGE }, /* I2S1 */
};

void __init s3c2416_init_irq(void)
{
	struct s3c_irq_intc *main_intc;

	pr_info("S3C2416: IRQ Support\n");

#ifdef CONFIG_FIQ
	init_FIQ(FIQ_START);
#endif

	main_intc = s3c24xx_init_intc(NULL, &init_s3c2416base[0], NULL, 0x4a000000);
	if (IS_ERR(main_intc)) {
		pr_err("irq: could not create main interrupt controller\n");
		return;
	}

	s3c24xx_init_intc(NULL, &init_eint[0], main_intc, 0x560000a4);
	s3c24xx_init_intc(NULL, &init_s3c2416subint[0], main_intc, 0x4a000018);

	s3c24xx_init_intc(NULL, &init_s3c2416_second[0], NULL, 0x4a000040);
}

#endif

#ifdef CONFIG_CPU_S3C2440
static struct s3c_irq_data init_s3c2440base[32] = {
	{ .type = S3C_IRQTYPE_EINT, }, /* EINT0 */
	{ .type = S3C_IRQTYPE_EINT, }, /* EINT1 */
	{ .type = S3C_IRQTYPE_EINT, }, /* EINT2 */
	{ .type = S3C_IRQTYPE_EINT, }, /* EINT3 */
	{ .type = S3C_IRQTYPE_LEVEL, }, /* EINT4to7 */
	{ .type = S3C_IRQTYPE_LEVEL, }, /* EINT8to23 */
	{ .type = S3C_IRQTYPE_LEVEL, }, /* CAM */
	{ .type = S3C_IRQTYPE_EDGE, }, /* nBATT_FLT */
	{ .type = S3C_IRQTYPE_EDGE, }, /* TICK */
	{ .type = S3C_IRQTYPE_LEVEL, }, /* WDT/AC97 */
	{ .type = S3C_IRQTYPE_EDGE, }, /* TIMER0 */
	{ .type = S3C_IRQTYPE_EDGE, }, /* TIMER1 */
	{ .type = S3C_IRQTYPE_EDGE, }, /* TIMER2 */
	{ .type = S3C_IRQTYPE_EDGE, }, /* TIMER3 */
	{ .type = S3C_IRQTYPE_EDGE, }, /* TIMER4 */
	{ .type = S3C_IRQTYPE_LEVEL, }, /* UART2 */
	{ .type = S3C_IRQTYPE_EDGE, }, /* LCD */
	{ .type = S3C_IRQTYPE_EDGE, }, /* DMA0 */
	{ .type = S3C_IRQTYPE_EDGE, }, /* DMA1 */
	{ .type = S3C_IRQTYPE_EDGE, }, /* DMA2 */
	{ .type = S3C_IRQTYPE_EDGE, }, /* DMA3 */
	{ .type = S3C_IRQTYPE_EDGE, }, /* SDI */
	{ .type = S3C_IRQTYPE_EDGE, }, /* SPI0 */
	{ .type = S3C_IRQTYPE_LEVEL, }, /* UART1 */
	{ .type = S3C_IRQTYPE_LEVEL, }, /* NFCON */
	{ .type = S3C_IRQTYPE_EDGE, }, /* USBD */
	{ .type = S3C_IRQTYPE_EDGE, }, /* USBH */
	{ .type = S3C_IRQTYPE_EDGE, }, /* IIC */
	{ .type = S3C_IRQTYPE_LEVEL, }, /* UART0 */
	{ .type = S3C_IRQTYPE_EDGE, }, /* SPI1 */
	{ .type = S3C_IRQTYPE_EDGE, }, /* RTC */
	{ .type = S3C_IRQTYPE_LEVEL, }, /* ADCPARENT */
};

static struct s3c_irq_data init_s3c2440subint[32] = {
	{ .type = S3C_IRQTYPE_LEVEL, .parent_irq = 28 }, /* UART0-RX */
	{ .type = S3C_IRQTYPE_LEVEL, .parent_irq = 28 }, /* UART0-TX */
	{ .type = S3C_IRQTYPE_LEVEL, .parent_irq = 28 }, /* UART0-ERR */
	{ .type = S3C_IRQTYPE_LEVEL, .parent_irq = 23 }, /* UART1-RX */
	{ .type = S3C_IRQTYPE_LEVEL, .parent_irq = 23 }, /* UART1-TX */
	{ .type = S3C_IRQTYPE_LEVEL, .parent_irq = 23 }, /* UART1-ERR */
	{ .type = S3C_IRQTYPE_LEVEL, .parent_irq = 15 }, /* UART2-RX */
	{ .type = S3C_IRQTYPE_LEVEL, .parent_irq = 15 }, /* UART2-TX */
	{ .type = S3C_IRQTYPE_LEVEL, .parent_irq = 15 }, /* UART2-ERR */
	{ .type = S3C_IRQTYPE_EDGE, .parent_irq = 31 }, /* TC */
	{ .type = S3C_IRQTYPE_EDGE, .parent_irq = 31 }, /* ADC */
	{ .type = S3C_IRQTYPE_LEVEL, .parent_irq = 6 }, /* TC */
	{ .type = S3C_IRQTYPE_LEVEL, .parent_irq = 6 }, /* ADC */
	{ .type = S3C_IRQTYPE_LEVEL, .parent_irq = 9 }, /* WDT */
	{ .type = S3C_IRQTYPE_LEVEL, .parent_irq = 9 }, /* AC97 */
};

void __init s3c2440_init_irq(void)
{
	struct s3c_irq_intc *main_intc;

	pr_info("S3C2440: IRQ Support\n");

#ifdef CONFIG_FIQ
	init_FIQ(FIQ_START);
#endif

	main_intc = s3c24xx_init_intc(NULL, &init_s3c2440base[0], NULL, 0x4a000000);
	if (IS_ERR(main_intc)) {
		pr_err("irq: could not create main interrupt controller\n");
		return;
	}

	s3c24xx_init_intc(NULL, &init_eint[0], main_intc, 0x560000a4);
	s3c24xx_init_intc(NULL, &init_s3c2440subint[0], main_intc, 0x4a000018);
}
#endif

#ifdef CONFIG_CPU_S3C2442
static struct s3c_irq_data init_s3c2442base[32] = {
	{ .type = S3C_IRQTYPE_EINT, }, /* EINT0 */
	{ .type = S3C_IRQTYPE_EINT, }, /* EINT1 */
	{ .type = S3C_IRQTYPE_EINT, }, /* EINT2 */
	{ .type = S3C_IRQTYPE_EINT, }, /* EINT3 */
	{ .type = S3C_IRQTYPE_LEVEL, }, /* EINT4to7 */
	{ .type = S3C_IRQTYPE_LEVEL, }, /* EINT8to23 */
	{ .type = S3C_IRQTYPE_LEVEL, }, /* CAM */
	{ .type = S3C_IRQTYPE_EDGE, }, /* nBATT_FLT */
	{ .type = S3C_IRQTYPE_EDGE, }, /* TICK */
	{ .type = S3C_IRQTYPE_EDGE, }, /* WDT */
	{ .type = S3C_IRQTYPE_EDGE, }, /* TIMER0 */
	{ .type = S3C_IRQTYPE_EDGE, }, /* TIMER1 */
	{ .type = S3C_IRQTYPE_EDGE, }, /* TIMER2 */
	{ .type = S3C_IRQTYPE_EDGE, }, /* TIMER3 */
	{ .type = S3C_IRQTYPE_EDGE, }, /* TIMER4 */
	{ .type = S3C_IRQTYPE_LEVEL, }, /* UART2 */
	{ .type = S3C_IRQTYPE_EDGE, }, /* LCD */
	{ .type = S3C_IRQTYPE_EDGE, }, /* DMA0 */
	{ .type = S3C_IRQTYPE_EDGE, }, /* DMA1 */
	{ .type = S3C_IRQTYPE_EDGE, }, /* DMA2 */
	{ .type = S3C_IRQTYPE_EDGE, }, /* DMA3 */
	{ .type = S3C_IRQTYPE_EDGE, }, /* SDI */
	{ .type = S3C_IRQTYPE_EDGE, }, /* SPI0 */
	{ .type = S3C_IRQTYPE_LEVEL, }, /* UART1 */
	{ .type = S3C_IRQTYPE_LEVEL, }, /* NFCON */
	{ .type = S3C_IRQTYPE_EDGE, }, /* USBD */
	{ .type = S3C_IRQTYPE_EDGE, }, /* USBH */
	{ .type = S3C_IRQTYPE_EDGE, }, /* IIC */
	{ .type = S3C_IRQTYPE_LEVEL, }, /* UART0 */
	{ .type = S3C_IRQTYPE_EDGE, }, /* SPI1 */
	{ .type = S3C_IRQTYPE_EDGE, }, /* RTC */
	{ .type = S3C_IRQTYPE_LEVEL, }, /* ADCPARENT */
};

static struct s3c_irq_data init_s3c2442subint[32] = {
	{ .type = S3C_IRQTYPE_LEVEL, .parent_irq = 28 }, /* UART0-RX */
	{ .type = S3C_IRQTYPE_LEVEL, .parent_irq = 28 }, /* UART0-TX */
	{ .type = S3C_IRQTYPE_LEVEL, .parent_irq = 28 }, /* UART0-ERR */
	{ .type = S3C_IRQTYPE_LEVEL, .parent_irq = 23 }, /* UART1-RX */
	{ .type = S3C_IRQTYPE_LEVEL, .parent_irq = 23 }, /* UART1-TX */
	{ .type = S3C_IRQTYPE_LEVEL, .parent_irq = 23 }, /* UART1-ERR */
	{ .type = S3C_IRQTYPE_LEVEL, .parent_irq = 15 }, /* UART2-RX */
	{ .type = S3C_IRQTYPE_LEVEL, .parent_irq = 15 }, /* UART2-TX */
	{ .type = S3C_IRQTYPE_LEVEL, .parent_irq = 15 }, /* UART2-ERR */
	{ .type = S3C_IRQTYPE_EDGE, .parent_irq = 31 }, /* TC */
	{ .type = S3C_IRQTYPE_EDGE, .parent_irq = 31 }, /* ADC */
	{ .type = S3C_IRQTYPE_LEVEL, .parent_irq = 6 }, /* TC */
	{ .type = S3C_IRQTYPE_LEVEL, .parent_irq = 6 }, /* ADC */
};

void __init s3c2442_init_irq(void)
{
	struct s3c_irq_intc *main_intc;

	pr_info("S3C2442: IRQ Support\n");

#ifdef CONFIG_FIQ
	init_FIQ(FIQ_START);
#endif

	main_intc = s3c24xx_init_intc(NULL, &init_s3c2442base[0], NULL, 0x4a000000);
	if (IS_ERR(main_intc)) {
		pr_err("irq: could not create main interrupt controller\n");
		return;
	}

	s3c24xx_init_intc(NULL, &init_eint[0], main_intc, 0x560000a4);
	s3c24xx_init_intc(NULL, &init_s3c2442subint[0], main_intc, 0x4a000018);
}
#endif

#ifdef CONFIG_CPU_S3C2443
static struct s3c_irq_data init_s3c2443base[32] = {
	{ .type = S3C_IRQTYPE_EINT, }, /* EINT0 */
	{ .type = S3C_IRQTYPE_EINT, }, /* EINT1 */
	{ .type = S3C_IRQTYPE_EINT, }, /* EINT2 */
	{ .type = S3C_IRQTYPE_EINT, }, /* EINT3 */
	{ .type = S3C_IRQTYPE_LEVEL, }, /* EINT4to7 */
	{ .type = S3C_IRQTYPE_LEVEL, }, /* EINT8to23 */
	{ .type = S3C_IRQTYPE_LEVEL, }, /* CAM */
	{ .type = S3C_IRQTYPE_EDGE, }, /* nBATT_FLT */
	{ .type = S3C_IRQTYPE_EDGE, }, /* TICK */
	{ .type = S3C_IRQTYPE_LEVEL, }, /* WDT/AC97 */
	{ .type = S3C_IRQTYPE_EDGE, }, /* TIMER0 */
	{ .type = S3C_IRQTYPE_EDGE, }, /* TIMER1 */
	{ .type = S3C_IRQTYPE_EDGE, }, /* TIMER2 */
	{ .type = S3C_IRQTYPE_EDGE, }, /* TIMER3 */
	{ .type = S3C_IRQTYPE_EDGE, }, /* TIMER4 */
	{ .type = S3C_IRQTYPE_LEVEL, }, /* UART2 */
	{ .type = S3C_IRQTYPE_LEVEL, }, /* LCD */
	{ .type = S3C_IRQTYPE_LEVEL, }, /* DMA */
	{ .type = S3C_IRQTYPE_LEVEL, }, /* UART3 */
	{ .type = S3C_IRQTYPE_EDGE, }, /* CFON */
	{ .type = S3C_IRQTYPE_EDGE, }, /* SDI1 */
	{ .type = S3C_IRQTYPE_EDGE, }, /* SDI0 */
	{ .type = S3C_IRQTYPE_EDGE, }, /* SPI0 */
	{ .type = S3C_IRQTYPE_LEVEL, }, /* UART1 */
	{ .type = S3C_IRQTYPE_EDGE, }, /* NAND */
	{ .type = S3C_IRQTYPE_EDGE, }, /* USBD */
	{ .type = S3C_IRQTYPE_EDGE, }, /* USBH */
	{ .type = S3C_IRQTYPE_EDGE, }, /* IIC */
	{ .type = S3C_IRQTYPE_LEVEL, }, /* UART0 */
	{ .type = S3C_IRQTYPE_EDGE, }, /* SPI1 */
	{ .type = S3C_IRQTYPE_EDGE, }, /* RTC */
	{ .type = S3C_IRQTYPE_LEVEL, }, /* ADCPARENT */
};


static struct s3c_irq_data init_s3c2443subint[32] = {
	{ .type = S3C_IRQTYPE_LEVEL, .parent_irq = 28 }, /* UART0-RX */
	{ .type = S3C_IRQTYPE_LEVEL, .parent_irq = 28 }, /* UART0-TX */
	{ .type = S3C_IRQTYPE_LEVEL, .parent_irq = 28 }, /* UART0-ERR */
	{ .type = S3C_IRQTYPE_LEVEL, .parent_irq = 23 }, /* UART1-RX */
	{ .type = S3C_IRQTYPE_LEVEL, .parent_irq = 23 }, /* UART1-TX */
	{ .type = S3C_IRQTYPE_LEVEL, .parent_irq = 23 }, /* UART1-ERR */
	{ .type = S3C_IRQTYPE_LEVEL, .parent_irq = 15 }, /* UART2-RX */
	{ .type = S3C_IRQTYPE_LEVEL, .parent_irq = 15 }, /* UART2-TX */
	{ .type = S3C_IRQTYPE_LEVEL, .parent_irq = 15 }, /* UART2-ERR */
	{ .type = S3C_IRQTYPE_EDGE, .parent_irq = 31 }, /* TC */
	{ .type = S3C_IRQTYPE_EDGE, .parent_irq = 31 }, /* ADC */
	{ .type = S3C_IRQTYPE_LEVEL, .parent_irq = 6 }, /* CAM_C */
	{ .type = S3C_IRQTYPE_LEVEL, .parent_irq = 6 }, /* CAM_P */
	{ .type = S3C_IRQTYPE_NONE }, /* reserved */
	{ .type = S3C_IRQTYPE_LEVEL, .parent_irq = 16 }, /* LCD1 */
	{ .type = S3C_IRQTYPE_LEVEL, .parent_irq = 16 }, /* LCD2 */
	{ .type = S3C_IRQTYPE_LEVEL, .parent_irq = 16 }, /* LCD3 */
	{ .type = S3C_IRQTYPE_LEVEL, .parent_irq = 16 }, /* LCD4 */
	{ .type = S3C_IRQTYPE_LEVEL, .parent_irq = 17 }, /* DMA0 */
	{ .type = S3C_IRQTYPE_LEVEL, .parent_irq = 17 }, /* DMA1 */
	{ .type = S3C_IRQTYPE_LEVEL, .parent_irq = 17 }, /* DMA2 */
	{ .type = S3C_IRQTYPE_LEVEL, .parent_irq = 17 }, /* DMA3 */
	{ .type = S3C_IRQTYPE_LEVEL, .parent_irq = 17 }, /* DMA4 */
	{ .type = S3C_IRQTYPE_LEVEL, .parent_irq = 17 }, /* DMA5 */
	{ .type = S3C_IRQTYPE_LEVEL, .parent_irq = 18 }, /* UART3-RX */
	{ .type = S3C_IRQTYPE_LEVEL, .parent_irq = 18 }, /* UART3-TX */
	{ .type = S3C_IRQTYPE_LEVEL, .parent_irq = 18 }, /* UART3-ERR */
	{ .type = S3C_IRQTYPE_LEVEL, .parent_irq = 9 }, /* WDT */
	{ .type = S3C_IRQTYPE_LEVEL, .parent_irq = 9 }, /* AC97 */
};

void __init s3c2443_init_irq(void)
{
	struct s3c_irq_intc *main_intc;

	pr_info("S3C2443: IRQ Support\n");

#ifdef CONFIG_FIQ
	init_FIQ(FIQ_START);
#endif

	main_intc = s3c24xx_init_intc(NULL, &init_s3c2443base[0], NULL, 0x4a000000);
	if (IS_ERR(main_intc)) {
		pr_err("irq: could not create main interrupt controller\n");
		return;
	}

	s3c24xx_init_intc(NULL, &init_eint[0], main_intc, 0x560000a4);
	s3c24xx_init_intc(NULL, &init_s3c2443subint[0], main_intc, 0x4a000018);
}
#endif<|MERGE_RESOLUTION|>--- conflicted
+++ resolved
@@ -388,11 +388,7 @@
 		/* On the S3C2412, the EINT0to3 have a parent irq
 		 * but need the s3c_irq_eint0t4 chip
 		 */
-<<<<<<< HEAD
-		if (irq_data->parent_irq && (!soc_is_s3c2412() || hw >= 4))
-=======
 		if (parent_intc && (!soc_is_s3c2412() || hw >= 4))
->>>>>>> d58f6a15
 			irq_set_chip_and_handler(virq, &s3c_irqext_chip,
 						 handle_edge_irq);
 		else
@@ -769,108 +765,6 @@
 }
 #endif
 
-#ifdef CONFIG_CPU_S3C2412
-static struct s3c_irq_data init_s3c2412base[32] = {
-	{ .type = S3C_IRQTYPE_LEVEL, }, /* EINT0 */
-	{ .type = S3C_IRQTYPE_LEVEL, }, /* EINT1 */
-	{ .type = S3C_IRQTYPE_LEVEL, }, /* EINT2 */
-	{ .type = S3C_IRQTYPE_LEVEL, }, /* EINT3 */
-	{ .type = S3C_IRQTYPE_LEVEL, }, /* EINT4to7 */
-	{ .type = S3C_IRQTYPE_LEVEL, }, /* EINT8to23 */
-	{ .type = S3C_IRQTYPE_NONE, }, /* reserved */
-	{ .type = S3C_IRQTYPE_EDGE, }, /* nBATT_FLT */
-	{ .type = S3C_IRQTYPE_EDGE, }, /* TICK */
-	{ .type = S3C_IRQTYPE_EDGE, }, /* WDT */
-	{ .type = S3C_IRQTYPE_EDGE, }, /* TIMER0 */
-	{ .type = S3C_IRQTYPE_EDGE, }, /* TIMER1 */
-	{ .type = S3C_IRQTYPE_EDGE, }, /* TIMER2 */
-	{ .type = S3C_IRQTYPE_EDGE, }, /* TIMER3 */
-	{ .type = S3C_IRQTYPE_EDGE, }, /* TIMER4 */
-	{ .type = S3C_IRQTYPE_LEVEL, }, /* UART2 */
-	{ .type = S3C_IRQTYPE_EDGE, }, /* LCD */
-	{ .type = S3C_IRQTYPE_EDGE, }, /* DMA0 */
-	{ .type = S3C_IRQTYPE_EDGE, }, /* DMA1 */
-	{ .type = S3C_IRQTYPE_EDGE, }, /* DMA2 */
-	{ .type = S3C_IRQTYPE_EDGE, }, /* DMA3 */
-	{ .type = S3C_IRQTYPE_LEVEL, }, /* SDI/CF */
-	{ .type = S3C_IRQTYPE_EDGE, }, /* SPI0 */
-	{ .type = S3C_IRQTYPE_LEVEL, }, /* UART1 */
-	{ .type = S3C_IRQTYPE_NONE, }, /* reserved */
-	{ .type = S3C_IRQTYPE_EDGE, }, /* USBD */
-	{ .type = S3C_IRQTYPE_EDGE, }, /* USBH */
-	{ .type = S3C_IRQTYPE_EDGE, }, /* IIC */
-	{ .type = S3C_IRQTYPE_LEVEL, }, /* UART0 */
-	{ .type = S3C_IRQTYPE_EDGE, }, /* SPI1 */
-	{ .type = S3C_IRQTYPE_EDGE, }, /* RTC */
-	{ .type = S3C_IRQTYPE_LEVEL, }, /* ADCPARENT */
-};
-
-static struct s3c_irq_data init_s3c2412eint[32] = {
-	{ .type = S3C_IRQTYPE_EINT, .parent_irq = 0 }, /* EINT0 */
-	{ .type = S3C_IRQTYPE_EINT, .parent_irq = 1 }, /* EINT1 */
-	{ .type = S3C_IRQTYPE_EINT, .parent_irq = 2 }, /* EINT2 */
-	{ .type = S3C_IRQTYPE_EINT, .parent_irq = 3 }, /* EINT3 */
-	{ .type = S3C_IRQTYPE_EINT, .parent_irq = 4 }, /* EINT4 */
-	{ .type = S3C_IRQTYPE_EINT, .parent_irq = 4 }, /* EINT5 */
-	{ .type = S3C_IRQTYPE_EINT, .parent_irq = 4 }, /* EINT6 */
-	{ .type = S3C_IRQTYPE_EINT, .parent_irq = 4 }, /* EINT7 */
-	{ .type = S3C_IRQTYPE_EINT, .parent_irq = 5 }, /* EINT8 */
-	{ .type = S3C_IRQTYPE_EINT, .parent_irq = 5 }, /* EINT9 */
-	{ .type = S3C_IRQTYPE_EINT, .parent_irq = 5 }, /* EINT10 */
-	{ .type = S3C_IRQTYPE_EINT, .parent_irq = 5 }, /* EINT11 */
-	{ .type = S3C_IRQTYPE_EINT, .parent_irq = 5 }, /* EINT12 */
-	{ .type = S3C_IRQTYPE_EINT, .parent_irq = 5 }, /* EINT13 */
-	{ .type = S3C_IRQTYPE_EINT, .parent_irq = 5 }, /* EINT14 */
-	{ .type = S3C_IRQTYPE_EINT, .parent_irq = 5 }, /* EINT15 */
-	{ .type = S3C_IRQTYPE_EINT, .parent_irq = 5 }, /* EINT16 */
-	{ .type = S3C_IRQTYPE_EINT, .parent_irq = 5 }, /* EINT17 */
-	{ .type = S3C_IRQTYPE_EINT, .parent_irq = 5 }, /* EINT18 */
-	{ .type = S3C_IRQTYPE_EINT, .parent_irq = 5 }, /* EINT19 */
-	{ .type = S3C_IRQTYPE_EINT, .parent_irq = 5 }, /* EINT20 */
-	{ .type = S3C_IRQTYPE_EINT, .parent_irq = 5 }, /* EINT21 */
-	{ .type = S3C_IRQTYPE_EINT, .parent_irq = 5 }, /* EINT22 */
-	{ .type = S3C_IRQTYPE_EINT, .parent_irq = 5 }, /* EINT23 */
-};
-
-static struct s3c_irq_data init_s3c2412subint[32] = {
-	{ .type = S3C_IRQTYPE_LEVEL, .parent_irq = 28 }, /* UART0-RX */
-	{ .type = S3C_IRQTYPE_LEVEL, .parent_irq = 28 }, /* UART0-TX */
-	{ .type = S3C_IRQTYPE_LEVEL, .parent_irq = 28 }, /* UART0-ERR */
-	{ .type = S3C_IRQTYPE_LEVEL, .parent_irq = 23 }, /* UART1-RX */
-	{ .type = S3C_IRQTYPE_LEVEL, .parent_irq = 23 }, /* UART1-TX */
-	{ .type = S3C_IRQTYPE_LEVEL, .parent_irq = 23 }, /* UART1-ERR */
-	{ .type = S3C_IRQTYPE_LEVEL, .parent_irq = 15 }, /* UART2-RX */
-	{ .type = S3C_IRQTYPE_LEVEL, .parent_irq = 15 }, /* UART2-TX */
-	{ .type = S3C_IRQTYPE_LEVEL, .parent_irq = 15 }, /* UART2-ERR */
-	{ .type = S3C_IRQTYPE_EDGE, .parent_irq = 31 }, /* TC */
-	{ .type = S3C_IRQTYPE_EDGE, .parent_irq = 31 }, /* ADC */
-	{ .type = S3C_IRQTYPE_NONE, },
-	{ .type = S3C_IRQTYPE_NONE, },
-	{ .type = S3C_IRQTYPE_LEVEL, .parent_irq = 21 }, /* SDI */
-	{ .type = S3C_IRQTYPE_LEVEL, .parent_irq = 21 }, /* CF */
-};
-
-void s3c2412_init_irq(void)
-{
-	struct s3c_irq_intc *main_intc;
-
-	pr_info("S3C2412: IRQ Support\n");
-
-#ifdef CONFIG_FIQ
-	init_FIQ(FIQ_START);
-#endif
-
-	main_intc = s3c24xx_init_intc(NULL, &init_s3c2412base[0], NULL, 0x4a000000);
-	if (IS_ERR(main_intc)) {
-		pr_err("irq: could not create main interrupt controller\n");
-		return;
-	}
-
-	s3c24xx_init_intc(NULL, &init_s3c2412eint[0], main_intc, 0x560000a4);
-	s3c24xx_init_intc(NULL, &init_s3c2412subint[0], main_intc, 0x4a000018);
-}
-#endif
-
 #ifdef CONFIG_CPU_S3C2416
 static struct s3c_irq_data init_s3c2416base[32] = {
 	{ .type = S3C_IRQTYPE_EINT, }, /* EINT0 */
