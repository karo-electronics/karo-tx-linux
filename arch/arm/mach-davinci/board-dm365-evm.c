/*
 * TI DaVinci DM365 EVM board support
 *
 * Copyright (C) 2009 Texas Instruments Incorporated
 *
 * This program is free software; you can redistribute it and/or
 * modify it under the terms of the GNU General Public License as
 * published by the Free Software Foundation version 2.
 *
 * This program is distributed "as is" WITHOUT ANY WARRANTY of any
 * kind, whether express or implied; without even the implied warranty
 * of MERCHANTABILITY or FITNESS FOR A PARTICULAR PURPOSE.  See the
 * GNU General Public License for more details.
 */
#include <linux/kernel.h>
#include <linux/init.h>
#include <linux/err.h>
#include <linux/i2c.h>
#include <linux/io.h>
#include <linux/clk.h>
#include <linux/i2c/at24.h>
#include <linux/leds.h>
#include <linux/mtd/mtd.h>
#include <linux/mtd/partitions.h>
#include <linux/slab.h>
#include <linux/mtd/nand.h>
#include <linux/input.h>
#include <linux/spi/spi.h>
#include <linux/spi/eeprom.h>
#include <linux/v4l2-dv-timings.h>

#include <asm/mach-types.h>
#include <asm/mach/arch.h>

#include <mach/mux.h>
#include <mach/common.h>
#include <linux/platform_data/i2c-davinci.h>
#include <mach/serial.h>
#include <linux/platform_data/mmc-davinci.h>
#include <linux/platform_data/mtd-davinci.h>
#include <linux/platform_data/keyscan-davinci.h>

#include <media/ths7303.h>
#include <media/tvp514x.h>

#include "davinci.h"

static inline int have_imager(void)
{
	/* REVISIT when it's supported, trigger via Kconfig */
	return 0;
}

static inline int have_tvp7002(void)
{
	/* REVISIT when it's supported, trigger via Kconfig */
	return 0;
}

#define DM365_EVM_PHY_ID		"davinci_mdio-0:01"
/*
 * A MAX-II CPLD is used for various board control functions.
 */
#define CPLD_OFFSET(a13a8,a2a1)		(((a13a8) << 10) + ((a2a1) << 3))

#define CPLD_VERSION	CPLD_OFFSET(0,0)	/* r/o */
#define CPLD_TEST	CPLD_OFFSET(0,1)
#define CPLD_LEDS	CPLD_OFFSET(0,2)
#define CPLD_MUX	CPLD_OFFSET(0,3)
#define CPLD_SWITCH	CPLD_OFFSET(1,0)	/* r/o */
#define CPLD_POWER	CPLD_OFFSET(1,1)
#define CPLD_VIDEO	CPLD_OFFSET(1,2)
#define CPLD_CARDSTAT	CPLD_OFFSET(1,3)	/* r/o */

#define CPLD_DILC_OUT	CPLD_OFFSET(2,0)
#define CPLD_DILC_IN	CPLD_OFFSET(2,1)	/* r/o */

#define CPLD_IMG_DIR0	CPLD_OFFSET(2,2)
#define CPLD_IMG_MUX0	CPLD_OFFSET(2,3)
#define CPLD_IMG_MUX1	CPLD_OFFSET(3,0)
#define CPLD_IMG_DIR1	CPLD_OFFSET(3,1)
#define CPLD_IMG_MUX2	CPLD_OFFSET(3,2)
#define CPLD_IMG_MUX3	CPLD_OFFSET(3,3)
#define CPLD_IMG_DIR2	CPLD_OFFSET(4,0)
#define CPLD_IMG_MUX4	CPLD_OFFSET(4,1)
#define CPLD_IMG_MUX5	CPLD_OFFSET(4,2)

#define CPLD_RESETS	CPLD_OFFSET(4,3)

#define CPLD_CCD_DIR1	CPLD_OFFSET(0x3e,0)
#define CPLD_CCD_IO1	CPLD_OFFSET(0x3e,1)
#define CPLD_CCD_DIR2	CPLD_OFFSET(0x3e,2)
#define CPLD_CCD_IO2	CPLD_OFFSET(0x3e,3)
#define CPLD_CCD_DIR3	CPLD_OFFSET(0x3f,0)
#define CPLD_CCD_IO3	CPLD_OFFSET(0x3f,1)

static void __iomem *cpld;


/* NOTE:  this is geared for the standard config, with a socketed
 * 2 GByte Micron NAND (MT29F16G08FAA) using 128KB sectors.  If you
 * swap chips with a different block size, partitioning will
 * need to be changed. This NAND chip MT29F16G08FAA is the default
 * NAND shipped with the Spectrum Digital DM365 EVM
 */
#define NAND_BLOCK_SIZE		SZ_128K

static struct mtd_partition davinci_nand_partitions[] = {
	{
		/* UBL (a few copies) plus U-Boot */
		.name		= "bootloader",
		.offset		= 0,
		.size		= 30 * NAND_BLOCK_SIZE,
		.mask_flags	= MTD_WRITEABLE, /* force read-only */
	}, {
		/* U-Boot environment */
		.name		= "params",
		.offset		= MTDPART_OFS_APPEND,
		.size		= 2 * NAND_BLOCK_SIZE,
		.mask_flags	= 0,
	}, {
		.name		= "kernel",
		.offset		= MTDPART_OFS_APPEND,
		.size		= SZ_4M,
		.mask_flags	= 0,
	}, {
		.name		= "filesystem1",
		.offset		= MTDPART_OFS_APPEND,
		.size		= SZ_512M,
		.mask_flags	= 0,
	}, {
		.name		= "filesystem2",
		.offset		= MTDPART_OFS_APPEND,
		.size		= MTDPART_SIZ_FULL,
		.mask_flags	= 0,
	}
	/* two blocks with bad block table (and mirror) at the end */
};

static struct davinci_nand_pdata davinci_nand_data = {
	.mask_chipsel		= BIT(14),
	.parts			= davinci_nand_partitions,
	.nr_parts		= ARRAY_SIZE(davinci_nand_partitions),
	.ecc_mode		= NAND_ECC_HW,
	.bbt_options		= NAND_BBT_USE_FLASH,
	.ecc_bits		= 4,
};

static struct resource davinci_nand_resources[] = {
	{
		.start		= DM365_ASYNC_EMIF_DATA_CE0_BASE,
		.end		= DM365_ASYNC_EMIF_DATA_CE0_BASE + SZ_32M - 1,
		.flags		= IORESOURCE_MEM,
	}, {
		.start		= DM365_ASYNC_EMIF_CONTROL_BASE,
		.end		= DM365_ASYNC_EMIF_CONTROL_BASE + SZ_4K - 1,
		.flags		= IORESOURCE_MEM,
	},
};

static struct platform_device davinci_nand_device = {
	.name			= "davinci_nand",
	.id			= 0,
	.num_resources		= ARRAY_SIZE(davinci_nand_resources),
	.resource		= davinci_nand_resources,
	.dev			= {
		.platform_data	= &davinci_nand_data,
	},
};

static struct at24_platform_data eeprom_info = {
	.byte_len       = (256*1024) / 8,
	.page_size      = 64,
	.flags          = AT24_FLAG_ADDR16,
	.setup          = davinci_get_mac_addr,
	.context	= (void *)0x7f00,
};

static struct snd_platform_data dm365_evm_snd_data = {
	.asp_chan_q = EVENTQ_3,
};

static struct i2c_board_info i2c_info[] = {
	{
		I2C_BOARD_INFO("24c256", 0x50),
		.platform_data	= &eeprom_info,
	},
	{
		I2C_BOARD_INFO("tlv320aic3x", 0x18),
	},
};

static struct davinci_i2c_platform_data i2c_pdata = {
	.bus_freq	= 400	/* kHz */,
	.bus_delay	= 0	/* usec */,
};

static int dm365evm_keyscan_enable(struct device *dev)
{
	return davinci_cfg_reg(DM365_KEYSCAN);
}

static unsigned short dm365evm_keymap[] = {
	KEY_KP2,
	KEY_LEFT,
	KEY_EXIT,
	KEY_DOWN,
	KEY_ENTER,
	KEY_UP,
	KEY_KP1,
	KEY_RIGHT,
	KEY_MENU,
	KEY_RECORD,
	KEY_REWIND,
	KEY_KPMINUS,
	KEY_STOP,
	KEY_FASTFORWARD,
	KEY_KPPLUS,
	KEY_PLAYPAUSE,
	0
};

static struct davinci_ks_platform_data dm365evm_ks_data = {
	.device_enable	= dm365evm_keyscan_enable,
	.keymap		= dm365evm_keymap,
	.keymapsize	= ARRAY_SIZE(dm365evm_keymap),
	.rep		= 1,
	/* Scan period = strobe + interval */
	.strobe		= 0x5,
	.interval	= 0x2,
	.matrix_type	= DAVINCI_KEYSCAN_MATRIX_4X4,
};

static int cpld_mmc_get_cd(int module)
{
	if (!cpld)
		return -ENXIO;

	/* low == card present */
	return !(__raw_readb(cpld + CPLD_CARDSTAT) & BIT(module ? 4 : 0));
}

static int cpld_mmc_get_ro(int module)
{
	if (!cpld)
		return -ENXIO;

	/* high == card's write protect switch active */
	return !!(__raw_readb(cpld + CPLD_CARDSTAT) & BIT(module ? 5 : 1));
}

static struct davinci_mmc_config dm365evm_mmc_config = {
	.get_cd		= cpld_mmc_get_cd,
	.get_ro		= cpld_mmc_get_ro,
	.wires		= 4,
	.max_freq	= 50000000,
	.caps		= MMC_CAP_MMC_HIGHSPEED | MMC_CAP_SD_HIGHSPEED,
};

static void dm365evm_emac_configure(void)
{
	/*
	 * EMAC pins are multiplexed with GPIO and UART
	 * Further details are available at the DM365 ARM
	 * Subsystem Users Guide(sprufg5.pdf) pages 125 - 127
	 */
	davinci_cfg_reg(DM365_EMAC_TX_EN);
	davinci_cfg_reg(DM365_EMAC_TX_CLK);
	davinci_cfg_reg(DM365_EMAC_COL);
	davinci_cfg_reg(DM365_EMAC_TXD3);
	davinci_cfg_reg(DM365_EMAC_TXD2);
	davinci_cfg_reg(DM365_EMAC_TXD1);
	davinci_cfg_reg(DM365_EMAC_TXD0);
	davinci_cfg_reg(DM365_EMAC_RXD3);
	davinci_cfg_reg(DM365_EMAC_RXD2);
	davinci_cfg_reg(DM365_EMAC_RXD1);
	davinci_cfg_reg(DM365_EMAC_RXD0);
	davinci_cfg_reg(DM365_EMAC_RX_CLK);
	davinci_cfg_reg(DM365_EMAC_RX_DV);
	davinci_cfg_reg(DM365_EMAC_RX_ER);
	davinci_cfg_reg(DM365_EMAC_CRS);
	davinci_cfg_reg(DM365_EMAC_MDIO);
	davinci_cfg_reg(DM365_EMAC_MDCLK);

	/*
	 * EMAC interrupts are multiplexed with GPIO interrupts
	 * Details are available at the DM365 ARM
	 * Subsystem Users Guide(sprufg5.pdf) pages 133 - 134
	 */
	davinci_cfg_reg(DM365_INT_EMAC_RXTHRESH);
	davinci_cfg_reg(DM365_INT_EMAC_RXPULSE);
	davinci_cfg_reg(DM365_INT_EMAC_TXPULSE);
	davinci_cfg_reg(DM365_INT_EMAC_MISCPULSE);
}

static void dm365evm_mmc_configure(void)
{
	/*
	 * MMC/SD pins are multiplexed with GPIO and EMIF
	 * Further details are available at the DM365 ARM
	 * Subsystem Users Guide(sprufg5.pdf) pages 118, 128 - 131
	 */
	davinci_cfg_reg(DM365_SD1_CLK);
	davinci_cfg_reg(DM365_SD1_CMD);
	davinci_cfg_reg(DM365_SD1_DATA3);
	davinci_cfg_reg(DM365_SD1_DATA2);
	davinci_cfg_reg(DM365_SD1_DATA1);
	davinci_cfg_reg(DM365_SD1_DATA0);
}

static struct tvp514x_platform_data tvp5146_pdata = {
	.clk_polarity = 0,
	.hs_polarity = 1,
	.vs_polarity = 1
};

#define TVP514X_STD_ALL        (V4L2_STD_NTSC | V4L2_STD_PAL)
/* Inputs available at the TVP5146 */
static struct v4l2_input tvp5146_inputs[] = {
	{
		.index = 0,
		.name = "Composite",
		.type = V4L2_INPUT_TYPE_CAMERA,
		.std = TVP514X_STD_ALL,
	},
	{
		.index = 1,
		.name = "S-Video",
		.type = V4L2_INPUT_TYPE_CAMERA,
		.std = TVP514X_STD_ALL,
	},
};

/*
 * this is the route info for connecting each input to decoder
 * ouput that goes to vpfe. There is a one to one correspondence
 * with tvp5146_inputs
 */
static struct vpfe_route tvp5146_routes[] = {
	{
		.input = INPUT_CVBS_VI2B,
		.output = OUTPUT_10BIT_422_EMBEDDED_SYNC,
	},
{
		.input = INPUT_SVIDEO_VI2C_VI1C,
		.output = OUTPUT_10BIT_422_EMBEDDED_SYNC,
	},
};

static struct vpfe_subdev_info vpfe_sub_devs[] = {
	{
		.name = "tvp5146",
		.grp_id = 0,
		.num_inputs = ARRAY_SIZE(tvp5146_inputs),
		.inputs = tvp5146_inputs,
		.routes = tvp5146_routes,
		.can_route = 1,
		.ccdc_if_params = {
			.if_type = VPFE_BT656,
			.hdpol = VPFE_PINPOL_POSITIVE,
			.vdpol = VPFE_PINPOL_POSITIVE,
		},
		.board_info = {
			I2C_BOARD_INFO("tvp5146", 0x5d),
			.platform_data = &tvp5146_pdata,
		},
	},
};

static struct vpfe_config vpfe_cfg = {
	.num_subdevs = ARRAY_SIZE(vpfe_sub_devs),
	.sub_devs = vpfe_sub_devs,
	.i2c_adapter_id = 1,
	.card_name = "DM365 EVM",
	.ccdc = "ISIF",
};

/* venc standards timings */
static struct vpbe_enc_mode_info dm365evm_enc_std_timing[] = {
	{
		.name		= "ntsc",
		.timings_type	= VPBE_ENC_STD,
		.std_id		= V4L2_STD_NTSC,
		.interlaced	= 1,
		.xres		= 720,
		.yres		= 480,
		.aspect		= {11, 10},
		.fps		= {30000, 1001},
		.left_margin	= 0x79,
		.upper_margin	= 0x10,
	},
	{
		.name		= "pal",
		.timings_type	= VPBE_ENC_STD,
		.std_id		= V4L2_STD_PAL,
		.interlaced	= 1,
		.xres		= 720,
		.yres		= 576,
		.aspect		= {54, 59},
		.fps		= {25, 1},
		.left_margin	= 0x7E,
		.upper_margin	= 0x16,
	},
};

/* venc dv timings */
static struct vpbe_enc_mode_info dm365evm_enc_preset_timing[] = {
	{
		.name		= "480p59_94",
		.timings_type	= VPBE_ENC_DV_TIMINGS,
		.dv_timings	= V4L2_DV_BT_CEA_720X480P59_94,
		.interlaced	= 0,
		.xres		= 720,
		.yres		= 480,
		.aspect		= {1, 1},
		.fps		= {5994, 100},
		.left_margin	= 0x8F,
		.upper_margin	= 0x2D,
	},
	{
		.name		= "576p50",
		.timings_type	= VPBE_ENC_DV_TIMINGS,
		.dv_timings	= V4L2_DV_BT_CEA_720X576P50,
		.interlaced	= 0,
		.xres		= 720,
		.yres		= 576,
		.aspect		= {1, 1},
		.fps		= {50, 1},
		.left_margin	= 0x8C,
		.upper_margin   = 0x36,
	},
	{
		.name		= "720p60",
		.timings_type	= VPBE_ENC_DV_TIMINGS,
		.dv_timings	= V4L2_DV_BT_CEA_1280X720P60,
		.interlaced	= 0,
		.xres		= 1280,
		.yres		= 720,
		.aspect		= {1, 1},
		.fps		= {60, 1},
		.left_margin	= 0x117,
		.right_margin	= 70,
		.upper_margin	= 38,
		.lower_margin	= 3,
		.hsync_len	= 80,
		.vsync_len	= 5,
	},
	{
		.name		= "1080i60",
		.timings_type	= VPBE_ENC_DV_TIMINGS,
		.dv_timings	= V4L2_DV_BT_CEA_1920X1080I60,
		.interlaced	= 1,
		.xres		= 1920,
		.yres		= 1080,
		.aspect		= {1, 1},
		.fps		= {30, 1},
		.left_margin	= 0xc9,
		.right_margin	= 80,
		.upper_margin	= 30,
		.lower_margin	= 3,
		.hsync_len	= 88,
		.vsync_len	= 5,
	},
};

#define VENC_STD_ALL	(V4L2_STD_NTSC | V4L2_STD_PAL)

/*
 * The outputs available from VPBE + ecnoders. Keep the
 * the order same as that of encoders. First those from venc followed by that
 * from encoders. Index in the output refers to index on a particular
 * encoder.Driver uses this index to pass it to encoder when it supports more
 * than one output. Application uses index of the array to set an output.
 */
static struct vpbe_output dm365evm_vpbe_outputs[] = {
	{
		.output		= {
			.index		= 0,
			.name		= "Composite",
			.type		= V4L2_OUTPUT_TYPE_ANALOG,
			.std		= VENC_STD_ALL,
			.capabilities	= V4L2_OUT_CAP_STD,
		},
		.subdev_name	= DM365_VPBE_VENC_SUBDEV_NAME,
		.default_mode	= "ntsc",
		.num_modes	= ARRAY_SIZE(dm365evm_enc_std_timing),
		.modes		= dm365evm_enc_std_timing,
		.if_params	= V4L2_MBUS_FMT_FIXED,
	},
	{
		.output		= {
			.index		= 1,
			.name		= "Component",
			.type		= V4L2_OUTPUT_TYPE_ANALOG,
			.capabilities	= V4L2_OUT_CAP_DV_TIMINGS,
		},
		.subdev_name	= DM365_VPBE_VENC_SUBDEV_NAME,
		.default_mode	= "480p59_94",
		.num_modes	= ARRAY_SIZE(dm365evm_enc_preset_timing),
		.modes		= dm365evm_enc_preset_timing,
		.if_params	= V4L2_MBUS_FMT_FIXED,
	},
};

/*
 * Amplifiers on the board
 */
struct ths7303_platform_data ths7303_pdata = {
	.ch_1 = 3,
	.ch_2 = 3,
	.ch_3 = 3,
<<<<<<< HEAD
	.init_enable = 1,
=======
>>>>>>> d0e0ac97
};

static struct amp_config_info vpbe_amp = {
	.module_name	= "ths7303",
	.is_i2c		= 1,
	.board_info	= {
		I2C_BOARD_INFO("ths7303", 0x2c),
		.platform_data = &ths7303_pdata,
	}
};

static struct vpbe_config dm365evm_display_cfg = {
	.module_name	= "dm365-vpbe-display",
	.i2c_adapter_id	= 1,
	.amp		= &vpbe_amp,
	.osd		= {
		.module_name	= DM365_VPBE_OSD_SUBDEV_NAME,
	},
	.venc		= {
		.module_name	= DM365_VPBE_VENC_SUBDEV_NAME,
	},
	.num_outputs	= ARRAY_SIZE(dm365evm_vpbe_outputs),
	.outputs	= dm365evm_vpbe_outputs,
};

static void __init evm_init_i2c(void)
{
	davinci_init_i2c(&i2c_pdata);
	i2c_register_board_info(1, i2c_info, ARRAY_SIZE(i2c_info));
}

static struct platform_device *dm365_evm_nand_devices[] __initdata = {
	&davinci_nand_device,
};

static inline int have_leds(void)
{
#ifdef CONFIG_LEDS_CLASS
	return 1;
#else
	return 0;
#endif
}

struct cpld_led {
	struct led_classdev	cdev;
	u8			mask;
};

static const struct {
	const char *name;
	const char *trigger;
} cpld_leds[] = {
	{ "dm365evm::ds2", },
	{ "dm365evm::ds3", },
	{ "dm365evm::ds4", },
	{ "dm365evm::ds5", },
	{ "dm365evm::ds6", "nand-disk", },
	{ "dm365evm::ds7", "mmc1", },
	{ "dm365evm::ds8", "mmc0", },
	{ "dm365evm::ds9", "heartbeat", },
};

static void cpld_led_set(struct led_classdev *cdev, enum led_brightness b)
{
	struct cpld_led *led = container_of(cdev, struct cpld_led, cdev);
	u8 reg = __raw_readb(cpld + CPLD_LEDS);

	if (b != LED_OFF)
		reg &= ~led->mask;
	else
		reg |= led->mask;
	__raw_writeb(reg, cpld + CPLD_LEDS);
}

static enum led_brightness cpld_led_get(struct led_classdev *cdev)
{
	struct cpld_led *led = container_of(cdev, struct cpld_led, cdev);
	u8 reg = __raw_readb(cpld + CPLD_LEDS);

	return (reg & led->mask) ? LED_OFF : LED_FULL;
}

static int __init cpld_leds_init(void)
{
	int	i;

	if (!have_leds() ||  !cpld)
		return 0;

	/* setup LEDs */
	__raw_writeb(0xff, cpld + CPLD_LEDS);
	for (i = 0; i < ARRAY_SIZE(cpld_leds); i++) {
		struct cpld_led *led;

		led = kzalloc(sizeof(*led), GFP_KERNEL);
		if (!led)
			break;

		led->cdev.name = cpld_leds[i].name;
		led->cdev.brightness_set = cpld_led_set;
		led->cdev.brightness_get = cpld_led_get;
		led->cdev.default_trigger = cpld_leds[i].trigger;
		led->mask = BIT(i);

		if (led_classdev_register(NULL, &led->cdev) < 0) {
			kfree(led);
			break;
		}
	}

	return 0;
}
/* run after subsys_initcall() for LEDs */
fs_initcall(cpld_leds_init);


static void __init evm_init_cpld(void)
{
	u8 mux, resets;
	const char *label;
	struct clk *aemif_clk;

	/* Make sure we can configure the CPLD through CS1.  Then
	 * leave it on for later access to MMC and LED registers.
	 */
	aemif_clk = clk_get(NULL, "aemif");
	if (IS_ERR(aemif_clk))
		return;
	clk_prepare_enable(aemif_clk);

	if (request_mem_region(DM365_ASYNC_EMIF_DATA_CE1_BASE, SECTION_SIZE,
			"cpld") == NULL)
		goto fail;
	cpld = ioremap(DM365_ASYNC_EMIF_DATA_CE1_BASE, SECTION_SIZE);
	if (!cpld) {
		release_mem_region(DM365_ASYNC_EMIF_DATA_CE1_BASE,
				SECTION_SIZE);
fail:
		pr_err("ERROR: can't map CPLD\n");
		clk_disable_unprepare(aemif_clk);
		return;
	}

	/* External muxing for some signals */
	mux = 0;

	/* Read SW5 to set up NAND + keypad _or_ OneNAND (sync read).
	 * NOTE:  SW4 bus width setting must match!
	 */
	if ((__raw_readb(cpld + CPLD_SWITCH) & BIT(5)) == 0) {
		/* external keypad mux */
		mux |= BIT(7);

		platform_add_devices(dm365_evm_nand_devices,
				ARRAY_SIZE(dm365_evm_nand_devices));
	} else {
		/* no OneNAND support yet */
	}

	/* Leave external chips in reset when unused. */
	resets = BIT(3) | BIT(2) | BIT(1) | BIT(0);

	/* Static video input config with SN74CBT16214 1-of-3 mux:
	 *  - port b1 == tvp7002 (mux lowbits == 1 or 6)
	 *  - port b2 == imager (mux lowbits == 2 or 7)
	 *  - port b3 == tvp5146 (mux lowbits == 5)
	 *
	 * Runtime switching could work too, with limitations.
	 */
	if (have_imager()) {
		label = "HD imager";
		mux |= 2;

		/* externally mux MMC1/ENET/AIC33 to imager */
		mux |= BIT(6) | BIT(5) | BIT(3);
	} else {
		struct davinci_soc_info *soc_info = &davinci_soc_info;

		/* we can use MMC1 ... */
		dm365evm_mmc_configure();
		davinci_setup_mmc(1, &dm365evm_mmc_config);

		/* ... and ENET ... */
		dm365evm_emac_configure();
		soc_info->emac_pdata->phy_id = DM365_EVM_PHY_ID;
		resets &= ~BIT(3);

		/* ... and AIC33 */
		resets &= ~BIT(1);

		if (have_tvp7002()) {
			mux |= 1;
			resets &= ~BIT(2);
			label = "tvp7002 HD";
		} else {
			/* default to tvp5146 */
			mux |= 5;
			resets &= ~BIT(0);
			label = "tvp5146 SD";
		}
	}
	__raw_writeb(mux, cpld + CPLD_MUX);
	__raw_writeb(resets, cpld + CPLD_RESETS);
	pr_info("EVM: %s video input\n", label);

	/* REVISIT export switches: NTSC/PAL (SW5.6), EXTRA1 (SW5.2), etc */
}

static struct davinci_uart_config uart_config __initdata = {
	.enabled_uarts = (1 << 0),
};

static void __init dm365_evm_map_io(void)
{
	dm365_init();
}

static struct spi_eeprom at25640 = {
	.byte_len	= SZ_64K / 8,
	.name		= "at25640",
	.page_size	= 32,
	.flags		= EE_ADDR2,
};

static struct spi_board_info dm365_evm_spi_info[] __initconst = {
	{
		.modalias	= "at25",
		.platform_data	= &at25640,
		.max_speed_hz	= 10 * 1000 * 1000,
		.bus_num	= 0,
		.chip_select	= 0,
		.mode		= SPI_MODE_0,
	},
};

static __init void dm365_evm_init(void)
{
	evm_init_i2c();
	davinci_serial_init(&uart_config);

	dm365evm_emac_configure();
	dm365evm_mmc_configure();

	davinci_setup_mmc(0, &dm365evm_mmc_config);

	dm365_init_video(&vpfe_cfg, &dm365evm_display_cfg);

	/* maybe setup mmc1/etc ... _after_ mmc0 */
	evm_init_cpld();

#ifdef CONFIG_SND_DM365_AIC3X_CODEC
	dm365_init_asp(&dm365_evm_snd_data);
#elif defined(CONFIG_SND_DM365_VOICE_CODEC)
	dm365_init_vc(&dm365_evm_snd_data);
#endif
	dm365_init_rtc();
	dm365_init_ks(&dm365evm_ks_data);

	dm365_init_spi0(BIT(0), dm365_evm_spi_info,
			ARRAY_SIZE(dm365_evm_spi_info));
}

MACHINE_START(DAVINCI_DM365_EVM, "DaVinci DM365 EVM")
	.atag_offset	= 0x100,
	.map_io		= dm365_evm_map_io,
	.init_irq	= davinci_irq_init,
	.init_time	= davinci_timer_init,
	.init_machine	= dm365_evm_init,
	.init_late	= davinci_init_late,
	.dma_zone_size	= SZ_128M,
	.restart	= davinci_restart,
MACHINE_END
<|MERGE_RESOLUTION|>--- conflicted
+++ resolved
@@ -509,10 +509,6 @@
 	.ch_1 = 3,
 	.ch_2 = 3,
 	.ch_3 = 3,
-<<<<<<< HEAD
-	.init_enable = 1,
-=======
->>>>>>> d0e0ac97
 };
 
 static struct amp_config_info vpbe_amp = {
