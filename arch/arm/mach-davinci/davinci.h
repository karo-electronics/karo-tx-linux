/*
 * This file contains the processor specific definitions
 * of the TI DM644x, DM355, DM365, and DM646x.
 *
 * Copyright (C) 2011 Texas Instruments Incorporated
 * Copyright (c) 2007 Deep Root Systems, LLC
 *
 * This program is free software; you can redistribute it and/or
 * modify it under the terms of the GNU General Public License as
 * published by the Free Software Foundation version 2.
 *
 * This program is distributed "as is" WITHOUT ANY WARRANTY of any
 * kind, whether express or implied; without even the implied warranty
 * of MERCHANTABILITY or FITNESS FOR A PARTICULAR PURPOSE.  See the
 * GNU General Public License for more details.
 */
#ifndef __DAVINCI_H
#define __DAVINCI_H

#include <linux/clk.h>
#include <linux/videodev2.h>
#include <linux/davinci_emac.h>
#include <linux/platform_device.h>
#include <linux/spi/spi.h>
#include <linux/platform_data/davinci_asp.h>
#include <linux/platform_data/edma.h>
#include <linux/platform_data/keyscan-davinci.h>
#include <mach/hardware.h>

#include <media/davinci/vpfe_capture.h>
#include <media/davinci/vpif_types.h>
#include <media/davinci/vpss.h>
#include <media/davinci/vpbe_types.h>
#include <media/davinci/vpbe_venc.h>
#include <media/davinci/vpbe.h>
#include <media/davinci/vpbe_osd.h>

#define DAVINCI_SYSTEM_MODULE_BASE	0x01c40000
#define SYSMOD_VDAC_CONFIG		0x2c
#define SYSMOD_VIDCLKCTL		0x38
#define SYSMOD_VPSS_CLKCTL		0x44
#define SYSMOD_VDD3P3VPWDN		0x48
#define SYSMOD_VSCLKDIS			0x6c
#define SYSMOD_PUPDCTL1			0x7c

/* VPSS CLKCTL bit definitions */
#define VPSS_MUXSEL_EXTCLK_ENABLE	BIT(1)
#define VPSS_VENCCLKEN_ENABLE		BIT(3)
#define VPSS_DACCLKEN_ENABLE		BIT(4)
#define VPSS_PLLC2SYSCLK5_ENABLE	BIT(5)

extern void __iomem *davinci_sysmod_base;
#define DAVINCI_SYSMOD_VIRT(x)	(davinci_sysmod_base + (x))
void davinci_map_sysmod(void);

/* DM355 base addresses */
#define DM355_ASYNC_EMIF_CONTROL_BASE	0x01e10000
#define DM355_ASYNC_EMIF_DATA_CE0_BASE	0x02000000

#define ASP1_TX_EVT_EN	1
#define ASP1_RX_EVT_EN	2

/* DM365 base addresses */
#define DM365_ASYNC_EMIF_CONTROL_BASE	0x01d10000
#define DM365_ASYNC_EMIF_DATA_CE0_BASE	0x02000000
#define DM365_ASYNC_EMIF_DATA_CE1_BASE	0x04000000

/* DM644x base addresses */
#define DM644X_ASYNC_EMIF_CONTROL_BASE	0x01e00000
#define DM644X_ASYNC_EMIF_DATA_CE0_BASE 0x02000000
#define DM644X_ASYNC_EMIF_DATA_CE1_BASE 0x04000000
#define DM644X_ASYNC_EMIF_DATA_CE2_BASE 0x06000000
#define DM644X_ASYNC_EMIF_DATA_CE3_BASE 0x08000000

/* DM646x base addresses */
#define DM646X_ASYNC_EMIF_CONTROL_BASE	0x20008000
#define DM646X_ASYNC_EMIF_CS2_SPACE_BASE 0x42000000

/* DM355 function declarations */
void dm355_init(void);
void dm355_init_spi0(unsigned chipselect_mask,
		const struct spi_board_info *info, unsigned len);
<<<<<<< HEAD
void __init dm355_init_asp1(u32 evt_enable, struct snd_platform_data *pdata);
=======
void dm355_init_asp1(u32 evt_enable, struct snd_platform_data *pdata);
>>>>>>> d0e0ac97
int dm355_init_video(struct vpfe_config *, struct vpbe_config *);

/* DM365 function declarations */
void dm365_init(void);
void dm365_init_asp(struct snd_platform_data *pdata);
void dm365_init_vc(struct snd_platform_data *pdata);
void dm365_init_ks(struct davinci_ks_platform_data *pdata);
void dm365_init_rtc(void);
void dm365_init_spi0(unsigned chipselect_mask,
			const struct spi_board_info *info, unsigned len);
int dm365_init_video(struct vpfe_config *, struct vpbe_config *);

/* DM644x function declarations */
void dm644x_init(void);
void dm644x_init_asp(struct snd_platform_data *pdata);
int dm644x_init_video(struct vpfe_config *, struct vpbe_config *);

/* DM646x function declarations */
void dm646x_init(void);
void dm646x_init_mcasp0(struct snd_platform_data *pdata);
void dm646x_init_mcasp1(struct snd_platform_data *pdata);
int dm646x_init_edma(struct edma_rsv_info *rsv);
void dm646x_video_init(void);
void dm646x_setup_vpif(struct vpif_display_config *,
		       struct vpif_capture_config *);
#endif /*__DAVINCI_H */<|MERGE_RESOLUTION|>--- conflicted
+++ resolved
@@ -80,11 +80,7 @@
 void dm355_init(void);
 void dm355_init_spi0(unsigned chipselect_mask,
 		const struct spi_board_info *info, unsigned len);
-<<<<<<< HEAD
-void __init dm355_init_asp1(u32 evt_enable, struct snd_platform_data *pdata);
-=======
 void dm355_init_asp1(u32 evt_enable, struct snd_platform_data *pdata);
->>>>>>> d0e0ac97
 int dm355_init_video(struct vpfe_config *, struct vpbe_config *);
 
 /* DM365 function declarations */
