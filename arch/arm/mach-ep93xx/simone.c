/*
 * arch/arm/mach-ep93xx/simone.c
 * Simplemachines Sim.One support.
 *
 * Copyright (C) 2010 Ryan Mallon
 *
 * Based on the 2.6.24.7 support:
 *   Copyright (C) 2009 Simplemachines
 *   MMC support by Peter Ivanov <ivanovp@gmail.com>, 2007
 *
 * This program is free software; you can redistribute it and/or modify
 * it under the terms of the GNU General Public License as published by
 * the Free Software Foundation; either version 2 of the License, or (at
 * your option) any later version.
 *
 */

#include <linux/kernel.h>
#include <linux/init.h>
#include <linux/platform_device.h>
#include <linux/i2c.h>
#include <linux/i2c-gpio.h>
#include <linux/mmc/host.h>
#include <linux/spi/spi.h>
#include <linux/spi/mmc_spi.h>
#include <linux/platform_data/video-ep93xx.h>
#include <linux/platform_data/spi-ep93xx.h>
#include <linux/gpio.h>

#include <mach/hardware.h>
#include <mach/gpio-ep93xx.h>

#include <asm/mach-types.h>
#include <asm/mach/arch.h>

#include "soc.h"

static struct ep93xx_eth_data __initdata simone_eth_data = {
	.phy_id		= 1,
};

static struct ep93xxfb_mach_info __initdata simone_fb_info = {
	.flags		= EP93XXFB_USE_SDCSN0 | EP93XXFB_PCLK_FALLING,
};

/*
 * GPIO lines used for MMC card detection.
 */
#define MMC_CARD_DETECT_GPIO EP93XX_GPIO_LINE_EGPIO0

/*
 * Up to v1.3, the Sim.One used SFRMOUT as SD card chip select, but this goes
 * low between multi-message command blocks. From v1.4, it uses a GPIO instead.
 * v1.3 parts will still work, since the signal on SFRMOUT is automatic.
 */
#define MMC_CHIP_SELECT_GPIO EP93XX_GPIO_LINE_EGPIO1

/*
 * MMC SPI chip select GPIO handling. If you are using SFRMOUT (SFRM1) signal,
 * you can leave these empty and pass NULL as .controller_data.
 */

static int simone_mmc_spi_setup(struct spi_device *spi)
{
	unsigned int gpio = MMC_CHIP_SELECT_GPIO;
	int err;

	err = gpio_request(gpio, spi->modalias);
	if (err)
		return err;

	err = gpio_direction_output(gpio, 1);
	if (err) {
		gpio_free(gpio);
		return err;
	}

	return 0;
}

static void simone_mmc_spi_cleanup(struct spi_device *spi)
{
	unsigned int gpio = MMC_CHIP_SELECT_GPIO;

	gpio_set_value(gpio, 1);
	gpio_direction_input(gpio);
	gpio_free(gpio);
}

static void simone_mmc_spi_cs_control(struct spi_device *spi, int value)
{
	gpio_set_value(MMC_CHIP_SELECT_GPIO, value);
}

static struct ep93xx_spi_chip_ops simone_mmc_spi_ops = {
	.setup		= simone_mmc_spi_setup,
	.cleanup	= simone_mmc_spi_cleanup,
	.cs_control	= simone_mmc_spi_cs_control,
};

/*
 * MMC card detection GPIO setup.
 */

static int simone_mmc_spi_init(struct device *dev,
	irqreturn_t (*irq_handler)(int, void *), void *mmc)
{
	unsigned int gpio = MMC_CARD_DETECT_GPIO;
	int irq, err;

	err = gpio_request(gpio, dev_name(dev));
	if (err)
		return err;

	err = gpio_direction_input(gpio);
	if (err)
		goto fail;

	irq = gpio_to_irq(gpio);
	if (irq < 0)
		goto fail;

	err = request_irq(irq, irq_handler, IRQF_TRIGGER_FALLING,
			  "MMC card detect", mmc);
	if (err)
		goto fail;

	printk(KERN_INFO "%s: using irq %d for MMC card detection\n",
	       dev_name(dev), irq);

	return 0;
fail:
	gpio_free(gpio);
	return err;
}

static void simone_mmc_spi_exit(struct device *dev, void *mmc)
{
	unsigned int gpio = MMC_CARD_DETECT_GPIO;

	free_irq(gpio_to_irq(gpio), mmc);
	gpio_free(gpio);
}

static struct mmc_spi_platform_data simone_mmc_spi_data = {
	.init		= simone_mmc_spi_init,
	.exit		= simone_mmc_spi_exit,
	.detect_delay	= 500,
	.ocr_mask	= MMC_VDD_32_33 | MMC_VDD_33_34,
};

static struct spi_board_info simone_spi_devices[] __initdata = {
	{
		.modalias		= "mmc_spi",
		.controller_data	= &simone_mmc_spi_ops,
		.platform_data		= &simone_mmc_spi_data,
		/*
		 * We use 10 MHz even though the maximum is 3.7 MHz. The driver
		 * will limit it automatically to max. frequency.
		 */
		.max_speed_hz		= 10 * 1000 * 1000,
		.bus_num		= 0,
		.chip_select		= 0,
		.mode			= SPI_MODE_3,
	},
};

static struct ep93xx_spi_info simone_spi_info __initdata = {
	.num_chipselect	= ARRAY_SIZE(simone_spi_devices),
<<<<<<< HEAD
=======
	.use_dma = 1,
>>>>>>> 9fe8ecca
};

static struct i2c_gpio_platform_data __initdata simone_i2c_gpio_data = {
	.sda_pin		= EP93XX_GPIO_LINE_EEDAT,
	.sda_is_open_drain	= 0,
	.scl_pin		= EP93XX_GPIO_LINE_EECLK,
	.scl_is_open_drain	= 0,
	.udelay			= 0,
	.timeout		= 0,
};

static struct i2c_board_info __initdata simone_i2c_board_info[] = {
	{
		I2C_BOARD_INFO("ds1337", 0x68),
	},
};

static struct platform_device simone_audio_device = {
	.name		= "simone-audio",
	.id		= -1,
};

static void __init simone_register_audio(void)
{
	ep93xx_register_ac97();
	platform_device_register(&simone_audio_device);
}

static void __init simone_init_machine(void)
{
	ep93xx_init_devices();
	ep93xx_register_flash(2, EP93XX_CS6_PHYS_BASE, SZ_8M);
	ep93xx_register_eth(&simone_eth_data, 1);
	ep93xx_register_fb(&simone_fb_info);
	ep93xx_register_i2c(&simone_i2c_gpio_data, simone_i2c_board_info,
			    ARRAY_SIZE(simone_i2c_board_info));
	ep93xx_register_spi(&simone_spi_info, simone_spi_devices,
			    ARRAY_SIZE(simone_spi_devices));
	simone_register_audio();
}

MACHINE_START(SIM_ONE, "Simplemachines Sim.One Board")
	/* Maintainer: Ryan Mallon */
	.atag_offset	= 0x100,
	.map_io		= ep93xx_map_io,
	.init_irq	= ep93xx_init_irq,
	.init_time	= ep93xx_timer_init,
	.init_machine	= simone_init_machine,
	.init_late	= ep93xx_init_late,
	.restart	= ep93xx_restart,
MACHINE_END<|MERGE_RESOLUTION|>--- conflicted
+++ resolved
@@ -167,10 +167,7 @@
 
 static struct ep93xx_spi_info simone_spi_info __initdata = {
 	.num_chipselect	= ARRAY_SIZE(simone_spi_devices),
-<<<<<<< HEAD
-=======
 	.use_dma = 1,
->>>>>>> 9fe8ecca
 };
 
 static struct i2c_gpio_platform_data __initdata simone_i2c_gpio_data = {
