--- conflicted
+++ resolved
@@ -85,15 +85,12 @@
 	return p;
 }
 
-<<<<<<< HEAD
-=======
 static bool page_empty(void *ptr)
 {
 	struct page *ptr_page = virt_to_page(ptr);
 	return page_count(ptr_page) == 1;
 }
 
->>>>>>> d8dfad38
 static void clear_pud_entry(struct kvm *kvm, pud_t *pud, phys_addr_t addr)
 {
 	pmd_t *pmd_table = pmd_offset(pud, 0);
@@ -112,15 +109,6 @@
 	put_page(virt_to_page(pmd));
 }
 
-<<<<<<< HEAD
-static bool pmd_empty(pmd_t *pmd)
-{
-	struct page *pmd_page = virt_to_page(pmd);
-	return page_count(pmd_page) == 1;
-}
-
-=======
->>>>>>> d8dfad38
 static void clear_pte_entry(struct kvm *kvm, pte_t *pte, phys_addr_t addr)
 {
 	if (pte_present(*pte)) {
@@ -130,15 +118,6 @@
 	}
 }
 
-<<<<<<< HEAD
-static bool pte_empty(pte_t *pte)
-{
-	struct page *pte_page = virt_to_page(pte);
-	return page_count(pte_page) == 1;
-}
-
-=======
->>>>>>> d8dfad38
 static void unmap_range(struct kvm *kvm, pgd_t *pgdp,
 			unsigned long long start, u64 size)
 {
@@ -165,17 +144,6 @@
 
 		pte = pte_offset_kernel(pmd, addr);
 		clear_pte_entry(kvm, pte, addr);
-<<<<<<< HEAD
-		range = PAGE_SIZE;
-
-		/* If we emptied the pte, walk back up the ladder */
-		if (pte_empty(pte)) {
-			clear_pmd_entry(kvm, pmd, addr);
-			range = PMD_SIZE;
-			if (pmd_empty(pmd)) {
-				clear_pud_entry(kvm, pud, addr);
-				range = PUD_SIZE;
-=======
 		next = addr + PAGE_SIZE;
 
 		/* If we emptied the pte, walk back up the ladder */
@@ -185,7 +153,6 @@
 			if (page_empty(pmd) && !page_empty(pud)) {
 				clear_pud_entry(kvm, pud, addr);
 				next = pud_addr_end(addr, end);
->>>>>>> d8dfad38
 			}
 		}
 
