/*
 * Copyright (C) 2010 Broadcom
 *
 * This program is free software; you can redistribute it and/or modify
 * it under the terms of the GNU General Public License as published by
 * the Free Software Foundation; either version 2 of the License, or
 * (at your option) any later version.
 *
 * This program is distributed in the hope that it will be useful,
 * but WITHOUT ANY WARRANTY; without even the implied warranty of
 * MERCHANTABILITY or FITNESS FOR A PARTICULAR PURPOSE.  See the
 * GNU General Public License for more details.
 */

#include <linux/delay.h>
#include <linux/init.h>
#include <linux/irqchip/bcm2835.h>
#include <linux/of_address.h>
#include <linux/of_platform.h>
#include <linux/clk/bcm2835.h>
#include <linux/clocksource.h>

#include <asm/mach/arch.h>
#include <asm/mach/map.h>

#define PM_RSTC				0x1c
#define PM_RSTS				0x20
#define PM_WDOG				0x24

#define PM_PASSWORD			0x5a000000
#define PM_RSTC_WRCFG_MASK		0x00000030
#define PM_RSTC_WRCFG_FULL_RESET	0x00000020
#define PM_RSTS_HADWRH_SET		0x00000040

#define BCM2835_PERIPH_PHYS	0x20000000
#define BCM2835_PERIPH_VIRT	0xf0000000
#define BCM2835_PERIPH_SIZE	SZ_16M

static void __iomem *wdt_regs;

/*
 * The machine restart method can be called from an atomic context so we won't
 * be able to ioremap the regs then.
 */
static void bcm2835_setup_restart(void)
{
	struct device_node *np = of_find_compatible_node(NULL, NULL,
						"brcm,bcm2835-pm-wdt");
	if (WARN(!np, "unable to setup watchdog restart"))
		return;

	wdt_regs = of_iomap(np, 0);
	WARN(!wdt_regs, "failed to remap watchdog regs");
}

static void bcm2835_restart(enum reboot_mode mode, const char *cmd)
{
	u32 val;

	if (!wdt_regs)
		return;

	/* use a timeout of 10 ticks (~150us) */
	writel_relaxed(10 | PM_PASSWORD, wdt_regs + PM_WDOG);
	val = readl_relaxed(wdt_regs + PM_RSTC);
	val &= ~PM_RSTC_WRCFG_MASK;
	val |= PM_PASSWORD | PM_RSTC_WRCFG_FULL_RESET;
	writel_relaxed(val, wdt_regs + PM_RSTC);

	/* No sleeping, possibly atomic. */
	mdelay(1);
}

/*
 * We can't really power off, but if we do the normal reset scheme, and
 * indicate to bootcode.bin not to reboot, then most of the chip will be
 * powered off.
 */
static void bcm2835_power_off(void)
{
	u32 val;

	/*
	 * We set the watchdog hard reset bit here to distinguish this reset
	 * from the normal (full) reset. bootcode.bin will not reboot after a
	 * hard reset.
	 */
	val = readl_relaxed(wdt_regs + PM_RSTS);
	val &= ~PM_RSTC_WRCFG_MASK;
	val |= PM_PASSWORD | PM_RSTS_HADWRH_SET;
	writel_relaxed(val, wdt_regs + PM_RSTS);

	/* Continue with normal reset mechanism */
<<<<<<< HEAD
	bcm2835_restart(0, "");
=======
	bcm2835_restart(REBOOT_HARD, "");
>>>>>>> d0e0ac97
}

static struct map_desc io_map __initdata = {
	.virtual = BCM2835_PERIPH_VIRT,
	.pfn = __phys_to_pfn(BCM2835_PERIPH_PHYS),
	.length = BCM2835_PERIPH_SIZE,
	.type = MT_DEVICE
};

static void __init bcm2835_map_io(void)
{
	iotable_init(&io_map, 1);
}

static void __init bcm2835_init(void)
{
	int ret;

	bcm2835_setup_restart();
	if (wdt_regs)
		pm_power_off = bcm2835_power_off;

	bcm2835_init_clocks();

	ret = of_platform_populate(NULL, of_default_bus_match_table, NULL,
				   NULL);
	if (ret) {
		pr_err("of_platform_populate failed: %d\n", ret);
		BUG();
	}
}

static const char * const bcm2835_compat[] = {
	"brcm,bcm2835",
	NULL
};

DT_MACHINE_START(BCM2835, "BCM2835")
	.map_io = bcm2835_map_io,
	.init_irq = bcm2835_init_irq,
	.handle_irq = bcm2835_handle_irq,
	.init_machine = bcm2835_init,
	.init_time = clocksource_of_init,
	.restart = bcm2835_restart,
	.dt_compat = bcm2835_compat
MACHINE_END<|MERGE_RESOLUTION|>--- conflicted
+++ resolved
@@ -91,11 +91,7 @@
 	writel_relaxed(val, wdt_regs + PM_RSTS);
 
 	/* Continue with normal reset mechanism */
-<<<<<<< HEAD
-	bcm2835_restart(0, "");
-=======
 	bcm2835_restart(REBOOT_HARD, "");
->>>>>>> d0e0ac97
 }
 
 static struct map_desc io_map __initdata = {
