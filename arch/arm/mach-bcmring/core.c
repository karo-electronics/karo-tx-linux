--- conflicted
+++ resolved
@@ -52,13 +52,8 @@
 #include <mach/csp/chipcHw_inline.h>
 #include <mach/csp/tmrHw_reg.h>
 
-<<<<<<< HEAD
-static AMBA_APB_DEVICE(uartA, "uarta", MM_ADDR_IO_UARTA, { IRQ_UARTA }, NULL);
-static AMBA_APB_DEVICE(uartB, "uartb", MM_ADDR_IO_UARTB, { IRQ_UARTB }, NULL);
-=======
 static AMBA_APB_DEVICE(uartA, "uartA", 0, MM_ADDR_IO_UARTA, {IRQ_UARTA}, NULL);
 static AMBA_APB_DEVICE(uartB, "uartB", 0, MM_ADDR_IO_UARTB, {IRQ_UARTB}, NULL);
->>>>>>> 711e1bfb
 
 static struct clk pll1_clk = {
 	.name = "PLL1",
