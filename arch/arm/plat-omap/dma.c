/*
 * linux/arch/arm/plat-omap/dma.c
 *
 * Copyright (C) 2003 - 2008 Nokia Corporation
 * Author: Juha Yrjölä <juha.yrjola@nokia.com>
 * DMA channel linking for 1610 by Samuel Ortiz <samuel.ortiz@nokia.com>
 * Graphics DMA and LCD DMA graphics tranformations
 * by Imre Deak <imre.deak@nokia.com>
 * OMAP2/3 support Copyright (C) 2004-2007 Texas Instruments, Inc.
 * Merged to support both OMAP1 and OMAP2 by Tony Lindgren <tony@atomide.com>
 * Some functions based on earlier dma-omap.c Copyright (C) 2001 RidgeRun, Inc.
 *
 * Copyright (C) 2009 Texas Instruments
 * Added OMAP4 support - Santosh Shilimkar <santosh.shilimkar@ti.com>
 *
 * Support functions for the OMAP internal DMA channels.
 *
 * Copyright (C) 2010 Texas Instruments Incorporated - http://www.ti.com/
 * Converted DMA library into DMA platform driver.
 *	- G, Manjunath Kondaiah <manjugk@ti.com>
 *
 * This program is free software; you can redistribute it and/or modify
 * it under the terms of the GNU General Public License version 2 as
 * published by the Free Software Foundation.
 *
 */

#include <linux/module.h>
#include <linux/init.h>
#include <linux/sched.h>
#include <linux/spinlock.h>
#include <linux/errno.h>
#include <linux/interrupt.h>
#include <linux/irq.h>
#include <linux/io.h>
#include <linux/slab.h>
#include <linux/delay.h>

#include <plat-omap/dma-omap.h>
<<<<<<< HEAD

#include "../mach-omap1/soc.h"
#include "../mach-omap2/soc.h"
=======
>>>>>>> 8a6ff8a0

/*
 * MAX_LOGICAL_DMA_CH_COUNT: the maximum number of logical DMA
 * channels that an instance of the SDMA IP block can support.  Used
 * to size arrays.  (The actual maximum on a particular SoC may be less
 * than this -- for example, OMAP1 SDMA instances only support 17 logical
 * DMA channels.)
 */
#define MAX_LOGICAL_DMA_CH_COUNT		32

#undef DEBUG

#ifndef CONFIG_ARCH_OMAP1
enum { DMA_CH_ALLOC_DONE, DMA_CH_PARAMS_SET_DONE, DMA_CH_STARTED,
	DMA_CH_QUEUED, DMA_CH_NOTSTARTED, DMA_CH_PAUSED, DMA_CH_LINK_ENABLED
};

enum { DMA_CHAIN_STARTED, DMA_CHAIN_NOTSTARTED };
#endif

#define OMAP_DMA_ACTIVE			0x01
#define OMAP2_DMA_CSR_CLEAR_MASK	0xffffffff

#define OMAP_FUNC_MUX_ARM_BASE		(0xfffe1000 + 0xec)

static struct omap_system_dma_plat_info *p;
static struct omap_dma_dev_attr *d;

static int enable_1510_mode;
static u32 errata;

static struct omap_dma_global_context_registers {
	u32 dma_irqenable_l0;
	u32 dma_ocp_sysconfig;
	u32 dma_gcr;
} omap_dma_global_context;

struct dma_link_info {
	int *linked_dmach_q;
	int no_of_lchs_linked;

	int q_count;
	int q_tail;
	int q_head;

	int chain_state;
	int chain_mode;

};

static struct dma_link_info *dma_linked_lch;

#ifndef CONFIG_ARCH_OMAP1

/* Chain handling macros */
#define OMAP_DMA_CHAIN_QINIT(chain_id)					\
	do {								\
		dma_linked_lch[chain_id].q_head =			\
		dma_linked_lch[chain_id].q_tail =			\
		dma_linked_lch[chain_id].q_count = 0;			\
	} while (0)
#define OMAP_DMA_CHAIN_QFULL(chain_id)					\
		(dma_linked_lch[chain_id].no_of_lchs_linked ==		\
		dma_linked_lch[chain_id].q_count)
#define OMAP_DMA_CHAIN_QLAST(chain_id)					\
	do {								\
		((dma_linked_lch[chain_id].no_of_lchs_linked-1) ==	\
		dma_linked_lch[chain_id].q_count)			\
	} while (0)
#define OMAP_DMA_CHAIN_QEMPTY(chain_id)					\
		(0 == dma_linked_lch[chain_id].q_count)
#define __OMAP_DMA_CHAIN_INCQ(end)					\
	((end) = ((end)+1) % dma_linked_lch[chain_id].no_of_lchs_linked)
#define OMAP_DMA_CHAIN_INCQHEAD(chain_id)				\
	do {								\
		__OMAP_DMA_CHAIN_INCQ(dma_linked_lch[chain_id].q_head);	\
		dma_linked_lch[chain_id].q_count--;			\
	} while (0)

#define OMAP_DMA_CHAIN_INCQTAIL(chain_id)				\
	do {								\
		__OMAP_DMA_CHAIN_INCQ(dma_linked_lch[chain_id].q_tail);	\
		dma_linked_lch[chain_id].q_count++; \
	} while (0)
#endif

static int dma_lch_count;
static int dma_chan_count;
static int omap_dma_reserve_channels;

static spinlock_t dma_chan_lock;
static struct omap_dma_lch *dma_chan;

static inline void disable_lnk(int lch);
static void omap_disable_channel_irq(int lch);
static inline void omap_enable_channel_irq(int lch);

#define REVISIT_24XX()		printk(KERN_ERR "FIXME: no %s on 24xx\n", \
						__func__);

#ifdef CONFIG_ARCH_OMAP15XX
/* Returns 1 if the DMA module is in OMAP1510-compatible mode, 0 otherwise */
static int omap_dma_in_1510_mode(void)
{
	return enable_1510_mode;
}
#else
#define omap_dma_in_1510_mode()		0
#endif

#ifdef CONFIG_ARCH_OMAP1
static inline int get_gdma_dev(int req)
{
	u32 reg = OMAP_FUNC_MUX_ARM_BASE + ((req - 1) / 5) * 4;
	int shift = ((req - 1) % 5) * 6;

	return ((omap_readl(reg) >> shift) & 0x3f) + 1;
}

static inline void set_gdma_dev(int req, int dev)
{
	u32 reg = OMAP_FUNC_MUX_ARM_BASE + ((req - 1) / 5) * 4;
	int shift = ((req - 1) % 5) * 6;
	u32 l;

	l = omap_readl(reg);
	l &= ~(0x3f << shift);
	l |= (dev - 1) << shift;
	omap_writel(l, reg);
}
#else
#define set_gdma_dev(req, dev)	do {} while (0)
#define omap_readl(reg)		0
#define omap_writel(val, reg)	do {} while (0)
#endif

#ifdef CONFIG_ARCH_OMAP1
void omap_set_dma_priority(int lch, int dst_port, int priority)
{
	unsigned long reg;
	u32 l;

	if (dma_omap1()) {
		switch (dst_port) {
		case OMAP_DMA_PORT_OCP_T1:	/* FFFECC00 */
			reg = OMAP_TC_OCPT1_PRIOR;
			break;
		case OMAP_DMA_PORT_OCP_T2:	/* FFFECCD0 */
			reg = OMAP_TC_OCPT2_PRIOR;
			break;
		case OMAP_DMA_PORT_EMIFF:	/* FFFECC08 */
			reg = OMAP_TC_EMIFF_PRIOR;
			break;
		case OMAP_DMA_PORT_EMIFS:	/* FFFECC04 */
			reg = OMAP_TC_EMIFS_PRIOR;
			break;
		default:
			BUG();
			return;
		}
		l = omap_readl(reg);
		l &= ~(0xf << 8);
		l |= (priority & 0xf) << 8;
		omap_writel(l, reg);
	}
}
#endif

#ifdef CONFIG_ARCH_OMAP2PLUS
void omap_set_dma_priority(int lch, int dst_port, int priority)
{
	u32 ccr;

	ccr = p->dma_read(CCR, lch);
	if (priority)
		ccr |= (1 << 6);
	else
		ccr &= ~(1 << 6);
	p->dma_write(ccr, CCR, lch);
}
#endif
EXPORT_SYMBOL(omap_set_dma_priority);

void omap_set_dma_transfer_params(int lch, int data_type, int elem_count,
				  int frame_count, int sync_mode,
				  int dma_trigger, int src_or_dst_synch)
{
	u32 l;

	l = p->dma_read(CSDP, lch);
	l &= ~0x03;
	l |= data_type;
	p->dma_write(l, CSDP, lch);

	if (dma_omap1()) {
		u16 ccr;

		ccr = p->dma_read(CCR, lch);
		ccr &= ~(1 << 5);
		if (sync_mode == OMAP_DMA_SYNC_FRAME)
			ccr |= 1 << 5;
		p->dma_write(ccr, CCR, lch);

		ccr = p->dma_read(CCR2, lch);
		ccr &= ~(1 << 2);
		if (sync_mode == OMAP_DMA_SYNC_BLOCK)
			ccr |= 1 << 2;
		p->dma_write(ccr, CCR2, lch);
	}

	if (dma_omap2plus() && dma_trigger) {
		u32 val;

		val = p->dma_read(CCR, lch);

		/* DMA_SYNCHRO_CONTROL_UPPER depends on the channel number */
		val &= ~((1 << 23) | (3 << 19) | 0x1f);
		val |= (dma_trigger & ~0x1f) << 14;
		val |= dma_trigger & 0x1f;

		if (sync_mode & OMAP_DMA_SYNC_FRAME)
			val |= 1 << 5;
		else
			val &= ~(1 << 5);

		if (sync_mode & OMAP_DMA_SYNC_BLOCK)
			val |= 1 << 18;
		else
			val &= ~(1 << 18);

		if (src_or_dst_synch == OMAP_DMA_DST_SYNC_PREFETCH) {
			val &= ~(1 << 24);	/* dest synch */
			val |= (1 << 23);	/* Prefetch */
		} else if (src_or_dst_synch) {
			val |= 1 << 24;		/* source synch */
		} else {
			val &= ~(1 << 24);	/* dest synch */
		}
		p->dma_write(val, CCR, lch);
	}

	p->dma_write(elem_count, CEN, lch);
	p->dma_write(frame_count, CFN, lch);
}
EXPORT_SYMBOL(omap_set_dma_transfer_params);

void omap_set_dma_color_mode(int lch, enum omap_dma_color_mode mode, u32 color)
{
	BUG_ON(omap_dma_in_1510_mode());

	if (dma_omap1()) {
		u16 w;

		w = p->dma_read(CCR2, lch);
		w &= ~0x03;

		switch (mode) {
		case OMAP_DMA_CONSTANT_FILL:
			w |= 0x01;
			break;
		case OMAP_DMA_TRANSPARENT_COPY:
			w |= 0x02;
			break;
		case OMAP_DMA_COLOR_DIS:
			break;
		default:
			BUG();
		}
		p->dma_write(w, CCR2, lch);

		w = p->dma_read(LCH_CTRL, lch);
		w &= ~0x0f;
		/* Default is channel type 2D */
		if (mode) {
			p->dma_write(color, COLOR, lch);
			w |= 1;		/* Channel type G */
		}
		p->dma_write(w, LCH_CTRL, lch);
	}

	if (dma_omap2plus()) {
		u32 val;

		val = p->dma_read(CCR, lch);
		val &= ~((1 << 17) | (1 << 16));

		switch (mode) {
		case OMAP_DMA_CONSTANT_FILL:
			val |= 1 << 16;
			break;
		case OMAP_DMA_TRANSPARENT_COPY:
			val |= 1 << 17;
			break;
		case OMAP_DMA_COLOR_DIS:
			break;
		default:
			BUG();
		}
		p->dma_write(val, CCR, lch);

		color &= 0xffffff;
		p->dma_write(color, COLOR, lch);
	}
}
EXPORT_SYMBOL(omap_set_dma_color_mode);

void omap_set_dma_write_mode(int lch, enum omap_dma_write_mode mode)
{
	if (dma_omap2plus()) {
		u32 csdp;

		csdp = p->dma_read(CSDP, lch);
		csdp &= ~(0x3 << 16);
		csdp |= (mode << 16);
		p->dma_write(csdp, CSDP, lch);
	}
}
EXPORT_SYMBOL(omap_set_dma_write_mode);

void omap_set_dma_channel_mode(int lch, enum omap_dma_channel_mode mode)
{
	if (dma_omap1() && !dma_omap15xx()) {
		u32 l;

		l = p->dma_read(LCH_CTRL, lch);
		l &= ~0x7;
		l |= mode;
		p->dma_write(l, LCH_CTRL, lch);
	}
}
EXPORT_SYMBOL(omap_set_dma_channel_mode);

/* Note that src_port is only for omap1 */
void omap_set_dma_src_params(int lch, int src_port, int src_amode,
			     unsigned long src_start,
			     int src_ei, int src_fi)
{
	u32 l;

	if (dma_omap1()) {
		u16 w;

		w = p->dma_read(CSDP, lch);
		w &= ~(0x1f << 2);
		w |= src_port << 2;
		p->dma_write(w, CSDP, lch);
	}

	l = p->dma_read(CCR, lch);
	l &= ~(0x03 << 12);
	l |= src_amode << 12;
	p->dma_write(l, CCR, lch);

	p->dma_write(src_start, CSSA, lch);

	p->dma_write(src_ei, CSEI, lch);
	p->dma_write(src_fi, CSFI, lch);
}
EXPORT_SYMBOL(omap_set_dma_src_params);

void omap_set_dma_params(int lch, struct omap_dma_channel_params *params)
{
	omap_set_dma_transfer_params(lch, params->data_type,
				     params->elem_count, params->frame_count,
				     params->sync_mode, params->trigger,
				     params->src_or_dst_synch);
	omap_set_dma_src_params(lch, params->src_port,
				params->src_amode, params->src_start,
				params->src_ei, params->src_fi);

	omap_set_dma_dest_params(lch, params->dst_port,
				 params->dst_amode, params->dst_start,
				 params->dst_ei, params->dst_fi);
	if (params->read_prio || params->write_prio)
		omap_dma_set_prio_lch(lch, params->read_prio,
				      params->write_prio);
}
EXPORT_SYMBOL(omap_set_dma_params);

void omap_set_dma_src_index(int lch, int eidx, int fidx)
{
	if (dma_omap2plus())
		return;

	p->dma_write(eidx, CSEI, lch);
	p->dma_write(fidx, CSFI, lch);
}
EXPORT_SYMBOL(omap_set_dma_src_index);

void omap_set_dma_src_data_pack(int lch, int enable)
{
	u32 l;

	l = p->dma_read(CSDP, lch);
	l &= ~(1 << 6);
	if (enable)
		l |= (1 << 6);
	p->dma_write(l, CSDP, lch);
}
EXPORT_SYMBOL(omap_set_dma_src_data_pack);

void omap_set_dma_src_burst_mode(int lch, enum omap_dma_burst_mode burst_mode)
{
	unsigned int burst = 0;
	u32 l;

	l = p->dma_read(CSDP, lch);
	l &= ~(0x03 << 7);

	switch (burst_mode) {
	case OMAP_DMA_DATA_BURST_DIS:
		break;
	case OMAP_DMA_DATA_BURST_4:
		if (dma_omap2plus())
			burst = 0x1;
		else
			burst = 0x2;
		break;
	case OMAP_DMA_DATA_BURST_8:
		if (dma_omap2plus()) {
			burst = 0x2;
			break;
		}
		/*
		 * not supported by current hardware on OMAP1
		 * w |= (0x03 << 7);
		 * fall through
		 */
	case OMAP_DMA_DATA_BURST_16:
		if (dma_omap2plus()) {
			burst = 0x3;
			break;
		}
		/*
		 * OMAP1 don't support burst 16
		 * fall through
		 */
	default:
		BUG();
	}

	l |= (burst << 7);
	p->dma_write(l, CSDP, lch);
}
EXPORT_SYMBOL(omap_set_dma_src_burst_mode);

/* Note that dest_port is only for OMAP1 */
void omap_set_dma_dest_params(int lch, int dest_port, int dest_amode,
			      unsigned long dest_start,
			      int dst_ei, int dst_fi)
{
	u32 l;

	if (dma_omap1()) {
		l = p->dma_read(CSDP, lch);
		l &= ~(0x1f << 9);
		l |= dest_port << 9;
		p->dma_write(l, CSDP, lch);
	}

	l = p->dma_read(CCR, lch);
	l &= ~(0x03 << 14);
	l |= dest_amode << 14;
	p->dma_write(l, CCR, lch);

	p->dma_write(dest_start, CDSA, lch);

	p->dma_write(dst_ei, CDEI, lch);
	p->dma_write(dst_fi, CDFI, lch);
}
EXPORT_SYMBOL(omap_set_dma_dest_params);

void omap_set_dma_dest_index(int lch, int eidx, int fidx)
{
	if (dma_omap2plus())
		return;

	p->dma_write(eidx, CDEI, lch);
	p->dma_write(fidx, CDFI, lch);
}
EXPORT_SYMBOL(omap_set_dma_dest_index);

void omap_set_dma_dest_data_pack(int lch, int enable)
{
	u32 l;

	l = p->dma_read(CSDP, lch);
	l &= ~(1 << 13);
	if (enable)
		l |= 1 << 13;
	p->dma_write(l, CSDP, lch);
}
EXPORT_SYMBOL(omap_set_dma_dest_data_pack);

void omap_set_dma_dest_burst_mode(int lch, enum omap_dma_burst_mode burst_mode)
{
	unsigned int burst = 0;
	u32 l;

	l = p->dma_read(CSDP, lch);
	l &= ~(0x03 << 14);

	switch (burst_mode) {
	case OMAP_DMA_DATA_BURST_DIS:
		break;
	case OMAP_DMA_DATA_BURST_4:
		if (dma_omap2plus())
			burst = 0x1;
		else
			burst = 0x2;
		break;
	case OMAP_DMA_DATA_BURST_8:
		if (dma_omap2plus())
			burst = 0x2;
		else
			burst = 0x3;
		break;
	case OMAP_DMA_DATA_BURST_16:
		if (dma_omap2plus()) {
			burst = 0x3;
			break;
		}
		/*
		 * OMAP1 don't support burst 16
		 * fall through
		 */
	default:
		printk(KERN_ERR "Invalid DMA burst mode\n");
		BUG();
		return;
	}
	l |= (burst << 14);
	p->dma_write(l, CSDP, lch);
}
EXPORT_SYMBOL(omap_set_dma_dest_burst_mode);

static inline void omap_enable_channel_irq(int lch)
{
	/* Clear CSR */
	if (dma_omap1())
		p->dma_read(CSR, lch);
	else
		p->dma_write(OMAP2_DMA_CSR_CLEAR_MASK, CSR, lch);

	/* Enable some nice interrupts. */
	p->dma_write(dma_chan[lch].enabled_irqs, CICR, lch);
}

static inline void omap_disable_channel_irq(int lch)
{
	/* disable channel interrupts */
	p->dma_write(0, CICR, lch);
	/* Clear CSR */
	if (dma_omap1())
		p->dma_read(CSR, lch);
	else
		p->dma_write(OMAP2_DMA_CSR_CLEAR_MASK, CSR, lch);
}

void omap_enable_dma_irq(int lch, u16 bits)
{
	dma_chan[lch].enabled_irqs |= bits;
}
EXPORT_SYMBOL(omap_enable_dma_irq);

void omap_disable_dma_irq(int lch, u16 bits)
{
	dma_chan[lch].enabled_irqs &= ~bits;
}
EXPORT_SYMBOL(omap_disable_dma_irq);

static inline void enable_lnk(int lch)
{
	u32 l;

	l = p->dma_read(CLNK_CTRL, lch);

	if (dma_omap1())
		l &= ~(1 << 14);

	/* Set the ENABLE_LNK bits */
	if (dma_chan[lch].next_lch != -1)
		l = dma_chan[lch].next_lch | (1 << 15);

#ifndef CONFIG_ARCH_OMAP1
	if (dma_omap2plus())
		if (dma_chan[lch].next_linked_ch != -1)
			l = dma_chan[lch].next_linked_ch | (1 << 15);
#endif

	p->dma_write(l, CLNK_CTRL, lch);
}

static inline void disable_lnk(int lch)
{
	u32 l;

	l = p->dma_read(CLNK_CTRL, lch);

	/* Disable interrupts */
	omap_disable_channel_irq(lch);

	if (dma_omap1()) {
		/* Set the STOP_LNK bit */
		l |= 1 << 14;
	}

	if (dma_omap2plus()) {
		/* Clear the ENABLE_LNK bit */
		l &= ~(1 << 15);
	}

	p->dma_write(l, CLNK_CTRL, lch);
	dma_chan[lch].flags &= ~OMAP_DMA_ACTIVE;
}

static inline void omap2_enable_irq_lch(int lch)
{
	u32 val;
	unsigned long flags;

	if (dma_omap1())
		return;

	spin_lock_irqsave(&dma_chan_lock, flags);
	/* clear IRQ STATUS */
	p->dma_write(1 << lch, IRQSTATUS_L0, lch);
	/* Enable interrupt */
	val = p->dma_read(IRQENABLE_L0, lch);
	val |= 1 << lch;
	p->dma_write(val, IRQENABLE_L0, lch);
	spin_unlock_irqrestore(&dma_chan_lock, flags);
}

static inline void omap2_disable_irq_lch(int lch)
{
	u32 val;
	unsigned long flags;

	if (dma_omap1())
		return;

	spin_lock_irqsave(&dma_chan_lock, flags);
	/* Disable interrupt */
	val = p->dma_read(IRQENABLE_L0, lch);
	val &= ~(1 << lch);
	p->dma_write(val, IRQENABLE_L0, lch);
	/* clear IRQ STATUS */
	p->dma_write(1 << lch, IRQSTATUS_L0, lch);
	spin_unlock_irqrestore(&dma_chan_lock, flags);
}

int omap_request_dma(int dev_id, const char *dev_name,
		     void (*callback)(int lch, u16 ch_status, void *data),
		     void *data, int *dma_ch_out)
{
	int ch, free_ch = -1;
	unsigned long flags;
	struct omap_dma_lch *chan;

	spin_lock_irqsave(&dma_chan_lock, flags);
	for (ch = 0; ch < dma_chan_count; ch++) {
		if (free_ch == -1 && dma_chan[ch].dev_id == -1) {
			free_ch = ch;
			if (dev_id == 0)
				break;
		}
	}
	if (free_ch == -1) {
		spin_unlock_irqrestore(&dma_chan_lock, flags);
		return -EBUSY;
	}
	chan = dma_chan + free_ch;
	chan->dev_id = dev_id;

	if (p->clear_lch_regs)
		p->clear_lch_regs(free_ch);

	if (dma_omap2plus())
		omap_clear_dma(free_ch);

	spin_unlock_irqrestore(&dma_chan_lock, flags);

	chan->dev_name = dev_name;
	chan->callback = callback;
	chan->data = data;
	chan->flags = 0;

#ifndef CONFIG_ARCH_OMAP1
	if (dma_omap2plus()) {
		chan->chain_id = -1;
		chan->next_linked_ch = -1;
	}
#endif

	chan->enabled_irqs = OMAP_DMA_DROP_IRQ | OMAP_DMA_BLOCK_IRQ;

	if (dma_omap1())
		chan->enabled_irqs |= OMAP1_DMA_TOUT_IRQ;
	else if (dma_omap2plus())
		chan->enabled_irqs |= OMAP2_DMA_MISALIGNED_ERR_IRQ |
			OMAP2_DMA_TRANS_ERR_IRQ;

	if (dma_omap16xx()) {
		/* If the sync device is set, configure it dynamically. */
		if (dev_id != 0) {
			set_gdma_dev(free_ch + 1, dev_id);
			dev_id = free_ch + 1;
		}
		/*
		 * Disable the 1510 compatibility mode and set the sync device
		 * id.
		 */
		p->dma_write(dev_id | (1 << 10), CCR, free_ch);
	} else if (dma_omap1()) {
		p->dma_write(dev_id, CCR, free_ch);
	}

	if (dma_omap2plus()) {
		omap_enable_channel_irq(free_ch);
		omap2_enable_irq_lch(free_ch);
	}

	*dma_ch_out = free_ch;

	return 0;
}
EXPORT_SYMBOL(omap_request_dma);

void omap_free_dma(int lch)
{
	unsigned long flags;

	if (dma_chan[lch].dev_id == -1) {
		pr_err("omap_dma: trying to free unallocated DMA channel %d\n",
		       lch);
		return;
	}

	/* Disable interrupt for logical channel */
	if (dma_omap2plus())
		omap2_disable_irq_lch(lch);

	/* Disable all DMA interrupts for the channel. */
	omap_disable_channel_irq(lch);

	/* Make sure the DMA transfer is stopped. */
	p->dma_write(0, CCR, lch);

	/* Clear registers */
	if (dma_omap2plus())
		omap_clear_dma(lch);

	spin_lock_irqsave(&dma_chan_lock, flags);
	dma_chan[lch].dev_id = -1;
	dma_chan[lch].next_lch = -1;
	dma_chan[lch].callback = NULL;
	spin_unlock_irqrestore(&dma_chan_lock, flags);
}
EXPORT_SYMBOL(omap_free_dma);

/**
 * @brief omap_dma_set_global_params : Set global priority settings for dma
 *
 * @param arb_rate
 * @param max_fifo_depth
 * @param tparams - Number of threads to reserve : DMA_THREAD_RESERVE_NORM
 * 						   DMA_THREAD_RESERVE_ONET
 * 						   DMA_THREAD_RESERVE_TWOT
 * 						   DMA_THREAD_RESERVE_THREET
 */
void
omap_dma_set_global_params(int arb_rate, int max_fifo_depth, int tparams)
{
	u32 reg;

	if (dma_omap1()) {
		printk(KERN_ERR "FIXME: no %s on 15xx/16xx\n", __func__);
		return;
	}

	if (max_fifo_depth == 0)
		max_fifo_depth = 1;
	if (arb_rate == 0)
		arb_rate = 1;

	reg = 0xff & max_fifo_depth;
	reg |= (0x3 & tparams) << 12;
	reg |= (arb_rate & 0xff) << 16;

	p->dma_write(reg, GCR, 0);
}
EXPORT_SYMBOL(omap_dma_set_global_params);

/**
 * @brief omap_dma_set_prio_lch : Set channel wise priority settings
 *
 * @param lch
 * @param read_prio - Read priority
 * @param write_prio - Write priority
 * Both of the above can be set with one of the following values :
 * 	DMA_CH_PRIO_HIGH/DMA_CH_PRIO_LOW
 */
int
omap_dma_set_prio_lch(int lch, unsigned char read_prio,
		      unsigned char write_prio)
{
	u32 l;

	if (unlikely((lch < 0 || lch >= dma_lch_count))) {
		printk(KERN_ERR "Invalid channel id\n");
		return -EINVAL;
	}
	l = p->dma_read(CCR, lch);
	l &= ~((1 << 6) | (1 << 26));
	if (d->dev_caps & IS_RW_PRIORITY)
		l |= ((read_prio & 0x1) << 6) | ((write_prio & 0x1) << 26);
	else
		l |= ((read_prio & 0x1) << 6);

	p->dma_write(l, CCR, lch);

	return 0;
}
EXPORT_SYMBOL(omap_dma_set_prio_lch);

/*
 * Clears any DMA state so the DMA engine is ready to restart with new buffers
 * through omap_start_dma(). Any buffers in flight are discarded.
 */
void omap_clear_dma(int lch)
{
	unsigned long flags;

	local_irq_save(flags);
	p->clear_dma(lch);
	local_irq_restore(flags);
}
EXPORT_SYMBOL(omap_clear_dma);

void omap_start_dma(int lch)
{
	u32 l;

	/*
	 * The CPC/CDAC register needs to be initialized to zero
	 * before starting dma transfer.
	 */
	if (dma_omap15xx())
		p->dma_write(0, CPC, lch);
	else
		p->dma_write(0, CDAC, lch);

	if (!omap_dma_in_1510_mode() && dma_chan[lch].next_lch != -1) {
		int next_lch, cur_lch;
		char dma_chan_link_map[MAX_LOGICAL_DMA_CH_COUNT];

		dma_chan_link_map[lch] = 1;
		/* Set the link register of the first channel */
		enable_lnk(lch);

		memset(dma_chan_link_map, 0, sizeof(dma_chan_link_map));
		cur_lch = dma_chan[lch].next_lch;
		do {
			next_lch = dma_chan[cur_lch].next_lch;

			/* The loop case: we've been here already */
			if (dma_chan_link_map[cur_lch])
				break;
			/* Mark the current channel */
			dma_chan_link_map[cur_lch] = 1;

			enable_lnk(cur_lch);
			omap_enable_channel_irq(cur_lch);

			cur_lch = next_lch;
		} while (next_lch != -1);
	} else if (IS_DMA_ERRATA(DMA_ERRATA_PARALLEL_CHANNELS))
		p->dma_write(lch, CLNK_CTRL, lch);

	omap_enable_channel_irq(lch);

	l = p->dma_read(CCR, lch);

	if (IS_DMA_ERRATA(DMA_ERRATA_IFRAME_BUFFERING))
			l |= OMAP_DMA_CCR_BUFFERING_DISABLE;
	l |= OMAP_DMA_CCR_EN;

	/*
	 * As dma_write() uses IO accessors which are weakly ordered, there
	 * is no guarantee that data in coherent DMA memory will be visible
	 * to the DMA device.  Add a memory barrier here to ensure that any
	 * such data is visible prior to enabling DMA.
	 */
	mb();
	p->dma_write(l, CCR, lch);

	dma_chan[lch].flags |= OMAP_DMA_ACTIVE;
}
EXPORT_SYMBOL(omap_start_dma);

void omap_stop_dma(int lch)
{
	u32 l;

	/* Disable all interrupts on the channel */
	omap_disable_channel_irq(lch);

	l = p->dma_read(CCR, lch);
	if (IS_DMA_ERRATA(DMA_ERRATA_i541) &&
			(l & OMAP_DMA_CCR_SEL_SRC_DST_SYNC)) {
		int i = 0;
		u32 sys_cf;

		/* Configure No-Standby */
		l = p->dma_read(OCP_SYSCONFIG, lch);
		sys_cf = l;
		l &= ~DMA_SYSCONFIG_MIDLEMODE_MASK;
		l |= DMA_SYSCONFIG_MIDLEMODE(DMA_IDLEMODE_NO_IDLE);
		p->dma_write(l , OCP_SYSCONFIG, 0);

		l = p->dma_read(CCR, lch);
		l &= ~OMAP_DMA_CCR_EN;
		p->dma_write(l, CCR, lch);

		/* Wait for sDMA FIFO drain */
		l = p->dma_read(CCR, lch);
		while (i < 100 && (l & (OMAP_DMA_CCR_RD_ACTIVE |
					OMAP_DMA_CCR_WR_ACTIVE))) {
			udelay(5);
			i++;
			l = p->dma_read(CCR, lch);
		}
		if (i >= 100)
			pr_err("DMA drain did not complete on lch %d\n", lch);
		/* Restore OCP_SYSCONFIG */
		p->dma_write(sys_cf, OCP_SYSCONFIG, lch);
	} else {
		l &= ~OMAP_DMA_CCR_EN;
		p->dma_write(l, CCR, lch);
	}

	/*
	 * Ensure that data transferred by DMA is visible to any access
	 * after DMA has been disabled.  This is important for coherent
	 * DMA regions.
	 */
	mb();

	if (!omap_dma_in_1510_mode() && dma_chan[lch].next_lch != -1) {
		int next_lch, cur_lch = lch;
		char dma_chan_link_map[MAX_LOGICAL_DMA_CH_COUNT];

		memset(dma_chan_link_map, 0, sizeof(dma_chan_link_map));
		do {
			/* The loop case: we've been here already */
			if (dma_chan_link_map[cur_lch])
				break;
			/* Mark the current channel */
			dma_chan_link_map[cur_lch] = 1;

			disable_lnk(cur_lch);

			next_lch = dma_chan[cur_lch].next_lch;
			cur_lch = next_lch;
		} while (next_lch != -1);
	}

	dma_chan[lch].flags &= ~OMAP_DMA_ACTIVE;
}
EXPORT_SYMBOL(omap_stop_dma);

/*
 * Allows changing the DMA callback function or data. This may be needed if
 * the driver shares a single DMA channel for multiple dma triggers.
 */
int omap_set_dma_callback(int lch,
			  void (*callback)(int lch, u16 ch_status, void *data),
			  void *data)
{
	unsigned long flags;

	if (lch < 0)
		return -ENODEV;

	spin_lock_irqsave(&dma_chan_lock, flags);
	if (dma_chan[lch].dev_id == -1) {
		printk(KERN_ERR "DMA callback for not set for free channel\n");
		spin_unlock_irqrestore(&dma_chan_lock, flags);
		return -EINVAL;
	}
	dma_chan[lch].callback = callback;
	dma_chan[lch].data = data;
	spin_unlock_irqrestore(&dma_chan_lock, flags);

	return 0;
}
EXPORT_SYMBOL(omap_set_dma_callback);

/*
 * Returns current physical source address for the given DMA channel.
 * If the channel is running the caller must disable interrupts prior calling
 * this function and process the returned value before re-enabling interrupt to
 * prevent races with the interrupt handler. Note that in continuous mode there
 * is a chance for CSSA_L register overflow between the two reads resulting
 * in incorrect return value.
 */
dma_addr_t omap_get_dma_src_pos(int lch)
{
	dma_addr_t offset = 0;

	if (dma_omap15xx())
		offset = p->dma_read(CPC, lch);
	else
		offset = p->dma_read(CSAC, lch);

	if (IS_DMA_ERRATA(DMA_ERRATA_3_3) && offset == 0)
		offset = p->dma_read(CSAC, lch);

	if (!dma_omap15xx()) {
		/*
		 * CDAC == 0 indicates that the DMA transfer on the channel has
		 * not been started (no data has been transferred so far).
		 * Return the programmed source start address in this case.
		 */
		if (likely(p->dma_read(CDAC, lch)))
			offset = p->dma_read(CSAC, lch);
		else
			offset = p->dma_read(CSSA, lch);
	}

	if (dma_omap1())
		offset |= (p->dma_read(CSSA, lch) & 0xFFFF0000);

	return offset;
}
EXPORT_SYMBOL(omap_get_dma_src_pos);

/*
 * Returns current physical destination address for the given DMA channel.
 * If the channel is running the caller must disable interrupts prior calling
 * this function and process the returned value before re-enabling interrupt to
 * prevent races with the interrupt handler. Note that in continuous mode there
 * is a chance for CDSA_L register overflow between the two reads resulting
 * in incorrect return value.
 */
dma_addr_t omap_get_dma_dst_pos(int lch)
{
	dma_addr_t offset = 0;

	if (dma_omap15xx())
		offset = p->dma_read(CPC, lch);
	else
		offset = p->dma_read(CDAC, lch);

	/*
	 * omap 3.2/3.3 erratum: sometimes 0 is returned if CSAC/CDAC is
	 * read before the DMA controller finished disabling the channel.
	 */
	if (!dma_omap15xx() && offset == 0) {
		offset = p->dma_read(CDAC, lch);
		/*
		 * CDAC == 0 indicates that the DMA transfer on the channel has
		 * not been started (no data has been transferred so far).
		 * Return the programmed destination start address in this case.
		 */
		if (unlikely(!offset))
			offset = p->dma_read(CDSA, lch);
	}

	if (dma_omap1())
		offset |= (p->dma_read(CDSA, lch) & 0xFFFF0000);

	return offset;
}
EXPORT_SYMBOL(omap_get_dma_dst_pos);

int omap_get_dma_active_status(int lch)
{
	return (p->dma_read(CCR, lch) & OMAP_DMA_CCR_EN) != 0;
}
EXPORT_SYMBOL(omap_get_dma_active_status);

int omap_dma_running(void)
{
	int lch;

	if (dma_omap1())
		if (omap_lcd_dma_running())
			return 1;

	for (lch = 0; lch < dma_chan_count; lch++)
		if (p->dma_read(CCR, lch) & OMAP_DMA_CCR_EN)
			return 1;

	return 0;
}

/*
 * lch_queue DMA will start right after lch_head one is finished.
 * For this DMA link to start, you still need to start (see omap_start_dma)
 * the first one. That will fire up the entire queue.
 */
void omap_dma_link_lch(int lch_head, int lch_queue)
{
	if (omap_dma_in_1510_mode()) {
		if (lch_head == lch_queue) {
			p->dma_write(p->dma_read(CCR, lch_head) | (3 << 8),
								CCR, lch_head);
			return;
		}
		printk(KERN_ERR "DMA linking is not supported in 1510 mode\n");
		BUG();
		return;
	}

	if ((dma_chan[lch_head].dev_id == -1) ||
	    (dma_chan[lch_queue].dev_id == -1)) {
		pr_err("omap_dma: trying to link non requested channels\n");
		dump_stack();
	}

	dma_chan[lch_head].next_lch = lch_queue;
}
EXPORT_SYMBOL(omap_dma_link_lch);

/*
 * Once the DMA queue is stopped, we can destroy it.
 */
void omap_dma_unlink_lch(int lch_head, int lch_queue)
{
	if (omap_dma_in_1510_mode()) {
		if (lch_head == lch_queue) {
			p->dma_write(p->dma_read(CCR, lch_head) & ~(3 << 8),
								CCR, lch_head);
			return;
		}
		printk(KERN_ERR "DMA linking is not supported in 1510 mode\n");
		BUG();
		return;
	}

	if (dma_chan[lch_head].next_lch != lch_queue ||
	    dma_chan[lch_head].next_lch == -1) {
		pr_err("omap_dma: trying to unlink non linked channels\n");
		dump_stack();
	}

	if ((dma_chan[lch_head].flags & OMAP_DMA_ACTIVE) ||
	    (dma_chan[lch_queue].flags & OMAP_DMA_ACTIVE)) {
		pr_err("omap_dma: You need to stop the DMA channels before unlinking\n");
		dump_stack();
	}

	dma_chan[lch_head].next_lch = -1;
}
EXPORT_SYMBOL(omap_dma_unlink_lch);

#ifndef CONFIG_ARCH_OMAP1
/* Create chain of DMA channesls */
static void create_dma_lch_chain(int lch_head, int lch_queue)
{
	u32 l;

	/* Check if this is the first link in chain */
	if (dma_chan[lch_head].next_linked_ch == -1) {
		dma_chan[lch_head].next_linked_ch = lch_queue;
		dma_chan[lch_head].prev_linked_ch = lch_queue;
		dma_chan[lch_queue].next_linked_ch = lch_head;
		dma_chan[lch_queue].prev_linked_ch = lch_head;
	}

	/* a link exists, link the new channel in circular chain */
	else {
		dma_chan[lch_queue].next_linked_ch =
					dma_chan[lch_head].next_linked_ch;
		dma_chan[lch_queue].prev_linked_ch = lch_head;
		dma_chan[lch_head].next_linked_ch = lch_queue;
		dma_chan[dma_chan[lch_queue].next_linked_ch].prev_linked_ch =
					lch_queue;
	}

	l = p->dma_read(CLNK_CTRL, lch_head);
	l &= ~(0x1f);
	l |= lch_queue;
	p->dma_write(l, CLNK_CTRL, lch_head);

	l = p->dma_read(CLNK_CTRL, lch_queue);
	l &= ~(0x1f);
	l |= (dma_chan[lch_queue].next_linked_ch);
	p->dma_write(l, CLNK_CTRL, lch_queue);
}

/**
 * @brief omap_request_dma_chain : Request a chain of DMA channels
 *
 * @param dev_id - Device id using the dma channel
 * @param dev_name - Device name
 * @param callback - Call back function
 * @chain_id -
 * @no_of_chans - Number of channels requested
 * @chain_mode - Dynamic or static chaining : OMAP_DMA_STATIC_CHAIN
 * 					      OMAP_DMA_DYNAMIC_CHAIN
 * @params - Channel parameters
 *
 * @return - Success : 0
 * 	     Failure: -EINVAL/-ENOMEM
 */
int omap_request_dma_chain(int dev_id, const char *dev_name,
			   void (*callback) (int lch, u16 ch_status,
					     void *data),
			   int *chain_id, int no_of_chans, int chain_mode,
			   struct omap_dma_channel_params params)
{
	int *channels;
	int i, err;

	/* Is the chain mode valid ? */
	if (chain_mode != OMAP_DMA_STATIC_CHAIN
			&& chain_mode != OMAP_DMA_DYNAMIC_CHAIN) {
		printk(KERN_ERR "Invalid chain mode requested\n");
		return -EINVAL;
	}

	if (unlikely((no_of_chans < 1
			|| no_of_chans > dma_lch_count))) {
		printk(KERN_ERR "Invalid Number of channels requested\n");
		return -EINVAL;
	}

	/*
	 * Allocate a queue to maintain the status of the channels
	 * in the chain
	 */
	channels = kmalloc(sizeof(*channels) * no_of_chans, GFP_KERNEL);
	if (channels == NULL) {
		printk(KERN_ERR "omap_dma: No memory for channel queue\n");
		return -ENOMEM;
	}

	/* request and reserve DMA channels for the chain */
	for (i = 0; i < no_of_chans; i++) {
		err = omap_request_dma(dev_id, dev_name,
					callback, NULL, &channels[i]);
		if (err < 0) {
			int j;
			for (j = 0; j < i; j++)
				omap_free_dma(channels[j]);
			kfree(channels);
			printk(KERN_ERR "omap_dma: Request failed %d\n", err);
			return err;
		}
		dma_chan[channels[i]].prev_linked_ch = -1;
		dma_chan[channels[i]].state = DMA_CH_NOTSTARTED;

		/*
		 * Allowing client drivers to set common parameters now,
		 * so that later only relevant (src_start, dest_start
		 * and element count) can be set
		 */
		omap_set_dma_params(channels[i], &params);
	}

	*chain_id = channels[0];
	dma_linked_lch[*chain_id].linked_dmach_q = channels;
	dma_linked_lch[*chain_id].chain_mode = chain_mode;
	dma_linked_lch[*chain_id].chain_state = DMA_CHAIN_NOTSTARTED;
	dma_linked_lch[*chain_id].no_of_lchs_linked = no_of_chans;

	for (i = 0; i < no_of_chans; i++)
		dma_chan[channels[i]].chain_id = *chain_id;

	/* Reset the Queue pointers */
	OMAP_DMA_CHAIN_QINIT(*chain_id);

	/* Set up the chain */
	if (no_of_chans == 1)
		create_dma_lch_chain(channels[0], channels[0]);
	else {
		for (i = 0; i < (no_of_chans - 1); i++)
			create_dma_lch_chain(channels[i], channels[i + 1]);
	}

	return 0;
}
EXPORT_SYMBOL(omap_request_dma_chain);

/**
 * @brief omap_modify_dma_chain_param : Modify the chain's params - Modify the
 * params after setting it. Dont do this while dma is running!!
 *
 * @param chain_id - Chained logical channel id.
 * @param params
 *
 * @return - Success : 0
 * 	     Failure : -EINVAL
 */
int omap_modify_dma_chain_params(int chain_id,
				struct omap_dma_channel_params params)
{
	int *channels;
	u32 i;

	/* Check for input params */
	if (unlikely((chain_id < 0
			|| chain_id >= dma_lch_count))) {
		printk(KERN_ERR "Invalid chain id\n");
		return -EINVAL;
	}

	/* Check if the chain exists */
	if (dma_linked_lch[chain_id].linked_dmach_q == NULL) {
		printk(KERN_ERR "Chain doesn't exists\n");
		return -EINVAL;
	}
	channels = dma_linked_lch[chain_id].linked_dmach_q;

	for (i = 0; i < dma_linked_lch[chain_id].no_of_lchs_linked; i++) {
		/*
		 * Allowing client drivers to set common parameters now,
		 * so that later only relevant (src_start, dest_start
		 * and element count) can be set
		 */
		omap_set_dma_params(channels[i], &params);
	}

	return 0;
}
EXPORT_SYMBOL(omap_modify_dma_chain_params);

/**
 * @brief omap_free_dma_chain - Free all the logical channels in a chain.
 *
 * @param chain_id
 *
 * @return - Success : 0
 * 	     Failure : -EINVAL
 */
int omap_free_dma_chain(int chain_id)
{
	int *channels;
	u32 i;

	/* Check for input params */
	if (unlikely((chain_id < 0 || chain_id >= dma_lch_count))) {
		printk(KERN_ERR "Invalid chain id\n");
		return -EINVAL;
	}

	/* Check if the chain exists */
	if (dma_linked_lch[chain_id].linked_dmach_q == NULL) {
		printk(KERN_ERR "Chain doesn't exists\n");
		return -EINVAL;
	}

	channels = dma_linked_lch[chain_id].linked_dmach_q;
	for (i = 0; i < dma_linked_lch[chain_id].no_of_lchs_linked; i++) {
		dma_chan[channels[i]].next_linked_ch = -1;
		dma_chan[channels[i]].prev_linked_ch = -1;
		dma_chan[channels[i]].chain_id = -1;
		dma_chan[channels[i]].state = DMA_CH_NOTSTARTED;
		omap_free_dma(channels[i]);
	}

	kfree(channels);

	dma_linked_lch[chain_id].linked_dmach_q = NULL;
	dma_linked_lch[chain_id].chain_mode = -1;
	dma_linked_lch[chain_id].chain_state = -1;

	return (0);
}
EXPORT_SYMBOL(omap_free_dma_chain);

/**
 * @brief omap_dma_chain_status - Check if the chain is in
 * active / inactive state.
 * @param chain_id
 *
 * @return - Success : OMAP_DMA_CHAIN_ACTIVE/OMAP_DMA_CHAIN_INACTIVE
 * 	     Failure : -EINVAL
 */
int omap_dma_chain_status(int chain_id)
{
	/* Check for input params */
	if (unlikely((chain_id < 0 || chain_id >= dma_lch_count))) {
		printk(KERN_ERR "Invalid chain id\n");
		return -EINVAL;
	}

	/* Check if the chain exists */
	if (dma_linked_lch[chain_id].linked_dmach_q == NULL) {
		printk(KERN_ERR "Chain doesn't exists\n");
		return -EINVAL;
	}
	pr_debug("CHAINID=%d, qcnt=%d\n", chain_id,
			dma_linked_lch[chain_id].q_count);

	if (OMAP_DMA_CHAIN_QEMPTY(chain_id))
		return OMAP_DMA_CHAIN_INACTIVE;

	return OMAP_DMA_CHAIN_ACTIVE;
}
EXPORT_SYMBOL(omap_dma_chain_status);

/**
 * @brief omap_dma_chain_a_transfer - Get a free channel from a chain,
 * set the params and start the transfer.
 *
 * @param chain_id
 * @param src_start - buffer start address
 * @param dest_start - Dest address
 * @param elem_count
 * @param frame_count
 * @param callbk_data - channel callback parameter data.
 *
 * @return  - Success : 0
 * 	      Failure: -EINVAL/-EBUSY
 */
int omap_dma_chain_a_transfer(int chain_id, int src_start, int dest_start,
			int elem_count, int frame_count, void *callbk_data)
{
	int *channels;
	u32 l, lch;
	int start_dma = 0;

	/*
	 * if buffer size is less than 1 then there is
	 * no use of starting the chain
	 */
	if (elem_count < 1) {
		printk(KERN_ERR "Invalid buffer size\n");
		return -EINVAL;
	}

	/* Check for input params */
	if (unlikely((chain_id < 0
			|| chain_id >= dma_lch_count))) {
		printk(KERN_ERR "Invalid chain id\n");
		return -EINVAL;
	}

	/* Check if the chain exists */
	if (dma_linked_lch[chain_id].linked_dmach_q == NULL) {
		printk(KERN_ERR "Chain doesn't exist\n");
		return -EINVAL;
	}

	/* Check if all the channels in chain are in use */
	if (OMAP_DMA_CHAIN_QFULL(chain_id))
		return -EBUSY;

	/* Frame count may be negative in case of indexed transfers */
	channels = dma_linked_lch[chain_id].linked_dmach_q;

	/* Get a free channel */
	lch = channels[dma_linked_lch[chain_id].q_tail];

	/* Store the callback data */
	dma_chan[lch].data = callbk_data;

	/* Increment the q_tail */
	OMAP_DMA_CHAIN_INCQTAIL(chain_id);

	/* Set the params to the free channel */
	if (src_start != 0)
		p->dma_write(src_start, CSSA, lch);
	if (dest_start != 0)
		p->dma_write(dest_start, CDSA, lch);

	/* Write the buffer size */
	p->dma_write(elem_count, CEN, lch);
	p->dma_write(frame_count, CFN, lch);

	/*
	 * If the chain is dynamically linked,
	 * then we may have to start the chain if its not active
	 */
	if (dma_linked_lch[chain_id].chain_mode == OMAP_DMA_DYNAMIC_CHAIN) {

		/*
		 * In Dynamic chain, if the chain is not started,
		 * queue the channel
		 */
		if (dma_linked_lch[chain_id].chain_state ==
						DMA_CHAIN_NOTSTARTED) {
			/* Enable the link in previous channel */
			if (dma_chan[dma_chan[lch].prev_linked_ch].state ==
								DMA_CH_QUEUED)
				enable_lnk(dma_chan[lch].prev_linked_ch);
			dma_chan[lch].state = DMA_CH_QUEUED;
		}

		/*
		 * Chain is already started, make sure its active,
		 * if not then start the chain
		 */
		else {
			start_dma = 1;

			if (dma_chan[dma_chan[lch].prev_linked_ch].state ==
							DMA_CH_STARTED) {
				enable_lnk(dma_chan[lch].prev_linked_ch);
				dma_chan[lch].state = DMA_CH_QUEUED;
				start_dma = 0;
				if (0 == ((1 << 7) & p->dma_read(
					CCR, dma_chan[lch].prev_linked_ch))) {
					disable_lnk(dma_chan[lch].
						    prev_linked_ch);
					pr_debug("\n prev ch is stopped\n");
					start_dma = 1;
				}
			}

			else if (dma_chan[dma_chan[lch].prev_linked_ch].state
							== DMA_CH_QUEUED) {
				enable_lnk(dma_chan[lch].prev_linked_ch);
				dma_chan[lch].state = DMA_CH_QUEUED;
				start_dma = 0;
			}
			omap_enable_channel_irq(lch);

			l = p->dma_read(CCR, lch);

			if ((0 == (l & (1 << 24))))
				l &= ~(1 << 25);
			else
				l |= (1 << 25);
			if (start_dma == 1) {
				if (0 == (l & (1 << 7))) {
					l |= (1 << 7);
					dma_chan[lch].state = DMA_CH_STARTED;
					pr_debug("starting %d\n", lch);
					p->dma_write(l, CCR, lch);
				} else
					start_dma = 0;
			} else {
				if (0 == (l & (1 << 7)))
					p->dma_write(l, CCR, lch);
			}
			dma_chan[lch].flags |= OMAP_DMA_ACTIVE;
		}
	}

	return 0;
}
EXPORT_SYMBOL(omap_dma_chain_a_transfer);

/**
 * @brief omap_start_dma_chain_transfers - Start the chain
 *
 * @param chain_id
 *
 * @return - Success : 0
 * 	     Failure : -EINVAL/-EBUSY
 */
int omap_start_dma_chain_transfers(int chain_id)
{
	int *channels;
	u32 l, i;

	if (unlikely((chain_id < 0 || chain_id >= dma_lch_count))) {
		printk(KERN_ERR "Invalid chain id\n");
		return -EINVAL;
	}

	channels = dma_linked_lch[chain_id].linked_dmach_q;

	if (dma_linked_lch[channels[0]].chain_state == DMA_CHAIN_STARTED) {
		printk(KERN_ERR "Chain is already started\n");
		return -EBUSY;
	}

	if (dma_linked_lch[chain_id].chain_mode == OMAP_DMA_STATIC_CHAIN) {
		for (i = 0; i < dma_linked_lch[chain_id].no_of_lchs_linked;
									i++) {
			enable_lnk(channels[i]);
			omap_enable_channel_irq(channels[i]);
		}
	} else {
		omap_enable_channel_irq(channels[0]);
	}

	l = p->dma_read(CCR, channels[0]);
	l |= (1 << 7);
	dma_linked_lch[chain_id].chain_state = DMA_CHAIN_STARTED;
	dma_chan[channels[0]].state = DMA_CH_STARTED;

	if ((0 == (l & (1 << 24))))
		l &= ~(1 << 25);
	else
		l |= (1 << 25);
	p->dma_write(l, CCR, channels[0]);

	dma_chan[channels[0]].flags |= OMAP_DMA_ACTIVE;

	return 0;
}
EXPORT_SYMBOL(omap_start_dma_chain_transfers);

/**
 * @brief omap_stop_dma_chain_transfers - Stop the dma transfer of a chain.
 *
 * @param chain_id
 *
 * @return - Success : 0
 * 	     Failure : EINVAL
 */
int omap_stop_dma_chain_transfers(int chain_id)
{
	int *channels;
	u32 l, i;
	u32 sys_cf = 0;

	/* Check for input params */
	if (unlikely((chain_id < 0 || chain_id >= dma_lch_count))) {
		printk(KERN_ERR "Invalid chain id\n");
		return -EINVAL;
	}

	/* Check if the chain exists */
	if (dma_linked_lch[chain_id].linked_dmach_q == NULL) {
		printk(KERN_ERR "Chain doesn't exists\n");
		return -EINVAL;
	}
	channels = dma_linked_lch[chain_id].linked_dmach_q;

	if (IS_DMA_ERRATA(DMA_ERRATA_i88)) {
		sys_cf = p->dma_read(OCP_SYSCONFIG, 0);
		l = sys_cf;
		/* Middle mode reg set no Standby */
		l &= ~((1 << 12)|(1 << 13));
		p->dma_write(l, OCP_SYSCONFIG, 0);
	}

	for (i = 0; i < dma_linked_lch[chain_id].no_of_lchs_linked; i++) {

		/* Stop the Channel transmission */
		l = p->dma_read(CCR, channels[i]);
		l &= ~(1 << 7);
		p->dma_write(l, CCR, channels[i]);

		/* Disable the link in all the channels */
		disable_lnk(channels[i]);
		dma_chan[channels[i]].state = DMA_CH_NOTSTARTED;

	}
	dma_linked_lch[chain_id].chain_state = DMA_CHAIN_NOTSTARTED;

	/* Reset the Queue pointers */
	OMAP_DMA_CHAIN_QINIT(chain_id);

	if (IS_DMA_ERRATA(DMA_ERRATA_i88))
		p->dma_write(sys_cf, OCP_SYSCONFIG, 0);

	return 0;
}
EXPORT_SYMBOL(omap_stop_dma_chain_transfers);

/* Get the index of the ongoing DMA in chain */
/**
 * @brief omap_get_dma_chain_index - Get the element and frame index
 * of the ongoing DMA in chain
 *
 * @param chain_id
 * @param ei - Element index
 * @param fi - Frame index
 *
 * @return - Success : 0
 * 	     Failure : -EINVAL
 */
int omap_get_dma_chain_index(int chain_id, int *ei, int *fi)
{
	int lch;
	int *channels;

	/* Check for input params */
	if (unlikely((chain_id < 0 || chain_id >= dma_lch_count))) {
		printk(KERN_ERR "Invalid chain id\n");
		return -EINVAL;
	}

	/* Check if the chain exists */
	if (dma_linked_lch[chain_id].linked_dmach_q == NULL) {
		printk(KERN_ERR "Chain doesn't exists\n");
		return -EINVAL;
	}
	if ((!ei) || (!fi))
		return -EINVAL;

	channels = dma_linked_lch[chain_id].linked_dmach_q;

	/* Get the current channel */
	lch = channels[dma_linked_lch[chain_id].q_head];

	*ei = p->dma_read(CCEN, lch);
	*fi = p->dma_read(CCFN, lch);

	return 0;
}
EXPORT_SYMBOL(omap_get_dma_chain_index);

/**
 * @brief omap_get_dma_chain_dst_pos - Get the destination position of the
 * ongoing DMA in chain
 *
 * @param chain_id
 *
 * @return - Success : Destination position
 * 	     Failure : -EINVAL
 */
int omap_get_dma_chain_dst_pos(int chain_id)
{
	int lch;
	int *channels;

	/* Check for input params */
	if (unlikely((chain_id < 0 || chain_id >= dma_lch_count))) {
		printk(KERN_ERR "Invalid chain id\n");
		return -EINVAL;
	}

	/* Check if the chain exists */
	if (dma_linked_lch[chain_id].linked_dmach_q == NULL) {
		printk(KERN_ERR "Chain doesn't exists\n");
		return -EINVAL;
	}

	channels = dma_linked_lch[chain_id].linked_dmach_q;

	/* Get the current channel */
	lch = channels[dma_linked_lch[chain_id].q_head];

	return p->dma_read(CDAC, lch);
}
EXPORT_SYMBOL(omap_get_dma_chain_dst_pos);

/**
 * @brief omap_get_dma_chain_src_pos - Get the source position
 * of the ongoing DMA in chain
 * @param chain_id
 *
 * @return - Success : Destination position
 * 	     Failure : -EINVAL
 */
int omap_get_dma_chain_src_pos(int chain_id)
{
	int lch;
	int *channels;

	/* Check for input params */
	if (unlikely((chain_id < 0 || chain_id >= dma_lch_count))) {
		printk(KERN_ERR "Invalid chain id\n");
		return -EINVAL;
	}

	/* Check if the chain exists */
	if (dma_linked_lch[chain_id].linked_dmach_q == NULL) {
		printk(KERN_ERR "Chain doesn't exists\n");
		return -EINVAL;
	}

	channels = dma_linked_lch[chain_id].linked_dmach_q;

	/* Get the current channel */
	lch = channels[dma_linked_lch[chain_id].q_head];

	return p->dma_read(CSAC, lch);
}
EXPORT_SYMBOL(omap_get_dma_chain_src_pos);
#endif	/* ifndef CONFIG_ARCH_OMAP1 */

/*----------------------------------------------------------------------------*/

#ifdef CONFIG_ARCH_OMAP1

static int omap1_dma_handle_ch(int ch)
{
	u32 csr;

	if (enable_1510_mode && ch >= 6) {
		csr = dma_chan[ch].saved_csr;
		dma_chan[ch].saved_csr = 0;
	} else
		csr = p->dma_read(CSR, ch);
	if (enable_1510_mode && ch <= 2 && (csr >> 7) != 0) {
		dma_chan[ch + 6].saved_csr = csr >> 7;
		csr &= 0x7f;
	}
	if ((csr & 0x3f) == 0)
		return 0;
	if (unlikely(dma_chan[ch].dev_id == -1)) {
		pr_warn("Spurious interrupt from DMA channel %d (CSR %04x)\n",
			ch, csr);
		return 0;
	}
	if (unlikely(csr & OMAP1_DMA_TOUT_IRQ))
		pr_warn("DMA timeout with device %d\n", dma_chan[ch].dev_id);
	if (unlikely(csr & OMAP_DMA_DROP_IRQ))
		pr_warn("DMA synchronization event drop occurred with device %d\n",
			dma_chan[ch].dev_id);
	if (likely(csr & OMAP_DMA_BLOCK_IRQ))
		dma_chan[ch].flags &= ~OMAP_DMA_ACTIVE;
	if (likely(dma_chan[ch].callback != NULL))
		dma_chan[ch].callback(ch, csr, dma_chan[ch].data);

	return 1;
}

static irqreturn_t omap1_dma_irq_handler(int irq, void *dev_id)
{
	int ch = ((int) dev_id) - 1;
	int handled = 0;

	for (;;) {
		int handled_now = 0;

		handled_now += omap1_dma_handle_ch(ch);
		if (enable_1510_mode && dma_chan[ch + 6].saved_csr)
			handled_now += omap1_dma_handle_ch(ch + 6);
		if (!handled_now)
			break;
		handled += handled_now;
	}

	return handled ? IRQ_HANDLED : IRQ_NONE;
}

#else
#define omap1_dma_irq_handler	NULL
#endif

#ifdef CONFIG_ARCH_OMAP2PLUS

static int omap2_dma_handle_ch(int ch)
{
	u32 status = p->dma_read(CSR, ch);

	if (!status) {
		if (printk_ratelimit())
			pr_warn("Spurious DMA IRQ for lch %d\n", ch);
		p->dma_write(1 << ch, IRQSTATUS_L0, ch);
		return 0;
	}
	if (unlikely(dma_chan[ch].dev_id == -1)) {
		if (printk_ratelimit())
			pr_warn("IRQ %04x for non-allocated DMA channel %d\n",
				status, ch);
		return 0;
	}
	if (unlikely(status & OMAP_DMA_DROP_IRQ))
		pr_info("DMA synchronization event drop occurred with device %d\n",
			dma_chan[ch].dev_id);
	if (unlikely(status & OMAP2_DMA_TRANS_ERR_IRQ)) {
		printk(KERN_INFO "DMA transaction error with device %d\n",
		       dma_chan[ch].dev_id);
		if (IS_DMA_ERRATA(DMA_ERRATA_i378)) {
			u32 ccr;

			ccr = p->dma_read(CCR, ch);
			ccr &= ~OMAP_DMA_CCR_EN;
			p->dma_write(ccr, CCR, ch);
			dma_chan[ch].flags &= ~OMAP_DMA_ACTIVE;
		}
	}
	if (unlikely(status & OMAP2_DMA_SECURE_ERR_IRQ))
		printk(KERN_INFO "DMA secure error with device %d\n",
		       dma_chan[ch].dev_id);
	if (unlikely(status & OMAP2_DMA_MISALIGNED_ERR_IRQ))
		printk(KERN_INFO "DMA misaligned error with device %d\n",
		       dma_chan[ch].dev_id);

	p->dma_write(status, CSR, ch);
	p->dma_write(1 << ch, IRQSTATUS_L0, ch);
	/* read back the register to flush the write */
	p->dma_read(IRQSTATUS_L0, ch);

	/* If the ch is not chained then chain_id will be -1 */
	if (dma_chan[ch].chain_id != -1) {
		int chain_id = dma_chan[ch].chain_id;
		dma_chan[ch].state = DMA_CH_NOTSTARTED;
		if (p->dma_read(CLNK_CTRL, ch) & (1 << 15))
			dma_chan[dma_chan[ch].next_linked_ch].state =
							DMA_CH_STARTED;
		if (dma_linked_lch[chain_id].chain_mode ==
						OMAP_DMA_DYNAMIC_CHAIN)
			disable_lnk(ch);

		if (!OMAP_DMA_CHAIN_QEMPTY(chain_id))
			OMAP_DMA_CHAIN_INCQHEAD(chain_id);

		status = p->dma_read(CSR, ch);
		p->dma_write(status, CSR, ch);
	}

	if (likely(dma_chan[ch].callback != NULL))
		dma_chan[ch].callback(ch, status, dma_chan[ch].data);

	return 0;
}

/* STATUS register count is from 1-32 while our is 0-31 */
static irqreturn_t omap2_dma_irq_handler(int irq, void *dev_id)
{
	u32 val, enable_reg;
	int i;

	val = p->dma_read(IRQSTATUS_L0, 0);
	if (val == 0) {
		if (printk_ratelimit())
			printk(KERN_WARNING "Spurious DMA IRQ\n");
		return IRQ_HANDLED;
	}
	enable_reg = p->dma_read(IRQENABLE_L0, 0);
	val &= enable_reg; /* Dispatch only relevant interrupts */
	for (i = 0; i < dma_lch_count && val != 0; i++) {
		if (val & 1)
			omap2_dma_handle_ch(i);
		val >>= 1;
	}

	return IRQ_HANDLED;
}

static struct irqaction omap24xx_dma_irq = {
	.name = "DMA",
	.handler = omap2_dma_irq_handler,
	.flags = IRQF_DISABLED
};

#else
static struct irqaction omap24xx_dma_irq;
#endif

/*----------------------------------------------------------------------------*/

void omap_dma_global_context_save(void)
{
	omap_dma_global_context.dma_irqenable_l0 =
		p->dma_read(IRQENABLE_L0, 0);
	omap_dma_global_context.dma_ocp_sysconfig =
		p->dma_read(OCP_SYSCONFIG, 0);
	omap_dma_global_context.dma_gcr = p->dma_read(GCR, 0);
}

void omap_dma_global_context_restore(void)
{
	int ch;

	p->dma_write(omap_dma_global_context.dma_gcr, GCR, 0);
	p->dma_write(omap_dma_global_context.dma_ocp_sysconfig,
		OCP_SYSCONFIG, 0);
	p->dma_write(omap_dma_global_context.dma_irqenable_l0,
		IRQENABLE_L0, 0);

	if (IS_DMA_ERRATA(DMA_ROMCODE_BUG))
		p->dma_write(0x3 , IRQSTATUS_L0, 0);

	for (ch = 0; ch < dma_chan_count; ch++)
		if (dma_chan[ch].dev_id != -1)
			omap_clear_dma(ch);
}

static int __devinit omap_system_dma_probe(struct platform_device *pdev)
{
	int ch, ret = 0;
	int dma_irq;
	char irq_name[4];
	int irq_rel;

	p = pdev->dev.platform_data;
	if (!p) {
		dev_err(&pdev->dev,
			"%s: System DMA initialized without platform data\n",
			__func__);
		return -EINVAL;
	}

	d			= p->dma_attr;
	errata			= p->errata;

	if ((d->dev_caps & RESERVE_CHANNEL) && omap_dma_reserve_channels
			&& (omap_dma_reserve_channels <= dma_lch_count))
		d->lch_count	= omap_dma_reserve_channels;

	dma_lch_count		= d->lch_count;
	dma_chan_count		= dma_lch_count;
	dma_chan		= d->chan;
	enable_1510_mode	= d->dev_caps & ENABLE_1510_MODE;

	if (dma_omap2plus()) {
		dma_linked_lch = kzalloc(sizeof(struct dma_link_info) *
						dma_lch_count, GFP_KERNEL);
		if (!dma_linked_lch) {
			ret = -ENOMEM;
			goto exit_dma_lch_fail;
		}
	}

	spin_lock_init(&dma_chan_lock);
	for (ch = 0; ch < dma_chan_count; ch++) {
		omap_clear_dma(ch);
		if (dma_omap2plus())
			omap2_disable_irq_lch(ch);

		dma_chan[ch].dev_id = -1;
		dma_chan[ch].next_lch = -1;

		if (ch >= 6 && enable_1510_mode)
			continue;

		if (dma_omap1()) {
			/*
			 * request_irq() doesn't like dev_id (ie. ch) being
			 * zero, so we have to kludge around this.
			 */
			sprintf(&irq_name[0], "%d", ch);
			dma_irq = platform_get_irq_byname(pdev, irq_name);

			if (dma_irq < 0) {
				ret = dma_irq;
				goto exit_dma_irq_fail;
			}

			/* INT_DMA_LCD is handled in lcd_dma.c */
			if (dma_irq == INT_DMA_LCD)
				continue;

			ret = request_irq(dma_irq,
					omap1_dma_irq_handler, 0, "DMA",
					(void *) (ch + 1));
			if (ret != 0)
				goto exit_dma_irq_fail;
		}
	}

	if (d->dev_caps & IS_RW_PRIORITY)
		omap_dma_set_global_params(DMA_DEFAULT_ARB_RATE,
				DMA_DEFAULT_FIFO_DEPTH, 0);

	if (dma_omap2plus()) {
		strcpy(irq_name, "0");
		dma_irq = platform_get_irq_byname(pdev, irq_name);
		if (dma_irq < 0) {
			dev_err(&pdev->dev, "failed: request IRQ %d", dma_irq);
			goto exit_dma_lch_fail;
		}
		ret = setup_irq(dma_irq, &omap24xx_dma_irq);
		if (ret) {
			dev_err(&pdev->dev, "set_up failed for IRQ %d for DMA (error %d)\n",
				dma_irq, ret);
			goto exit_dma_lch_fail;
		}
	}

	/* reserve dma channels 0 and 1 in high security devices on 34xx */
	if (d->dev_caps & HS_CHANNELS_RESERVED) {
		pr_info("Reserving DMA channels 0 and 1 for HS ROM code\n");
		dma_chan[0].dev_id = 0;
		dma_chan[1].dev_id = 1;
	}
	p->show_dma_caps();
	return 0;

exit_dma_irq_fail:
	dev_err(&pdev->dev, "unable to request IRQ %d for DMA (error %d)\n",
		dma_irq, ret);
	for (irq_rel = 0; irq_rel < ch;	irq_rel++) {
		dma_irq = platform_get_irq(pdev, irq_rel);
		free_irq(dma_irq, (void *)(irq_rel + 1));
	}

exit_dma_lch_fail:
	kfree(p);
	kfree(d);
	kfree(dma_chan);
	return ret;
}

static int __devexit omap_system_dma_remove(struct platform_device *pdev)
{
	int dma_irq;

	if (dma_omap2plus()) {
		char irq_name[4];
		strcpy(irq_name, "0");
		dma_irq = platform_get_irq_byname(pdev, irq_name);
		remove_irq(dma_irq, &omap24xx_dma_irq);
	} else {
		int irq_rel = 0;
		for ( ; irq_rel < dma_chan_count; irq_rel++) {
			dma_irq = platform_get_irq(pdev, irq_rel);
			free_irq(dma_irq, (void *)(irq_rel + 1));
		}
	}
	kfree(p);
	kfree(d);
	kfree(dma_chan);
	return 0;
}

static struct platform_driver omap_system_dma_driver = {
	.probe		= omap_system_dma_probe,
	.remove		= __devexit_p(omap_system_dma_remove),
	.driver		= {
		.name	= "omap_dma_system"
	},
};

static int __init omap_system_dma_init(void)
{
	return platform_driver_register(&omap_system_dma_driver);
}
arch_initcall(omap_system_dma_init);

static void __exit omap_system_dma_exit(void)
{
	platform_driver_unregister(&omap_system_dma_driver);
}

MODULE_DESCRIPTION("OMAP SYSTEM DMA DRIVER");
MODULE_LICENSE("GPL");
MODULE_ALIAS("platform:" DRIVER_NAME);
MODULE_AUTHOR("Texas Instruments Inc");

/*
 * Reserve the omap SDMA channels using cmdline bootarg
 * "omap_dma_reserve_ch=". The valid range is 1 to 32
 */
static int __init omap_dma_cmdline_reserve_ch(char *str)
{
	if (get_option(&str, &omap_dma_reserve_channels) != 1)
		omap_dma_reserve_channels = 0;
	return 1;
}

__setup("omap_dma_reserve_ch=", omap_dma_cmdline_reserve_ch);

<|MERGE_RESOLUTION|>--- conflicted
+++ resolved
@@ -37,12 +37,6 @@
 #include <linux/delay.h>
 
 #include <plat-omap/dma-omap.h>
-<<<<<<< HEAD
-
-#include "../mach-omap1/soc.h"
-#include "../mach-omap2/soc.h"
-=======
->>>>>>> 8a6ff8a0
 
 /*
  * MAX_LOGICAL_DMA_CH_COUNT: the maximum number of logical DMA
