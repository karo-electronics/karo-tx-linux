--- conflicted
+++ resolved
@@ -70,8 +70,6 @@
 
 void omap3_map_io(void);
 
-void omap3_map_io(void);
-
 /**
  * omap_test_timeout - busy-loop, testing a condition
  * @cond: condition to test until it evaluates to true
@@ -93,13 +91,8 @@
 })
 
 extern struct device *omap2_get_mpuss_device(void);
-<<<<<<< HEAD
-extern struct device *omap2_get_dsp_device(void);
-extern struct device *omap2_get_l3_device(void);
-=======
 extern struct device *omap2_get_iva_device(void);
 extern struct device *omap2_get_l3_device(void);
 extern struct device *omap4_get_dsp_device(void);
->>>>>>> 45f53cc9
 
 #endif /* __ARCH_ARM_MACH_OMAP_COMMON_H */