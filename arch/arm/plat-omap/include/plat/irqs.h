/*
 *  arch/arm/plat-omap/include/mach/irqs.h
 *
 *  Copyright (C) Greg Lonnon 2001
 *  Updated for OMAP-1610 by Tony Lindgren <tony@atomide.com>
 *
 * Copyright (C) 2009 Texas Instruments
 * Added OMAP4 support - Santosh Shilimkar <santosh.shilimkar@ti.com>
 *
 * This program is free software; you can redistribute it and/or modify
 * it under the terms of the GNU General Public License as published by
 * the Free Software Foundation; either version 2 of the License, or
 * (at your option) any later version.
 *
 * This program is distributed in the hope that it will be useful,
 * but WITHOUT ANY WARRANTY; without even the implied warranty of
 * MERCHANTABILITY or FITNESS FOR A PARTICULAR PURPOSE. See the
 * GNU General Public License for more details.
 *
 * You should have received a copy of the GNU General Public License
 * along with this program; if not, write to the Free Software
 * Foundation, Inc., 59 Temple Place, Suite 330, Boston, MA 02111-1307 USA
 *
 * NOTE: The interrupt vectors for the OMAP-1509, OMAP-1510, and OMAP-1610
 *	 are different.
 */

#ifndef __ASM_ARCH_OMAP15XX_IRQS_H
#define __ASM_ARCH_OMAP15XX_IRQS_H

/* All OMAP4 specific defines are moved to irqs-44xx.h */
#include "irqs-44xx.h"

/*
 * IRQ numbers for interrupt handler 1
 *
 * NOTE: See also the OMAP-1510 and 1610 specific IRQ numbers below
 *
 */
#define INT_CAMERA		1
#define INT_FIQ			3
#define INT_RTDX		6
#define INT_DSP_MMU_ABORT	7
#define INT_HOST		8
#define INT_ABORT		9
#define INT_BRIDGE_PRIV		13
#define INT_GPIO_BANK1		14
#define INT_UART3		15
#define INT_TIMER3		16
#define INT_DMA_CH0_6		19
#define INT_DMA_CH1_7		20
#define INT_DMA_CH2_8		21
#define INT_DMA_CH3		22
#define INT_DMA_CH4		23
#define INT_DMA_CH5		24
#define INT_DMA_LCD		25
#define INT_TIMER1		26
#define INT_WD_TIMER		27
#define INT_BRIDGE_PUB		28
#define INT_TIMER2		30
#define INT_LCD_CTRL		31

/*
 * OMAP-1510 specific IRQ numbers for interrupt handler 1
 */
#define INT_1510_IH2_IRQ	0
#define INT_1510_RES2		2
#define INT_1510_SPI_TX		4
#define INT_1510_SPI_RX		5
#define INT_1510_DSP_MAILBOX1	10
#define INT_1510_DSP_MAILBOX2	11
#define INT_1510_RES12		12
#define INT_1510_LB_MMU		17
#define INT_1510_RES18		18
#define INT_1510_LOCAL_BUS	29

/*
 * OMAP-1610 specific IRQ numbers for interrupt handler 1
 */
#define INT_1610_IH2_IRQ	INT_1510_IH2_IRQ
#define INT_1610_IH2_FIQ	2
#define INT_1610_McBSP2_TX	4
#define INT_1610_McBSP2_RX	5
#define INT_1610_DSP_MAILBOX1	10
#define INT_1610_DSP_MAILBOX2	11
#define INT_1610_LCD_LINE	12
#define INT_1610_GPTIMER1	17
#define INT_1610_GPTIMER2	18
#define INT_1610_SSR_FIFO_0	29

/*
 * OMAP-7xx specific IRQ numbers for interrupt handler 1
 */
#define INT_7XX_IH2_FIQ		0
#define INT_7XX_IH2_IRQ		1
#define INT_7XX_USB_NON_ISO	2
#define INT_7XX_USB_ISO		3
#define INT_7XX_ICR		4
#define INT_7XX_EAC		5
#define INT_7XX_GPIO_BANK1	6
#define INT_7XX_GPIO_BANK2	7
#define INT_7XX_GPIO_BANK3	8
#define INT_7XX_McBSP2TX	10
#define INT_7XX_McBSP2RX	11
#define INT_7XX_McBSP2RX_OVF	12
#define INT_7XX_LCD_LINE	14
#define INT_7XX_GSM_PROTECT	15
#define INT_7XX_TIMER3		16
#define INT_7XX_GPIO_BANK5	17
#define INT_7XX_GPIO_BANK6	18
#define INT_7XX_SPGIO_WR	29

/*
 * IRQ numbers for interrupt handler 2
 *
 * NOTE: See also the OMAP-1510 and 1610 specific IRQ numbers below
 */
#define IH2_BASE		32

#define INT_KEYBOARD		(1 + IH2_BASE)
#define INT_uWireTX		(2 + IH2_BASE)
#define INT_uWireRX		(3 + IH2_BASE)
#define INT_I2C			(4 + IH2_BASE)
#define INT_MPUIO		(5 + IH2_BASE)
#define INT_USB_HHC_1		(6 + IH2_BASE)
#define INT_McBSP3TX		(10 + IH2_BASE)
#define INT_McBSP3RX		(11 + IH2_BASE)
#define INT_McBSP1TX		(12 + IH2_BASE)
#define INT_McBSP1RX		(13 + IH2_BASE)
#define INT_UART1		(14 + IH2_BASE)
#define INT_UART2		(15 + IH2_BASE)
#define INT_BT_MCSI1TX		(16 + IH2_BASE)
#define INT_BT_MCSI1RX		(17 + IH2_BASE)
#define INT_SOSSI_MATCH		(19 + IH2_BASE)
#define INT_USB_W2FC		(20 + IH2_BASE)
#define INT_1WIRE		(21 + IH2_BASE)
#define INT_OS_TIMER		(22 + IH2_BASE)
#define INT_MMC			(23 + IH2_BASE)
#define INT_GAUGE_32K		(24 + IH2_BASE)
#define INT_RTC_TIMER		(25 + IH2_BASE)
#define INT_RTC_ALARM		(26 + IH2_BASE)
#define INT_MEM_STICK		(27 + IH2_BASE)

/*
 * OMAP-1510 specific IRQ numbers for interrupt handler 2
 */
#define INT_1510_DSP_MMU	(28 + IH2_BASE)
#define INT_1510_COM_SPI_RO	(31 + IH2_BASE)

/*
 * OMAP-1610 specific IRQ numbers for interrupt handler 2
 */
#define INT_1610_FAC		(0 + IH2_BASE)
#define INT_1610_USB_HHC_2	(7 + IH2_BASE)
#define INT_1610_USB_OTG	(8 + IH2_BASE)
#define INT_1610_SoSSI		(9 + IH2_BASE)
#define INT_1610_SoSSI_MATCH	(19 + IH2_BASE)
#define INT_1610_DSP_MMU	(28 + IH2_BASE)
#define INT_1610_McBSP2RX_OF	(31 + IH2_BASE)
#define INT_1610_STI		(32 + IH2_BASE)
#define INT_1610_STI_WAKEUP	(33 + IH2_BASE)
#define INT_1610_GPTIMER3	(34 + IH2_BASE)
#define INT_1610_GPTIMER4	(35 + IH2_BASE)
#define INT_1610_GPTIMER5	(36 + IH2_BASE)
#define INT_1610_GPTIMER6	(37 + IH2_BASE)
#define INT_1610_GPTIMER7	(38 + IH2_BASE)
#define INT_1610_GPTIMER8	(39 + IH2_BASE)
#define INT_1610_GPIO_BANK2	(40 + IH2_BASE)
#define INT_1610_GPIO_BANK3	(41 + IH2_BASE)
#define INT_1610_MMC2		(42 + IH2_BASE)
#define INT_1610_CF		(43 + IH2_BASE)
#define INT_1610_WAKE_UP_REQ	(46 + IH2_BASE)
#define INT_1610_GPIO_BANK4	(48 + IH2_BASE)
#define INT_1610_SPI		(49 + IH2_BASE)
#define INT_1610_DMA_CH6	(53 + IH2_BASE)
#define INT_1610_DMA_CH7	(54 + IH2_BASE)
#define INT_1610_DMA_CH8	(55 + IH2_BASE)
#define INT_1610_DMA_CH9	(56 + IH2_BASE)
#define INT_1610_DMA_CH10	(57 + IH2_BASE)
#define INT_1610_DMA_CH11	(58 + IH2_BASE)
#define INT_1610_DMA_CH12	(59 + IH2_BASE)
#define INT_1610_DMA_CH13	(60 + IH2_BASE)
#define INT_1610_DMA_CH14	(61 + IH2_BASE)
#define INT_1610_DMA_CH15	(62 + IH2_BASE)
#define INT_1610_NAND		(63 + IH2_BASE)
#define INT_1610_SHA1MD5	(91 + IH2_BASE)

/*
 * OMAP-7xx specific IRQ numbers for interrupt handler 2
 */
#define INT_7XX_HW_ERRORS	(0 + IH2_BASE)
#define INT_7XX_NFIQ_PWR_FAIL	(1 + IH2_BASE)
#define INT_7XX_CFCD		(2 + IH2_BASE)
#define INT_7XX_CFIREQ		(3 + IH2_BASE)
#define INT_7XX_I2C		(4 + IH2_BASE)
#define INT_7XX_PCC		(5 + IH2_BASE)
#define INT_7XX_MPU_EXT_NIRQ	(6 + IH2_BASE)
#define INT_7XX_SPI_100K_1	(7 + IH2_BASE)
#define INT_7XX_SYREN_SPI	(8 + IH2_BASE)
#define INT_7XX_VLYNQ		(9 + IH2_BASE)
#define INT_7XX_GPIO_BANK4	(10 + IH2_BASE)
#define INT_7XX_McBSP1TX	(11 + IH2_BASE)
#define INT_7XX_McBSP1RX	(12 + IH2_BASE)
#define INT_7XX_McBSP1RX_OF	(13 + IH2_BASE)
#define INT_7XX_UART_MODEM_IRDA_2 (14 + IH2_BASE)
#define INT_7XX_UART_MODEM_1	(15 + IH2_BASE)
#define INT_7XX_MCSI		(16 + IH2_BASE)
#define INT_7XX_uWireTX		(17 + IH2_BASE)
#define INT_7XX_uWireRX		(18 + IH2_BASE)
#define INT_7XX_SMC_CD		(19 + IH2_BASE)
#define INT_7XX_SMC_IREQ	(20 + IH2_BASE)
#define INT_7XX_HDQ_1WIRE	(21 + IH2_BASE)
#define INT_7XX_TIMER32K	(22 + IH2_BASE)
#define INT_7XX_MMC_SDIO	(23 + IH2_BASE)
#define INT_7XX_UPLD		(24 + IH2_BASE)
#define INT_7XX_USB_HHC_1	(27 + IH2_BASE)
#define INT_7XX_USB_HHC_2	(28 + IH2_BASE)
#define INT_7XX_USB_GENI	(29 + IH2_BASE)
#define INT_7XX_USB_OTG		(30 + IH2_BASE)
#define INT_7XX_CAMERA_IF	(31 + IH2_BASE)
#define INT_7XX_RNG		(32 + IH2_BASE)
#define INT_7XX_DUAL_MODE_TIMER (33 + IH2_BASE)
#define INT_7XX_DBB_RF_EN	(34 + IH2_BASE)
#define INT_7XX_MPUIO_KEYPAD	(35 + IH2_BASE)
#define INT_7XX_SHA1_MD5	(36 + IH2_BASE)
#define INT_7XX_SPI_100K_2	(37 + IH2_BASE)
#define INT_7XX_RNG_IDLE	(38 + IH2_BASE)
#define INT_7XX_MPUIO		(39 + IH2_BASE)
#define INT_7XX_LLPC_LCD_CTRL_CAN_BE_OFF	(40 + IH2_BASE)
#define INT_7XX_LLPC_OE_FALLING (41 + IH2_BASE)
#define INT_7XX_LLPC_OE_RISING	(42 + IH2_BASE)
#define INT_7XX_LLPC_VSYNC	(43 + IH2_BASE)
#define INT_7XX_WAKE_UP_REQ	(46 + IH2_BASE)
#define INT_7XX_DMA_CH6		(53 + IH2_BASE)
#define INT_7XX_DMA_CH7		(54 + IH2_BASE)
#define INT_7XX_DMA_CH8		(55 + IH2_BASE)
#define INT_7XX_DMA_CH9		(56 + IH2_BASE)
#define INT_7XX_DMA_CH10	(57 + IH2_BASE)
#define INT_7XX_DMA_CH11	(58 + IH2_BASE)
#define INT_7XX_DMA_CH12	(59 + IH2_BASE)
#define INT_7XX_DMA_CH13	(60 + IH2_BASE)
#define INT_7XX_DMA_CH14	(61 + IH2_BASE)
#define INT_7XX_DMA_CH15	(62 + IH2_BASE)
#define INT_7XX_NAND		(63 + IH2_BASE)

#define INT_24XX_SYS_NIRQ	7
#define INT_24XX_SDMA_IRQ0	12
#define INT_24XX_SDMA_IRQ1	13
#define INT_24XX_SDMA_IRQ2	14
#define INT_24XX_SDMA_IRQ3	15
#define INT_24XX_CAM_IRQ	24
#define INT_24XX_DSS_IRQ	25
#define INT_24XX_MAIL_U0_MPU	26
#define INT_24XX_DSP_UMA	27
#define INT_24XX_DSP_MMU	28
#define INT_24XX_GPIO_BANK1	29
#define INT_24XX_GPIO_BANK2	30
#define INT_24XX_GPIO_BANK3	31
#define INT_24XX_GPIO_BANK4	32
#define INT_24XX_GPIO_BANK5	33
#define INT_24XX_MAIL_U3_MPU	34
#define INT_24XX_GPTIMER1	37
#define INT_24XX_GPTIMER2	38
#define INT_24XX_GPTIMER3	39
#define INT_24XX_GPTIMER4	40
#define INT_24XX_GPTIMER5	41
#define INT_24XX_GPTIMER6	42
#define INT_24XX_GPTIMER7	43
#define INT_24XX_GPTIMER8	44
#define INT_24XX_GPTIMER9	45
#define INT_24XX_GPTIMER10	46
#define INT_24XX_GPTIMER11	47
#define INT_24XX_GPTIMER12	48
#define INT_24XX_SHA1MD5	51
#define INT_24XX_MCBSP4_IRQ_TX	54
#define INT_24XX_MCBSP4_IRQ_RX	55
#define INT_24XX_I2C1_IRQ	56
#define INT_24XX_I2C2_IRQ	57
#define INT_24XX_HDQ_IRQ	58
#define INT_24XX_MCBSP1_IRQ_TX	59
#define INT_24XX_MCBSP1_IRQ_RX	60
#define INT_24XX_MCBSP2_IRQ_TX	62
#define INT_24XX_MCBSP2_IRQ_RX	63
#define INT_24XX_SPI1_IRQ	65
#define INT_24XX_SPI2_IRQ	66
#define INT_24XX_UART1_IRQ	72
#define INT_24XX_UART2_IRQ	73
#define INT_24XX_UART3_IRQ	74
#define INT_24XX_USB_IRQ_GEN	75
#define INT_24XX_USB_IRQ_NISO	76
#define INT_24XX_USB_IRQ_ISO	77
#define INT_24XX_USB_IRQ_HGEN	78
#define INT_24XX_USB_IRQ_HSOF	79
#define INT_24XX_USB_IRQ_OTG	80
#define INT_24XX_MCBSP5_IRQ_TX	81
#define INT_24XX_MCBSP5_IRQ_RX	82
#define INT_24XX_MMC_IRQ	83
#define INT_24XX_MMC2_IRQ	86
#define INT_24XX_MCBSP3_IRQ_TX	89
#define INT_24XX_MCBSP3_IRQ_RX	90
#define INT_24XX_SPI3_IRQ	91

#define INT_243X_MCBSP2_IRQ	16
#define INT_243X_MCBSP3_IRQ	17
#define INT_243X_MCBSP4_IRQ	18
#define INT_243X_MCBSP5_IRQ	19
#define INT_243X_MCBSP1_IRQ	64
#define INT_243X_HS_USB_MC	92
#define INT_243X_HS_USB_DMA	93
#define INT_243X_CARKIT_IRQ	94

#define INT_34XX_BENCH_MPU_EMUL	3
#define INT_34XX_ST_MCBSP2_IRQ	4
#define INT_34XX_ST_MCBSP3_IRQ	5
#define INT_34XX_SSM_ABORT_IRQ	6
#define INT_34XX_SYS_NIRQ	7
#define INT_34XX_D2D_FW_IRQ	8
#define INT_34XX_L3_DBG_IRQ     9
#define INT_34XX_L3_APP_IRQ     10
#define INT_34XX_PRCM_MPU_IRQ	11
#define INT_34XX_MCBSP1_IRQ	16
#define INT_34XX_MCBSP2_IRQ	17
#define INT_34XX_GPMC_IRQ	20
#define INT_34XX_MCBSP3_IRQ	22
#define INT_34XX_MCBSP4_IRQ	23
#define INT_34XX_CAM_IRQ	24
#define INT_34XX_MCBSP5_IRQ	27
#define INT_34XX_GPIO_BANK1	29
#define INT_34XX_GPIO_BANK2	30
#define INT_34XX_GPIO_BANK3	31
#define INT_34XX_GPIO_BANK4	32
#define INT_34XX_GPIO_BANK5	33
#define INT_34XX_GPIO_BANK6	34
#define INT_34XX_USIM_IRQ	35
#define INT_34XX_WDT3_IRQ	36
#define INT_34XX_SPI4_IRQ	48
#define INT_34XX_SHA1MD52_IRQ	49
#define INT_34XX_FPKA_READY_IRQ	50
#define INT_34XX_SHA1MD51_IRQ	51
#define INT_34XX_RNG_IRQ	52
#define INT_34XX_I2C3_IRQ	61
#define INT_34XX_FPKA_ERROR_IRQ	64
#define INT_34XX_PBIAS_IRQ	75
#define INT_34XX_OHCI_IRQ	76
#define INT_34XX_EHCI_IRQ	77
#define INT_34XX_TLL_IRQ	78
#define INT_34XX_PARTHASH_IRQ	79
#define INT_34XX_MMC3_IRQ	94
#define INT_34XX_GPT12_IRQ	95

#define INT_36XX_UART4_IRQ	80

#define INT_35XX_HECC0_IRQ		24
#define INT_35XX_HECC1_IRQ		28
#define INT_35XX_EMAC_C0_RXTHRESH_IRQ	67
#define INT_35XX_EMAC_C0_RX_PULSE_IRQ	68
#define INT_35XX_EMAC_C0_TX_PULSE_IRQ	69
#define INT_35XX_EMAC_C0_MISC_PULSE_IRQ	70
#define INT_35XX_USBOTG_IRQ		71
#define INT_35XX_UART4			84
#define INT_35XX_CCDC_VD0_IRQ		88
#define INT_35XX_CCDC_VD1_IRQ		92
#define INT_35XX_CCDC_VD2_IRQ		93

/* Max. 128 level 2 IRQs (OMAP1610), 192 GPIOs (OMAP730/850) and
 * 16 MPUIO lines */
#define OMAP_MAX_GPIO_LINES	192
#define IH_GPIO_BASE		(128 + IH2_BASE)
#define IH_MPUIO_BASE		(OMAP_MAX_GPIO_LINES + IH_GPIO_BASE)
#define OMAP_IRQ_END		(IH_MPUIO_BASE + 16)

/* External FPGA handles interrupts on Innovator boards */
#define	OMAP_FPGA_IRQ_BASE	(OMAP_IRQ_END)
#ifdef	CONFIG_MACH_OMAP_INNOVATOR
#define OMAP_FPGA_NR_IRQS	24
#else
#define OMAP_FPGA_NR_IRQS	0
#endif
#define OMAP_FPGA_IRQ_END	(OMAP_FPGA_IRQ_BASE + OMAP_FPGA_NR_IRQS)

/* External TWL4030 can handle interrupts on 2430 and 34xx boards */
#define	TWL4030_IRQ_BASE	(OMAP_FPGA_IRQ_END)
#ifdef	CONFIG_TWL4030_CORE
#define	TWL4030_BASE_NR_IRQS	8
#define	TWL4030_PWR_NR_IRQS	8
#else
#define	TWL4030_BASE_NR_IRQS	0
#define	TWL4030_PWR_NR_IRQS	0
#endif
#define TWL4030_IRQ_END		(TWL4030_IRQ_BASE + TWL4030_BASE_NR_IRQS)
#define TWL4030_PWR_IRQ_BASE	TWL4030_IRQ_END
#define	TWL4030_PWR_IRQ_END	(TWL4030_PWR_IRQ_BASE + TWL4030_PWR_NR_IRQS)

/* External TWL4030 gpio interrupts are optional */
#define TWL4030_GPIO_IRQ_BASE	TWL4030_PWR_IRQ_END
#ifdef	CONFIG_GPIO_TWL4030
#define TWL4030_GPIO_NR_IRQS	18
#else
#define	TWL4030_GPIO_NR_IRQS	0
#endif
#define TWL4030_GPIO_IRQ_END	(TWL4030_GPIO_IRQ_BASE + TWL4030_GPIO_NR_IRQS)

#define	TWL6030_IRQ_BASE	(OMAP_FPGA_IRQ_END)
#ifdef CONFIG_TWL4030_CORE
#define	TWL6030_BASE_NR_IRQS	20
#else
#define	TWL6030_BASE_NR_IRQS	0
#endif
#define TWL6030_IRQ_END		(TWL6030_IRQ_BASE + TWL6030_BASE_NR_IRQS)

#define TWL6040_CODEC_IRQ_BASE	TWL6030_IRQ_END
#ifdef CONFIG_TWL6040_CODEC
#define TWL6040_CODEC_NR_IRQS	6
#else
#define TWL6040_CODEC_NR_IRQS	0
#endif
#define TWL6040_CODEC_IRQ_END	(TWL6040_CODEC_IRQ_BASE + TWL6040_CODEC_NR_IRQS)

/* Total number of interrupts depends on the enabled blocks above */
#if (TWL4030_GPIO_IRQ_END > TWL6040_CODEC_IRQ_END)
#define TWL_IRQ_END 		TWL4030_GPIO_IRQ_END
#else
#define TWL_IRQ_END		TWL6040_CODEC_IRQ_END
#endif

/* GPMC related */
#define OMAP_GPMC_IRQ_BASE	(TWL_IRQ_END)
#define OMAP_GPMC_NR_IRQS	8
#define OMAP_GPMC_IRQ_END	(OMAP_GPMC_IRQ_BASE + OMAP_GPMC_NR_IRQS)


#define NR_IRQS			OMAP_GPMC_IRQ_END

#define OMAP_IRQ_BIT(irq)	(1 << ((irq) % 32))

#define INTCPS_NR_MIR_REGS	3
#define INTCPS_NR_IRQS		96

<<<<<<< HEAD
#ifndef __ASSEMBLY__
extern void __iomem *omap_irq_base;
#endif

=======
>>>>>>> 73d59298
#include <mach/hardware.h>

#ifdef CONFIG_FIQ
#define FIQ_START		1024
#endif

#endif<|MERGE_RESOLUTION|>--- conflicted
+++ resolved
@@ -436,13 +436,6 @@
 #define INTCPS_NR_MIR_REGS	3
 #define INTCPS_NR_IRQS		96
 
-<<<<<<< HEAD
-#ifndef __ASSEMBLY__
-extern void __iomem *omap_irq_base;
-#endif
-
-=======
->>>>>>> 73d59298
 #include <mach/hardware.h>
 
 #ifdef CONFIG_FIQ
