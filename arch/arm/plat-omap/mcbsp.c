/*
 * linux/arch/arm/plat-omap/mcbsp.c
 *
 * Copyright (C) 2004 Nokia Corporation
 * Author: Samuel Ortiz <samuel.ortiz@nokia.com>
 *
 *
 * This program is free software; you can redistribute it and/or modify
 * it under the terms of the GNU General Public License version 2 as
 * published by the Free Software Foundation.
 *
 * Multichannel mode not supported.
 */

#include <linux/module.h>
#include <linux/init.h>
#include <linux/device.h>
#include <linux/platform_device.h>
#include <linux/interrupt.h>
#include <linux/err.h>
#include <linux/clk.h>
#include <linux/delay.h>
#include <linux/io.h>
#include <linux/slab.h>

#include <plat/mcbsp.h>
#include <plat/omap_device.h>
#include <linux/pm_runtime.h>

/* XXX These "sideways" includes are a sign that something is wrong */
#include "../mach-omap2/cm2xxx_3xxx.h"
#include "../mach-omap2/cm-regbits-34xx.h"

struct omap_mcbsp **mcbsp_ptr;
int omap_mcbsp_count, omap_mcbsp_cache_size;

static void omap_mcbsp_write(struct omap_mcbsp *mcbsp, u16 reg, u32 val)
{
	if (cpu_class_is_omap1()) {
		((u16 *)mcbsp->reg_cache)[reg / sizeof(u16)] = (u16)val;
		__raw_writew((u16)val, mcbsp->io_base + reg);
	} else if (cpu_is_omap2420()) {
		((u16 *)mcbsp->reg_cache)[reg / sizeof(u32)] = (u16)val;
		__raw_writew((u16)val, mcbsp->io_base + reg);
	} else {
		((u32 *)mcbsp->reg_cache)[reg / sizeof(u32)] = val;
		__raw_writel(val, mcbsp->io_base + reg);
	}
}

static int omap_mcbsp_read(struct omap_mcbsp *mcbsp, u16 reg, bool from_cache)
{
	if (cpu_class_is_omap1()) {
		return !from_cache ? __raw_readw(mcbsp->io_base + reg) :
				((u16 *)mcbsp->reg_cache)[reg / sizeof(u16)];
	} else if (cpu_is_omap2420()) {
		return !from_cache ? __raw_readw(mcbsp->io_base + reg) :
				((u16 *)mcbsp->reg_cache)[reg / sizeof(u32)];
	} else {
		return !from_cache ? __raw_readl(mcbsp->io_base + reg) :
				((u32 *)mcbsp->reg_cache)[reg / sizeof(u32)];
	}
}

#ifdef CONFIG_ARCH_OMAP3
static void omap_mcbsp_st_write(struct omap_mcbsp *mcbsp, u16 reg, u32 val)
{
	__raw_writel(val, mcbsp->st_data->io_base_st + reg);
}

static int omap_mcbsp_st_read(struct omap_mcbsp *mcbsp, u16 reg)
{
	return __raw_readl(mcbsp->st_data->io_base_st + reg);
}
#endif

#define MCBSP_READ(mcbsp, reg) \
		omap_mcbsp_read(mcbsp, OMAP_MCBSP_REG_##reg, 0)
#define MCBSP_WRITE(mcbsp, reg, val) \
		omap_mcbsp_write(mcbsp, OMAP_MCBSP_REG_##reg, val)
#define MCBSP_READ_CACHE(mcbsp, reg) \
		omap_mcbsp_read(mcbsp, OMAP_MCBSP_REG_##reg, 1)

#define MCBSP_ST_READ(mcbsp, reg) \
			omap_mcbsp_st_read(mcbsp, OMAP_ST_REG_##reg)
#define MCBSP_ST_WRITE(mcbsp, reg, val) \
			omap_mcbsp_st_write(mcbsp, OMAP_ST_REG_##reg, val)

static void omap_mcbsp_dump_reg(u8 id)
{
	struct omap_mcbsp *mcbsp = id_to_mcbsp_ptr(id);

	dev_dbg(mcbsp->dev, "**** McBSP%d regs ****\n", mcbsp->id);
	dev_dbg(mcbsp->dev, "DRR2:  0x%04x\n",
			MCBSP_READ(mcbsp, DRR2));
	dev_dbg(mcbsp->dev, "DRR1:  0x%04x\n",
			MCBSP_READ(mcbsp, DRR1));
	dev_dbg(mcbsp->dev, "DXR2:  0x%04x\n",
			MCBSP_READ(mcbsp, DXR2));
	dev_dbg(mcbsp->dev, "DXR1:  0x%04x\n",
			MCBSP_READ(mcbsp, DXR1));
	dev_dbg(mcbsp->dev, "SPCR2: 0x%04x\n",
			MCBSP_READ(mcbsp, SPCR2));
	dev_dbg(mcbsp->dev, "SPCR1: 0x%04x\n",
			MCBSP_READ(mcbsp, SPCR1));
	dev_dbg(mcbsp->dev, "RCR2:  0x%04x\n",
			MCBSP_READ(mcbsp, RCR2));
	dev_dbg(mcbsp->dev, "RCR1:  0x%04x\n",
			MCBSP_READ(mcbsp, RCR1));
	dev_dbg(mcbsp->dev, "XCR2:  0x%04x\n",
			MCBSP_READ(mcbsp, XCR2));
	dev_dbg(mcbsp->dev, "XCR1:  0x%04x\n",
			MCBSP_READ(mcbsp, XCR1));
	dev_dbg(mcbsp->dev, "SRGR2: 0x%04x\n",
			MCBSP_READ(mcbsp, SRGR2));
	dev_dbg(mcbsp->dev, "SRGR1: 0x%04x\n",
			MCBSP_READ(mcbsp, SRGR1));
	dev_dbg(mcbsp->dev, "PCR0:  0x%04x\n",
			MCBSP_READ(mcbsp, PCR0));
	dev_dbg(mcbsp->dev, "***********************\n");
}

static irqreturn_t omap_mcbsp_tx_irq_handler(int irq, void *dev_id)
{
	struct omap_mcbsp *mcbsp_tx = dev_id;
	u16 irqst_spcr2;

	irqst_spcr2 = MCBSP_READ(mcbsp_tx, SPCR2);
	dev_dbg(mcbsp_tx->dev, "TX IRQ callback : 0x%x\n", irqst_spcr2);

	if (irqst_spcr2 & XSYNC_ERR) {
		dev_err(mcbsp_tx->dev, "TX Frame Sync Error! : 0x%x\n",
			irqst_spcr2);
		/* Writing zero to XSYNC_ERR clears the IRQ */
		MCBSP_WRITE(mcbsp_tx, SPCR2, MCBSP_READ_CACHE(mcbsp_tx, SPCR2));
	}

	return IRQ_HANDLED;
}

static irqreturn_t omap_mcbsp_rx_irq_handler(int irq, void *dev_id)
{
	struct omap_mcbsp *mcbsp_rx = dev_id;
	u16 irqst_spcr1;

	irqst_spcr1 = MCBSP_READ(mcbsp_rx, SPCR1);
	dev_dbg(mcbsp_rx->dev, "RX IRQ callback : 0x%x\n", irqst_spcr1);

	if (irqst_spcr1 & RSYNC_ERR) {
		dev_err(mcbsp_rx->dev, "RX Frame Sync Error! : 0x%x\n",
			irqst_spcr1);
		/* Writing zero to RSYNC_ERR clears the IRQ */
		MCBSP_WRITE(mcbsp_rx, SPCR1, MCBSP_READ_CACHE(mcbsp_rx, SPCR1));
	}

	return IRQ_HANDLED;
}

/*
 * omap_mcbsp_config simply write a config to the
 * appropriate McBSP.
 * You either call this function or set the McBSP registers
 * by yourself before calling omap_mcbsp_start().
 */
void omap_mcbsp_config(unsigned int id, const struct omap_mcbsp_reg_cfg *config)
{
	struct omap_mcbsp *mcbsp;

	if (!omap_mcbsp_check_valid_id(id)) {
		printk(KERN_ERR "%s: Invalid id (%d)\n", __func__, id + 1);
		return;
	}
	mcbsp = id_to_mcbsp_ptr(id);

	dev_dbg(mcbsp->dev, "Configuring McBSP%d  phys_base: 0x%08lx\n",
			mcbsp->id, mcbsp->phys_base);

	/* We write the given config */
	MCBSP_WRITE(mcbsp, SPCR2, config->spcr2);
	MCBSP_WRITE(mcbsp, SPCR1, config->spcr1);
	MCBSP_WRITE(mcbsp, RCR2, config->rcr2);
	MCBSP_WRITE(mcbsp, RCR1, config->rcr1);
	MCBSP_WRITE(mcbsp, XCR2, config->xcr2);
	MCBSP_WRITE(mcbsp, XCR1, config->xcr1);
	MCBSP_WRITE(mcbsp, SRGR2, config->srgr2);
	MCBSP_WRITE(mcbsp, SRGR1, config->srgr1);
	MCBSP_WRITE(mcbsp, MCR2, config->mcr2);
	MCBSP_WRITE(mcbsp, MCR1, config->mcr1);
	MCBSP_WRITE(mcbsp, PCR0, config->pcr0);
	if (cpu_is_omap2430() || cpu_is_omap34xx() || cpu_is_omap44xx()) {
		MCBSP_WRITE(mcbsp, XCCR, config->xccr);
		MCBSP_WRITE(mcbsp, RCCR, config->rccr);
	}
}
EXPORT_SYMBOL(omap_mcbsp_config);

/**
 * omap_mcbsp_dma_params - returns the dma channel number
 * @id - mcbsp id
 * @stream - indicates the direction of data flow (rx or tx)
 *
 * Returns the dma channel number for the rx channel or tx channel
 * based on the value of @stream for the requested mcbsp given by @id
 */
int omap_mcbsp_dma_ch_params(unsigned int id, unsigned int stream)
{
	struct omap_mcbsp *mcbsp;

	if (!omap_mcbsp_check_valid_id(id)) {
		printk(KERN_ERR "%s: Invalid id (%d)\n", __func__, id + 1);
		return -ENODEV;
	}
	mcbsp = id_to_mcbsp_ptr(id);

	if (stream)
		return mcbsp->dma_rx_sync;
	else
		return mcbsp->dma_tx_sync;
}
EXPORT_SYMBOL(omap_mcbsp_dma_ch_params);

/**
 * omap_mcbsp_dma_reg_params - returns the address of mcbsp data register
 * @id - mcbsp id
 * @stream - indicates the direction of data flow (rx or tx)
 *
 * Returns the address of mcbsp data transmit register or data receive register
 * to be used by DMA for transferring/receiving data based on the value of
 * @stream for the requested mcbsp given by @id
 */
int omap_mcbsp_dma_reg_params(unsigned int id, unsigned int stream)
{
	struct omap_mcbsp *mcbsp;
	int data_reg;

	if (!omap_mcbsp_check_valid_id(id)) {
		printk(KERN_ERR "%s: Invalid id (%d)\n", __func__, id + 1);
		return -ENODEV;
	}
	mcbsp = id_to_mcbsp_ptr(id);

	data_reg = mcbsp->phys_dma_base;

	if (mcbsp->mcbsp_config_type < MCBSP_CONFIG_TYPE2) {
		if (stream)
			data_reg += OMAP_MCBSP_REG_DRR1;
		else
			data_reg += OMAP_MCBSP_REG_DXR1;
	} else {
		if (stream)
			data_reg += OMAP_MCBSP_REG_DRR;
		else
			data_reg += OMAP_MCBSP_REG_DXR;
	}

	return data_reg;
}
EXPORT_SYMBOL(omap_mcbsp_dma_reg_params);

#ifdef CONFIG_ARCH_OMAP3
static struct omap_device *find_omap_device_by_dev(struct device *dev)
{
	struct platform_device *pdev = container_of(dev,
					struct platform_device, dev);
	return container_of(pdev, struct omap_device, pdev);
}

static void omap_st_on(struct omap_mcbsp *mcbsp)
{
	unsigned int w;
	struct omap_device *od;

	od = find_omap_device_by_dev(mcbsp->dev);

	/*
	 * Sidetone uses McBSP ICLK - which must not idle when sidetones
	 * are enabled or sidetones start sounding ugly.
	 */
	w = omap2_cm_read_mod_reg(OMAP3430_PER_MOD, CM_AUTOIDLE);
	w &= ~(1 << (mcbsp->id - 2));
	omap2_cm_write_mod_reg(w, OMAP3430_PER_MOD, CM_AUTOIDLE);

	/* Enable McBSP Sidetone */
	w = MCBSP_READ(mcbsp, SSELCR);
	MCBSP_WRITE(mcbsp, SSELCR, w | SIDETONEEN);

	/* Enable Sidetone from Sidetone Core */
	w = MCBSP_ST_READ(mcbsp, SSELCR);
	MCBSP_ST_WRITE(mcbsp, SSELCR, w | ST_SIDETONEEN);
}

static void omap_st_off(struct omap_mcbsp *mcbsp)
{
	unsigned int w;
	struct omap_device *od;

	od = find_omap_device_by_dev(mcbsp->dev);

	w = MCBSP_ST_READ(mcbsp, SSELCR);
	MCBSP_ST_WRITE(mcbsp, SSELCR, w & ~(ST_SIDETONEEN));

	w = MCBSP_READ(mcbsp, SSELCR);
	MCBSP_WRITE(mcbsp, SSELCR, w & ~(SIDETONEEN));

	w = omap2_cm_read_mod_reg(OMAP3430_PER_MOD, CM_AUTOIDLE);
	w |= 1 << (mcbsp->id - 2);
	omap2_cm_write_mod_reg(w, OMAP3430_PER_MOD, CM_AUTOIDLE);
}

static void omap_st_fir_write(struct omap_mcbsp *mcbsp, s16 *fir)
{
	u16 val, i;
	struct omap_device *od;

	od = find_omap_device_by_dev(mcbsp->dev);

	val = MCBSP_ST_READ(mcbsp, SSELCR);

	if (val & ST_COEFFWREN)
		MCBSP_ST_WRITE(mcbsp, SSELCR, val & ~(ST_COEFFWREN));

	MCBSP_ST_WRITE(mcbsp, SSELCR, val | ST_COEFFWREN);

	for (i = 0; i < 128; i++)
		MCBSP_ST_WRITE(mcbsp, SFIRCR, fir[i]);

	i = 0;

	val = MCBSP_ST_READ(mcbsp, SSELCR);
	while (!(val & ST_COEFFWRDONE) && (++i < 1000))
		val = MCBSP_ST_READ(mcbsp, SSELCR);

	MCBSP_ST_WRITE(mcbsp, SSELCR, val & ~(ST_COEFFWREN));

	if (i == 1000)
		dev_err(mcbsp->dev, "McBSP FIR load error!\n");
}

static void omap_st_chgain(struct omap_mcbsp *mcbsp)
{
	u16 w;
	struct omap_mcbsp_st_data *st_data = mcbsp->st_data;
	struct omap_device *od;

	od = find_omap_device_by_dev(mcbsp->dev);

	w = MCBSP_ST_READ(mcbsp, SSELCR);

	MCBSP_ST_WRITE(mcbsp, SGAINCR, ST_CH0GAIN(st_data->ch0gain) | \
		      ST_CH1GAIN(st_data->ch1gain));
}

int omap_st_set_chgain(unsigned int id, int channel, s16 chgain)
{
	struct omap_mcbsp *mcbsp;
	struct omap_mcbsp_st_data *st_data;
	int ret = 0;

	if (!omap_mcbsp_check_valid_id(id)) {
		printk(KERN_ERR "%s: Invalid id (%d)\n", __func__, id + 1);
		return -ENODEV;
	}

	mcbsp = id_to_mcbsp_ptr(id);
	st_data = mcbsp->st_data;

	if (!st_data)
		return -ENOENT;

	spin_lock_irq(&mcbsp->lock);
	if (channel == 0)
		st_data->ch0gain = chgain;
	else if (channel == 1)
		st_data->ch1gain = chgain;
	else
		ret = -EINVAL;

	if (st_data->enabled)
		omap_st_chgain(mcbsp);
	spin_unlock_irq(&mcbsp->lock);

	return ret;
}
EXPORT_SYMBOL(omap_st_set_chgain);

int omap_st_get_chgain(unsigned int id, int channel, s16 *chgain)
{
	struct omap_mcbsp *mcbsp;
	struct omap_mcbsp_st_data *st_data;
	int ret = 0;

	if (!omap_mcbsp_check_valid_id(id)) {
		printk(KERN_ERR "%s: Invalid id (%d)\n", __func__, id + 1);
		return -ENODEV;
	}

	mcbsp = id_to_mcbsp_ptr(id);
	st_data = mcbsp->st_data;

	if (!st_data)
		return -ENOENT;

	spin_lock_irq(&mcbsp->lock);
	if (channel == 0)
		*chgain = st_data->ch0gain;
	else if (channel == 1)
		*chgain = st_data->ch1gain;
	else
		ret = -EINVAL;
	spin_unlock_irq(&mcbsp->lock);

	return ret;
}
EXPORT_SYMBOL(omap_st_get_chgain);

static int omap_st_start(struct omap_mcbsp *mcbsp)
{
	struct omap_mcbsp_st_data *st_data = mcbsp->st_data;

	if (st_data && st_data->enabled && !st_data->running) {
		omap_st_fir_write(mcbsp, st_data->taps);
		omap_st_chgain(mcbsp);

		if (!mcbsp->free) {
			omap_st_on(mcbsp);
			st_data->running = 1;
		}
	}

	return 0;
}

int omap_st_enable(unsigned int id)
{
	struct omap_mcbsp *mcbsp;
	struct omap_mcbsp_st_data *st_data;

	if (!omap_mcbsp_check_valid_id(id)) {
		printk(KERN_ERR "%s: Invalid id (%d)\n", __func__, id + 1);
		return -ENODEV;
	}

	mcbsp = id_to_mcbsp_ptr(id);
	st_data = mcbsp->st_data;

	if (!st_data)
		return -ENODEV;

	spin_lock_irq(&mcbsp->lock);
	st_data->enabled = 1;
	omap_st_start(mcbsp);
	spin_unlock_irq(&mcbsp->lock);

	return 0;
}
EXPORT_SYMBOL(omap_st_enable);

static int omap_st_stop(struct omap_mcbsp *mcbsp)
{
	struct omap_mcbsp_st_data *st_data = mcbsp->st_data;

	if (st_data && st_data->running) {
		if (!mcbsp->free) {
			omap_st_off(mcbsp);
			st_data->running = 0;
		}
	}

	return 0;
}

int omap_st_disable(unsigned int id)
{
	struct omap_mcbsp *mcbsp;
	struct omap_mcbsp_st_data *st_data;
	int ret = 0;

	if (!omap_mcbsp_check_valid_id(id)) {
		printk(KERN_ERR "%s: Invalid id (%d)\n", __func__, id + 1);
		return -ENODEV;
	}

	mcbsp = id_to_mcbsp_ptr(id);
	st_data = mcbsp->st_data;

	if (!st_data)
		return -ENODEV;

	spin_lock_irq(&mcbsp->lock);
	omap_st_stop(mcbsp);
	st_data->enabled = 0;
	spin_unlock_irq(&mcbsp->lock);

	return ret;
}
EXPORT_SYMBOL(omap_st_disable);

int omap_st_is_enabled(unsigned int id)
{
	struct omap_mcbsp *mcbsp;
	struct omap_mcbsp_st_data *st_data;

	if (!omap_mcbsp_check_valid_id(id)) {
		printk(KERN_ERR "%s: Invalid id (%d)\n", __func__, id + 1);
		return -ENODEV;
	}

	mcbsp = id_to_mcbsp_ptr(id);
	st_data = mcbsp->st_data;

	if (!st_data)
		return -ENODEV;


	return st_data->enabled;
}
EXPORT_SYMBOL(omap_st_is_enabled);

/*
 * omap_mcbsp_set_rx_threshold configures the transmit threshold in words.
 * The threshold parameter is 1 based, and it is converted (threshold - 1)
 * for the THRSH2 register.
 */
void omap_mcbsp_set_tx_threshold(unsigned int id, u16 threshold)
{
	struct omap_mcbsp *mcbsp;

	if (!cpu_is_omap34xx() && !cpu_is_omap44xx())
		return;

	if (!omap_mcbsp_check_valid_id(id)) {
		printk(KERN_ERR "%s: Invalid id (%d)\n", __func__, id + 1);
		return;
	}
	mcbsp = id_to_mcbsp_ptr(id);

	if (threshold && threshold <= mcbsp->max_tx_thres)
		MCBSP_WRITE(mcbsp, THRSH2, threshold - 1);
}
EXPORT_SYMBOL(omap_mcbsp_set_tx_threshold);

/*
 * omap_mcbsp_set_rx_threshold configures the receive threshold in words.
 * The threshold parameter is 1 based, and it is converted (threshold - 1)
 * for the THRSH1 register.
 */
void omap_mcbsp_set_rx_threshold(unsigned int id, u16 threshold)
{
	struct omap_mcbsp *mcbsp;

	if (!cpu_is_omap34xx() && !cpu_is_omap44xx())
		return;

	if (!omap_mcbsp_check_valid_id(id)) {
		printk(KERN_ERR "%s: Invalid id (%d)\n", __func__, id + 1);
		return;
	}
	mcbsp = id_to_mcbsp_ptr(id);

	if (threshold && threshold <= mcbsp->max_rx_thres)
		MCBSP_WRITE(mcbsp, THRSH1, threshold - 1);
}
EXPORT_SYMBOL(omap_mcbsp_set_rx_threshold);

/*
 * omap_mcbsp_get_max_tx_thres just return the current configured
 * maximum threshold for transmission
 */
u16 omap_mcbsp_get_max_tx_threshold(unsigned int id)
{
	struct omap_mcbsp *mcbsp;

	if (!omap_mcbsp_check_valid_id(id)) {
		printk(KERN_ERR "%s: Invalid id (%d)\n", __func__, id + 1);
		return -ENODEV;
	}
	mcbsp = id_to_mcbsp_ptr(id);

	return mcbsp->max_tx_thres;
}
EXPORT_SYMBOL(omap_mcbsp_get_max_tx_threshold);

/*
 * omap_mcbsp_get_max_rx_thres just return the current configured
 * maximum threshold for reception
 */
u16 omap_mcbsp_get_max_rx_threshold(unsigned int id)
{
	struct omap_mcbsp *mcbsp;

	if (!omap_mcbsp_check_valid_id(id)) {
		printk(KERN_ERR "%s: Invalid id (%d)\n", __func__, id + 1);
		return -ENODEV;
	}
	mcbsp = id_to_mcbsp_ptr(id);

	return mcbsp->max_rx_thres;
}
EXPORT_SYMBOL(omap_mcbsp_get_max_rx_threshold);

u16 omap_mcbsp_get_fifo_size(unsigned int id)
{
	struct omap_mcbsp *mcbsp;

	if (!omap_mcbsp_check_valid_id(id)) {
		printk(KERN_ERR "%s: Invalid id (%d)\n", __func__, id + 1);
		return -ENODEV;
	}
	mcbsp = id_to_mcbsp_ptr(id);

	return mcbsp->pdata->buffer_size;
}
EXPORT_SYMBOL(omap_mcbsp_get_fifo_size);

/*
 * omap_mcbsp_get_tx_delay returns the number of used slots in the McBSP FIFO
 */
u16 omap_mcbsp_get_tx_delay(unsigned int id)
{
	struct omap_mcbsp *mcbsp;
	u16 buffstat;

	if (!omap_mcbsp_check_valid_id(id)) {
		printk(KERN_ERR "%s: Invalid id (%d)\n", __func__, id + 1);
		return -ENODEV;
	}
	mcbsp = id_to_mcbsp_ptr(id);

	/* Returns the number of free locations in the buffer */
	buffstat = MCBSP_READ(mcbsp, XBUFFSTAT);

	/* Number of slots are different in McBSP ports */
	return mcbsp->pdata->buffer_size - buffstat;
}
EXPORT_SYMBOL(omap_mcbsp_get_tx_delay);

/*
 * omap_mcbsp_get_rx_delay returns the number of free slots in the McBSP FIFO
 * to reach the threshold value (when the DMA will be triggered to read it)
 */
u16 omap_mcbsp_get_rx_delay(unsigned int id)
{
	struct omap_mcbsp *mcbsp;
	u16 buffstat, threshold;

	if (!omap_mcbsp_check_valid_id(id)) {
		printk(KERN_ERR "%s: Invalid id (%d)\n", __func__, id + 1);
		return -ENODEV;
	}
	mcbsp = id_to_mcbsp_ptr(id);

	/* Returns the number of used locations in the buffer */
	buffstat = MCBSP_READ(mcbsp, RBUFFSTAT);
	/* RX threshold */
	threshold = MCBSP_READ(mcbsp, THRSH1);

	/* Return the number of location till we reach the threshold limit */
	if (threshold <= buffstat)
		return 0;
	else
		return threshold - buffstat;
}
EXPORT_SYMBOL(omap_mcbsp_get_rx_delay);

/*
 * omap_mcbsp_get_dma_op_mode just return the current configured
 * operating mode for the mcbsp channel
 */
int omap_mcbsp_get_dma_op_mode(unsigned int id)
{
	struct omap_mcbsp *mcbsp;
	int dma_op_mode;

	if (!omap_mcbsp_check_valid_id(id)) {
		printk(KERN_ERR "%s: Invalid id (%u)\n", __func__, id + 1);
		return -ENODEV;
	}
	mcbsp = id_to_mcbsp_ptr(id);

	dma_op_mode = mcbsp->dma_op_mode;

	return dma_op_mode;
}
EXPORT_SYMBOL(omap_mcbsp_get_dma_op_mode);

static inline void omap34xx_mcbsp_request(struct omap_mcbsp *mcbsp)
{
	struct omap_device *od;

	od = find_omap_device_by_dev(mcbsp->dev);
	/*
	 * Enable wakup behavior, smart idle and all wakeups
	 * REVISIT: some wakeups may be unnecessary
	 */
	if (cpu_is_omap34xx() || cpu_is_omap44xx()) {
		MCBSP_WRITE(mcbsp, WAKEUPEN, XRDYEN | RRDYEN);
	}
}

static inline void omap34xx_mcbsp_free(struct omap_mcbsp *mcbsp)
{
	struct omap_device *od;

	od = find_omap_device_by_dev(mcbsp->dev);

	/*
	 * Disable wakup behavior, smart idle and all wakeups
	 */
	if (cpu_is_omap34xx() || cpu_is_omap44xx()) {
		/*
		 * HW bug workaround - If no_idle mode is taken, we need to
		 * go to smart_idle before going to always_idle, or the
		 * device will not hit retention anymore.
		 */

		MCBSP_WRITE(mcbsp, WAKEUPEN, 0);
	}
}
#else
static inline void omap34xx_mcbsp_request(struct omap_mcbsp *mcbsp) {}
static inline void omap34xx_mcbsp_free(struct omap_mcbsp *mcbsp) {}
static inline void omap_st_start(struct omap_mcbsp *mcbsp) {}
static inline void omap_st_stop(struct omap_mcbsp *mcbsp) {}
#endif

int omap_mcbsp_request(unsigned int id)
{
	struct omap_mcbsp *mcbsp;
	void *reg_cache;
	int err;

	if (!omap_mcbsp_check_valid_id(id)) {
		printk(KERN_ERR "%s: Invalid id (%d)\n", __func__, id + 1);
		return -ENODEV;
	}
	mcbsp = id_to_mcbsp_ptr(id);

	reg_cache = kzalloc(omap_mcbsp_cache_size, GFP_KERNEL);
	if (!reg_cache) {
		return -ENOMEM;
	}

	spin_lock(&mcbsp->lock);
	if (!mcbsp->free) {
		dev_err(mcbsp->dev, "McBSP%d is currently in use\n",
			mcbsp->id);
		err = -EBUSY;
		goto err_kfree;
	}

	mcbsp->free = false;
	mcbsp->reg_cache = reg_cache;
	spin_unlock(&mcbsp->lock);

	if (mcbsp->pdata && mcbsp->pdata->ops && mcbsp->pdata->ops->request)
		mcbsp->pdata->ops->request(id);

	pm_runtime_get_sync(mcbsp->dev);

	/* Do procedure specific to omap34xx arch, if applicable */
	omap34xx_mcbsp_request(mcbsp);

	/*
	 * Make sure that transmitter, receiver and sample-rate generator are
	 * not running before activating IRQs.
	 */
	MCBSP_WRITE(mcbsp, SPCR1, 0);
	MCBSP_WRITE(mcbsp, SPCR2, 0);

	err = request_irq(mcbsp->tx_irq, omap_mcbsp_tx_irq_handler,
				0, "McBSP", (void *)mcbsp);
	if (err != 0) {
		dev_err(mcbsp->dev, "Unable to request TX IRQ %d "
				"for McBSP%d\n", mcbsp->tx_irq,
				mcbsp->id);
		goto err_clk_disable;
	}

	if (mcbsp->rx_irq) {
		err = request_irq(mcbsp->rx_irq,
				omap_mcbsp_rx_irq_handler,
				0, "McBSP", (void *)mcbsp);
		if (err != 0) {
			dev_err(mcbsp->dev, "Unable to request RX IRQ %d "
					"for McBSP%d\n", mcbsp->rx_irq,
					mcbsp->id);
			goto err_free_irq;
		}
	}

	return 0;
err_free_irq:
	free_irq(mcbsp->tx_irq, (void *)mcbsp);
err_clk_disable:
	if (mcbsp->pdata && mcbsp->pdata->ops && mcbsp->pdata->ops->free)
		mcbsp->pdata->ops->free(id);

	/* Do procedure specific to omap34xx arch, if applicable */
	omap34xx_mcbsp_free(mcbsp);

	pm_runtime_put_sync(mcbsp->dev);

	spin_lock(&mcbsp->lock);
	mcbsp->free = true;
	mcbsp->reg_cache = NULL;
err_kfree:
	spin_unlock(&mcbsp->lock);
	kfree(reg_cache);

	return err;
}
EXPORT_SYMBOL(omap_mcbsp_request);

void omap_mcbsp_free(unsigned int id)
{
	struct omap_mcbsp *mcbsp;
	void *reg_cache;

	if (!omap_mcbsp_check_valid_id(id)) {
		printk(KERN_ERR "%s: Invalid id (%d)\n", __func__, id + 1);
		return;
	}
	mcbsp = id_to_mcbsp_ptr(id);

	if (mcbsp->pdata && mcbsp->pdata->ops && mcbsp->pdata->ops->free)
		mcbsp->pdata->ops->free(id);

	/* Do procedure specific to omap34xx arch, if applicable */
	omap34xx_mcbsp_free(mcbsp);

	pm_runtime_put_sync(mcbsp->dev);

	if (mcbsp->rx_irq)
		free_irq(mcbsp->rx_irq, (void *)mcbsp);
	free_irq(mcbsp->tx_irq, (void *)mcbsp);

	reg_cache = mcbsp->reg_cache;

	spin_lock(&mcbsp->lock);
	if (mcbsp->free)
		dev_err(mcbsp->dev, "McBSP%d was not reserved\n", mcbsp->id);
	else
		mcbsp->free = true;
	mcbsp->reg_cache = NULL;
	spin_unlock(&mcbsp->lock);

	if (reg_cache)
		kfree(reg_cache);
}
EXPORT_SYMBOL(omap_mcbsp_free);

/*
 * Here we start the McBSP, by enabling transmitter, receiver or both.
 * If no transmitter or receiver is active prior calling, then sample-rate
 * generator and frame sync are started.
 */
void omap_mcbsp_start(unsigned int id, int tx, int rx)
{
	struct omap_mcbsp *mcbsp;
	int enable_srg = 0;
	u16 w;

	if (!omap_mcbsp_check_valid_id(id)) {
		printk(KERN_ERR "%s: Invalid id (%d)\n", __func__, id + 1);
		return;
	}
	mcbsp = id_to_mcbsp_ptr(id);

	if (cpu_is_omap34xx())
		omap_st_start(mcbsp);

	/* Only enable SRG, if McBSP is master */
	w = MCBSP_READ_CACHE(mcbsp, PCR0);
	if (w & (FSXM | FSRM | CLKXM | CLKRM))
		enable_srg = !((MCBSP_READ_CACHE(mcbsp, SPCR2) |
				MCBSP_READ_CACHE(mcbsp, SPCR1)) & 1);

	if (enable_srg) {
		/* Start the sample generator */
		w = MCBSP_READ_CACHE(mcbsp, SPCR2);
		MCBSP_WRITE(mcbsp, SPCR2, w | (1 << 6));
	}

	/* Enable transmitter and receiver */
	tx &= 1;
	w = MCBSP_READ_CACHE(mcbsp, SPCR2);
	MCBSP_WRITE(mcbsp, SPCR2, w | tx);

	rx &= 1;
	w = MCBSP_READ_CACHE(mcbsp, SPCR1);
	MCBSP_WRITE(mcbsp, SPCR1, w | rx);

	/*
	 * Worst case: CLKSRG*2 = 8000khz: (1/8000) * 2 * 2 usec
	 * REVISIT: 100us may give enough time for two CLKSRG, however
	 * due to some unknown PM related, clock gating etc. reason it
	 * is now at 500us.
	 */
	udelay(500);

	if (enable_srg) {
		/* Start frame sync */
		w = MCBSP_READ_CACHE(mcbsp, SPCR2);
		MCBSP_WRITE(mcbsp, SPCR2, w | (1 << 7));
	}

	if (cpu_is_omap2430() || cpu_is_omap34xx() || cpu_is_omap44xx()) {
		/* Release the transmitter and receiver */
		w = MCBSP_READ_CACHE(mcbsp, XCCR);
		w &= ~(tx ? XDISABLE : 0);
		MCBSP_WRITE(mcbsp, XCCR, w);
		w = MCBSP_READ_CACHE(mcbsp, RCCR);
		w &= ~(rx ? RDISABLE : 0);
		MCBSP_WRITE(mcbsp, RCCR, w);
	}

	/* Dump McBSP Regs */
	omap_mcbsp_dump_reg(id);
}
EXPORT_SYMBOL(omap_mcbsp_start);

void omap_mcbsp_stop(unsigned int id, int tx, int rx)
{
	struct omap_mcbsp *mcbsp;
	int idle;
	u16 w;

	if (!omap_mcbsp_check_valid_id(id)) {
		printk(KERN_ERR "%s: Invalid id (%d)\n", __func__, id + 1);
		return;
	}

	mcbsp = id_to_mcbsp_ptr(id);

	/* Reset transmitter */
	tx &= 1;
	if (cpu_is_omap2430() || cpu_is_omap34xx() || cpu_is_omap44xx()) {
		w = MCBSP_READ_CACHE(mcbsp, XCCR);
		w |= (tx ? XDISABLE : 0);
		MCBSP_WRITE(mcbsp, XCCR, w);
	}
	w = MCBSP_READ_CACHE(mcbsp, SPCR2);
	MCBSP_WRITE(mcbsp, SPCR2, w & ~tx);

	/* Reset receiver */
	rx &= 1;
	if (cpu_is_omap2430() || cpu_is_omap34xx() || cpu_is_omap44xx()) {
		w = MCBSP_READ_CACHE(mcbsp, RCCR);
		w |= (rx ? RDISABLE : 0);
		MCBSP_WRITE(mcbsp, RCCR, w);
	}
	w = MCBSP_READ_CACHE(mcbsp, SPCR1);
	MCBSP_WRITE(mcbsp, SPCR1, w & ~rx);

	idle = !((MCBSP_READ_CACHE(mcbsp, SPCR2) |
			MCBSP_READ_CACHE(mcbsp, SPCR1)) & 1);

	if (idle) {
		/* Reset the sample rate generator */
		w = MCBSP_READ_CACHE(mcbsp, SPCR2);
		MCBSP_WRITE(mcbsp, SPCR2, w & ~(1 << 6));
	}

	if (cpu_is_omap34xx())
		omap_st_stop(mcbsp);
}
EXPORT_SYMBOL(omap_mcbsp_stop);

<<<<<<< HEAD
=======
/*
 * The following functions are only required on an OMAP1-only build.
 * mach-omap2/mcbsp.c contains the real functions
 */
#ifndef CONFIG_ARCH_OMAP2PLUS
int omap2_mcbsp_set_clks_src(u8 id, u8 fck_src_id)
{
	WARN(1, "%s: should never be called on an OMAP1-only kernel\n",
	     __func__);
	return -EINVAL;
}

void omap2_mcbsp1_mux_clkr_src(u8 mux)
{
	WARN(1, "%s: should never be called on an OMAP1-only kernel\n",
	     __func__);
	return;
}

void omap2_mcbsp1_mux_fsr_src(u8 mux)
{
	WARN(1, "%s: should never be called on an OMAP1-only kernel\n",
	     __func__);
	return;
}
#endif

>>>>>>> 529dad28
#ifdef CONFIG_ARCH_OMAP3
#define max_thres(m)			(mcbsp->pdata->buffer_size)
#define valid_threshold(m, val)		((val) <= max_thres(m))
#define THRESHOLD_PROP_BUILDER(prop)					\
static ssize_t prop##_show(struct device *dev,				\
			struct device_attribute *attr, char *buf)	\
{									\
	struct omap_mcbsp *mcbsp = dev_get_drvdata(dev);		\
									\
	return sprintf(buf, "%u\n", mcbsp->prop);			\
}									\
									\
static ssize_t prop##_store(struct device *dev,				\
				struct device_attribute *attr,		\
				const char *buf, size_t size)		\
{									\
	struct omap_mcbsp *mcbsp = dev_get_drvdata(dev);		\
	unsigned long val;						\
	int status;							\
									\
	status = strict_strtoul(buf, 0, &val);				\
	if (status)							\
		return status;						\
									\
	if (!valid_threshold(mcbsp, val))				\
		return -EDOM;						\
									\
	mcbsp->prop = val;						\
	return size;							\
}									\
									\
static DEVICE_ATTR(prop, 0644, prop##_show, prop##_store);

THRESHOLD_PROP_BUILDER(max_tx_thres);
THRESHOLD_PROP_BUILDER(max_rx_thres);

static const char *dma_op_modes[] = {
	"element", "threshold", "frame",
};

static ssize_t dma_op_mode_show(struct device *dev,
			struct device_attribute *attr, char *buf)
{
	struct omap_mcbsp *mcbsp = dev_get_drvdata(dev);
	int dma_op_mode, i = 0;
	ssize_t len = 0;
	const char * const *s;

	dma_op_mode = mcbsp->dma_op_mode;

	for (s = &dma_op_modes[i]; i < ARRAY_SIZE(dma_op_modes); s++, i++) {
		if (dma_op_mode == i)
			len += sprintf(buf + len, "[%s] ", *s);
		else
			len += sprintf(buf + len, "%s ", *s);
	}
	len += sprintf(buf + len, "\n");

	return len;
}

static ssize_t dma_op_mode_store(struct device *dev,
				struct device_attribute *attr,
				const char *buf, size_t size)
{
	struct omap_mcbsp *mcbsp = dev_get_drvdata(dev);
	const char * const *s;
	int i = 0;

	for (s = &dma_op_modes[i]; i < ARRAY_SIZE(dma_op_modes); s++, i++)
		if (sysfs_streq(buf, *s))
			break;

	if (i == ARRAY_SIZE(dma_op_modes))
		return -EINVAL;

	spin_lock_irq(&mcbsp->lock);
	if (!mcbsp->free) {
		size = -EBUSY;
		goto unlock;
	}
	mcbsp->dma_op_mode = i;

unlock:
	spin_unlock_irq(&mcbsp->lock);

	return size;
}

static DEVICE_ATTR(dma_op_mode, 0644, dma_op_mode_show, dma_op_mode_store);

static ssize_t st_taps_show(struct device *dev,
			    struct device_attribute *attr, char *buf)
{
	struct omap_mcbsp *mcbsp = dev_get_drvdata(dev);
	struct omap_mcbsp_st_data *st_data = mcbsp->st_data;
	ssize_t status = 0;
	int i;

	spin_lock_irq(&mcbsp->lock);
	for (i = 0; i < st_data->nr_taps; i++)
		status += sprintf(&buf[status], (i ? ", %d" : "%d"),
				  st_data->taps[i]);
	if (i)
		status += sprintf(&buf[status], "\n");
	spin_unlock_irq(&mcbsp->lock);

	return status;
}

static ssize_t st_taps_store(struct device *dev,
			     struct device_attribute *attr,
			     const char *buf, size_t size)
{
	struct omap_mcbsp *mcbsp = dev_get_drvdata(dev);
	struct omap_mcbsp_st_data *st_data = mcbsp->st_data;
	int val, tmp, status, i = 0;

	spin_lock_irq(&mcbsp->lock);
	memset(st_data->taps, 0, sizeof(st_data->taps));
	st_data->nr_taps = 0;

	do {
		status = sscanf(buf, "%d%n", &val, &tmp);
		if (status < 0 || status == 0) {
			size = -EINVAL;
			goto out;
		}
		if (val < -32768 || val > 32767) {
			size = -EINVAL;
			goto out;
		}
		st_data->taps[i++] = val;
		buf += tmp;
		if (*buf != ',')
			break;
		buf++;
	} while (1);

	st_data->nr_taps = i;

out:
	spin_unlock_irq(&mcbsp->lock);

	return size;
}

static DEVICE_ATTR(st_taps, 0644, st_taps_show, st_taps_store);

static const struct attribute *additional_attrs[] = {
	&dev_attr_max_tx_thres.attr,
	&dev_attr_max_rx_thres.attr,
	&dev_attr_dma_op_mode.attr,
	NULL,
};

static const struct attribute_group additional_attr_group = {
	.attrs = (struct attribute **)additional_attrs,
};

static inline int __devinit omap_additional_add(struct device *dev)
{
	return sysfs_create_group(&dev->kobj, &additional_attr_group);
}

static inline void __devexit omap_additional_remove(struct device *dev)
{
	sysfs_remove_group(&dev->kobj, &additional_attr_group);
}

static const struct attribute *sidetone_attrs[] = {
	&dev_attr_st_taps.attr,
	NULL,
};

static const struct attribute_group sidetone_attr_group = {
	.attrs = (struct attribute **)sidetone_attrs,
};

static int __devinit omap_st_add(struct omap_mcbsp *mcbsp)
{
	struct platform_device *pdev;
	struct resource *res;
	struct omap_mcbsp_st_data *st_data;
	int err;

	st_data = kzalloc(sizeof(*mcbsp->st_data), GFP_KERNEL);
	if (!st_data) {
		err = -ENOMEM;
		goto err1;
	}

	pdev = container_of(mcbsp->dev, struct platform_device, dev);

	res = platform_get_resource_byname(pdev, IORESOURCE_MEM, "sidetone");
	st_data->io_base_st = ioremap(res->start, resource_size(res));
	if (!st_data->io_base_st) {
		err = -ENOMEM;
		goto err2;
	}

	err = sysfs_create_group(&mcbsp->dev->kobj, &sidetone_attr_group);
	if (err)
		goto err3;

	mcbsp->st_data = st_data;
	return 0;

err3:
	iounmap(st_data->io_base_st);
err2:
	kfree(st_data);
err1:
	return err;

}

static void __devexit omap_st_remove(struct omap_mcbsp *mcbsp)
{
	struct omap_mcbsp_st_data *st_data = mcbsp->st_data;

	if (st_data) {
		sysfs_remove_group(&mcbsp->dev->kobj, &sidetone_attr_group);
		iounmap(st_data->io_base_st);
		kfree(st_data);
	}
}

static inline void __devinit omap34xx_device_init(struct omap_mcbsp *mcbsp)
{
	mcbsp->dma_op_mode = MCBSP_DMA_MODE_ELEMENT;
	if (cpu_is_omap34xx()) {
		/*
		 * Initially configure the maximum thresholds to a safe value.
		 * The McBSP FIFO usage with these values should not go under
		 * 16 locations.
		 * If the whole FIFO without safety buffer is used, than there
		 * is a possibility that the DMA will be not able to push the
		 * new data on time, causing channel shifts in runtime.
		 */
		mcbsp->max_tx_thres = max_thres(mcbsp) - 0x10;
		mcbsp->max_rx_thres = max_thres(mcbsp) - 0x10;
		/*
		 * REVISIT: Set dmap_op_mode to THRESHOLD as default
		 * for mcbsp2 instances.
		 */
		if (omap_additional_add(mcbsp->dev))
			dev_warn(mcbsp->dev,
				"Unable to create additional controls\n");

		if (mcbsp->id == 2 || mcbsp->id == 3)
			if (omap_st_add(mcbsp))
				dev_warn(mcbsp->dev,
				 "Unable to create sidetone controls\n");

	} else {
		mcbsp->max_tx_thres = -EINVAL;
		mcbsp->max_rx_thres = -EINVAL;
	}
}

static inline void __devexit omap34xx_device_exit(struct omap_mcbsp *mcbsp)
{
	if (cpu_is_omap34xx()) {
		omap_additional_remove(mcbsp->dev);

		if (mcbsp->id == 2 || mcbsp->id == 3)
			omap_st_remove(mcbsp);
	}
}
#else
static inline void __devinit omap34xx_device_init(struct omap_mcbsp *mcbsp) {}
static inline void __devexit omap34xx_device_exit(struct omap_mcbsp *mcbsp) {}
#endif /* CONFIG_ARCH_OMAP3 */

/*
 * McBSP1 and McBSP3 are directly mapped on 1610 and 1510.
 * 730 has only 2 McBSP, and both of them are MPU peripherals.
 */
static int __devinit omap_mcbsp_probe(struct platform_device *pdev)
{
	struct omap_mcbsp_platform_data *pdata = pdev->dev.platform_data;
	struct omap_mcbsp *mcbsp;
	int id = pdev->id - 1;
	struct resource *res;
	int ret = 0;

	if (!pdata) {
		dev_err(&pdev->dev, "McBSP device initialized without"
				"platform data\n");
		ret = -EINVAL;
		goto exit;
	}

	dev_dbg(&pdev->dev, "Initializing OMAP McBSP (%d).\n", pdev->id);

	if (id >= omap_mcbsp_count) {
		dev_err(&pdev->dev, "Invalid McBSP device id (%d)\n", id);
		ret = -EINVAL;
		goto exit;
	}

	mcbsp = kzalloc(sizeof(struct omap_mcbsp), GFP_KERNEL);
	if (!mcbsp) {
		ret = -ENOMEM;
		goto exit;
	}

	spin_lock_init(&mcbsp->lock);
	mcbsp->id = id + 1;
	mcbsp->free = true;

	res = platform_get_resource_byname(pdev, IORESOURCE_MEM, "mpu");
	if (!res) {
		res = platform_get_resource(pdev, IORESOURCE_MEM, 0);
		if (!res) {
			dev_err(&pdev->dev, "%s:mcbsp%d has invalid memory"
					"resource\n", __func__, pdev->id);
			ret = -ENOMEM;
			goto exit;
		}
	}
	mcbsp->phys_base = res->start;
	omap_mcbsp_cache_size = resource_size(res);
	mcbsp->io_base = ioremap(res->start, resource_size(res));
	if (!mcbsp->io_base) {
		ret = -ENOMEM;
		goto err_ioremap;
	}

	res = platform_get_resource_byname(pdev, IORESOURCE_MEM, "dma");
	if (!res)
		mcbsp->phys_dma_base = mcbsp->phys_base;
	else
		mcbsp->phys_dma_base = res->start;

	mcbsp->tx_irq = platform_get_irq_byname(pdev, "tx");
	mcbsp->rx_irq = platform_get_irq_byname(pdev, "rx");

	/* From OMAP4 there will be a single irq line */
	if (mcbsp->tx_irq == -ENXIO)
		mcbsp->tx_irq = platform_get_irq(pdev, 0);

	res = platform_get_resource_byname(pdev, IORESOURCE_DMA, "rx");
	if (!res) {
		dev_err(&pdev->dev, "%s:mcbsp%d has invalid rx DMA channel\n",
					__func__, pdev->id);
		ret = -ENODEV;
		goto err_res;
	}
	mcbsp->dma_rx_sync = res->start;

	res = platform_get_resource_byname(pdev, IORESOURCE_DMA, "tx");
	if (!res) {
		dev_err(&pdev->dev, "%s:mcbsp%d has invalid tx DMA channel\n",
					__func__, pdev->id);
		ret = -ENODEV;
		goto err_res;
	}
	mcbsp->dma_tx_sync = res->start;

	mcbsp->fclk = clk_get(&pdev->dev, "fck");
	if (IS_ERR(mcbsp->fclk)) {
		ret = PTR_ERR(mcbsp->fclk);
		dev_err(&pdev->dev, "unable to get fck: %d\n", ret);
		goto err_res;
	}

	mcbsp->pdata = pdata;
	mcbsp->dev = &pdev->dev;
	mcbsp_ptr[id] = mcbsp;
	mcbsp->mcbsp_config_type = pdata->mcbsp_config_type;
	platform_set_drvdata(pdev, mcbsp);
	pm_runtime_enable(mcbsp->dev);

	/* Initialize mcbsp properties for OMAP34XX if needed / applicable */
	omap34xx_device_init(mcbsp);

	return 0;

err_res:
	iounmap(mcbsp->io_base);
err_ioremap:
	kfree(mcbsp);
exit:
	return ret;
}

static int __devexit omap_mcbsp_remove(struct platform_device *pdev)
{
	struct omap_mcbsp *mcbsp = platform_get_drvdata(pdev);

	platform_set_drvdata(pdev, NULL);
	if (mcbsp) {

		if (mcbsp->pdata && mcbsp->pdata->ops &&
				mcbsp->pdata->ops->free)
			mcbsp->pdata->ops->free(mcbsp->id);

		omap34xx_device_exit(mcbsp);

		clk_put(mcbsp->fclk);

		iounmap(mcbsp->io_base);
		kfree(mcbsp);
	}

	return 0;
}

static struct platform_driver omap_mcbsp_driver = {
	.probe		= omap_mcbsp_probe,
	.remove		= __devexit_p(omap_mcbsp_remove),
	.driver		= {
		.name	= "omap-mcbsp",
	},
};

int __init omap_mcbsp_init(void)
{
	/* Register the McBSP driver */
	return platform_driver_register(&omap_mcbsp_driver);
}<|MERGE_RESOLUTION|>--- conflicted
+++ resolved
@@ -966,8 +966,6 @@
 }
 EXPORT_SYMBOL(omap_mcbsp_stop);
 
-<<<<<<< HEAD
-=======
 /*
  * The following functions are only required on an OMAP1-only build.
  * mach-omap2/mcbsp.c contains the real functions
@@ -995,7 +993,6 @@
 }
 #endif
 
->>>>>>> 529dad28
 #ifdef CONFIG_ARCH_OMAP3
 #define max_thres(m)			(mcbsp->pdata->buffer_size)
 #define valid_threshold(m, val)		((val) <= max_thres(m))
