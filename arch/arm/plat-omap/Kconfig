--- conflicted
+++ resolved
@@ -86,25 +86,6 @@
 	  to change the pin multiplexing setup.	 When there are no warnings
 	  printed, it's safe to deselect OMAP_MUX for your product.
 
-<<<<<<< HEAD
-config OMAP_MBOX_FWK
-	tristate "Mailbox framework support"
-	depends on ARCH_OMAP && !ARCH_MULTIPLATFORM
-	help
-	  Say Y here if you want to use OMAP Mailbox framework support for
-	  DSP, IVA1.0 and IVA2 in OMAP1/2/3.
-
-config OMAP_MBOX_KFIFO_SIZE
-	int "Mailbox kfifo default buffer size (bytes)"
-	depends on OMAP_MBOX_FWK
-	default 256
-	help
-	  Specify the default size of mailbox's kfifo buffers (bytes).
-	  This can also be changed at runtime (via the mbox_kfifo_size
-	  module parameter).
-
-=======
->>>>>>> d0e0ac97
 config OMAP_IOMMU_IVA2
 	bool
 
