if ARCH_OMAP

menu "TI OMAP Common Features"

config ARCH_OMAP_OTG
	bool

choice
	prompt "OMAP System Type"
	default ARCH_OMAP2PLUS

config ARCH_OMAP1
	bool "TI OMAP1"
	select CLKDEV_LOOKUP
	select CLKSRC_MMIO
	select GENERIC_IRQ_CHIP
<<<<<<< HEAD
	select HAVE_IDE
=======
	select HAVE_MACH_MEMORY_H
>>>>>>> b3a52294
	help
	  "Systems based on omap7xx, omap15xx or omap16xx"

config ARCH_OMAP2PLUS
	bool "TI OMAP2/3/4"
	select CLKDEV_LOOKUP
	select GENERIC_IRQ_CHIP
	select OMAP_DM_TIMER
	help
	  "Systems based on OMAP2, OMAP3 or OMAP4"

endchoice

comment "OMAP Feature Selections"

config OMAP_DEBUG_DEVICES
	bool
	help
	  For debug cards on TI reference boards.

config OMAP_DEBUG_LEDS
	bool
	depends on OMAP_DEBUG_DEVICES
	default y if LEDS_CLASS

config OMAP_SMARTREFLEX
	bool "SmartReflex support"
	depends on (ARCH_OMAP3 || ARCH_OMAP4) && PM
	help
	  Say Y if you want to enable SmartReflex.

	  SmartReflex can perform continuous dynamic voltage
	  scaling around the nominal operating point voltage
	  according to silicon characteristics and operating
	  conditions. Enabling SmartReflex reduces power
	  consumption.

	  Please note, that by default SmartReflex is only
	  initialized. To enable the automatic voltage
	  compensation for vdd mpu  and vdd core from user space,
	  user must write 1 to
		/debug/voltage/vdd_<X>/smartreflex/autocomp,
	  where X is mpu or core for OMAP3.
	  Optionally autocompensation can be enabled in the kernel
	  by default during system init via the enable_on_init flag
	  which an be passed as platform data to the smartreflex driver.

config OMAP_SMARTREFLEX_CLASS3
	bool "Class 3 mode of Smartreflex Implementation"
	depends on OMAP_SMARTREFLEX && TWL4030_CORE
	help
	  Say Y to enable Class 3 implementation of Smartreflex

	  Class 3 implementation of Smartreflex employs continuous hardware
	  voltage calibration.

config OMAP_RESET_CLOCKS
	bool "Reset unused clocks during boot"
	depends on ARCH_OMAP
	help
	  Say Y if you want to reset unused clocks during boot.
	  This option saves power, but assumes all drivers are
	  using the clock framework. Broken drivers that do not
	  yet use clock framework may not work with this option.
	  If you are booting from another operating system, you
	  probably do not want this option enabled until your
	  device drivers work properly.

config OMAP_MUX
	bool "OMAP multiplexing support"
	depends on ARCH_OMAP
	default y
	help
	  Pin multiplexing support for OMAP boards. If your bootloader
	  sets the multiplexing correctly, say N. Otherwise, or if unsure,
	  say Y.

config OMAP_MUX_DEBUG
	bool "Multiplexing debug output"
	depends on OMAP_MUX
	help
	  Makes the multiplexing functions print out a lot of debug info.
	  This is useful if you want to find out the correct values of the
	  multiplexing registers.

config OMAP_MUX_WARNINGS
	bool "Warn about pins the bootloader didn't set up"
	depends on OMAP_MUX
	default y
	help
	  Choose Y here to warn whenever driver initialization logic needs
	  to change the pin multiplexing setup.	 When there are no warnings
	  printed, it's safe to deselect OMAP_MUX for your product.

config OMAP_MCBSP
	bool "McBSP support"
	depends on ARCH_OMAP
	default y
	help
	  Say Y here if you want support for the OMAP Multichannel
	  Buffered Serial Port.

config OMAP_MBOX_FWK
	tristate "Mailbox framework support"
	depends on ARCH_OMAP
	help
	  Say Y here if you want to use OMAP Mailbox framework support for
	  DSP, IVA1.0 and IVA2 in OMAP1/2/3.

config OMAP_MBOX_KFIFO_SIZE
	int "Mailbox kfifo default buffer size (bytes)"
	depends on OMAP_MBOX_FWK
	default 256
	help
	  Specify the default size of mailbox's kfifo buffers (bytes).
	  This can also be changed at runtime (via the mbox_kfifo_size
	  module parameter).

config OMAP_IOMMU
	tristate

config OMAP_IOMMU_DEBUG
       tristate "Export OMAP IOMMU internals in DebugFS"
       depends on OMAP_IOMMU && DEBUG_FS
       help
         Select this to see extensive information about
         the internal state of OMAP IOMMU in debugfs.

         Say N unless you know you need this.

config OMAP_IOMMU_IVA2
	bool

config OMAP_MPU_TIMER
	bool "Use mpu timer"
	depends on ARCH_OMAP1
	help
	  Select this option if you want to use the OMAP mpu timer. This
	  timer provides more intra-tick resolution than the 32KHz timer,
	  but consumes more power.

config OMAP_32K_TIMER
	bool "Use 32KHz timer"
	depends on ARCH_OMAP16XX || ARCH_OMAP2PLUS
	default y if (ARCH_OMAP16XX || ARCH_OMAP2PLUS)
	help
	  Select this option if you want to enable the OMAP 32KHz timer.
	  This timer saves power compared to the OMAP_MPU_TIMER, and has
	  support for no tick during idle. The 32KHz timer provides less
	  intra-tick resolution than OMAP_MPU_TIMER. The 32KHz timer is
	  currently only available for OMAP16XX, 24XX, 34XX and OMAP4.

config OMAP3_L2_AUX_SECURE_SAVE_RESTORE
	bool "OMAP3 HS/EMU save and restore for L2 AUX control register"
	depends on ARCH_OMAP3 && PM
	default n
	help
	  Without this option, L2 Auxiliary control register contents are
	  lost during off-mode entry on HS/EMU devices. This feature
	  requires support from PPA / boot-loader in HS/EMU devices, which
	  currently does not exist by default.

config OMAP3_L2_AUX_SECURE_SERVICE_SET_ID
	int "Service ID for the support routine to set L2 AUX control"
	depends on OMAP3_L2_AUX_SECURE_SAVE_RESTORE
	default 43
	help
	  PPA routine service ID for setting L2 auxiliary control register.

config OMAP_32K_TIMER_HZ
	int "Kernel internal timer frequency for 32KHz timer"
	range 32 1024
	depends on OMAP_32K_TIMER
	default "128"
	help
	  Kernel internal timer frequency should be a divisor of 32768,
	  such as 64 or 128.

config OMAP_DM_TIMER
	bool "Use dual-mode timer"
	depends on ARCH_OMAP16XX || ARCH_OMAP2PLUS
	help
	 Select this option if you want to use OMAP Dual-Mode timers.

config OMAP_SERIAL_WAKE
	bool "Enable wake-up events for serial ports"
	depends on ARCH_OMAP1 && OMAP_MUX
	default y
	help
	  Select this option if you want to have your system wake up
	  to data on the serial RX line. This allows you to wake the
	  system from serial console.

choice
	prompt "OMAP PM layer selection"
	depends on ARCH_OMAP
	default OMAP_PM_NOOP

config OMAP_PM_NOOP
	bool "No-op/debug PM layer"

endchoice

endmenu

endif<|MERGE_RESOLUTION|>--- conflicted
+++ resolved
@@ -14,11 +14,8 @@
 	select CLKDEV_LOOKUP
 	select CLKSRC_MMIO
 	select GENERIC_IRQ_CHIP
-<<<<<<< HEAD
 	select HAVE_IDE
-=======
 	select HAVE_MACH_MEMORY_H
->>>>>>> b3a52294
 	help
 	  "Systems based on omap7xx, omap15xx or omap16xx"
 
