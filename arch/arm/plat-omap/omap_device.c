--- conflicted
+++ resolved
@@ -236,8 +236,6 @@
 	return 0;
 }
 
-<<<<<<< HEAD
-=======
 static void _add_clkdev(struct omap_device *od, const char *clk_alias,
 		       const char *clk_name)
 {
@@ -275,7 +273,6 @@
 	clkdev_add(l);
 }
 
->>>>>>> 529dad28
 /**
  * _add_hwmod_clocks_clkdev - Add clkdev entry for hwmod optional clocks
  * and main clock
