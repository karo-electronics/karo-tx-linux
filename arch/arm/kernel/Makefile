#
# Makefile for the linux kernel.
#

CPPFLAGS_vmlinux.lds := -DTEXT_OFFSET=$(TEXT_OFFSET)
AFLAGS_head.o        := -DTEXT_OFFSET=$(TEXT_OFFSET)

ifdef CONFIG_FUNCTION_TRACER
CFLAGS_REMOVE_ftrace.o = -pg
CFLAGS_REMOVE_insn.o = -pg
CFLAGS_REMOVE_patch.o = -pg
endif

CFLAGS_REMOVE_return_address.o = -pg

# Object file lists.

obj-y		:= elf.o entry-common.o irq.o opcodes.o \
		   process.o ptrace.o return_address.o \
		   setup.o signal.o stacktrace.o sys_arm.o time.o traps.o

obj-$(CONFIG_ATAGS)		+= atags_parse.o
obj-$(CONFIG_ATAGS_PROC)	+= atags_proc.o
obj-$(CONFIG_DEPRECATED_PARAM_STRUCT) += atags_compat.o

ifeq ($(CONFIG_CPU_V7M),y)
obj-y		+= entry-v7m.o
else
obj-y		+= entry-armv.o
endif

obj-$(CONFIG_OC_ETM)		+= etm.o
obj-$(CONFIG_CPU_IDLE)		+= cpuidle.o
obj-$(CONFIG_ISA_DMA_API)	+= dma.o
obj-$(CONFIG_FIQ)		+= fiq.o fiqasm.o
obj-$(CONFIG_MODULES)		+= armksyms.o module.o
obj-$(CONFIG_ARTHUR)		+= arthur.o
obj-$(CONFIG_ISA_DMA)		+= dma-isa.o
obj-$(CONFIG_PCI)		+= bios32.o isa.o
obj-$(CONFIG_ARM_CPU_SUSPEND)	+= sleep.o suspend.o
obj-$(CONFIG_SMP)		+= smp.o
ifdef CONFIG_MMU
obj-$(CONFIG_SMP)		+= smp_tlb.o
endif
obj-$(CONFIG_HAVE_ARM_SCU)	+= smp_scu.o
obj-$(CONFIG_HAVE_ARM_TWD)	+= smp_twd.o
obj-$(CONFIG_ARM_ARCH_TIMER)	+= arch_timer.o
obj-$(CONFIG_DYNAMIC_FTRACE)	+= ftrace.o insn.o
obj-$(CONFIG_FUNCTION_GRAPH_TRACER)	+= ftrace.o insn.o
obj-$(CONFIG_JUMP_LABEL)	+= jump_label.o insn.o patch.o
obj-$(CONFIG_KEXEC)		+= machine_kexec.o relocate_kernel.o
obj-$(CONFIG_KPROBES)		+= kprobes.o kprobes-common.o patch.o
ifdef CONFIG_THUMB2_KERNEL
obj-$(CONFIG_KPROBES)		+= kprobes-thumb.o
else
obj-$(CONFIG_KPROBES)		+= kprobes-arm.o
endif
obj-$(CONFIG_ARM_KPROBES_TEST)	+= test-kprobes.o
test-kprobes-objs		:= kprobes-test.o
ifdef CONFIG_THUMB2_KERNEL
test-kprobes-objs		+= kprobes-test-thumb.o
else
test-kprobes-objs		+= kprobes-test-arm.o
endif
obj-$(CONFIG_OABI_COMPAT)	+= sys_oabi-compat.o
obj-$(CONFIG_ARM_THUMBEE)	+= thumbee.o
obj-$(CONFIG_KGDB)		+= kgdb.o
obj-$(CONFIG_ARM_UNWIND)	+= unwind.o
obj-$(CONFIG_HAVE_TCM)		+= tcm.o
obj-$(CONFIG_OF)		+= devtree.o
obj-$(CONFIG_CRASH_DUMP)	+= crash_dump.o
obj-$(CONFIG_SWP_EMULATE)	+= swp_emulate.o
CFLAGS_swp_emulate.o		:= -Wa,-march=armv7-a
obj-$(CONFIG_HAVE_HW_BREAKPOINT)	+= hw_breakpoint.o

obj-$(CONFIG_CPU_XSCALE)	+= xscale-cp0.o
obj-$(CONFIG_CPU_XSC3)		+= xscale-cp0.o
obj-$(CONFIG_CPU_MOHAWK)	+= xscale-cp0.o
obj-$(CONFIG_CPU_PJ4)		+= pj4-cp0.o
obj-$(CONFIG_IWMMXT)		+= iwmmxt.o
obj-$(CONFIG_HW_PERF_EVENTS)	+= perf_event.o perf_event_cpu.o
AFLAGS_iwmmxt.o			:= -Wa,-mcpu=iwmmxt
obj-$(CONFIG_ARM_CPU_TOPOLOGY)  += topology.o

ifneq ($(CONFIG_ARCH_EBSA110),y)
  obj-y		+= io.o
endif

head-y			:= head$(MMUEXT).o
obj-$(CONFIG_DEBUG_LL)	+= debug.o
obj-$(CONFIG_EARLY_PRINTK)	+= early_printk.o

obj-$(CONFIG_ARM_VIRT_EXT)	+= hyp-stub.o
<<<<<<< HEAD
obj-$(CONFIG_ARM_PSCI)		+= psci.o
=======
ifeq ($(CONFIG_ARM_PSCI),y)
obj-y				+= psci.o
obj-$(CONFIG_SMP)		+= psci_smp.o
endif
>>>>>>> d0e0ac97

extra-y := $(head-y) vmlinux.lds<|MERGE_RESOLUTION|>--- conflicted
+++ resolved
@@ -91,13 +91,9 @@
 obj-$(CONFIG_EARLY_PRINTK)	+= early_printk.o
 
 obj-$(CONFIG_ARM_VIRT_EXT)	+= hyp-stub.o
-<<<<<<< HEAD
-obj-$(CONFIG_ARM_PSCI)		+= psci.o
-=======
 ifeq ($(CONFIG_ARM_PSCI),y)
 obj-y				+= psci.o
 obj-$(CONFIG_SMP)		+= psci_smp.o
 endif
->>>>>>> d0e0ac97
 
 extra-y := $(head-y) vmlinux.lds