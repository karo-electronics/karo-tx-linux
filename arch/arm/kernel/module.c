/*
 *  linux/arch/arm/kernel/module.c
 *
 *  Copyright (C) 2002 Russell King.
 *  Modified for nommu by Hyok S. Choi
 *
 * This program is free software; you can redistribute it and/or modify
 * it under the terms of the GNU General Public License version 2 as
 * published by the Free Software Foundation.
 *
 * Module allocation method suggested by Andi Kleen.
 */
#include <linux/module.h>
#include <linux/moduleloader.h>
#include <linux/kernel.h>
#include <linux/mm.h>
#include <linux/elf.h>
#include <linux/vmalloc.h>
#include <linux/fs.h>
#include <linux/string.h>
#include <linux/gfp.h>

#include <asm/pgtable.h>
#include <asm/sections.h>
#include <asm/smp_plat.h>
#include <asm/unwind.h>

#ifdef CONFIG_XIP_KERNEL
/*
 * The XIP kernel text is mapped in the module area for modules and
 * some other stuff to work without any indirect relocations.
 * MODULES_VADDR is redefined here and not in asm/memory.h to avoid
 * recompiling the whole kernel when CONFIG_XIP_KERNEL is turned on/off.
 */
#undef MODULES_VADDR
#define MODULES_VADDR	(((unsigned long)_etext + ~PGDIR_MASK) & PGDIR_MASK)
#endif

#ifdef CONFIG_MMU
void *module_alloc(unsigned long size)
{
	return __vmalloc_node_range(size, 1, MODULES_VADDR, MODULES_END,
				GFP_KERNEL, PAGE_KERNEL_EXEC, -1,
				__builtin_return_address(0));
}
#else /* CONFIG_MMU */
void *module_alloc(unsigned long size)
{
	return size == 0 ? NULL : vmalloc(size);
}
#endif /* !CONFIG_MMU */

void module_free(struct module *module, void *region)
{
	vfree(region);
}

int module_frob_arch_sections(Elf_Ehdr *hdr,
			      Elf_Shdr *sechdrs,
			      char *secstrings,
			      struct module *mod)
{
	return 0;
}

int
apply_relocate(Elf32_Shdr *sechdrs, const char *strtab, unsigned int symindex,
	       unsigned int relindex, struct module *module)
{
	Elf32_Shdr *symsec = sechdrs + symindex;
	Elf32_Shdr *relsec = sechdrs + relindex;
	Elf32_Shdr *dstsec = sechdrs + relsec->sh_info;
	Elf32_Rel *rel = (void *)relsec->sh_addr;
	unsigned int i;

	for (i = 0; i < relsec->sh_size / sizeof(Elf32_Rel); i++, rel++) {
		unsigned long loc;
		Elf32_Sym *sym;
		const char *symname;
		s32 offset;
#ifdef CONFIG_THUMB2_KERNEL
		u32 upper, lower, sign, j1, j2;
#endif

		offset = ELF32_R_SYM(rel->r_info);
		if (offset < 0 || offset > (symsec->sh_size / sizeof(Elf32_Sym))) {
			pr_err("%s: section %u reloc %u: bad relocation sym offset\n",
				module->name, relindex, i);
			return -ENOEXEC;
		}

		sym = ((Elf32_Sym *)symsec->sh_addr) + offset;
		symname = strtab + sym->st_name;

		if (rel->r_offset < 0 || rel->r_offset > dstsec->sh_size - sizeof(u32)) {
			pr_err("%s: section %u reloc %u sym '%s': out of bounds relocation, offset %d size %u\n",
			       module->name, relindex, i, symname,
			       rel->r_offset, dstsec->sh_size);
			return -ENOEXEC;
		}

		loc = dstsec->sh_addr + rel->r_offset;

		switch (ELF32_R_TYPE(rel->r_info)) {
		case R_ARM_NONE:
			/* ignore */
			break;

		case R_ARM_ABS32:
			*(u32 *)loc += sym->st_value;
			break;

		case R_ARM_PC24:
		case R_ARM_CALL:
		case R_ARM_JUMP24:
			offset = (*(u32 *)loc & 0x00ffffff) << 2;
			if (offset & 0x02000000)
				offset -= 0x04000000;

			offset += sym->st_value - loc;
			if (offset & 3 ||
			    offset <= (s32)0xfe000000 ||
			    offset >= (s32)0x02000000) {
				pr_err("%s: section %u reloc %u sym '%s': relocation %u out of range (%#lx -> %#x)\n",
				       module->name, relindex, i, symname,
				       ELF32_R_TYPE(rel->r_info), loc,
				       sym->st_value);
				return -ENOEXEC;
			}

			offset >>= 2;

			*(u32 *)loc &= 0xff000000;
			*(u32 *)loc |= offset & 0x00ffffff;
			break;

	       case R_ARM_V4BX:
		       /* Preserve Rm and the condition code. Alter
			* other bits to re-code instruction as
			* MOV PC,Rm.
			*/
		       *(u32 *)loc &= 0xf000000f;
		       *(u32 *)loc |= 0x01a0f000;
		       break;

		case R_ARM_PREL31:
			offset = *(u32 *)loc + sym->st_value - loc;
			*(u32 *)loc = offset & 0x7fffffff;
			break;

		case R_ARM_MOVW_ABS_NC:
		case R_ARM_MOVT_ABS:
			offset = *(u32 *)loc;
			offset = ((offset & 0xf0000) >> 4) | (offset & 0xfff);
			offset = (offset ^ 0x8000) - 0x8000;

			offset += sym->st_value;
			if (ELF32_R_TYPE(rel->r_info) == R_ARM_MOVT_ABS)
				offset >>= 16;

			*(u32 *)loc &= 0xfff0f000;
			*(u32 *)loc |= ((offset & 0xf000) << 4) |
					(offset & 0x0fff);
			break;

#ifdef CONFIG_THUMB2_KERNEL
		case R_ARM_THM_CALL:
		case R_ARM_THM_JUMP24:
			upper = *(u16 *)loc;
			lower = *(u16 *)(loc + 2);

			/*
			 * 25 bit signed address range (Thumb-2 BL and B.W
			 * instructions):
			 *   S:I1:I2:imm10:imm11:0
			 * where:
			 *   S     = upper[10]   = offset[24]
			 *   I1    = ~(J1 ^ S)   = offset[23]
			 *   I2    = ~(J2 ^ S)   = offset[22]
			 *   imm10 = upper[9:0]  = offset[21:12]
			 *   imm11 = lower[10:0] = offset[11:1]
			 *   J1    = lower[13]
			 *   J2    = lower[11]
			 */
			sign = (upper >> 10) & 1;
			j1 = (lower >> 13) & 1;
			j2 = (lower >> 11) & 1;
			offset = (sign << 24) | ((~(j1 ^ sign) & 1) << 23) |
				((~(j2 ^ sign) & 1) << 22) |
				((upper & 0x03ff) << 12) |
				((lower & 0x07ff) << 1);
			if (offset & 0x01000000)
				offset -= 0x02000000;
			offset += sym->st_value - loc;

			/* only Thumb addresses allowed (no interworking) */
			if (!(offset & 1) ||
			    offset <= (s32)0xff000000 ||
			    offset >= (s32)0x01000000) {
				pr_err("%s: section %u reloc %u sym '%s': relocation %u out of range (%#lx -> %#x)\n",
				       module->name, relindex, i, symname,
				       ELF32_R_TYPE(rel->r_info), loc,
				       sym->st_value);
				return -ENOEXEC;
			}

			sign = (offset >> 24) & 1;
			j1 = sign ^ (~(offset >> 23) & 1);
			j2 = sign ^ (~(offset >> 22) & 1);
			*(u16 *)loc = (u16)((upper & 0xf800) | (sign << 10) |
					    ((offset >> 12) & 0x03ff));
			*(u16 *)(loc + 2) = (u16)((lower & 0xd000) |
						  (j1 << 13) | (j2 << 11) |
						  ((offset >> 1) & 0x07ff));
			break;

		case R_ARM_THM_MOVW_ABS_NC:
		case R_ARM_THM_MOVT_ABS:
			upper = *(u16 *)loc;
			lower = *(u16 *)(loc + 2);

			/*
			 * MOVT/MOVW instructions encoding in Thumb-2:
			 *
			 * i	= upper[10]
			 * imm4	= upper[3:0]
			 * imm3	= lower[14:12]
			 * imm8	= lower[7:0]
			 *
			 * imm16 = imm4:i:imm3:imm8
			 */
			offset = ((upper & 0x000f) << 12) |
				((upper & 0x0400) << 1) |
				((lower & 0x7000) >> 4) | (lower & 0x00ff);
			offset = (offset ^ 0x8000) - 0x8000;
			offset += sym->st_value;

			if (ELF32_R_TYPE(rel->r_info) == R_ARM_THM_MOVT_ABS)
				offset >>= 16;

			*(u16 *)loc = (u16)((upper & 0xfbf0) |
					    ((offset & 0xf000) >> 12) |
					    ((offset & 0x0800) >> 1));
			*(u16 *)(loc + 2) = (u16)((lower & 0x8f00) |
						  ((offset & 0x0700) << 4) |
						  (offset & 0x00ff));
			break;
#endif

		default:
			printk(KERN_ERR "%s: unknown relocation: %u\n",
			       module->name, ELF32_R_TYPE(rel->r_info));
			return -ENOEXEC;
		}
	}
	return 0;
}

int
apply_relocate_add(Elf32_Shdr *sechdrs, const char *strtab,
		   unsigned int symindex, unsigned int relsec, struct module *module)
{
	printk(KERN_ERR "module %s: ADD RELOCATION unsupported\n",
	       module->name);
	return -ENOEXEC;
}

struct mod_unwind_map {
	const Elf_Shdr *unw_sec;
	const Elf_Shdr *txt_sec;
};

static const Elf_Shdr *find_mod_section(const Elf32_Ehdr *hdr,
	const Elf_Shdr *sechdrs, const char *name)
{
	const Elf_Shdr *s, *se;
	const char *secstrs = (void *)hdr + sechdrs[hdr->e_shstrndx].sh_offset;

	for (s = sechdrs, se = sechdrs + hdr->e_shnum; s < se; s++)
		if (strcmp(name, secstrs + s->sh_name) == 0)
			return s;

	return NULL;
}

<<<<<<< HEAD
=======
extern void fixup_pv_table(const void *, unsigned long);
>>>>>>> 0ce790e7
extern void fixup_smp(const void *, unsigned long);

int module_finalize(const Elf32_Ehdr *hdr, const Elf_Shdr *sechdrs,
		    struct module *mod)
{
<<<<<<< HEAD
	const Elf_Shdr * __maybe_unused s = NULL;
=======
	const Elf_Shdr *s = NULL;
>>>>>>> 0ce790e7
#ifdef CONFIG_ARM_UNWIND
	const char *secstrs = (void *)hdr + sechdrs[hdr->e_shstrndx].sh_offset;
	const Elf_Shdr *sechdrs_end = sechdrs + hdr->e_shnum;
	struct mod_unwind_map maps[ARM_SEC_MAX];
	int i;

	memset(maps, 0, sizeof(maps));

	for (s = sechdrs; s < sechdrs_end; s++) {
		const char *secname = secstrs + s->sh_name;

		if (!(s->sh_flags & SHF_ALLOC))
			continue;

		if (strcmp(".ARM.exidx.init.text", secname) == 0)
			maps[ARM_SEC_INIT].unw_sec = s;
		else if (strcmp(".ARM.exidx.devinit.text", secname) == 0)
			maps[ARM_SEC_DEVINIT].unw_sec = s;
		else if (strcmp(".ARM.exidx", secname) == 0)
			maps[ARM_SEC_CORE].unw_sec = s;
		else if (strcmp(".ARM.exidx.exit.text", secname) == 0)
			maps[ARM_SEC_EXIT].unw_sec = s;
		else if (strcmp(".ARM.exidx.devexit.text", secname) == 0)
			maps[ARM_SEC_DEVEXIT].unw_sec = s;
		else if (strcmp(".init.text", secname) == 0)
			maps[ARM_SEC_INIT].txt_sec = s;
		else if (strcmp(".devinit.text", secname) == 0)
			maps[ARM_SEC_DEVINIT].txt_sec = s;
		else if (strcmp(".text", secname) == 0)
			maps[ARM_SEC_CORE].txt_sec = s;
		else if (strcmp(".exit.text", secname) == 0)
			maps[ARM_SEC_EXIT].txt_sec = s;
		else if (strcmp(".devexit.text", secname) == 0)
			maps[ARM_SEC_DEVEXIT].txt_sec = s;
	}

	for (i = 0; i < ARM_SEC_MAX; i++)
		if (maps[i].unw_sec && maps[i].txt_sec)
			mod->arch.unwind[i] =
				unwind_table_add(maps[i].unw_sec->sh_addr,
					         maps[i].unw_sec->sh_size,
					         maps[i].txt_sec->sh_addr,
					         maps[i].txt_sec->sh_size);
#endif
<<<<<<< HEAD
=======
#ifdef CONFIG_ARM_PATCH_PHYS_VIRT
	s = find_mod_section(hdr, sechdrs, ".pv_table");
	if (s)
		fixup_pv_table((void *)s->sh_addr, s->sh_size);
#endif
>>>>>>> 0ce790e7
	s = find_mod_section(hdr, sechdrs, ".alt.smp.init");
	if (s && !is_smp())
		fixup_smp((void *)s->sh_addr, s->sh_size);
	return 0;
}

void
module_arch_cleanup(struct module *mod)
{
#ifdef CONFIG_ARM_UNWIND
	int i;

	for (i = 0; i < ARM_SEC_MAX; i++)
		if (mod->arch.unwind[i])
			unwind_table_del(mod->arch.unwind[i]);
#endif
}<|MERGE_RESOLUTION|>--- conflicted
+++ resolved
@@ -283,20 +283,13 @@
 	return NULL;
 }
 
-<<<<<<< HEAD
-=======
 extern void fixup_pv_table(const void *, unsigned long);
->>>>>>> 0ce790e7
 extern void fixup_smp(const void *, unsigned long);
 
 int module_finalize(const Elf32_Ehdr *hdr, const Elf_Shdr *sechdrs,
 		    struct module *mod)
 {
-<<<<<<< HEAD
-	const Elf_Shdr * __maybe_unused s = NULL;
-=======
 	const Elf_Shdr *s = NULL;
->>>>>>> 0ce790e7
 #ifdef CONFIG_ARM_UNWIND
 	const char *secstrs = (void *)hdr + sechdrs[hdr->e_shstrndx].sh_offset;
 	const Elf_Shdr *sechdrs_end = sechdrs + hdr->e_shnum;
@@ -341,14 +334,11 @@
 					         maps[i].txt_sec->sh_addr,
 					         maps[i].txt_sec->sh_size);
 #endif
-<<<<<<< HEAD
-=======
 #ifdef CONFIG_ARM_PATCH_PHYS_VIRT
 	s = find_mod_section(hdr, sechdrs, ".pv_table");
 	if (s)
 		fixup_pv_table((void *)s->sh_addr, s->sh_size);
 #endif
->>>>>>> 0ce790e7
 	s = find_mod_section(hdr, sechdrs, ".alt.smp.init");
 	if (s && !is_smp())
 		fixup_smp((void *)s->sh_addr, s->sh_size);
