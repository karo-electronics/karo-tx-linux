/*
 *  linux/arch/arm/kernel/entry-armv.S
 *
 *  Copyright (C) 1996,1997,1998 Russell King.
 *  ARM700 fix by Matthew Godbolt (linux-user@willothewisp.demon.co.uk)
 *  nommu support by Hyok S. Choi (hyok.choi@samsung.com)
 *
 * This program is free software; you can redistribute it and/or modify
 * it under the terms of the GNU General Public License version 2 as
 * published by the Free Software Foundation.
 *
 *  Low-level vector interface routines
 *
 *  Note:  there is a StrongARM bug in the STMIA rn, {regs}^ instruction
 *  that causes it to save wrong values...  Be aware!
 */

#include <asm/memory.h>
#include <asm/glue-df.h>
#include <asm/glue-pf.h>
#include <asm/vfpmacros.h>
#include <mach/entry-macro.S>
#include <asm/thread_notify.h>
#include <asm/unwind.h>
#include <asm/unistd.h>
#include <asm/tls.h>

#include "entry-header.S"
#include <asm/entry-macro-multi.S>

/*
 * Interrupt handling.
 */
	.macro	irq_handler
#ifdef CONFIG_MULTI_IRQ_HANDLER
	ldr	r1, =handle_arch_irq
	mov	r0, sp
	ldr	r1, [r1]
	adr	lr, BSYM(9997f)
	teq	r1, #0
	movne	pc, r1
#endif
	arch_irq_handler_default
9997:
	.endm

	.macro	pabt_helper
	@ PABORT handler takes pt_regs in r2, fault address in r4 and psr in r5
#ifdef MULTI_PABORT
	ldr	ip, .LCprocfns
	mov	lr, pc
	ldr	pc, [ip, #PROCESSOR_PABT_FUNC]
#else
	bl	CPU_PABORT_HANDLER
#endif
	.endm

	.macro	dabt_helper

	@
	@ Call the processor-specific abort handler:
	@
	@  r2 - pt_regs
	@  r4 - aborted context pc
	@  r5 - aborted context psr
	@
	@ The abort handler must return the aborted address in r0, and
	@ the fault status register in r1.  r9 must be preserved.
	@
#ifdef MULTI_DABORT
	ldr	ip, .LCprocfns
	mov	lr, pc
	ldr	pc, [ip, #PROCESSOR_DABT_FUNC]
#else
	bl	CPU_DABORT_HANDLER
#endif
	.endm

#ifdef CONFIG_KPROBES
	.section	.kprobes.text,"ax",%progbits
#else
	.text
#endif

/*
 * Invalid mode handlers
 */
	.macro	inv_entry, reason
	sub	sp, sp, #S_FRAME_SIZE
 ARM(	stmib	sp, {r1 - lr}		)
 THUMB(	stmia	sp, {r0 - r12}		)
 THUMB(	str	sp, [sp, #S_SP]		)
 THUMB(	str	lr, [sp, #S_LR]		)
	mov	r1, #\reason
	.endm

__pabt_invalid:
	inv_entry BAD_PREFETCH
	b	common_invalid
ENDPROC(__pabt_invalid)

__dabt_invalid:
	inv_entry BAD_DATA
	b	common_invalid
ENDPROC(__dabt_invalid)

__irq_invalid:
	inv_entry BAD_IRQ
	b	common_invalid
ENDPROC(__irq_invalid)

__und_invalid:
	inv_entry BAD_UNDEFINSTR

	@
	@ XXX fall through to common_invalid
	@

@
@ common_invalid - generic code for failed exception (re-entrant version of handlers)
@
common_invalid:
	zero_fp

	ldmia	r0, {r4 - r6}
	add	r0, sp, #S_PC		@ here for interlock avoidance
	mov	r7, #-1			@  ""   ""    ""        ""
	str	r4, [sp]		@ save preserved r0
	stmia	r0, {r5 - r7}		@ lr_<exception>,
					@ cpsr_<exception>, "old_r0"

	mov	r0, sp
	b	bad_mode
ENDPROC(__und_invalid)

/*
 * SVC mode handlers
 */

#if defined(CONFIG_AEABI) && (__LINUX_ARM_ARCH__ >= 5)
#define SPFIX(code...) code
#else
#define SPFIX(code...)
#endif

	.macro	svc_entry, stack_hole=0
 UNWIND(.fnstart		)
 UNWIND(.save {r0 - pc}		)
	sub	sp, sp, #(S_FRAME_SIZE + \stack_hole - 4)
#ifdef CONFIG_THUMB2_KERNEL
 SPFIX(	str	r0, [sp]	)	@ temporarily saved
 SPFIX(	mov	r0, sp		)
 SPFIX(	tst	r0, #4		)	@ test original stack alignment
 SPFIX(	ldr	r0, [sp]	)	@ restored
#else
 SPFIX(	tst	sp, #4		)
#endif
 SPFIX(	subeq	sp, sp, #4	)
	stmia	sp, {r1 - r12}

	ldmia	r0, {r3 - r5}
	add	r7, sp, #S_SP - 4	@ here for interlock avoidance
	mov	r6, #-1			@  ""  ""      ""       ""
	add	r2, sp, #(S_FRAME_SIZE + \stack_hole - 4)
 SPFIX(	addeq	r2, r2, #4	)
	str	r3, [sp, #-4]!		@ save the "real" r0 copied
					@ from the exception stack

	mov	r3, lr

	@
	@ We are now ready to fill in the remaining blanks on the stack:
	@
	@  r2 - sp_svc
	@  r3 - lr_svc
	@  r4 - lr_<exception>, already fixed up for correct return/restart
	@  r5 - spsr_<exception>
	@  r6 - orig_r0 (see pt_regs definition in ptrace.h)
	@
	stmia	r7, {r2 - r6}

#ifdef CONFIG_TRACE_IRQFLAGS
	bl	trace_hardirqs_off
#endif
	.endm

	.align	5
__dabt_svc:
	svc_entry
	mov	r2, sp
	dabt_helper

	@
	@ IRQs off again before pulling preserved data off the stack
	@
	disable_irq_notrace

#ifdef CONFIG_TRACE_IRQFLAGS
	tst	r5, #PSR_I_BIT
	bleq	trace_hardirqs_on
	tst	r5, #PSR_I_BIT
	blne	trace_hardirqs_off
#endif
	svc_exit r5				@ return from exception
 UNWIND(.fnend		)
ENDPROC(__dabt_svc)

	.align	5
__irq_svc:
	svc_entry
	irq_handler

#ifdef CONFIG_PREEMPT
	get_thread_info tsk
	ldr	r8, [tsk, #TI_PREEMPT]		@ get preempt count
	ldr	r0, [tsk, #TI_FLAGS]		@ get flags
	teq	r8, #0				@ if preempt count != 0
	movne	r0, #0				@ force flags to 0
	tst	r0, #_TIF_NEED_RESCHED
	blne	svc_preempt
#endif

#ifdef CONFIG_TRACE_IRQFLAGS
	@ The parent context IRQs must have been enabled to get here in
	@ the first place, so there's no point checking the PSR I bit.
	bl	trace_hardirqs_on
#endif
	svc_exit r5				@ return from exception
 UNWIND(.fnend		)
ENDPROC(__irq_svc)

	.ltorg

#ifdef CONFIG_PREEMPT
svc_preempt:
	mov	r8, lr
1:	bl	preempt_schedule_irq		@ irq en/disable is done inside
	ldr	r0, [tsk, #TI_FLAGS]		@ get new tasks TI_FLAGS
	tst	r0, #_TIF_NEED_RESCHED
	moveq	pc, r8				@ go again
	b	1b
#endif

	.align	5
__und_svc:
#ifdef CONFIG_KPROBES
	@ If a kprobe is about to simulate a "stmdb sp..." instruction,
	@ it obviously needs free stack space which then will belong to
	@ the saved context.
	svc_entry 64
#else
	svc_entry
#endif
	@
	@ call emulation code, which returns using r9 if it has emulated
	@ the instruction, or the more conventional lr if we are to treat
	@ this as a real undefined instruction
	@
	@  r0 - instruction
	@
#ifndef	CONFIG_THUMB2_KERNEL
	ldr	r0, [r4, #-4]
#else
	ldrh	r0, [r4, #-2]			@ Thumb instruction at LR - 2
	and	r9, r0, #0xf800
	cmp	r9, #0xe800			@ 32-bit instruction if xx >= 0
	ldrhhs	r9, [r4]			@ bottom 16 bits
	orrhs	r0, r9, r0, lsl #16
#endif
	adr	r9, BSYM(1f)
	mov	r2, r4
	bl	call_fpe

	mov	r0, sp				@ struct pt_regs *regs
	bl	do_undefinstr

	@
	@ IRQs off again before pulling preserved data off the stack
	@
1:	disable_irq_notrace

	@
	@ restore SPSR and restart the instruction
	@
	ldr	r5, [sp, #S_PSR]		@ Get SVC cpsr
#ifdef CONFIG_TRACE_IRQFLAGS
	tst	r5, #PSR_I_BIT
	bleq	trace_hardirqs_on
	tst	r5, #PSR_I_BIT
	blne	trace_hardirqs_off
#endif
	svc_exit r5				@ return from exception
 UNWIND(.fnend		)
ENDPROC(__und_svc)

	.align	5
__pabt_svc:
	svc_entry
	mov	r2, sp				@ regs
	pabt_helper

	@
	@ IRQs off again before pulling preserved data off the stack
	@
	disable_irq_notrace

#ifdef CONFIG_TRACE_IRQFLAGS
	tst	r5, #PSR_I_BIT
	bleq	trace_hardirqs_on
	tst	r5, #PSR_I_BIT
	blne	trace_hardirqs_off
#endif
	svc_exit r5				@ return from exception
 UNWIND(.fnend		)
ENDPROC(__pabt_svc)

	.align	5
.LCcralign:
	.word	cr_alignment
#ifdef MULTI_DABORT
.LCprocfns:
	.word	processor
#endif
.LCfp:
	.word	fp_enter

/*
 * User mode handlers
 *
 * EABI note: sp_svc is always 64-bit aligned here, so should S_FRAME_SIZE
 */

#if defined(CONFIG_AEABI) && (__LINUX_ARM_ARCH__ >= 5) && (S_FRAME_SIZE & 7)
#error "sizeof(struct pt_regs) must be a multiple of 8"
#endif

	.macro	usr_entry
 UNWIND(.fnstart	)
 UNWIND(.cantunwind	)	@ don't unwind the user space
	sub	sp, sp, #S_FRAME_SIZE
 ARM(	stmib	sp, {r1 - r12}	)
 THUMB(	stmia	sp, {r0 - r12}	)

	ldmia	r0, {r3 - r5}
	add	r0, sp, #S_PC		@ here for interlock avoidance
	mov	r6, #-1			@  ""  ""     ""        ""

	str	r3, [sp]		@ save the "real" r0 copied
					@ from the exception stack

	@
	@ We are now ready to fill in the remaining blanks on the stack:
	@
	@  r4 - lr_<exception>, already fixed up for correct return/restart
	@  r5 - spsr_<exception>
	@  r6 - orig_r0 (see pt_regs definition in ptrace.h)
	@
	@ Also, separately save sp_usr and lr_usr
	@
	stmia	r0, {r4 - r6}
 ARM(	stmdb	r0, {sp, lr}^			)
 THUMB(	store_user_sp_lr r0, r1, S_SP - S_PC	)

	@
	@ Enable the alignment trap while in kernel mode
	@
	alignment_trap r0

	@
	@ Clear FP to mark the first stack frame
	@
	zero_fp

#ifdef CONFIG_IRQSOFF_TRACER
	bl	trace_hardirqs_off
#endif
	.endm

	.macro	kuser_cmpxchg_check
#if !defined(CONFIG_CPU_32v6K) && !defined(CONFIG_NEEDS_SYSCALL_FOR_CMPXCHG)
#ifndef CONFIG_MMU
#warning "NPTL on non MMU needs fixing"
#else
	@ Make sure our user space atomic helper is restarted
	@ if it was interrupted in a critical region.  Here we
	@ perform a quick test inline since it should be false
	@ 99.9999% of the time.  The rest is done out of line.
	cmp	r4, #TASK_SIZE
	blhs	kuser_cmpxchg64_fixup
#endif
#endif
	.endm

	.align	5
__dabt_usr:
	usr_entry
	kuser_cmpxchg_check
	mov	r2, sp
	dabt_helper
	b	ret_from_exception
 UNWIND(.fnend		)
ENDPROC(__dabt_usr)

	.align	5
__irq_usr:
	usr_entry
	kuser_cmpxchg_check
<<<<<<< HEAD

#ifdef CONFIG_IRQSOFF_TRACER
	bl	trace_hardirqs_off
#endif

	get_thread_info tsk
#ifdef CONFIG_PREEMPT
	ldr	r8, [tsk, #TI_PREEMPT]		@ get preempt count
	add	r7, r8, #1			@ increment it
	str	r7, [tsk, #TI_PREEMPT]
#endif

=======
>>>>>>> acfe7d74
	irq_handler
	get_thread_info tsk
	mov	why, #0
	b	ret_to_user_from_irq
 UNWIND(.fnend		)
ENDPROC(__irq_usr)

	.ltorg

	.align	5
__und_usr:
	usr_entry

	mov	r2, r4
	mov	r3, r5

	@
	@ fall through to the emulation code, which returns using r9 if
	@ it has emulated the instruction, or the more conventional lr
	@ if we are to treat this as a real undefined instruction
	@
	@  r0 - instruction
	@
	adr	r9, BSYM(ret_from_exception)
	adr	lr, BSYM(__und_usr_unknown)
	tst	r3, #PSR_T_BIT			@ Thumb mode?
	itet	eq				@ explicit IT needed for the 1f label
	subeq	r4, r2, #4			@ ARM instr at LR - 4
	subne	r4, r2, #2			@ Thumb instr at LR - 2
1:	ldreqt	r0, [r4]
#ifdef CONFIG_CPU_ENDIAN_BE8
	reveq	r0, r0				@ little endian instruction
#endif
	beq	call_fpe
	@ Thumb instruction
#if __LINUX_ARM_ARCH__ >= 7
2:
 ARM(	ldrht	r5, [r4], #2	)
 THUMB(	ldrht	r5, [r4]	)
 THUMB(	add	r4, r4, #2	)
	and	r0, r5, #0xf800			@ mask bits 111x x... .... ....
	cmp	r0, #0xe800			@ 32bit instruction if xx != 0
	blo	__und_usr_unknown
3:	ldrht	r0, [r4]
	add	r2, r2, #2			@ r2 is PC + 2, make it PC + 4
	orr	r0, r0, r5, lsl #16
#else
	b	__und_usr_unknown
#endif
 UNWIND(.fnend		)
ENDPROC(__und_usr)

	@
	@ fallthrough to call_fpe
	@

/*
 * The out of line fixup for the ldrt above.
 */
	.pushsection .fixup, "ax"
4:	mov	pc, r9
	.popsection
	.pushsection __ex_table,"a"
	.long	1b, 4b
#if __LINUX_ARM_ARCH__ >= 7
	.long	2b, 4b
	.long	3b, 4b
#endif
	.popsection

/*
 * Check whether the instruction is a co-processor instruction.
 * If yes, we need to call the relevant co-processor handler.
 *
 * Note that we don't do a full check here for the co-processor
 * instructions; all instructions with bit 27 set are well
 * defined.  The only instructions that should fault are the
 * co-processor instructions.  However, we have to watch out
 * for the ARM6/ARM7 SWI bug.
 *
 * NEON is a special case that has to be handled here. Not all
 * NEON instructions are co-processor instructions, so we have
 * to make a special case of checking for them. Plus, there's
 * five groups of them, so we have a table of mask/opcode pairs
 * to check against, and if any match then we branch off into the
 * NEON handler code.
 *
 * Emulators may wish to make use of the following registers:
 *  r0  = instruction opcode.
 *  r2  = PC+4
 *  r9  = normal "successful" return address
 *  r10 = this threads thread_info structure.
 *  lr  = unrecognised instruction return address
 */
	@
	@ Fall-through from Thumb-2 __und_usr
	@
#ifdef CONFIG_NEON
	adr	r6, .LCneon_thumb_opcodes
	b	2f
#endif
call_fpe:
#ifdef CONFIG_NEON
	adr	r6, .LCneon_arm_opcodes
2:
	ldr	r7, [r6], #4			@ mask value
	cmp	r7, #0				@ end mask?
	beq	1f
	and	r8, r0, r7
	ldr	r7, [r6], #4			@ opcode bits matching in mask
	cmp	r8, r7				@ NEON instruction?
	bne	2b
	get_thread_info r10
	mov	r7, #1
	strb	r7, [r10, #TI_USED_CP + 10]	@ mark CP#10 as used
	strb	r7, [r10, #TI_USED_CP + 11]	@ mark CP#11 as used
	b	do_vfp				@ let VFP handler handle this
1:
#endif
	tst	r0, #0x08000000			@ only CDP/CPRT/LDC/STC have bit 27
	tstne	r0, #0x04000000			@ bit 26 set on both ARM and Thumb-2
#if defined(CONFIG_CPU_ARM610) || defined(CONFIG_CPU_ARM710)
	and	r8, r0, #0x0f000000		@ mask out op-code bits
	teqne	r8, #0x0f000000			@ SWI (ARM6/7 bug)?
#endif
	moveq	pc, lr
	get_thread_info r10			@ get current thread
	and	r8, r0, #0x00000f00		@ mask out CP number
 THUMB(	lsr	r8, r8, #8		)
	mov	r7, #1
	add	r6, r10, #TI_USED_CP
 ARM(	strb	r7, [r6, r8, lsr #8]	)	@ set appropriate used_cp[]
 THUMB(	strb	r7, [r6, r8]		)	@ set appropriate used_cp[]
#ifdef CONFIG_IWMMXT
	@ Test if we need to give access to iWMMXt coprocessors
	ldr	r5, [r10, #TI_FLAGS]
	rsbs	r7, r8, #(1 << 8)		@ CP 0 or 1 only
	movcss	r7, r5, lsr #(TIF_USING_IWMMXT + 1)
	bcs	iwmmxt_task_enable
#endif
 ARM(	add	pc, pc, r8, lsr #6	)
 THUMB(	lsl	r8, r8, #2		)
 THUMB(	add	pc, r8			)
	nop

	movw_pc	lr				@ CP#0
	W(b)	do_fpe				@ CP#1 (FPE)
	W(b)	do_fpe				@ CP#2 (FPE)
	movw_pc	lr				@ CP#3
#ifdef CONFIG_CRUNCH
	b	crunch_task_enable		@ CP#4 (MaverickCrunch)
	b	crunch_task_enable		@ CP#5 (MaverickCrunch)
	b	crunch_task_enable		@ CP#6 (MaverickCrunch)
#else
	movw_pc	lr				@ CP#4
	movw_pc	lr				@ CP#5
	movw_pc	lr				@ CP#6
#endif
	movw_pc	lr				@ CP#7
	movw_pc	lr				@ CP#8
	movw_pc	lr				@ CP#9
#ifdef CONFIG_VFP
	W(b)	do_vfp				@ CP#10 (VFP)
	W(b)	do_vfp				@ CP#11 (VFP)
#else
	movw_pc	lr				@ CP#10 (VFP)
	movw_pc	lr				@ CP#11 (VFP)
#endif
	movw_pc	lr				@ CP#12
	movw_pc	lr				@ CP#13
	movw_pc	lr				@ CP#14 (Debug)
	movw_pc	lr				@ CP#15 (Control)

#ifdef CONFIG_NEON
	.align	6

.LCneon_arm_opcodes:
	.word	0xfe000000			@ mask
	.word	0xf2000000			@ opcode

	.word	0xff100000			@ mask
	.word	0xf4000000			@ opcode

	.word	0x00000000			@ mask
	.word	0x00000000			@ opcode

.LCneon_thumb_opcodes:
	.word	0xef000000			@ mask
	.word	0xef000000			@ opcode

	.word	0xff100000			@ mask
	.word	0xf9000000			@ opcode

	.word	0x00000000			@ mask
	.word	0x00000000			@ opcode
#endif

do_fpe:
	enable_irq
	ldr	r4, .LCfp
	add	r10, r10, #TI_FPSTATE		@ r10 = workspace
	ldr	pc, [r4]			@ Call FP module USR entry point

/*
 * The FP module is called with these registers set:
 *  r0  = instruction
 *  r2  = PC+4
 *  r9  = normal "successful" return address
 *  r10 = FP workspace
 *  lr  = unrecognised FP instruction return address
 */

	.pushsection .data
ENTRY(fp_enter)
	.word	no_fp
	.popsection

ENTRY(no_fp)
	mov	pc, lr
ENDPROC(no_fp)

__und_usr_unknown:
	enable_irq
	mov	r0, sp
	adr	lr, BSYM(ret_from_exception)
	b	do_undefinstr
ENDPROC(__und_usr_unknown)

	.align	5
__pabt_usr:
	usr_entry
	mov	r2, sp				@ regs
	pabt_helper
 UNWIND(.fnend		)
	/* fall through */
/*
 * This is the return code to user mode for abort handlers
 */
ENTRY(ret_from_exception)
 UNWIND(.fnstart	)
 UNWIND(.cantunwind	)
	get_thread_info tsk
	mov	why, #0
	b	ret_to_user
 UNWIND(.fnend		)
ENDPROC(__pabt_usr)
ENDPROC(ret_from_exception)

/*
 * Register switch for ARMv3 and ARMv4 processors
 * r0 = previous task_struct, r1 = previous thread_info, r2 = next thread_info
 * previous and next are guaranteed not to be the same.
 */
ENTRY(__switch_to)
 UNWIND(.fnstart	)
 UNWIND(.cantunwind	)
	add	ip, r1, #TI_CPU_SAVE
	ldr	r3, [r2, #TI_TP_VALUE]
 ARM(	stmia	ip!, {r4 - sl, fp, sp, lr} )	@ Store most regs on stack
 THUMB(	stmia	ip!, {r4 - sl, fp}	   )	@ Store most regs on stack
 THUMB(	str	sp, [ip], #4		   )
 THUMB(	str	lr, [ip], #4		   )
#ifdef CONFIG_CPU_USE_DOMAINS
	ldr	r6, [r2, #TI_CPU_DOMAIN]
#endif
	set_tls	r3, r4, r5
#if defined(CONFIG_CC_STACKPROTECTOR) && !defined(CONFIG_SMP)
	ldr	r7, [r2, #TI_TASK]
	ldr	r8, =__stack_chk_guard
	ldr	r7, [r7, #TSK_STACK_CANARY]
#endif
#ifdef CONFIG_CPU_USE_DOMAINS
	mcr	p15, 0, r6, c3, c0, 0		@ Set domain register
#endif
	mov	r5, r0
	add	r4, r2, #TI_CPU_SAVE
	ldr	r0, =thread_notify_head
	mov	r1, #THREAD_NOTIFY_SWITCH
	bl	atomic_notifier_call_chain
#if defined(CONFIG_CC_STACKPROTECTOR) && !defined(CONFIG_SMP)
	str	r7, [r8]
#endif
 THUMB(	mov	ip, r4			   )
	mov	r0, r5
 ARM(	ldmia	r4, {r4 - sl, fp, sp, pc}  )	@ Load all regs saved previously
 THUMB(	ldmia	ip!, {r4 - sl, fp}	   )	@ Load all regs saved previously
 THUMB(	ldr	sp, [ip], #4		   )
 THUMB(	ldr	pc, [ip]		   )
 UNWIND(.fnend		)
ENDPROC(__switch_to)

	__INIT

/*
 * User helpers.
 *
 * Each segment is 32-byte aligned and will be moved to the top of the high
 * vector page.  New segments (if ever needed) must be added in front of
 * existing ones.  This mechanism should be used only for things that are
 * really small and justified, and not be abused freely.
 *
 * See Documentation/arm/kernel_user_helpers.txt for formal definitions.
 */
 THUMB(	.arm	)

	.macro	usr_ret, reg
#ifdef CONFIG_ARM_THUMB
	bx	\reg
#else
	mov	pc, \reg
#endif
	.endm

	.align	5
	.globl	__kuser_helper_start
__kuser_helper_start:

/*
 * Due to the length of some sequences, __kuser_cmpxchg64 spans 2 regular
 * kuser "slots", therefore 0xffff0f80 is not used as a valid entry point.
 */

__kuser_cmpxchg64:				@ 0xffff0f60

#if defined(CONFIG_NEEDS_SYSCALL_FOR_CMPXCHG)

	/*
	 * Poor you.  No fast solution possible...
	 * The kernel itself must perform the operation.
	 * A special ghost syscall is used for that (see traps.c).
	 */
	stmfd	sp!, {r7, lr}
	ldr	r7, 1f			@ it's 20 bits
	swi	__ARM_NR_cmpxchg64
	ldmfd	sp!, {r7, pc}
1:	.word	__ARM_NR_cmpxchg64

#elif defined(CONFIG_CPU_32v6K)

	stmfd	sp!, {r4, r5, r6, r7}
	ldrd	r4, r5, [r0]			@ load old val
	ldrd	r6, r7, [r1]			@ load new val
	smp_dmb	arm
1:	ldrexd	r0, r1, [r2]			@ load current val
	eors	r3, r0, r4			@ compare with oldval (1)
	eoreqs	r3, r1, r5			@ compare with oldval (2)
	strexdeq r3, r6, r7, [r2]		@ store newval if eq
	teqeq	r3, #1				@ success?
	beq	1b				@ if no then retry
	smp_dmb	arm
	rsbs	r0, r3, #0			@ set returned val and C flag
	ldmfd	sp!, {r4, r5, r6, r7}
	bx	lr

#elif !defined(CONFIG_SMP)

#ifdef CONFIG_MMU

	/*
	 * The only thing that can break atomicity in this cmpxchg64
	 * implementation is either an IRQ or a data abort exception
	 * causing another process/thread to be scheduled in the middle of
	 * the critical sequence.  The same strategy as for cmpxchg is used.
	 */
	stmfd	sp!, {r4, r5, r6, lr}
	ldmia	r0, {r4, r5}			@ load old val
	ldmia	r1, {r6, lr}			@ load new val
1:	ldmia	r2, {r0, r1}			@ load current val
	eors	r3, r0, r4			@ compare with oldval (1)
	eoreqs	r3, r1, r5			@ compare with oldval (2)
2:	stmeqia	r2, {r6, lr}			@ store newval if eq
	rsbs	r0, r3, #0			@ set return val and C flag
	ldmfd	sp!, {r4, r5, r6, pc}

	.text
kuser_cmpxchg64_fixup:
	@ Called from kuser_cmpxchg_fixup.
	@ r4 = address of interrupted insn (must be preserved).
	@ sp = saved regs. r7 and r8 are clobbered.
	@ 1b = first critical insn, 2b = last critical insn.
	@ If r4 >= 1b and r4 <= 2b then saved pc_usr is set to 1b.
	mov	r7, #0xffff0fff
	sub	r7, r7, #(0xffff0fff - (0xffff0f60 + (1b - __kuser_cmpxchg64)))
	subs	r8, r4, r7
	rsbcss	r8, r8, #(2b - 1b)
	strcs	r7, [sp, #S_PC]
#if __LINUX_ARM_ARCH__ < 6
	bcc	kuser_cmpxchg32_fixup
#endif
	mov	pc, lr
	.previous

#else
#warning "NPTL on non MMU needs fixing"
	mov	r0, #-1
	adds	r0, r0, #0
	usr_ret	lr
#endif

#else
#error "incoherent kernel configuration"
#endif

	/* pad to next slot */
	.rept	(16 - (. - __kuser_cmpxchg64)/4)
	.word	0
	.endr

	.align	5

__kuser_memory_barrier:				@ 0xffff0fa0
	smp_dmb	arm
	usr_ret	lr

	.align	5

__kuser_cmpxchg:				@ 0xffff0fc0

#if defined(CONFIG_NEEDS_SYSCALL_FOR_CMPXCHG)

	/*
	 * Poor you.  No fast solution possible...
	 * The kernel itself must perform the operation.
	 * A special ghost syscall is used for that (see traps.c).
	 */
	stmfd	sp!, {r7, lr}
	ldr	r7, 1f			@ it's 20 bits
	swi	__ARM_NR_cmpxchg
	ldmfd	sp!, {r7, pc}
1:	.word	__ARM_NR_cmpxchg

#elif __LINUX_ARM_ARCH__ < 6

#ifdef CONFIG_MMU

	/*
	 * The only thing that can break atomicity in this cmpxchg
	 * implementation is either an IRQ or a data abort exception
	 * causing another process/thread to be scheduled in the middle
	 * of the critical sequence.  To prevent this, code is added to
	 * the IRQ and data abort exception handlers to set the pc back
	 * to the beginning of the critical section if it is found to be
	 * within that critical section (see kuser_cmpxchg_fixup).
	 */
1:	ldr	r3, [r2]			@ load current val
	subs	r3, r3, r0			@ compare with oldval
2:	streq	r1, [r2]			@ store newval if eq
	rsbs	r0, r3, #0			@ set return val and C flag
	usr_ret	lr

	.text
kuser_cmpxchg32_fixup:
	@ Called from kuser_cmpxchg_check macro.
	@ r4 = address of interrupted insn (must be preserved).
	@ sp = saved regs. r7 and r8 are clobbered.
	@ 1b = first critical insn, 2b = last critical insn.
	@ If r4 >= 1b and r4 <= 2b then saved pc_usr is set to 1b.
	mov	r7, #0xffff0fff
	sub	r7, r7, #(0xffff0fff - (0xffff0fc0 + (1b - __kuser_cmpxchg)))
	subs	r8, r4, r7
	rsbcss	r8, r8, #(2b - 1b)
	strcs	r7, [sp, #S_PC]
	mov	pc, lr
	.previous

#else
#warning "NPTL on non MMU needs fixing"
	mov	r0, #-1
	adds	r0, r0, #0
	usr_ret	lr
#endif

#else

	smp_dmb	arm
1:	ldrex	r3, [r2]
	subs	r3, r3, r0
	strexeq	r3, r1, [r2]
	teqeq	r3, #1
	beq	1b
	rsbs	r0, r3, #0
	/* beware -- each __kuser slot must be 8 instructions max */
	ALT_SMP(b	__kuser_memory_barrier)
	ALT_UP(usr_ret	lr)

#endif

	.align	5

__kuser_get_tls:				@ 0xffff0fe0
	ldr	r0, [pc, #(16 - 8)]	@ read TLS, set in kuser_get_tls_init
	usr_ret	lr
	mrc	p15, 0, r0, c13, c0, 3	@ 0xffff0fe8 hardware TLS code
	.rep	4
	.word	0			@ 0xffff0ff0 software TLS value, then
	.endr				@ pad up to __kuser_helper_version

__kuser_helper_version:				@ 0xffff0ffc
	.word	((__kuser_helper_end - __kuser_helper_start) >> 5)

	.globl	__kuser_helper_end
__kuser_helper_end:

 THUMB(	.thumb	)

/*
 * Vector stubs.
 *
 * This code is copied to 0xffff0200 so we can use branches in the
 * vectors, rather than ldr's.  Note that this code must not
 * exceed 0x300 bytes.
 *
 * Common stub entry macro:
 *   Enter in IRQ mode, spsr = SVC/USR CPSR, lr = SVC/USR PC
 *
 * SP points to a minimal amount of processor-private memory, the address
 * of which is copied into r0 for the mode specific abort handler.
 */
	.macro	vector_stub, name, mode, correction=0
	.align	5

vector_\name:
	.if \correction
	sub	lr, lr, #\correction
	.endif

	@
	@ Save r0, lr_<exception> (parent PC) and spsr_<exception>
	@ (parent CPSR)
	@
	stmia	sp, {r0, lr}		@ save r0, lr
	mrs	lr, spsr
	str	lr, [sp, #8]		@ save spsr

	@
	@ Prepare for SVC32 mode.  IRQs remain disabled.
	@
	mrs	r0, cpsr
	eor	r0, r0, #(\mode ^ SVC_MODE | PSR_ISETSTATE)
	msr	spsr_cxsf, r0

	@
	@ the branch table must immediately follow this code
	@
	and	lr, lr, #0x0f
 THUMB(	adr	r0, 1f			)
 THUMB(	ldr	lr, [r0, lr, lsl #2]	)
	mov	r0, sp
 ARM(	ldr	lr, [pc, lr, lsl #2]	)
	movs	pc, lr			@ branch to handler in SVC mode
ENDPROC(vector_\name)

	.align	2
	@ handler addresses follow this label
1:
	.endm

	.globl	__stubs_start
__stubs_start:
/*
 * Interrupt dispatcher
 */
	vector_stub	irq, IRQ_MODE, 4

	.long	__irq_usr			@  0  (USR_26 / USR_32)
	.long	__irq_invalid			@  1  (FIQ_26 / FIQ_32)
	.long	__irq_invalid			@  2  (IRQ_26 / IRQ_32)
	.long	__irq_svc			@  3  (SVC_26 / SVC_32)
	.long	__irq_invalid			@  4
	.long	__irq_invalid			@  5
	.long	__irq_invalid			@  6
	.long	__irq_invalid			@  7
	.long	__irq_invalid			@  8
	.long	__irq_invalid			@  9
	.long	__irq_invalid			@  a
	.long	__irq_invalid			@  b
	.long	__irq_invalid			@  c
	.long	__irq_invalid			@  d
	.long	__irq_invalid			@  e
	.long	__irq_invalid			@  f

/*
 * Data abort dispatcher
 * Enter in ABT mode, spsr = USR CPSR, lr = USR PC
 */
	vector_stub	dabt, ABT_MODE, 8

	.long	__dabt_usr			@  0  (USR_26 / USR_32)
	.long	__dabt_invalid			@  1  (FIQ_26 / FIQ_32)
	.long	__dabt_invalid			@  2  (IRQ_26 / IRQ_32)
	.long	__dabt_svc			@  3  (SVC_26 / SVC_32)
	.long	__dabt_invalid			@  4
	.long	__dabt_invalid			@  5
	.long	__dabt_invalid			@  6
	.long	__dabt_invalid			@  7
	.long	__dabt_invalid			@  8
	.long	__dabt_invalid			@  9
	.long	__dabt_invalid			@  a
	.long	__dabt_invalid			@  b
	.long	__dabt_invalid			@  c
	.long	__dabt_invalid			@  d
	.long	__dabt_invalid			@  e
	.long	__dabt_invalid			@  f

/*
 * Prefetch abort dispatcher
 * Enter in ABT mode, spsr = USR CPSR, lr = USR PC
 */
	vector_stub	pabt, ABT_MODE, 4

	.long	__pabt_usr			@  0 (USR_26 / USR_32)
	.long	__pabt_invalid			@  1 (FIQ_26 / FIQ_32)
	.long	__pabt_invalid			@  2 (IRQ_26 / IRQ_32)
	.long	__pabt_svc			@  3 (SVC_26 / SVC_32)
	.long	__pabt_invalid			@  4
	.long	__pabt_invalid			@  5
	.long	__pabt_invalid			@  6
	.long	__pabt_invalid			@  7
	.long	__pabt_invalid			@  8
	.long	__pabt_invalid			@  9
	.long	__pabt_invalid			@  a
	.long	__pabt_invalid			@  b
	.long	__pabt_invalid			@  c
	.long	__pabt_invalid			@  d
	.long	__pabt_invalid			@  e
	.long	__pabt_invalid			@  f

/*
 * Undef instr entry dispatcher
 * Enter in UND mode, spsr = SVC/USR CPSR, lr = SVC/USR PC
 */
	vector_stub	und, UND_MODE

	.long	__und_usr			@  0 (USR_26 / USR_32)
	.long	__und_invalid			@  1 (FIQ_26 / FIQ_32)
	.long	__und_invalid			@  2 (IRQ_26 / IRQ_32)
	.long	__und_svc			@  3 (SVC_26 / SVC_32)
	.long	__und_invalid			@  4
	.long	__und_invalid			@  5
	.long	__und_invalid			@  6
	.long	__und_invalid			@  7
	.long	__und_invalid			@  8
	.long	__und_invalid			@  9
	.long	__und_invalid			@  a
	.long	__und_invalid			@  b
	.long	__und_invalid			@  c
	.long	__und_invalid			@  d
	.long	__und_invalid			@  e
	.long	__und_invalid			@  f

	.align	5

/*=============================================================================
 * Undefined FIQs
 *-----------------------------------------------------------------------------
 * Enter in FIQ mode, spsr = ANY CPSR, lr = ANY PC
 * MUST PRESERVE SVC SPSR, but need to switch to SVC mode to show our msg.
 * Basically to switch modes, we *HAVE* to clobber one register...  brain
 * damage alert!  I don't think that we can execute any code in here in any
 * other mode than FIQ...  Ok you can switch to another mode, but you can't
 * get out of that mode without clobbering one register.
 */
vector_fiq:
	disable_fiq
	subs	pc, lr, #4

/*=============================================================================
 * Address exception handler
 *-----------------------------------------------------------------------------
 * These aren't too critical.
 * (they're not supposed to happen, and won't happen in 32-bit data mode).
 */

vector_addrexcptn:
	b	vector_addrexcptn

/*
 * We group all the following data together to optimise
 * for CPUs with separate I & D caches.
 */
	.align	5

.LCvswi:
	.word	vector_swi

	.globl	__stubs_end
__stubs_end:

	.equ	stubs_offset, __vectors_start + 0x200 - __stubs_start

	.globl	__vectors_start
__vectors_start:
 ARM(	swi	SYS_ERROR0	)
 THUMB(	svc	#0		)
 THUMB(	nop			)
	W(b)	vector_und + stubs_offset
	W(ldr)	pc, .LCvswi + stubs_offset
	W(b)	vector_pabt + stubs_offset
	W(b)	vector_dabt + stubs_offset
	W(b)	vector_addrexcptn + stubs_offset
	W(b)	vector_irq + stubs_offset
	W(b)	vector_fiq + stubs_offset

	.globl	__vectors_end
__vectors_end:

	.data

	.globl	cr_alignment
	.globl	cr_no_alignment
cr_alignment:
	.space	4
cr_no_alignment:
	.space	4

#ifdef CONFIG_MULTI_IRQ_HANDLER
	.globl	handle_arch_irq
handle_arch_irq:
	.space	4
#endif<|MERGE_RESOLUTION|>--- conflicted
+++ resolved
@@ -405,21 +405,6 @@
 __irq_usr:
 	usr_entry
 	kuser_cmpxchg_check
-<<<<<<< HEAD
-
-#ifdef CONFIG_IRQSOFF_TRACER
-	bl	trace_hardirqs_off
-#endif
-
-	get_thread_info tsk
-#ifdef CONFIG_PREEMPT
-	ldr	r8, [tsk, #TI_PREEMPT]		@ get preempt count
-	add	r7, r8, #1			@ increment it
-	str	r7, [tsk, #TI_PREEMPT]
-#endif
-
-=======
->>>>>>> acfe7d74
 	irq_handler
 	get_thread_info tsk
 	mov	why, #0
