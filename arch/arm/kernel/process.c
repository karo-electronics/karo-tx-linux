--- conflicted
+++ resolved
@@ -152,32 +152,7 @@
 	ledtrig_cpu(CPU_LED_IDLE_START);
 #ifdef CONFIG_PL310_ERRATA_769419
 	wmb();
-<<<<<<< HEAD
 #endif
-}
-
-void arch_cpu_idle_exit(void)
-{
-	ledtrig_cpu(CPU_LED_IDLE_END);
-}
-
-#ifdef CONFIG_HOTPLUG_CPU
-void arch_cpu_idle_dead(void)
-{
-	cpu_die();
-}
-#endif
-
-/*
- * Called from the core idle loop.
- */
-void arch_cpu_idle(void)
-{
-	if (cpuidle_idle_call())
-		default_idle();
-=======
-#endif
->>>>>>> d0e0ac97
 }
 
 void arch_cpu_idle_exit(void)
