#include <linux/linkage.h>
#include <linux/threads.h>
#include <asm/asm-offsets.h>
#include <asm/assembler.h>
#include <asm/glue-cache.h>
#include <asm/glue-proc.h>
#include <asm/system.h>
	.text

/*
 * Save CPU state for a suspend.  This saves the CPU general purpose
 * registers, and allocates space on the kernel stack to save the CPU
 * specific registers and some other data for resume.
 *  r0 = suspend function arg0
 *  r1 = suspend function
 */
ENTRY(__cpu_suspend)
	stmfd	sp!, {r4 - r11, lr}
#ifdef MULTI_CPU
	ldr	r10, =processor
	ldr	r4, [r10, #CPU_SLEEP_SIZE] @ size of CPU sleep state
#else
	ldr	r4, =cpu_suspend_size
#endif
	mov	r5, sp			@ current virtual SP
	add	r4, r4, #12		@ Space for pgd, virt sp, phys resume fn
	sub	sp, sp, r4		@ allocate CPU state on stack
	stmfd	sp!, {r0, r1}		@ save suspend func arg and pointer
	add	r0, sp, #8		@ save pointer to save block
	mov	r1, r4			@ size of save block
	mov	r2, r5			@ virtual SP
	ldr	r3, =sleep_save_sp
#ifdef CONFIG_SMP
	ALT_SMP(mrc p15, 0, lr, c0, c0, 5)
	ALT_UP(mov lr, #0)
	and	lr, lr, #15
	add	r3, r3, lr, lsl #2
#endif
	bl	__cpu_suspend_save
	adr	lr, BSYM(cpu_suspend_abort)
	ldmfd	sp!, {r0, pc}		@ call suspend fn
ENDPROC(__cpu_suspend)
	.ltorg

cpu_suspend_abort:
	ldmia	sp!, {r1 - r3}		@ pop phys pgd, virt SP, phys resume fn
	teq	r0, #0
	moveq	r0, #1			@ force non-zero value
	mov	sp, r2
	ldmfd	sp!, {r4 - r11, pc}
ENDPROC(cpu_suspend_abort)

/*
 * r0 = control register value
 */
	.align	5
ENTRY(cpu_resume_mmu)
	ldr	r3, =cpu_resume_after_mmu
<<<<<<< HEAD
	mcr	p15, 0, r0, c1, c0, 0	@ turn on MMU, I-cache, etc
	mrc	p15, 0, r0, c0, c0, 0	@ read id reg
	mov	r0, r0
	mov	r0, r0
=======
	bic	r1, r0, #CR_C		@ ensure D-cache is disabled
	b	cpu_resume_turn_mmu_on
ENDPROC(cpu_resume_mmu)
	.ltorg
	.align	5
cpu_resume_turn_mmu_on:
	instr_sync
	mcr	p15, 0, r1, c1, c0, 0	@ turn on MMU, I-cache, etc
	mrc	p15, 0, r1, c0, c0, 0	@ read id reg
	instr_sync
	mov	r1, r1
	mov	r1, r1
>>>>>>> 3c311198
	mov	pc, r3			@ jump to virtual address
ENDPROC(cpu_resume_mmu)
cpu_resume_after_mmu:
	bl	cpu_init		@ restore the und/abt/irq banked regs
	mov	r0, #0			@ return zero on success
	ldmfd	sp!, {r4 - r11, pc}
ENDPROC(cpu_resume_after_mmu)

/*
 * Note: Yes, part of the following code is located into the .data section.
 *       This is to allow sleep_save_sp to be accessed with a relative load
 *       while we can't rely on any MMU translation.  We could have put
 *       sleep_save_sp in the .text section as well, but some setups might
 *       insist on it to be truly read-only.
 */
	.data
	.align
ENTRY(cpu_resume)
#ifdef CONFIG_SMP
	adr	r0, sleep_save_sp
	ALT_SMP(mrc p15, 0, r1, c0, c0, 5)
	ALT_UP(mov r1, #0)
	and	r1, r1, #15
	ldr	r0, [r0, r1, lsl #2]	@ stack phys addr
#else
	ldr	r0, sleep_save_sp	@ stack phys addr
#endif
	setmode	PSR_I_BIT | PSR_F_BIT | SVC_MODE, r1  @ set SVC, irqs off
	@ load phys pgd, stack, resume fn
  ARM(	ldmia	r0!, {r1, sp, pc}	)
THUMB(	ldmia	r0!, {r1, r2, r3}	)
THUMB(	mov	sp, r2			)
THUMB(	bx	r3			)
ENDPROC(cpu_resume)

sleep_save_sp:
	.rept	CONFIG_NR_CPUS
	.long	0				@ preserve stack phys ptr here
	.endr<|MERGE_RESOLUTION|>--- conflicted
+++ resolved
@@ -56,25 +56,12 @@
 	.align	5
 ENTRY(cpu_resume_mmu)
 	ldr	r3, =cpu_resume_after_mmu
-<<<<<<< HEAD
+	instr_sync
 	mcr	p15, 0, r0, c1, c0, 0	@ turn on MMU, I-cache, etc
 	mrc	p15, 0, r0, c0, c0, 0	@ read id reg
+	instr_sync
 	mov	r0, r0
 	mov	r0, r0
-=======
-	bic	r1, r0, #CR_C		@ ensure D-cache is disabled
-	b	cpu_resume_turn_mmu_on
-ENDPROC(cpu_resume_mmu)
-	.ltorg
-	.align	5
-cpu_resume_turn_mmu_on:
-	instr_sync
-	mcr	p15, 0, r1, c1, c0, 0	@ turn on MMU, I-cache, etc
-	mrc	p15, 0, r1, c0, c0, 0	@ read id reg
-	instr_sync
-	mov	r1, r1
-	mov	r1, r1
->>>>>>> 3c311198
 	mov	pc, r3			@ jump to virtual address
 ENDPROC(cpu_resume_mmu)
 cpu_resume_after_mmu:
