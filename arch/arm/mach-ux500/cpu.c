/*
 * Copyright (C) ST-Ericsson SA 2010
 *
 * Author: Rabin Vincent <rabin.vincent@stericsson.com> for ST-Ericsson
 * Author: Lee Jones <lee.jones@linaro.org> for ST-Ericsson
 * License terms: GNU General Public License (GPL) version 2
 */

#include <linux/platform_device.h>
#include <linux/io.h>
#include <linux/clk.h>
#include <linux/mfd/db8500-prcmu.h>
#include <linux/clksrc-dbx500-prcmu.h>
#include <linux/sys_soc.h>
#include <linux/err.h>
#include <linux/slab.h>
#include <linux/stat.h>
#include <linux/of.h>
#include <linux/of_irq.h>

#include <asm/hardware/gic.h>
#include <asm/mach/map.h>

#include <mach/hardware.h>
#include <mach/setup.h>
#include <mach/devices.h>

#include "clock.h"

void __iomem *_PRCMU_BASE;

/*
 * FIXME: Should we set up the GPIO domain here?
 *
 * The problem is that we cannot put the interrupt resources into the platform
 * device until the irqdomain has been added. Right now, we set the GIC interrupt
 * domain from init_irq(), then load the gpio driver from
 * core_initcall(nmk_gpio_init) and add the platform devices from
 * arch_initcall(customize_machine).
 *
 * This feels fragile because it depends on the gpio device getting probed
 * _before_ any device uses the gpio interrupts.
*/
static const struct of_device_id ux500_dt_irq_match[] = {
	{ .compatible = "arm,cortex-a9-gic", .data = gic_of_init, },
	{},
};

void __init ux500_init_irq(void)
{
	void __iomem *dist_base;
	void __iomem *cpu_base;

<<<<<<< HEAD
	if (cpu_is_u8500_family() || cpu_is_ux540_family()) {
=======
	gic_arch_extn.flags = IRQCHIP_SKIP_SET_WAKE | IRQCHIP_MASK_ON_SUSPEND;

	if (cpu_is_u8500_family()) {
>>>>>>> b9b0a506
		dist_base = __io_address(U8500_GIC_DIST_BASE);
		cpu_base = __io_address(U8500_GIC_CPU_BASE);
	} else
		ux500_unknown_soc();

#ifdef CONFIG_OF
	if (of_have_populated_dt())
		of_irq_init(ux500_dt_irq_match);
	else
#endif
		gic_init(0, 29, dist_base, cpu_base);

	/*
	 * Init clocks here so that they are available for system timer
	 * initialization.
	 */
	if (cpu_is_u8500_family())
		db8500_prcmu_early_init();
	clk_init();
}

void __init ux500_init_late(void)
{
	clk_debugfs_init();
	clk_init_smp_twd_cpufreq();
}

static const char * __init ux500_get_machine(void)
{
	return kasprintf(GFP_KERNEL, "DB%4x", dbx500_partnumber());
}

static const char * __init ux500_get_family(void)
{
	return kasprintf(GFP_KERNEL, "ux500");
}

static const char * __init ux500_get_revision(void)
{
	unsigned int rev = dbx500_revision();

	if (rev == 0x01)
		return kasprintf(GFP_KERNEL, "%s", "ED");
	else if (rev >= 0xA0)
		return kasprintf(GFP_KERNEL, "%d.%d",
				 (rev >> 4) - 0xA + 1, rev & 0xf);

	return kasprintf(GFP_KERNEL, "%s", "Unknown");
}

static ssize_t ux500_get_process(struct device *dev,
					struct device_attribute *attr,
					char *buf)
{
	if (dbx500_id.process == 0x00)
		return sprintf(buf, "Standard\n");

	return sprintf(buf, "%02xnm\n", dbx500_id.process);
}

static void __init soc_info_populate(struct soc_device_attribute *soc_dev_attr,
				     const char *soc_id)
{
	soc_dev_attr->soc_id   = soc_id;
	soc_dev_attr->machine  = ux500_get_machine();
	soc_dev_attr->family   = ux500_get_family();
	soc_dev_attr->revision = ux500_get_revision();
}

struct device_attribute ux500_soc_attr =
	__ATTR(process,  S_IRUGO, ux500_get_process,  NULL);

struct device * __init ux500_soc_device_init(const char *soc_id)
{
	struct device *parent;
	struct soc_device *soc_dev;
	struct soc_device_attribute *soc_dev_attr;

	soc_dev_attr = kzalloc(sizeof(*soc_dev_attr), GFP_KERNEL);
	if (!soc_dev_attr)
		return ERR_PTR(-ENOMEM);

	soc_info_populate(soc_dev_attr, soc_id);

	soc_dev = soc_device_register(soc_dev_attr);
	if (IS_ERR_OR_NULL(soc_dev)) {
	        kfree(soc_dev_attr);
		return NULL;
	}

	parent = soc_device_to_device(soc_dev);
	if (!IS_ERR_OR_NULL(parent))
		device_create_file(parent, &ux500_soc_attr);

	return parent;
}<|MERGE_RESOLUTION|>--- conflicted
+++ resolved
@@ -51,13 +51,9 @@
 	void __iomem *dist_base;
 	void __iomem *cpu_base;
 
-<<<<<<< HEAD
-	if (cpu_is_u8500_family() || cpu_is_ux540_family()) {
-=======
 	gic_arch_extn.flags = IRQCHIP_SKIP_SET_WAKE | IRQCHIP_MASK_ON_SUSPEND;
 
-	if (cpu_is_u8500_family()) {
->>>>>>> b9b0a506
+	if (cpu_is_u8500_family() || cpu_is_ux540_family()) {
 		dist_base = __io_address(U8500_GIC_DIST_BASE);
 		cpu_base = __io_address(U8500_GIC_CPU_BASE);
 	} else
