/*
 * Copyright (C) 2008-2009 ST-Ericsson SA
 *
 * Author: Srinidhi KASAGAR <srinidhi.kasagar@stericsson.com>
 *
 * This program is free software; you can redistribute it and/or modify
 * it under the terms of the GNU General Public License version 2, as
 * published by the Free Software Foundation.
 *
 */
#include <linux/types.h>
#include <linux/init.h>
#include <linux/device.h>
#include <linux/amba/bus.h>
#include <linux/interrupt.h>
#include <linux/irq.h>
#include <linux/platform_device.h>
#include <linux/io.h>
#include <linux/mfd/abx500/ab8500.h>
#include <linux/platform_data/usb-musb-ux500.h>
#include <linux/platform_data/pinctrl-nomadik.h>
#include <linux/random.h>
#include <linux/mfd/dbx500-prcmu.h>
#include <linux/of.h>
#include <linux/of_platform.h>
#include <linux/regulator/machine.h>

#include <asm/pmu.h>
#include <asm/mach/map.h>
#include <asm/mach/arch.h>
#include <asm/hardware/gic.h>

#include <mach/hardware.h>
#include <mach/setup.h>
#include <mach/devices.h>
#include <mach/db8500-regs.h>
#include <mach/irqs.h>

#include "devices-db8500.h"
#include "ste-dma40-db8500.h"
#include "board-mop500.h"

/* minimum static i/o mapping required to boot U8500 platforms */
static struct map_desc u8500_uart_io_desc[] __initdata = {
	__IO_DEV_DESC(U8500_UART0_BASE, SZ_4K),
	__IO_DEV_DESC(U8500_UART2_BASE, SZ_4K),
};
/*  U8500 and U9540 common io_desc */
static struct map_desc u8500_common_io_desc[] __initdata = {
	/* SCU base also covers GIC CPU BASE and TWD with its 4K page */
	__IO_DEV_DESC(U8500_SCU_BASE, SZ_4K),
	__IO_DEV_DESC(U8500_GIC_DIST_BASE, SZ_4K),
	__IO_DEV_DESC(U8500_L2CC_BASE, SZ_4K),
	__IO_DEV_DESC(U8500_MTU0_BASE, SZ_4K),
	__IO_DEV_DESC(U8500_BACKUPRAM0_BASE, SZ_8K),

	__IO_DEV_DESC(U8500_CLKRST1_BASE, SZ_4K),
	__IO_DEV_DESC(U8500_CLKRST2_BASE, SZ_4K),
	__IO_DEV_DESC(U8500_CLKRST3_BASE, SZ_4K),
	__IO_DEV_DESC(U8500_CLKRST5_BASE, SZ_4K),
	__IO_DEV_DESC(U8500_CLKRST6_BASE, SZ_4K),

	__IO_DEV_DESC(U8500_GPIO0_BASE, SZ_4K),
	__IO_DEV_DESC(U8500_GPIO1_BASE, SZ_4K),
	__IO_DEV_DESC(U8500_GPIO2_BASE, SZ_4K),
	__IO_DEV_DESC(U8500_GPIO3_BASE, SZ_4K),
};

/* U8500 IO map specific description */
static struct map_desc u8500_io_desc[] __initdata = {
	__IO_DEV_DESC(U8500_PRCMU_BASE, SZ_4K),
	__IO_DEV_DESC(U8500_PRCMU_TCDM_BASE, SZ_4K),

};

/* U9540 IO map specific description */
static struct map_desc u9540_io_desc[] __initdata = {
	__IO_DEV_DESC(U8500_PRCMU_BASE, SZ_4K + SZ_8K),
	__IO_DEV_DESC(U8500_PRCMU_TCDM_BASE, SZ_4K + SZ_8K),
};

void __init u8500_map_io(void)
{
	/*
	 * Map the UARTs early so that the DEBUG_LL stuff continues to work.
	 */
	iotable_init(u8500_uart_io_desc, ARRAY_SIZE(u8500_uart_io_desc));

	ux500_map_io();

	iotable_init(u8500_common_io_desc, ARRAY_SIZE(u8500_common_io_desc));

	if (cpu_is_ux540_family())
		iotable_init(u9540_io_desc, ARRAY_SIZE(u9540_io_desc));
	else
		iotable_init(u8500_io_desc, ARRAY_SIZE(u8500_io_desc));

	_PRCMU_BASE = __io_address(U8500_PRCMU_BASE);
}

static struct resource db8500_pmu_resources[] = {
	[0] = {
		.start		= IRQ_DB8500_PMU,
		.end		= IRQ_DB8500_PMU,
		.flags		= IORESOURCE_IRQ,
	},
};

/*
 * The PMU IRQ lines of two cores are wired together into a single interrupt.
 * Bounce the interrupt to the other core if it's not ours.
 */
static irqreturn_t db8500_pmu_handler(int irq, void *dev, irq_handler_t handler)
{
	irqreturn_t ret = handler(irq, dev);
	int other = !smp_processor_id();

	if (ret == IRQ_NONE && cpu_online(other))
		irq_set_affinity(irq, cpumask_of(other));

	/*
	 * We should be able to get away with the amount of IRQ_NONEs we give,
	 * while still having the spurious IRQ detection code kick in if the
	 * interrupt really starts hitting spuriously.
	 */
	return ret;
}

struct arm_pmu_platdata db8500_pmu_platdata = {
	.handle_irq		= db8500_pmu_handler,
};

static struct platform_device db8500_pmu_device = {
	.name			= "arm-pmu",
	.id			= -1,
	.num_resources		= ARRAY_SIZE(db8500_pmu_resources),
	.resource		= db8500_pmu_resources,
	.dev.platform_data	= &db8500_pmu_platdata,
};

static struct platform_device db8500_prcmu_device = {
	.name			= "db8500-prcmu",
};

static struct platform_device *platform_devs[] __initdata = {
	&u8500_dma40_device,
	&db8500_pmu_device,
	&db8500_prcmu_device,
};

static resource_size_t __initdata db8500_gpio_base[] = {
	U8500_GPIOBANK0_BASE,
	U8500_GPIOBANK1_BASE,
	U8500_GPIOBANK2_BASE,
	U8500_GPIOBANK3_BASE,
	U8500_GPIOBANK4_BASE,
	U8500_GPIOBANK5_BASE,
	U8500_GPIOBANK6_BASE,
	U8500_GPIOBANK7_BASE,
	U8500_GPIOBANK8_BASE,
};

static void __init db8500_add_gpios(struct device *parent)
{
	struct nmk_gpio_platform_data pdata = {
		.supports_sleepmode = true,
	};

	dbx500_add_gpios(parent, ARRAY_AND_SIZE(db8500_gpio_base),
			 IRQ_DB8500_GPIO0, &pdata);
	dbx500_add_pinctrl(parent, "pinctrl-db8500", U8500_PRCMU_BASE);
}

static int usb_db8500_rx_dma_cfg[] = {
	DB8500_DMA_DEV38_USB_OTG_IEP_1_9,
	DB8500_DMA_DEV37_USB_OTG_IEP_2_10,
	DB8500_DMA_DEV36_USB_OTG_IEP_3_11,
	DB8500_DMA_DEV19_USB_OTG_IEP_4_12,
	DB8500_DMA_DEV18_USB_OTG_IEP_5_13,
	DB8500_DMA_DEV17_USB_OTG_IEP_6_14,
	DB8500_DMA_DEV16_USB_OTG_IEP_7_15,
	DB8500_DMA_DEV39_USB_OTG_IEP_8
};

static int usb_db8500_tx_dma_cfg[] = {
	DB8500_DMA_DEV38_USB_OTG_OEP_1_9,
	DB8500_DMA_DEV37_USB_OTG_OEP_2_10,
	DB8500_DMA_DEV36_USB_OTG_OEP_3_11,
	DB8500_DMA_DEV19_USB_OTG_OEP_4_12,
	DB8500_DMA_DEV18_USB_OTG_OEP_5_13,
	DB8500_DMA_DEV17_USB_OTG_OEP_6_14,
	DB8500_DMA_DEV16_USB_OTG_OEP_7_15,
	DB8500_DMA_DEV39_USB_OTG_OEP_8
};

static const char *db8500_read_soc_id(void)
{
	void __iomem *uid = __io_address(U8500_BB_UID_BASE);

	/* Throw these device-specific numbers into the entropy pool */
	add_device_randomness(uid, 0x14);
	return kasprintf(GFP_KERNEL, "%08x%08x%08x%08x%08x",
			 readl((u32 *)uid+1),
			 readl((u32 *)uid+1), readl((u32 *)uid+2),
			 readl((u32 *)uid+3), readl((u32 *)uid+4));
}

static struct device * __init db8500_soc_device_init(void)
{
	const char *soc_id = db8500_read_soc_id();

	return ux500_soc_device_init(soc_id);
}

/*
 * This function is called from the board init
 */
struct device * __init u8500_init_devices(struct ab8500_platform_data *ab8500)
{
	struct device *parent;
	int i;

	parent = db8500_soc_device_init();

	db8500_add_rtc(parent);
	db8500_add_gpios(parent);
	db8500_add_usb(parent, usb_db8500_rx_dma_cfg, usb_db8500_tx_dma_cfg);

<<<<<<< HEAD
	platform_device_register_data(parent,
		"cpufreq-ux500", -1, NULL, 0);

=======
>>>>>>> 2630b17b
	for (i = 0; i < ARRAY_SIZE(platform_devs); i++)
		platform_devs[i]->dev.parent = parent;

	db8500_prcmu_device.dev.platform_data = ab8500;

	platform_add_devices(platform_devs, ARRAY_SIZE(platform_devs));

	return parent;
}

#ifdef CONFIG_MACH_UX500_DT

/* TODO: Once all pieces are DT:ed, remove completely. */
static struct device * __init u8500_of_init_devices(void)
{
	struct device *parent = db8500_soc_device_init();

	db8500_add_usb(parent, usb_db8500_rx_dma_cfg, usb_db8500_tx_dma_cfg);

<<<<<<< HEAD
	platform_device_register_data(parent,
		"cpufreq-ux500", -1, NULL, 0);

=======
>>>>>>> 2630b17b
	u8500_dma40_device.dev.parent = parent;

	/*
	 * Devices to be DT:ed:
	 *   u8500_dma40_device  = todo
	 *   db8500_pmu_device   = done
	 *   db8500_prcmu_device = done
	 */
	platform_device_register(&u8500_dma40_device);

	return parent;
}

static struct of_dev_auxdata u8500_auxdata_lookup[] __initdata = {
	/* Requires call-back bindings. */
	OF_DEV_AUXDATA("arm,cortex-a9-pmu", 0, "arm-pmu", &db8500_pmu_platdata),
	/* Requires DMA bindings. */
	OF_DEV_AUXDATA("arm,pl011", 0x80120000, "uart0", &uart0_plat),
	OF_DEV_AUXDATA("arm,pl011", 0x80121000, "uart1", &uart1_plat),
	OF_DEV_AUXDATA("arm,pl011", 0x80007000, "uart2", &uart2_plat),
	OF_DEV_AUXDATA("arm,pl022", 0x80002000, "ssp0",  &ssp0_plat),
	OF_DEV_AUXDATA("arm,pl18x", 0x80126000, "sdi0",  &mop500_sdi0_data),
	OF_DEV_AUXDATA("arm,pl18x", 0x80118000, "sdi1",  &mop500_sdi1_data),
	OF_DEV_AUXDATA("arm,pl18x", 0x80005000, "sdi2",  &mop500_sdi2_data),
	OF_DEV_AUXDATA("arm,pl18x", 0x80114000, "sdi4",  &mop500_sdi4_data),
	/* Requires clock name bindings. */
	OF_DEV_AUXDATA("st,nomadik-gpio", 0x8012e000, "gpio.0", NULL),
	OF_DEV_AUXDATA("st,nomadik-gpio", 0x8012e080, "gpio.1", NULL),
	OF_DEV_AUXDATA("st,nomadik-gpio", 0x8000e000, "gpio.2", NULL),
	OF_DEV_AUXDATA("st,nomadik-gpio", 0x8000e080, "gpio.3", NULL),
	OF_DEV_AUXDATA("st,nomadik-gpio", 0x8000e100, "gpio.4", NULL),
	OF_DEV_AUXDATA("st,nomadik-gpio", 0x8000e180, "gpio.5", NULL),
	OF_DEV_AUXDATA("st,nomadik-gpio", 0x8011e000, "gpio.6", NULL),
	OF_DEV_AUXDATA("st,nomadik-gpio", 0x8011e080, "gpio.7", NULL),
	OF_DEV_AUXDATA("st,nomadik-gpio", 0xa03fe000, "gpio.8", NULL),
	OF_DEV_AUXDATA("st,nomadik-i2c", 0x80004000, "nmk-i2c.0", NULL),
	OF_DEV_AUXDATA("st,nomadik-i2c", 0x80122000, "nmk-i2c.1", NULL),
	OF_DEV_AUXDATA("st,nomadik-i2c", 0x80128000, "nmk-i2c.2", NULL),
	OF_DEV_AUXDATA("st,nomadik-i2c", 0x80110000, "nmk-i2c.3", NULL),
	OF_DEV_AUXDATA("st,nomadik-i2c", 0x8012a000, "nmk-i2c.4", NULL),
	/* Requires device name bindings. */
	OF_DEV_AUXDATA("stericsson,nmk_pinctrl", 0, "pinctrl-db8500", NULL),
	/* Requires clock name and DMA bindings. */
	OF_DEV_AUXDATA("stericsson,ux500-msp-i2s", 0x80123000,
		"ux500-msp-i2s.0", &msp0_platform_data),
	OF_DEV_AUXDATA("stericsson,ux500-msp-i2s", 0x80124000,
		"ux500-msp-i2s.1", &msp1_platform_data),
	OF_DEV_AUXDATA("stericsson,ux500-msp-i2s", 0x80117000,
		"ux500-msp-i2s.2", &msp2_platform_data),
	OF_DEV_AUXDATA("stericsson,ux500-msp-i2s", 0x80125000,
		"ux500-msp-i2s.3", &msp3_platform_data),
	{},
};

static const struct of_device_id u8500_local_bus_nodes[] = {
	/* only create devices below soc node */
	{ .compatible = "stericsson,db8500", },
	{ .compatible = "stericsson,db8500-prcmu", },
	{ .compatible = "simple-bus"},
	{ },
};

static void __init u8500_init_machine(void)
{
	struct device *parent = NULL;

	/* Pinmaps must be in place before devices register */
	if (of_machine_is_compatible("st-ericsson,mop500"))
		mop500_pinmaps_init();
	else if (of_machine_is_compatible("calaosystems,snowball-a9500"))
		snowball_pinmaps_init();
	else if (of_machine_is_compatible("st-ericsson,hrefv60+"))
		hrefv60_pinmaps_init();
	else if (of_machine_is_compatible("st-ericsson,ccu9540")) {}
		/* TODO: Add pinmaps for ccu9540 board. */

	/* TODO: Export SoC, USB, cpu-freq and DMA40 */
	parent = u8500_of_init_devices();

	/* automatically probe child nodes of db8500 device */
	of_platform_populate(NULL, u8500_local_bus_nodes, u8500_auxdata_lookup, parent);
}

static const char * stericsson_dt_platform_compat[] = {
	"st-ericsson,u8500",
	"st-ericsson,u8540",
	"st-ericsson,u9500",
	"st-ericsson,u9540",
	NULL,
};

DT_MACHINE_START(U8500_DT, "ST-Ericsson Ux5x0 platform (Device Tree Support)")
	.smp            = smp_ops(ux500_smp_ops),
	.map_io		= u8500_map_io,
	.init_irq	= ux500_init_irq,
	/* we re-use nomadik timer here */
	.timer		= &ux500_timer,
	.handle_irq	= gic_handle_irq,
	.init_machine	= u8500_init_machine,
	.init_late	= NULL,
	.dt_compat      = stericsson_dt_platform_compat,
MACHINE_END

#endif<|MERGE_RESOLUTION|>--- conflicted
+++ resolved
@@ -226,12 +226,6 @@
 	db8500_add_gpios(parent);
 	db8500_add_usb(parent, usb_db8500_rx_dma_cfg, usb_db8500_tx_dma_cfg);
 
-<<<<<<< HEAD
-	platform_device_register_data(parent,
-		"cpufreq-ux500", -1, NULL, 0);
-
-=======
->>>>>>> 2630b17b
 	for (i = 0; i < ARRAY_SIZE(platform_devs); i++)
 		platform_devs[i]->dev.parent = parent;
 
@@ -251,12 +245,6 @@
 
 	db8500_add_usb(parent, usb_db8500_rx_dma_cfg, usb_db8500_tx_dma_cfg);
 
-<<<<<<< HEAD
-	platform_device_register_data(parent,
-		"cpufreq-ux500", -1, NULL, 0);
-
-=======
->>>>>>> 2630b17b
 	u8500_dma40_device.dev.parent = parent;
 
 	/*
