--- conflicted
+++ resolved
@@ -413,15 +413,6 @@
 	regulator_put(prox_regulator);
 }
 
-void mop500_snowball_ethernet_clock_enable(void)
-{
-	struct clk *clk;
-
-	clk = clk_get_sys("fsmc", NULL);
-	if (!IS_ERR(clk))
-		clk_prepare_enable(clk);
-}
-
 static struct cryp_platform_data u8500_cryp1_platform_data = {
 		.mem_to_engine = {
 				.dir = DMA_MEM_TO_DEV,
@@ -635,11 +626,7 @@
 	mop500_audio_init(parent);
 	mop500_uart_init(parent);
 
-<<<<<<< HEAD
-	mop500_snowball_ethernet_clock_enable();
-=======
 	u8500_cryp1_hash1_init(parent);
->>>>>>> d0e0ac97
 
 	/* This board has full regulator constraints */
 	regulator_has_full_constraints();
