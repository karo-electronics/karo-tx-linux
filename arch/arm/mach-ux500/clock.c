--- conflicted
+++ resolved
@@ -13,26 +13,17 @@
 #include <linux/err.h>
 #include <linux/clk.h>
 #include <linux/io.h>
-<<<<<<< HEAD
-=======
 #include <linux/clkdev.h>
->>>>>>> 3cbea436
 
 #include <plat/mtu.h>
 #include <mach/hardware.h>
 #include "clock.h"
 
-<<<<<<< HEAD
-#include <plat/mtu.h>
-#include <mach/hardware.h>
-#include "clock.h"
-=======
 #ifdef CONFIG_DEBUG_FS
 #include <linux/debugfs.h>
 #include <linux/uaccess.h>	/* for copy_from_user */
 static LIST_HEAD(clk_list);
 #endif
->>>>>>> 3cbea436
 
 #define PRCC_PCKEN		0x00
 #define PRCC_PCKDIS		0x04
@@ -145,14 +136,8 @@
  */
 static unsigned long clk_mtu_get_rate(struct clk *clk)
 {
-<<<<<<< HEAD
-	void __iomem *addr = __io_address(UX500_PRCMU_BASE)
-		+ PRCM_TCR;
-	u32 tcr = readl(addr);
-=======
 	void __iomem *addr;
 	u32 tcr;
->>>>>>> 3cbea436
 	int mtu = (int) clk->data;
 	/*
 	 * One of these is selected eventually
@@ -163,8 +148,6 @@
 	unsigned long mturate;
 	unsigned long retclk;
 
-<<<<<<< HEAD
-=======
 	if (cpu_is_u5500())
 		addr = __io_address(U5500_PRCMU_BASE);
 	else if (cpu_is_u8500())
@@ -180,7 +163,6 @@
 
 	tcr = readl(addr + PRCM_TCR);
 
->>>>>>> 3cbea436
 	/* Get the rate from the parent as a default */
 	if (clk->parent_periph)
 		mturate = clk_get_rate(clk->parent_periph);
@@ -190,48 +172,6 @@
 		/* We need to be connected SOMEWHERE */
 		BUG();
 
-<<<<<<< HEAD
-	/*
-	 * Are we in doze mode?
-	 * In this mode the parent peripheral or the fixed 32768 Hz
-	 * clock is fed into the block.
-	 */
-	if (!(tcr & PRCM_TCR_DOZE_MODE)) {
-		/*
-		 * Here we're using the clock input from the APE ULP
-		 * clock domain. But first: are the timers stopped?
-		 */
-		if (tcr & PRCM_TCR_STOPPED) {
-			clk32k = 0;
-			mturate = 0;
-		} else {
-			/* Else default mode: 0 and 2.4 MHz */
-			clk32k = 0;
-			if (cpu_is_u5500())
-				/* DB5500 divides by 8 */
-				mturate /= 8;
-			else if (cpu_is_u8500ed()) {
-				/*
-				 * This clocking setting must not be used
-				 * in the ED chip, it is simply not
-				 * connected anywhere!
-				 */
-				mturate = 0;
-				BUG();
-			} else
-				/*
-				 * In this mode the ulp38m4 clock is divided
-				 * by a factor 16, on the DB8500 typically
-				 * 38400000 / 16 ~ 2.4 MHz.
-				 * TODO: Replace the constant with a reference
-				 * to the ULP source once this is modeled.
-				 */
-				mturate = 38400000 / 16;
-		}
-	}
-
-=======
->>>>>>> 3cbea436
 	/* Return the clock selected for this MTU */
 	if (tcr & (1 << mtu))
 		retclk = clk32k;
@@ -354,10 +294,10 @@
 static struct clkops clk_prcc_ops = {
 	.enable = clk_prcc_enable,
 	.disable = clk_prcc_disable,
-<<<<<<< HEAD
 };
 
 static struct clk clk_32khz = {
+	.name =  "clk_32khz",
 	.rate = 32000,
 };
 
@@ -407,94 +347,96 @@
  */
 
 /* Peripheral Cluster #1 */
-static DEFINE_PRCC_CLK(1, i2c4, 	10, 9, &clk_i2cclk);
+static DEFINE_PRCC_CLK(1, i2c4,		10, 9, &clk_i2cclk);
 static DEFINE_PRCC_CLK(1, gpio0,	9, -1, NULL);
-static DEFINE_PRCC_CLK(1, slimbus0, 	8,  8, &clk_slimclk);
-static DEFINE_PRCC_CLK(1, spi3_ed, 	7,  7, NULL);
-static DEFINE_PRCC_CLK(1, spi3_v1, 	7, -1, NULL);
-static DEFINE_PRCC_CLK(1, i2c2, 	6,  6, &clk_i2cclk);
+static DEFINE_PRCC_CLK(1, slimbus0,	8,  8, &clk_slimclk);
+static DEFINE_PRCC_CLK(1, spi3_ed,	7,  7, NULL);
+static DEFINE_PRCC_CLK(1, spi3_v1,	7, -1, NULL);
+static DEFINE_PRCC_CLK(1, i2c2,		6,  6, &clk_i2cclk);
 static DEFINE_PRCC_CLK(1, sdi0,		5,  5, &clk_sdmmcclk);
-static DEFINE_PRCC_CLK(1, msp1_ed, 	4,  4, &clk_msp02clk);
-static DEFINE_PRCC_CLK(1, msp1_v1, 	4,  4, &clk_msp1clk);
-static DEFINE_PRCC_CLK(1, msp0, 	3,  3, &clk_msp02clk);
-static DEFINE_PRCC_CLK(1, i2c1, 	2,  2, &clk_i2cclk);
-static DEFINE_PRCC_CLK(1, uart1, 	1,  1, &clk_uartclk);
-static DEFINE_PRCC_CLK(1, uart0, 	0,  0, &clk_uartclk);
+static DEFINE_PRCC_CLK(1, msp1_ed,	4,  4, &clk_msp02clk);
+static DEFINE_PRCC_CLK(1, msp1_v1,	4,  4, &clk_msp1clk);
+static DEFINE_PRCC_CLK(1, msp0,		3,  3, &clk_msp02clk);
+static DEFINE_PRCC_CLK(1, i2c1,		2,  2, &clk_i2cclk);
+static DEFINE_PRCC_CLK(1, uart1,	1,  1, &clk_uartclk);
+static DEFINE_PRCC_CLK(1, uart0,	0,  0, &clk_uartclk);
 
 /* Peripheral Cluster #2 */
 
 static DEFINE_PRCC_CLK(2, gpio1_ed,	12, -1, NULL);
-static DEFINE_PRCC_CLK(2, ssitx_ed, 	11, -1, NULL);
-static DEFINE_PRCC_CLK(2, ssirx_ed, 	10, -1, NULL);
-static DEFINE_PRCC_CLK(2, spi0_ed, 	 9, -1, NULL);
-static DEFINE_PRCC_CLK(2, sdi3_ed, 	 8,  6, &clk_sdmmcclk);
-static DEFINE_PRCC_CLK(2, sdi1_ed, 	 7,  5, &clk_sdmmcclk);
-static DEFINE_PRCC_CLK(2, msp2_ed, 	 6,  4, &clk_msp02clk);
-static DEFINE_PRCC_CLK(2, sdi4_ed, 	 4,  2, &clk_sdmmcclk);
+static DEFINE_PRCC_CLK(2, ssitx_ed,	11, -1, NULL);
+static DEFINE_PRCC_CLK(2, ssirx_ed,	10, -1, NULL);
+static DEFINE_PRCC_CLK(2, spi0_ed,	 9, -1, NULL);
+static DEFINE_PRCC_CLK(2, sdi3_ed,	 8,  6, &clk_sdmmcclk);
+static DEFINE_PRCC_CLK(2, sdi1_ed,	 7,  5, &clk_sdmmcclk);
+static DEFINE_PRCC_CLK(2, msp2_ed,	 6,  4, &clk_msp02clk);
+static DEFINE_PRCC_CLK(2, sdi4_ed,	 4,  2, &clk_sdmmcclk);
 static DEFINE_PRCC_CLK(2, pwl_ed,	 3,  1, NULL);
-static DEFINE_PRCC_CLK(2, spi1_ed, 	 2, -1, NULL);
-static DEFINE_PRCC_CLK(2, spi2_ed, 	 1, -1, NULL);
-static DEFINE_PRCC_CLK(2, i2c3_ed, 	 0,  0, &clk_i2cclk);
+static DEFINE_PRCC_CLK(2, spi1_ed,	 2, -1, NULL);
+static DEFINE_PRCC_CLK(2, spi2_ed,	 1, -1, NULL);
+static DEFINE_PRCC_CLK(2, i2c3_ed,	 0,  0, &clk_i2cclk);
 
 static DEFINE_PRCC_CLK(2, gpio1_v1,	11, -1, NULL);
-static DEFINE_PRCC_CLK(2, ssitx_v1, 	10,  7, NULL);
-static DEFINE_PRCC_CLK(2, ssirx_v1, 	 9,  6, NULL);
-static DEFINE_PRCC_CLK(2, spi0_v1, 	 8, -1, NULL);
-static DEFINE_PRCC_CLK(2, sdi3_v1, 	 7,  5, &clk_sdmmcclk);
-static DEFINE_PRCC_CLK(2, sdi1_v1, 	 6,  4, &clk_sdmmcclk);
-static DEFINE_PRCC_CLK(2, msp2_v1, 	 5,  3, &clk_msp02clk);
-static DEFINE_PRCC_CLK(2, sdi4_v1, 	 4,  2, &clk_sdmmcclk);
+static DEFINE_PRCC_CLK(2, ssitx_v1,	10,  7, NULL);
+static DEFINE_PRCC_CLK(2, ssirx_v1,	 9,  6, NULL);
+static DEFINE_PRCC_CLK(2, spi0_v1,	 8, -1, NULL);
+static DEFINE_PRCC_CLK(2, sdi3_v1,	 7,  5, &clk_sdmmcclk);
+static DEFINE_PRCC_CLK(2, sdi1_v1,	 6,  4, &clk_sdmmcclk);
+static DEFINE_PRCC_CLK(2, msp2_v1,	 5,  3, &clk_msp02clk);
+static DEFINE_PRCC_CLK(2, sdi4_v1,	 4,  2, &clk_sdmmcclk);
 static DEFINE_PRCC_CLK(2, pwl_v1,	 3,  1, NULL);
-static DEFINE_PRCC_CLK(2, spi1_v1, 	 2, -1, NULL);
-static DEFINE_PRCC_CLK(2, spi2_v1, 	 1, -1, NULL);
-static DEFINE_PRCC_CLK(2, i2c3_v1, 	 0,  0, &clk_i2cclk);
+static DEFINE_PRCC_CLK(2, spi1_v1,	 2, -1, NULL);
+static DEFINE_PRCC_CLK(2, spi2_v1,	 1, -1, NULL);
+static DEFINE_PRCC_CLK(2, i2c3_v1,	 0,  0, &clk_i2cclk);
 
 /* Peripheral Cluster #3 */
-static DEFINE_PRCC_CLK(3, gpio2, 	8, -1, NULL);
-static DEFINE_PRCC_CLK(3, sdi5, 	7,  7, &clk_sdmmcclk);
-static DEFINE_PRCC_CLK(3, uart2, 	6,  6, &clk_uartclk);
-static DEFINE_PRCC_CLK(3, ske, 		5,  5, &clk_32khz);
-static DEFINE_PRCC_CLK(3, sdi2, 	4,  4, &clk_sdmmcclk);
-static DEFINE_PRCC_CLK(3, i2c0, 	3,  3, &clk_i2cclk);
-static DEFINE_PRCC_CLK(3, ssp1_ed, 	2,  2, &clk_i2cclk);
-static DEFINE_PRCC_CLK(3, ssp0_ed, 	1,  1, &clk_i2cclk);
-static DEFINE_PRCC_CLK(3, ssp1_v1, 	2,  2, &clk_sspclk);
-static DEFINE_PRCC_CLK(3, ssp0_v1, 	1,  1, &clk_sspclk);
-static DEFINE_PRCC_CLK(3, fsmc, 	0, -1, NULL);
+static DEFINE_PRCC_CLK(3, gpio2,	8, -1, NULL);
+static DEFINE_PRCC_CLK(3, sdi5,		7,  7, &clk_sdmmcclk);
+static DEFINE_PRCC_CLK(3, uart2,	6,  6, &clk_uartclk);
+static DEFINE_PRCC_CLK(3, ske,		5,  5, &clk_32khz);
+static DEFINE_PRCC_CLK(3, sdi2,		4,  4, &clk_sdmmcclk);
+static DEFINE_PRCC_CLK(3, i2c0,		3,  3, &clk_i2cclk);
+static DEFINE_PRCC_CLK(3, ssp1_ed,	2,  2, &clk_i2cclk);
+static DEFINE_PRCC_CLK(3, ssp0_ed,	1,  1, &clk_i2cclk);
+static DEFINE_PRCC_CLK(3, ssp1_v1,	2,  2, &clk_sspclk);
+static DEFINE_PRCC_CLK(3, ssp0_v1,	1,  1, &clk_sspclk);
+static DEFINE_PRCC_CLK(3, fsmc,		0, -1, NULL);
 
 /* Peripheral Cluster #4 is in the always on domain */
 
 /* Peripheral Cluster #5 */
-static DEFINE_PRCC_CLK(5, gpio3, 	1, -1, NULL);
-static DEFINE_PRCC_CLK(5, usb_ed, 	0,  0, &clk_i2cclk);
-static DEFINE_PRCC_CLK(5, usb_v1, 	0,  0, NULL);
+static DEFINE_PRCC_CLK(5, gpio3,	1, -1, NULL);
+static DEFINE_PRCC_CLK(5, usb_ed,	0,  0, &clk_i2cclk);
+static DEFINE_PRCC_CLK(5, usb_v1,	0,  0, NULL);
 
 /* Peripheral Cluster #6 */
 
 /* MTU ID in data */
 static DEFINE_PRCC_CLK_CUSTOM(6, mtu1_v1, 8, -1, NULL, clk_mtu_get_rate, 1);
 static DEFINE_PRCC_CLK_CUSTOM(6, mtu0_v1, 7, -1, NULL, clk_mtu_get_rate, 0);
-static DEFINE_PRCC_CLK(6, cfgreg_v1, 	6,  6, NULL);
-static DEFINE_PRCC_CLK(6, dmc_ed, 	6,  6, NULL);
-static DEFINE_PRCC_CLK(6, hash1, 	5, -1, NULL);
-static DEFINE_PRCC_CLK(6, unipro_v1, 	4,  1, &clk_uniproclk);
-static DEFINE_PRCC_CLK(6, cryp1_ed, 	4, -1, NULL);
-static DEFINE_PRCC_CLK(6, pka, 		3, -1, NULL);
-static DEFINE_PRCC_CLK(6, hash0, 	2, -1, NULL);
-static DEFINE_PRCC_CLK(6, cryp0, 	1, -1, NULL);
-static DEFINE_PRCC_CLK(6, rng_ed, 	0,  0, &clk_i2cclk);
-static DEFINE_PRCC_CLK(6, rng_v1, 	0,  0, &clk_rngclk);
+static DEFINE_PRCC_CLK(6, cfgreg_v1,	6,  6, NULL);
+static DEFINE_PRCC_CLK(6, dmc_ed,	6,  6, NULL);
+static DEFINE_PRCC_CLK(6, hash1,	5, -1, NULL);
+static DEFINE_PRCC_CLK(6, unipro_v1,	4,  1, &clk_uniproclk);
+static DEFINE_PRCC_CLK(6, cryp1_ed,	4, -1, NULL);
+static DEFINE_PRCC_CLK(6, pka,		3, -1, NULL);
+static DEFINE_PRCC_CLK(6, hash0,	2, -1, NULL);
+static DEFINE_PRCC_CLK(6, cryp0,	1, -1, NULL);
+static DEFINE_PRCC_CLK(6, rng_ed,	0,  0, &clk_i2cclk);
+static DEFINE_PRCC_CLK(6, rng_v1,	0,  0, &clk_rngclk);
 
 /* Peripheral Cluster #7 */
 
-static DEFINE_PRCC_CLK(7, tzpc0_ed, 	4, -1, NULL);
+static DEFINE_PRCC_CLK(7, tzpc0_ed,	4, -1, NULL);
 /* MTU ID in data */
 static DEFINE_PRCC_CLK_CUSTOM(7, mtu1_ed, 3, -1, NULL, clk_mtu_get_rate, 1);
 static DEFINE_PRCC_CLK_CUSTOM(7, mtu0_ed, 2, -1, NULL, clk_mtu_get_rate, 0);
-static DEFINE_PRCC_CLK(7, wdg_ed, 	1, -1, NULL);
-static DEFINE_PRCC_CLK(7, cfgreg_ed, 	0, -1, NULL);
-
-static struct clk clk_dummy_apb_pclk;
+static DEFINE_PRCC_CLK(7, wdg_ed,	1, -1, NULL);
+static DEFINE_PRCC_CLK(7, cfgreg_ed,	0, -1, NULL);
+
+static struct clk clk_dummy_apb_pclk = {
+	.name = "apb_pclk",
+};
 
 static struct clk_lookup u8500_common_clks[] = {
 	CLK(dummy_apb_pclk, NULL,	"apb_pclk"),
@@ -595,7 +537,7 @@
 
 static struct clk_lookup u8500_v1_clks[] = {
 	/* Peripheral Cluster #1 */
-	CLK(i2c4,	"nmk-i2c.4", 	NULL),
+	CLK(i2c4,	"nmk-i2c.4",	NULL),
 	CLK(spi3_v1,	"spi3",		NULL),
 	CLK(msp1_v1,	"msp1",		NULL),
 
@@ -640,315 +582,6 @@
 	CLK(uiccclk,	"uicc",		NULL),
 };
 
-int __init clk_init(void)
-{
-	if (cpu_is_u8500ed()) {
-		clk_prcmu_ops.enable = clk_prcmu_ed_enable;
-		clk_prcmu_ops.disable = clk_prcmu_ed_disable;
-		clk_per6clk.rate = 100000000;
-	} else if (cpu_is_u5500()) {
-		/* Clock tree for U5500 not implemented yet */
-		clk_prcc_ops.enable = clk_prcc_ops.disable = NULL;
-		clk_prcmu_ops.enable = clk_prcmu_ops.disable = NULL;
-		clk_per6clk.rate = 26000000;
-	}
-
-	clkdev_add_table(u8500_common_clks, ARRAY_SIZE(u8500_common_clks));
-	if (cpu_is_u8500ed())
-		clkdev_add_table(u8500_ed_clks, ARRAY_SIZE(u8500_ed_clks));
-	else
-		clkdev_add_table(u8500_v1_clks, ARRAY_SIZE(u8500_v1_clks));
-
-	return 0;
-=======
-};
-
-static struct clk clk_32khz = {
-	.name =  "clk_32khz",
-	.rate = 32000,
-};
-
-/*
- * PRCMU level clock gating
- */
-
-/* Bank 0 */
-static DEFINE_PRCMU_CLK(svaclk,		0x0, 2, SVAMMDSPCLK);
-static DEFINE_PRCMU_CLK(siaclk,		0x0, 3, SIAMMDSPCLK);
-static DEFINE_PRCMU_CLK(sgaclk,		0x0, 4, SGACLK);
-static DEFINE_PRCMU_CLK_RATE(uartclk,	0x0, 5, UARTCLK, 38400000);
-static DEFINE_PRCMU_CLK(msp02clk,	0x0, 6, MSP02CLK);
-static DEFINE_PRCMU_CLK(msp1clk,	0x0, 7, MSP1CLK); /* v1 */
-static DEFINE_PRCMU_CLK_RATE(i2cclk,	0x0, 8, I2CCLK, 48000000);
-static DEFINE_PRCMU_CLK_RATE(sdmmcclk,	0x0, 9, SDMMCCLK, 50000000);
-static DEFINE_PRCMU_CLK(slimclk,	0x0, 10, SLIMCLK);
-static DEFINE_PRCMU_CLK(per1clk,	0x0, 11, PER1CLK);
-static DEFINE_PRCMU_CLK(per2clk,	0x0, 12, PER2CLK);
-static DEFINE_PRCMU_CLK(per3clk,	0x0, 13, PER3CLK);
-static DEFINE_PRCMU_CLK(per5clk,	0x0, 14, PER5CLK);
-static DEFINE_PRCMU_CLK_RATE(per6clk,	0x0, 15, PER6CLK, 133330000);
-static DEFINE_PRCMU_CLK_RATE(per7clk,	0x0, 16, PER7CLK, 100000000);
-static DEFINE_PRCMU_CLK(lcdclk,		0x0, 17, LCDCLK);
-static DEFINE_PRCMU_CLK(bmlclk,		0x0, 18, BMLCLK);
-static DEFINE_PRCMU_CLK(hsitxclk,	0x0, 19, HSITXCLK);
-static DEFINE_PRCMU_CLK(hsirxclk,	0x0, 20, HSIRXCLK);
-static DEFINE_PRCMU_CLK(hdmiclk,	0x0, 21, HDMICLK);
-static DEFINE_PRCMU_CLK(apeatclk,	0x0, 22, APEATCLK);
-static DEFINE_PRCMU_CLK(apetraceclk,	0x0, 23, APETRACECLK);
-static DEFINE_PRCMU_CLK(mcdeclk,	0x0, 24, MCDECLK);
-static DEFINE_PRCMU_CLK(ipi2clk,	0x0, 25, IPI2CCLK);
-static DEFINE_PRCMU_CLK(dsialtclk,	0x0, 26, DSIALTCLK); /* v1 */
-static DEFINE_PRCMU_CLK(dmaclk,		0x0, 27, DMACLK);
-static DEFINE_PRCMU_CLK(b2r2clk,	0x0, 28, B2R2CLK);
-static DEFINE_PRCMU_CLK(tvclk,		0x0, 29, TVCLK);
-static DEFINE_PRCMU_CLK(uniproclk,	0x0, 30, UNIPROCLK); /* v1 */
-static DEFINE_PRCMU_CLK_RATE(sspclk,	0x0, 31, SSPCLK, 48000000); /* v1 */
-
-/* Bank 1 */
-static DEFINE_PRCMU_CLK(rngclk,		0x4, 0, RNGCLK); /* v1 */
-static DEFINE_PRCMU_CLK(uiccclk,	0x4, 1, UICCCLK); /* v1 */
-
-/*
- * PRCC level clock gating
- * Format: per#, clk, PCKEN bit, KCKEN bit, parent
- */
-
-/* Peripheral Cluster #1 */
-static DEFINE_PRCC_CLK(1, i2c4,		10, 9, &clk_i2cclk);
-static DEFINE_PRCC_CLK(1, gpio0,	9, -1, NULL);
-static DEFINE_PRCC_CLK(1, slimbus0,	8,  8, &clk_slimclk);
-static DEFINE_PRCC_CLK(1, spi3_ed,	7,  7, NULL);
-static DEFINE_PRCC_CLK(1, spi3_v1,	7, -1, NULL);
-static DEFINE_PRCC_CLK(1, i2c2,		6,  6, &clk_i2cclk);
-static DEFINE_PRCC_CLK(1, sdi0,		5,  5, &clk_sdmmcclk);
-static DEFINE_PRCC_CLK(1, msp1_ed,	4,  4, &clk_msp02clk);
-static DEFINE_PRCC_CLK(1, msp1_v1,	4,  4, &clk_msp1clk);
-static DEFINE_PRCC_CLK(1, msp0,		3,  3, &clk_msp02clk);
-static DEFINE_PRCC_CLK(1, i2c1,		2,  2, &clk_i2cclk);
-static DEFINE_PRCC_CLK(1, uart1,	1,  1, &clk_uartclk);
-static DEFINE_PRCC_CLK(1, uart0,	0,  0, &clk_uartclk);
-
-/* Peripheral Cluster #2 */
-
-static DEFINE_PRCC_CLK(2, gpio1_ed,	12, -1, NULL);
-static DEFINE_PRCC_CLK(2, ssitx_ed,	11, -1, NULL);
-static DEFINE_PRCC_CLK(2, ssirx_ed,	10, -1, NULL);
-static DEFINE_PRCC_CLK(2, spi0_ed,	 9, -1, NULL);
-static DEFINE_PRCC_CLK(2, sdi3_ed,	 8,  6, &clk_sdmmcclk);
-static DEFINE_PRCC_CLK(2, sdi1_ed,	 7,  5, &clk_sdmmcclk);
-static DEFINE_PRCC_CLK(2, msp2_ed,	 6,  4, &clk_msp02clk);
-static DEFINE_PRCC_CLK(2, sdi4_ed,	 4,  2, &clk_sdmmcclk);
-static DEFINE_PRCC_CLK(2, pwl_ed,	 3,  1, NULL);
-static DEFINE_PRCC_CLK(2, spi1_ed,	 2, -1, NULL);
-static DEFINE_PRCC_CLK(2, spi2_ed,	 1, -1, NULL);
-static DEFINE_PRCC_CLK(2, i2c3_ed,	 0,  0, &clk_i2cclk);
-
-static DEFINE_PRCC_CLK(2, gpio1_v1,	11, -1, NULL);
-static DEFINE_PRCC_CLK(2, ssitx_v1,	10,  7, NULL);
-static DEFINE_PRCC_CLK(2, ssirx_v1,	 9,  6, NULL);
-static DEFINE_PRCC_CLK(2, spi0_v1,	 8, -1, NULL);
-static DEFINE_PRCC_CLK(2, sdi3_v1,	 7,  5, &clk_sdmmcclk);
-static DEFINE_PRCC_CLK(2, sdi1_v1,	 6,  4, &clk_sdmmcclk);
-static DEFINE_PRCC_CLK(2, msp2_v1,	 5,  3, &clk_msp02clk);
-static DEFINE_PRCC_CLK(2, sdi4_v1,	 4,  2, &clk_sdmmcclk);
-static DEFINE_PRCC_CLK(2, pwl_v1,	 3,  1, NULL);
-static DEFINE_PRCC_CLK(2, spi1_v1,	 2, -1, NULL);
-static DEFINE_PRCC_CLK(2, spi2_v1,	 1, -1, NULL);
-static DEFINE_PRCC_CLK(2, i2c3_v1,	 0,  0, &clk_i2cclk);
-
-/* Peripheral Cluster #3 */
-static DEFINE_PRCC_CLK(3, gpio2,	8, -1, NULL);
-static DEFINE_PRCC_CLK(3, sdi5,		7,  7, &clk_sdmmcclk);
-static DEFINE_PRCC_CLK(3, uart2,	6,  6, &clk_uartclk);
-static DEFINE_PRCC_CLK(3, ske,		5,  5, &clk_32khz);
-static DEFINE_PRCC_CLK(3, sdi2,		4,  4, &clk_sdmmcclk);
-static DEFINE_PRCC_CLK(3, i2c0,		3,  3, &clk_i2cclk);
-static DEFINE_PRCC_CLK(3, ssp1_ed,	2,  2, &clk_i2cclk);
-static DEFINE_PRCC_CLK(3, ssp0_ed,	1,  1, &clk_i2cclk);
-static DEFINE_PRCC_CLK(3, ssp1_v1,	2,  2, &clk_sspclk);
-static DEFINE_PRCC_CLK(3, ssp0_v1,	1,  1, &clk_sspclk);
-static DEFINE_PRCC_CLK(3, fsmc,		0, -1, NULL);
-
-/* Peripheral Cluster #4 is in the always on domain */
-
-/* Peripheral Cluster #5 */
-static DEFINE_PRCC_CLK(5, gpio3,	1, -1, NULL);
-static DEFINE_PRCC_CLK(5, usb_ed,	0,  0, &clk_i2cclk);
-static DEFINE_PRCC_CLK(5, usb_v1,	0,  0, NULL);
-
-/* Peripheral Cluster #6 */
-
-/* MTU ID in data */
-static DEFINE_PRCC_CLK_CUSTOM(6, mtu1_v1, 8, -1, NULL, clk_mtu_get_rate, 1);
-static DEFINE_PRCC_CLK_CUSTOM(6, mtu0_v1, 7, -1, NULL, clk_mtu_get_rate, 0);
-static DEFINE_PRCC_CLK(6, cfgreg_v1,	6,  6, NULL);
-static DEFINE_PRCC_CLK(6, dmc_ed,	6,  6, NULL);
-static DEFINE_PRCC_CLK(6, hash1,	5, -1, NULL);
-static DEFINE_PRCC_CLK(6, unipro_v1,	4,  1, &clk_uniproclk);
-static DEFINE_PRCC_CLK(6, cryp1_ed,	4, -1, NULL);
-static DEFINE_PRCC_CLK(6, pka,		3, -1, NULL);
-static DEFINE_PRCC_CLK(6, hash0,	2, -1, NULL);
-static DEFINE_PRCC_CLK(6, cryp0,	1, -1, NULL);
-static DEFINE_PRCC_CLK(6, rng_ed,	0,  0, &clk_i2cclk);
-static DEFINE_PRCC_CLK(6, rng_v1,	0,  0, &clk_rngclk);
-
-/* Peripheral Cluster #7 */
-
-static DEFINE_PRCC_CLK(7, tzpc0_ed,	4, -1, NULL);
-/* MTU ID in data */
-static DEFINE_PRCC_CLK_CUSTOM(7, mtu1_ed, 3, -1, NULL, clk_mtu_get_rate, 1);
-static DEFINE_PRCC_CLK_CUSTOM(7, mtu0_ed, 2, -1, NULL, clk_mtu_get_rate, 0);
-static DEFINE_PRCC_CLK(7, wdg_ed,	1, -1, NULL);
-static DEFINE_PRCC_CLK(7, cfgreg_ed,	0, -1, NULL);
-
-static struct clk clk_dummy_apb_pclk = {
-	.name = "apb_pclk",
-};
-
-static struct clk_lookup u8500_common_clks[] = {
-	CLK(dummy_apb_pclk, NULL,	"apb_pclk"),
-
-	/* Peripheral Cluster #1 */
-	CLK(gpio0,	"gpio.0",	NULL),
-	CLK(gpio0,	"gpio.1",	NULL),
-	CLK(slimbus0,	"slimbus0",	NULL),
-	CLK(i2c2,	"nmk-i2c.2",	NULL),
-	CLK(sdi0,	"sdi0",		NULL),
-	CLK(msp0,	"msp0",		NULL),
-	CLK(i2c1,	"nmk-i2c.1",	NULL),
-	CLK(uart1,	"uart1",	NULL),
-	CLK(uart0,	"uart0",	NULL),
-
-	/* Peripheral Cluster #3 */
-	CLK(gpio2,	"gpio.2",	NULL),
-	CLK(gpio2,	"gpio.3",	NULL),
-	CLK(gpio2,	"gpio.4",	NULL),
-	CLK(gpio2,	"gpio.5",	NULL),
-	CLK(sdi5,	"sdi5",		NULL),
-	CLK(uart2,	"uart2",	NULL),
-	CLK(ske,	"ske",		NULL),
-	CLK(ske,	"nmk-ske-keypad",	NULL),
-	CLK(sdi2,	"sdi2",		NULL),
-	CLK(i2c0,	"nmk-i2c.0",	NULL),
-	CLK(fsmc,	"fsmc",		NULL),
-
-	/* Peripheral Cluster #5 */
-	CLK(gpio3,	"gpio.8",	NULL),
-
-	/* Peripheral Cluster #6 */
-	CLK(hash1,	"hash1",	NULL),
-	CLK(pka,	"pka",		NULL),
-	CLK(hash0,	"hash0",	NULL),
-	CLK(cryp0,	"cryp0",	NULL),
-
-	/* PRCMU level clock gating */
-
-	/* Bank 0 */
-	CLK(svaclk,	"sva",		NULL),
-	CLK(siaclk,	"sia",		NULL),
-	CLK(sgaclk,	"sga",		NULL),
-	CLK(slimclk,	"slim",		NULL),
-	CLK(lcdclk,	"lcd",		NULL),
-	CLK(bmlclk,	"bml",		NULL),
-	CLK(hsitxclk,	"stm-hsi.0",	NULL),
-	CLK(hsirxclk,	"stm-hsi.1",	NULL),
-	CLK(hdmiclk,	"hdmi",		NULL),
-	CLK(apeatclk,	"apeat",	NULL),
-	CLK(apetraceclk,	"apetrace",	NULL),
-	CLK(mcdeclk,	"mcde",		NULL),
-	CLK(ipi2clk,	"ipi2",		NULL),
-	CLK(dmaclk,	"dma40.0",	NULL),
-	CLK(b2r2clk,	"b2r2",		NULL),
-	CLK(tvclk,	"tv",		NULL),
-};
-
-static struct clk_lookup u8500_ed_clks[] = {
-	/* Peripheral Cluster #1 */
-	CLK(spi3_ed,	"spi3",		NULL),
-	CLK(msp1_ed,	"msp1",		NULL),
-
-	/* Peripheral Cluster #2 */
-	CLK(gpio1_ed,	"gpio.6",	NULL),
-	CLK(gpio1_ed,	"gpio.7",	NULL),
-	CLK(ssitx_ed,	"ssitx",	NULL),
-	CLK(ssirx_ed,	"ssirx",	NULL),
-	CLK(spi0_ed,	"spi0",		NULL),
-	CLK(sdi3_ed,	"sdi3",		NULL),
-	CLK(sdi1_ed,	"sdi1",		NULL),
-	CLK(msp2_ed,	"msp2",		NULL),
-	CLK(sdi4_ed,	"sdi4",		NULL),
-	CLK(pwl_ed,	"pwl",		NULL),
-	CLK(spi1_ed,	"spi1",		NULL),
-	CLK(spi2_ed,	"spi2",		NULL),
-	CLK(i2c3_ed,	"nmk-i2c.3",	NULL),
-
-	/* Peripheral Cluster #3 */
-	CLK(ssp1_ed,	"ssp1",		NULL),
-	CLK(ssp0_ed,	"ssp0",		NULL),
-
-	/* Peripheral Cluster #5 */
-	CLK(usb_ed,	"musb_hdrc.0",	"usb"),
-
-	/* Peripheral Cluster #6 */
-	CLK(dmc_ed,	"dmc",		NULL),
-	CLK(cryp1_ed,	"cryp1",	NULL),
-	CLK(rng_ed,	"rng",		NULL),
-
-	/* Peripheral Cluster #7 */
-	CLK(tzpc0_ed,	"tzpc0",	NULL),
-	CLK(mtu1_ed,	"mtu1",		NULL),
-	CLK(mtu0_ed,	"mtu0",		NULL),
-	CLK(wdg_ed,	"wdg",		NULL),
-	CLK(cfgreg_ed,	"cfgreg",	NULL),
-};
-
-static struct clk_lookup u8500_v1_clks[] = {
-	/* Peripheral Cluster #1 */
-	CLK(i2c4,	"nmk-i2c.4",	NULL),
-	CLK(spi3_v1,	"spi3",		NULL),
-	CLK(msp1_v1,	"msp1",		NULL),
-
-	/* Peripheral Cluster #2 */
-	CLK(gpio1_v1,	"gpio.6",	NULL),
-	CLK(gpio1_v1,	"gpio.7",	NULL),
-	CLK(ssitx_v1,	"ssitx",	NULL),
-	CLK(ssirx_v1,	"ssirx",	NULL),
-	CLK(spi0_v1,	"spi0",		NULL),
-	CLK(sdi3_v1,	"sdi3",		NULL),
-	CLK(sdi1_v1,	"sdi1",		NULL),
-	CLK(msp2_v1,	"msp2",		NULL),
-	CLK(sdi4_v1,	"sdi4",		NULL),
-	CLK(pwl_v1,	"pwl",		NULL),
-	CLK(spi1_v1,	"spi1",		NULL),
-	CLK(spi2_v1,	"spi2",		NULL),
-	CLK(i2c3_v1,	"nmk-i2c.3",	NULL),
-
-	/* Peripheral Cluster #3 */
-	CLK(ssp1_v1,	"ssp1",		NULL),
-	CLK(ssp0_v1,	"ssp0",		NULL),
-
-	/* Peripheral Cluster #5 */
-	CLK(usb_v1,	"musb_hdrc.0",	"usb"),
-
-	/* Peripheral Cluster #6 */
-	CLK(mtu1_v1,	"mtu1",		NULL),
-	CLK(mtu0_v1,	"mtu0",		NULL),
-	CLK(cfgreg_v1,	"cfgreg",	NULL),
-	CLK(hash1,	"hash1",	NULL),
-	CLK(unipro_v1,	"unipro",	NULL),
-	CLK(rng_v1,	"rng",		NULL),
-
-	/* PRCMU level clock gating */
-
-	/* Bank 0 */
-	CLK(uniproclk,	"uniproclk",	NULL),
-	CLK(dsialtclk,	"dsialt",	NULL),
-
-	/* Bank 1 */
-	CLK(rngclk,	"rng",		NULL),
-	CLK(uiccclk,	"uicc",		NULL),
-};
-
 #ifdef CONFIG_DEBUG_FS
 /*
  *	debugfs support to trace clock tree hierarchy and attributes with
@@ -1154,5 +787,4 @@
 		clk_debugfs_add_table(u8500_v1_clks, ARRAY_SIZE(u8500_v1_clks));
 #endif
 	return 0;
->>>>>>> 3cbea436
 }