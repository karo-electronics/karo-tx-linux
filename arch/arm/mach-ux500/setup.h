/*
 * Copyright (C) 2009 ST-Ericsson.
 *
 * This program is free software; you can redistribute it and/or modify
 * it under the terms of the GNU General Public License version 2 as
 * published by the Free Software Foundation.
 *
 * These symbols are needed for board-specific files to call their
 * own cpu-specific files
 */
#ifndef __ASM_ARCH_SETUP_H
#define __ASM_ARCH_SETUP_H

#include <asm/mach/arch.h>
#include <asm/mach/time.h>
#include <linux/init.h>
#include <linux/mfd/abx500/ab8500.h>

void ux500_restart(enum reboot_mode mode, const char *cmd);

void __init ux500_setup_id(void);

extern void __init ux500_init_irq(void);

extern struct device *ux500_soc_device_init(const char *soc_id);

extern void ux500_timer_init(void);

<<<<<<< HEAD
extern struct smp_operations ux500_smp_ops;
=======
>>>>>>> 9fe8ecca
extern void ux500_cpu_die(unsigned int cpu);

#endif /*  __ASM_ARCH_SETUP_H */<|MERGE_RESOLUTION|>--- conflicted
+++ resolved
@@ -26,10 +26,6 @@
 
 extern void ux500_timer_init(void);
 
-<<<<<<< HEAD
-extern struct smp_operations ux500_smp_ops;
-=======
->>>>>>> 9fe8ecca
 extern void ux500_cpu_die(unsigned int cpu);
 
 #endif /*  __ASM_ARCH_SETUP_H */