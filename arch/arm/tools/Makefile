--- conflicted
+++ resolved
@@ -5,10 +5,6 @@
 #
 
 include/generated/mach-types.h: $(src)/gen-mach-types $(src)/mach-types
-<<<<<<< HEAD
-	$(kecho) '  Generating $@'
-=======
 	@$(kecho) '  Generating $@'
->>>>>>> 9489e9dc
 	@mkdir -p $(dir $@)
 	$(Q)$(AWK) -f $^ > $@ || { rm -f $@; /bin/false; }