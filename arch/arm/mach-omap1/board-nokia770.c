--- conflicted
+++ resolved
@@ -252,14 +252,9 @@
 }
 
 MACHINE_START(NOKIA770, "Nokia 770")
-<<<<<<< HEAD
 	.atag_offset	= 0x100,
-	.map_io		= omap_nokia770_map_io,
-=======
-	.boot_params	= 0x10000100,
 	.map_io		= omap16xx_map_io,
 	.init_early     = omap1_init_early,
->>>>>>> c6c3a3a0
 	.reserve	= omap_reserve,
 	.init_irq	= omap1_init_irq,
 	.init_machine	= omap_nokia770_init,
