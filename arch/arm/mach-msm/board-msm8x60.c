--- conflicted
+++ resolved
@@ -88,12 +88,6 @@
 
 static void __init msm8x60_dt_init(void)
 {
-<<<<<<< HEAD
-	irq_domain_generate_simple(msm_dt_gic_match, MSM8X60_QGIC_DIST_PHYS,
-				GIC_SPI_START);
-
-=======
->>>>>>> 711e1bfb
 	if (of_machine_is_compatible("qcom,msm8660-surf")) {
 		printk(KERN_INFO "Init surf UART registers\n");
 		msm8x60_init_uart12dm();
