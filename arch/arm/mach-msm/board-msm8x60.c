/* Copyright (c) 2010, 2011, Code Aurora Forum. All rights reserved.
 *
 * This program is free software; you can redistribute it and/or modify
 * it under the terms of the GNU General Public License version 2 and
 * only version 2 as published by the Free Software Foundation.
 *
 * This program is distributed in the hope that it will be useful,
 * but WITHOUT ANY WARRANTY; without even the implied warranty of
 * MERCHANTABILITY or FITNESS FOR A PARTICULAR PURPOSE.  See the
 * GNU General Public License for more details.
 */

#include <linux/kernel.h>
#include <linux/platform_device.h>
#include <linux/io.h>
#include <linux/irq.h>
<<<<<<< HEAD
#include <linux/memblock.h>
=======
#include <linux/irqdomain.h>
#include <linux/of.h>
#include <linux/of_address.h>
#include <linux/of_platform.h>
>>>>>>> bdb42453

#include <asm/mach-types.h>
#include <asm/mach/arch.h>
#include <asm/hardware/gic.h>
#include <asm/setup.h>

#include <mach/board.h>
#include <mach/msm_iomap.h>

static void __init msm8x60_fixup(struct machine_desc *desc, struct tag *tag,
			 char **cmdline, struct meminfo *mi)
{
	for (; tag->hdr.size; tag = tag_next(tag))
		if (tag->hdr.tag == ATAG_MEM &&
				tag->u.mem.start == 0x40200000) {
			tag->u.mem.start = 0x40000000;
			tag->u.mem.size += SZ_2M;
		}
}

static void __init msm8x60_reserve(void)
{
	memblock_remove(0x40000000, SZ_2M);
}

static void __init msm8x60_map_io(void)
{
	msm_map_msm8x60_io();
}

static void __init msm8x60_init_irq(void)
{
	unsigned int i;

	gic_init(0, GIC_PPI_START, MSM_QGIC_DIST_BASE,
		 (void *)MSM_QGIC_CPU_BASE);

	/* Edge trigger PPIs except AVS_SVICINT and AVS_SVICINTSWDONE */
	writel(0xFFFFD7FF, MSM_QGIC_DIST_BASE + GIC_DIST_CONFIG + 4);

	/* RUMI does not adhere to GIC spec by enabling STIs by default.
	 * Enable/clear is supposed to be RO for STIs, but is RW on RUMI.
	 */
	if (!machine_is_msm8x60_sim())
		writel(0x0000FFFF, MSM_QGIC_DIST_BASE + GIC_DIST_ENABLE_SET);

	/* FIXME: Not installing AVS_SVICINT and AVS_SVICINTSWDONE yet
	 * as they are configured as level, which does not play nice with
	 * handle_percpu_irq.
	 */
	for (i = GIC_PPI_START; i < GIC_SPI_START; i++) {
		if (i != AVS_SVICINT && i != AVS_SVICINTSWDONE)
			irq_set_handler(i, handle_percpu_irq);
	}
}

static void __init msm8x60_init(void)
{
}

#ifdef CONFIG_OF
static struct of_dev_auxdata msm_auxdata_lookup[] __initdata = {
	{}
};

static struct of_device_id msm_dt_gic_match[] __initdata = {
	{ .compatible = "qcom,msm-8660-qgic", },
	{}
};

static void __init msm8x60_dt_init(void)
{
	struct device_node *node;

	node = of_find_matching_node_by_address(NULL, msm_dt_gic_match,
			MSM8X60_QGIC_DIST_PHYS);
	if (node)
		irq_domain_add_simple(node, GIC_SPI_START);

	if (of_machine_is_compatible("qcom,msm8660-surf")) {
		printk(KERN_INFO "Init surf UART registers\n");
		msm8x60_init_uart12dm();
	}

	of_platform_populate(NULL, of_default_bus_match_table,
			msm_auxdata_lookup, NULL);
}

static const char *msm8x60_fluid_match[] __initdata = {
	"qcom,msm8660-fluid",
	"qcom,msm8660-surf",
	NULL
};
#endif /* CONFIG_OF */

MACHINE_START(MSM8X60_RUMI3, "QCT MSM8X60 RUMI3")
	.fixup = msm8x60_fixup,
	.reserve = msm8x60_reserve,
	.map_io = msm8x60_map_io,
	.init_irq = msm8x60_init_irq,
	.init_machine = msm8x60_init,
	.timer = &msm_timer,
MACHINE_END

MACHINE_START(MSM8X60_SURF, "QCT MSM8X60 SURF")
	.fixup = msm8x60_fixup,
	.reserve = msm8x60_reserve,
	.map_io = msm8x60_map_io,
	.init_irq = msm8x60_init_irq,
	.init_machine = msm8x60_init,
	.timer = &msm_timer,
MACHINE_END

MACHINE_START(MSM8X60_SIM, "QCT MSM8X60 SIMULATOR")
	.fixup = msm8x60_fixup,
	.reserve = msm8x60_reserve,
	.map_io = msm8x60_map_io,
	.init_irq = msm8x60_init_irq,
	.init_machine = msm8x60_init,
	.timer = &msm_timer,
MACHINE_END

MACHINE_START(MSM8X60_FFA, "QCT MSM8X60 FFA")
	.fixup = msm8x60_fixup,
	.reserve = msm8x60_reserve,
	.map_io = msm8x60_map_io,
	.init_irq = msm8x60_init_irq,
	.init_machine = msm8x60_init,
	.timer = &msm_timer,
MACHINE_END

#ifdef CONFIG_OF
/* TODO: General device tree support for all MSM. */
DT_MACHINE_START(MSM_DT, "Qualcomm MSM (Flattened Device Tree)")
	.map_io = msm8x60_map_io,
	.init_irq = msm8x60_init_irq,
	.init_machine = msm8x60_dt_init,
	.timer = &msm_timer,
	.dt_compat = msm8x60_fluid_match,
MACHINE_END
#endif /* CONFIG_OF */<|MERGE_RESOLUTION|>--- conflicted
+++ resolved
@@ -14,14 +14,11 @@
 #include <linux/platform_device.h>
 #include <linux/io.h>
 #include <linux/irq.h>
-<<<<<<< HEAD
 #include <linux/memblock.h>
-=======
 #include <linux/irqdomain.h>
 #include <linux/of.h>
 #include <linux/of_address.h>
 #include <linux/of_platform.h>
->>>>>>> bdb42453
 
 #include <asm/mach-types.h>
 #include <asm/mach/arch.h>
@@ -156,6 +153,8 @@
 #ifdef CONFIG_OF
 /* TODO: General device tree support for all MSM. */
 DT_MACHINE_START(MSM_DT, "Qualcomm MSM (Flattened Device Tree)")
+	.fixup = msm8x60_fixup,
+	.reserve = msm8x60_reserve,
 	.map_io = msm8x60_map_io,
 	.init_irq = msm8x60_init_irq,
 	.init_machine = msm8x60_dt_init,
