--- conflicted
+++ resolved
@@ -63,6 +63,20 @@
 
 #else /* ifdef CONFIG_CPU_CP15 */
 
+/*
+ * read_cpuid and read_cpuid_ext should only ever be called on machines that
+ * have cp15 so warn on other usages.
+ */
+#define read_cpuid(reg)							\
+	({								\
+		WARN_ON_ONCE(1);					\
+		0;							\
+	})
+
+#define read_cpuid_ext(reg) read_cpuid(reg)
+
+#endif /* ifdef CONFIG_CPU_CP15 / else */
+
 #define ARM_CPU_IMP_ARM			0x41
 #define ARM_CPU_IMP_INTEL		0x69
 
@@ -81,20 +95,6 @@
 #define ARM_CPU_XSCALE_ARCH_V2		0x4000
 #define ARM_CPU_XSCALE_ARCH_V3		0x6000
 
-/*
- * read_cpuid and read_cpuid_ext should only ever be called on machines that
- * have cp15 so warn on other usages.
- */
-#define read_cpuid(reg)							\
-	({								\
-		WARN_ON_ONCE(1);					\
-		0;							\
-	})
-
-#define read_cpuid_ext(reg) read_cpuid(reg)
-
-#endif /* ifdef CONFIG_CPU_CP15 / else */
-
 #ifdef CONFIG_CPU_CP15
 /*
  * The CPU ID never changes at run time, so we might as well tell the
@@ -106,7 +106,15 @@
 	return read_cpuid(CPUID_ID);
 }
 
-<<<<<<< HEAD
+#else /* ifdef CONFIG_CPU_CP15 */
+
+static inline unsigned int __attribute_const__ read_cpuid_id(void)
+{
+	return processor_id;
+}
+
+#endif /* ifdef CONFIG_CPU_CP15 / else */
+
 static inline unsigned int __attribute_const__ read_cpuid_implementor(void)
 {
 	return (read_cpuid_id() & 0xFF000000) >> 24;
@@ -121,16 +129,6 @@
 {
 	return read_cpuid_part_number() & ARM_CPU_XSCALE_ARCH_MASK;
 }
-=======
-#else /* ifdef CONFIG_CPU_CP15 */
-
-static inline unsigned int __attribute_const__ read_cpuid_id(void)
-{
-	return processor_id;
-}
-
-#endif /* ifdef CONFIG_CPU_CP15 / else */
->>>>>>> 6ebd4d03
 
 static inline unsigned int __attribute_const__ read_cpuid_cachetype(void)
 {
