--- conflicted
+++ resolved
@@ -25,15 +25,11 @@
 #include <mach/vmalloc.h>
 #include <asm/pgtable-hwdef.h>
 
-<<<<<<< HEAD
-#include <asm/pgtable-2level.h>
-=======
 #ifdef CONFIG_ARM_LPAE
 #include <asm/pgtable-3level.h>
 #else
 #include <asm/pgtable-2level.h>
 #endif
->>>>>>> 3c311198
 
 /*
  * Just any arbitrary offset to the start of the vmalloc VM area: the
@@ -269,13 +265,6 @@
 }
 
 #define pmd_page(pmd)		pfn_to_page(__phys_to_pfn(pmd_val(pmd) & PHYS_MASK))
-<<<<<<< HEAD
-
-/* we don't need complex calculations here as the pmd is folded into the pgd */
-#define pmd_addr_end(addr,end)	(end)
-
-=======
->>>>>>> 3c311198
 
 #ifndef CONFIG_HIGHPTE
 #define __pte_map(pmd)		pmd_page_vaddr(*(pmd))
