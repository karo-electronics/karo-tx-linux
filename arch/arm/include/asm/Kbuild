

generic-y += auxvec.h
generic-y += bitsperlong.h
generic-y += cputime.h
generic-y += current.h
generic-y += emergency-restart.h
generic-y += errno.h
generic-y += exec.h
generic-y += ioctl.h
generic-y += ipcbuf.h
generic-y += irq_regs.h
generic-y += kdebug.h
generic-y += local.h
generic-y += local64.h
generic-y += msgbuf.h
generic-y += param.h
generic-y += parport.h
generic-y += poll.h
generic-y += resource.h
generic-y += sections.h
generic-y += segment.h
generic-y += sembuf.h
generic-y += serial.h
generic-y += shmbuf.h
generic-y += siginfo.h
generic-y += simd.h
generic-y += sizes.h
generic-y += socket.h
generic-y += sockios.h
generic-y += termbits.h
generic-y += termios.h
generic-y += timex.h
generic-y += trace_clock.h
<<<<<<< HEAD
generic-y += unaligned.h
=======
generic-y += types.h
generic-y += unaligned.h
generic-y += preempt.h
>>>>>>> 2eb30906
<|MERGE_RESOLUTION|>--- conflicted
+++ resolved
@@ -32,10 +32,5 @@
 generic-y += termios.h
 generic-y += timex.h
 generic-y += trace_clock.h
-<<<<<<< HEAD
 generic-y += unaligned.h
-=======
-generic-y += types.h
-generic-y += unaligned.h
-generic-y += preempt.h
->>>>>>> 2eb30906
+generic-y += preempt.h