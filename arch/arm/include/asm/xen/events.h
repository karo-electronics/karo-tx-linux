#ifndef _ASM_ARM_XEN_EVENTS_H
#define _ASM_ARM_XEN_EVENTS_H

#include <asm/ptrace.h>
#include <asm/atomic.h>

enum ipi_vector {
	XEN_PLACEHOLDER_VECTOR,

	/* Xen IPIs go here */
	XEN_NR_IPIS,
};

static inline int xen_irqs_disabled(struct pt_regs *regs)
{
	return raw_irqs_disabled_flags(regs->ARM_cpsr);
}

<<<<<<< HEAD
/*
 * We cannot use xchg because it does not support 8-byte
 * values. However it is safe to use {ldr,dtd}exd directly because all
 * platforms which Xen can run on support those instructions.
 */
static inline xen_ulong_t xchg_xen_ulong(xen_ulong_t *ptr, xen_ulong_t val)
{
	xen_ulong_t oldval;
	unsigned int tmp;

	wmb();
	asm volatile("@ xchg_xen_ulong\n"
		"1:     ldrexd  %0, %H0, [%3]\n"
		"       strexd  %1, %2, %H2, [%3]\n"
		"       teq     %1, #0\n"
		"       bne     1b"
		: "=&r" (oldval), "=&r" (tmp)
		: "r" (val), "r" (ptr)
		: "memory", "cc");
	return oldval;
}
=======
#define xchg_xen_ulong(ptr, val) atomic64_xchg(container_of((ptr),	\
							    atomic64_t,	\
							    counter), (val))
>>>>>>> a937536b

#endif /* _ASM_ARM_XEN_EVENTS_H */<|MERGE_RESOLUTION|>--- conflicted
+++ resolved
@@ -16,32 +16,8 @@
 	return raw_irqs_disabled_flags(regs->ARM_cpsr);
 }
 
-<<<<<<< HEAD
-/*
- * We cannot use xchg because it does not support 8-byte
- * values. However it is safe to use {ldr,dtd}exd directly because all
- * platforms which Xen can run on support those instructions.
- */
-static inline xen_ulong_t xchg_xen_ulong(xen_ulong_t *ptr, xen_ulong_t val)
-{
-	xen_ulong_t oldval;
-	unsigned int tmp;
-
-	wmb();
-	asm volatile("@ xchg_xen_ulong\n"
-		"1:     ldrexd  %0, %H0, [%3]\n"
-		"       strexd  %1, %2, %H2, [%3]\n"
-		"       teq     %1, #0\n"
-		"       bne     1b"
-		: "=&r" (oldval), "=&r" (tmp)
-		: "r" (val), "r" (ptr)
-		: "memory", "cc");
-	return oldval;
-}
-=======
 #define xchg_xen_ulong(ptr, val) atomic64_xchg(container_of((ptr),	\
 							    atomic64_t,	\
 							    counter), (val))
->>>>>>> a937536b
 
 #endif /* _ASM_ARM_XEN_EVENTS_H */