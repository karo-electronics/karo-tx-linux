/*
 *  arch/arm/include/asm/hardware/gic.h
 *
 *  Copyright (C) 2002 ARM Limited, All Rights Reserved.
 *
 * This program is free software; you can redistribute it and/or modify
 * it under the terms of the GNU General Public License version 2 as
 * published by the Free Software Foundation.
 */
#ifndef __ASM_ARM_HARDWARE_GIC_H
#define __ASM_ARM_HARDWARE_GIC_H

#include <linux/compiler.h>

#define GIC_CPU_CTRL			0x00
#define GIC_CPU_PRIMASK			0x04
#define GIC_CPU_BINPOINT		0x08
#define GIC_CPU_INTACK			0x0c
#define GIC_CPU_EOI			0x10
#define GIC_CPU_RUNNINGPRI		0x14
#define GIC_CPU_HIGHPRI			0x18

#define GIC_DIST_CTRL			0x000
#define GIC_DIST_CTR			0x004
#define GIC_DIST_ENABLE_SET		0x100
#define GIC_DIST_ENABLE_CLEAR		0x180
#define GIC_DIST_PENDING_SET		0x200
#define GIC_DIST_PENDING_CLEAR		0x280
#define GIC_DIST_ACTIVE_BIT		0x300
#define GIC_DIST_PRI			0x400
#define GIC_DIST_TARGET			0x800
#define GIC_DIST_CONFIG			0xc00
#define GIC_DIST_SOFTINT		0xf00

#ifndef __ASSEMBLY__
#include <linux/irqdomain.h>

extern void __iomem *gic_cpu_base_addr;
extern struct irq_chip gic_arch_extn;

void gic_init(unsigned int, unsigned int, void __iomem *, void __iomem *);
int gic_of_init(struct device_node *node, struct device_node *parent);
void gic_secondary_init(unsigned int);
void gic_cascade_irq(unsigned int gic_nr, unsigned int irq);
void gic_raise_softirq(const struct cpumask *mask, unsigned int irq);
void gic_enable_ppi(unsigned int);

struct gic_chip_data {
	void __iomem *dist_base;
	void __iomem *cpu_base;
#ifdef CONFIG_CPU_PM
	u32 saved_spi_enable[DIV_ROUND_UP(1020, 32)];
	u32 saved_spi_conf[DIV_ROUND_UP(1020, 16)];
	u32 saved_spi_target[DIV_ROUND_UP(1020, 4)];
	u32 __percpu *saved_ppi_enable;
	u32 __percpu *saved_ppi_conf;
#endif
<<<<<<< HEAD
=======
	struct irq_domain domain;
>>>>>>> 9012b5aa
	unsigned int gic_irqs;
};
#endif

#endif<|MERGE_RESOLUTION|>--- conflicted
+++ resolved
@@ -55,10 +55,7 @@
 	u32 __percpu *saved_ppi_enable;
 	u32 __percpu *saved_ppi_conf;
 #endif
-<<<<<<< HEAD
-=======
 	struct irq_domain domain;
->>>>>>> 9012b5aa
 	unsigned int gic_irqs;
 };
 #endif
