--- conflicted
+++ resolved
@@ -54,10 +54,7 @@
 	u32 __percpu *saved_ppi_enable;
 	u32 __percpu *saved_ppi_conf;
 #endif
-<<<<<<< HEAD
-=======
 	struct irq_domain domain;
->>>>>>> b4713460
 	unsigned int gic_irqs;
 };
 #endif
