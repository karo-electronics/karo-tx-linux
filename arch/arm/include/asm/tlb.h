/*
 *  arch/arm/include/asm/tlb.h
 *
 *  Copyright (C) 2002 Russell King
 *
 * This program is free software; you can redistribute it and/or modify
 * it under the terms of the GNU General Public License version 2 as
 * published by the Free Software Foundation.
 *
 *  Experimentation shows that on a StrongARM, it appears to be faster
 *  to use the "invalidate whole tlb" rather than "invalidate single
 *  tlb" for this.
 *
 *  This appears true for both the process fork+exit case, as well as
 *  the munmap-large-area case.
 */
#ifndef __ASMARM_TLB_H
#define __ASMARM_TLB_H

#include <asm/cacheflush.h>

#ifndef CONFIG_MMU

#include <linux/pagemap.h>

#define tlb_flush(tlb)	((void) tlb)

#include <asm-generic/tlb.h>

#else /* !CONFIG_MMU */

#include <linux/swap.h>
#include <asm/pgalloc.h>
#include <asm/tlbflush.h>

/*
 * We need to delay page freeing for SMP as other CPUs can access pages
 * which have been removed but not yet had their TLB entries invalidated.
 * Also, as ARMv7 speculative prefetch can drag new entries into the TLB,
 * we need to apply this same delaying tactic to ensure correct operation.
 */
#if defined(CONFIG_SMP) || defined(CONFIG_CPU_32v7)
#define tlb_fast_mode(tlb)	0
#else
#define tlb_fast_mode(tlb)	1
#endif

#define MMU_GATHER_BUNDLE	8

/*
 * TLB handling.  This allows us to remove pages from the page
 * tables, and efficiently handle the TLB issues.
 */
struct mmu_gather {
	struct mm_struct	*mm;
	unsigned int		fullmm;
	struct vm_area_struct	*vma;
	unsigned long		range_start;
	unsigned long		range_end;
	unsigned int		nr;
	unsigned int		max;
	struct page		**pages;
	struct page		*local[MMU_GATHER_BUNDLE];
};

DECLARE_PER_CPU(struct mmu_gather, mmu_gathers);

/*
 * This is unnecessarily complex.  There's three ways the TLB shootdown
 * code is used:
 *  1. Unmapping a range of vmas.  See zap_page_range(), unmap_region().
 *     tlb->fullmm = 0, and tlb_start_vma/tlb_end_vma will be called.
 *     tlb->vma will be non-NULL.
 *  2. Unmapping all vmas.  See exit_mmap().
 *     tlb->fullmm = 1, and tlb_start_vma/tlb_end_vma will be called.
 *     tlb->vma will be non-NULL.  Additionally, page tables will be freed.
 *  3. Unmapping argument pages.  See shift_arg_pages().
 *     tlb->fullmm = 0, but tlb_start_vma/tlb_end_vma will not be called.
 *     tlb->vma will be NULL.
 */
static inline void tlb_flush(struct mmu_gather *tlb)
{
	if (tlb->fullmm || !tlb->vma)
		flush_tlb_mm(tlb->mm);
	else if (tlb->range_end > 0) {
		flush_tlb_range(tlb->vma, tlb->range_start, tlb->range_end);
		tlb->range_start = TASK_SIZE;
		tlb->range_end = 0;
	}
}

static inline void tlb_add_flush(struct mmu_gather *tlb, unsigned long addr)
{
	if (!tlb->fullmm) {
		if (addr < tlb->range_start)
			tlb->range_start = addr;
		if (addr + PAGE_SIZE > tlb->range_end)
			tlb->range_end = addr + PAGE_SIZE;
	}
}

static inline void __tlb_alloc_page(struct mmu_gather *tlb)
{
	unsigned long addr = __get_free_pages(GFP_NOWAIT | __GFP_NOWARN, 0);

	if (addr) {
		tlb->pages = (void *)addr;
		tlb->max = PAGE_SIZE / sizeof(struct page *);
	}
}

static inline void tlb_flush_mmu(struct mmu_gather *tlb)
{
	tlb_flush(tlb);
	if (!tlb_fast_mode(tlb)) {
		free_pages_and_swap_cache(tlb->pages, tlb->nr);
		tlb->nr = 0;
		if (tlb->pages == tlb->local)
			__tlb_alloc_page(tlb);
	}
}

static inline void
tlb_gather_mmu(struct mmu_gather *tlb, struct mm_struct *mm, unsigned int fullmm)
{
	tlb->mm = mm;
	tlb->fullmm = fullmm;
	tlb->vma = NULL;
	tlb->max = ARRAY_SIZE(tlb->local);
	tlb->pages = tlb->local;
	tlb->nr = 0;
	__tlb_alloc_page(tlb);
}

static inline void
tlb_finish_mmu(struct mmu_gather *tlb, unsigned long start, unsigned long end)
{
	tlb_flush_mmu(tlb);

	/* keep the page table cache within bounds */
	check_pgt_cache();

	if (tlb->pages != tlb->local)
		free_pages((unsigned long)tlb->pages, 0);
}

/*
 * Memorize the range for the TLB flush.
 */
static inline void
tlb_remove_tlb_entry(struct mmu_gather *tlb, pte_t *ptep, unsigned long addr)
{
	tlb_add_flush(tlb, addr);
}

/*
 * In the case of tlb vma handling, we can optimise these away in the
 * case where we're doing a full MM flush.  When we're doing a munmap,
 * the vmas are adjusted to only cover the region to be torn down.
 */
static inline void
tlb_start_vma(struct mmu_gather *tlb, struct vm_area_struct *vma)
{
	if (!tlb->fullmm) {
		flush_cache_range(vma, vma->vm_start, vma->vm_end);
		tlb->vma = vma;
		tlb->range_start = TASK_SIZE;
		tlb->range_end = 0;
	}
}

static inline void
tlb_end_vma(struct mmu_gather *tlb, struct vm_area_struct *vma)
{
	if (!tlb->fullmm)
		tlb_flush(tlb);
}

static inline int __tlb_remove_page(struct mmu_gather *tlb, struct page *page)
{
	if (tlb_fast_mode(tlb)) {
		free_page_and_swap_cache(page);
		return 1; /* avoid calling tlb_flush_mmu */
	}

	tlb->pages[tlb->nr++] = page;
	VM_BUG_ON(tlb->nr > tlb->max);
	return tlb->max - tlb->nr;
}

static inline void tlb_remove_page(struct mmu_gather *tlb, struct page *page)
{
	if (!__tlb_remove_page(tlb, page))
		tlb_flush_mmu(tlb);
}

static inline void __pte_free_tlb(struct mmu_gather *tlb, pgtable_t pte,
	unsigned long addr)
{
	pgtable_page_dtor(pte);
	tlb_add_flush(tlb, addr);
	tlb_remove_page(tlb, pte);
}

static inline void __pmd_free_tlb(struct mmu_gather *tlb, pmd_t *pmdp,
				  unsigned long addr)
{
#ifdef CONFIG_ARM_LPAE
	tlb_add_flush(tlb, addr);
	tlb_remove_page(tlb, virt_to_page(pmdp));
#endif
}

#define pte_free_tlb(tlb, ptep, addr)	__pte_free_tlb(tlb, ptep, addr)
<<<<<<< HEAD
#define pmd_free_tlb(tlb, pmdp, addr)	pmd_free((tlb)->mm, pmdp)
=======
#define pmd_free_tlb(tlb, pmdp, addr)	__pmd_free_tlb(tlb, pmdp, addr)
>>>>>>> 2a24f17f
#define pud_free_tlb(tlb, pudp, addr)	pud_free((tlb)->mm, pudp)

#define tlb_migrate_finish(mm)		do { } while (0)

#endif /* CONFIG_MMU */
#endif<|MERGE_RESOLUTION|>--- conflicted
+++ resolved
@@ -212,11 +212,7 @@
 }
 
 #define pte_free_tlb(tlb, ptep, addr)	__pte_free_tlb(tlb, ptep, addr)
-<<<<<<< HEAD
-#define pmd_free_tlb(tlb, pmdp, addr)	pmd_free((tlb)->mm, pmdp)
-=======
 #define pmd_free_tlb(tlb, pmdp, addr)	__pmd_free_tlb(tlb, pmdp, addr)
->>>>>>> 2a24f17f
 #define pud_free_tlb(tlb, pudp, addr)	pud_free((tlb)->mm, pudp)
 
 #define tlb_migrate_finish(mm)		do { } while (0)
