/*
 * Copyright (C) 2012 Broadcom Corporation
 *
 * This program is free software; you can redistribute it and/or
 * modify it under the terms of the GNU General Public License as
 * published by the Free Software Foundation version 2.
 *
 * This program is distributed "as is" WITHOUT ANY WARRANTY of any
 * kind, whether express or implied; without even the implied warranty
 * of MERCHANTABILITY or FITNESS FOR A PARTICULAR PURPOSE.  See the
 * GNU General Public License for more details.
 */

#include <linux/of_platform.h>
#include <linux/init.h>
#include <linux/device.h>
#include <linux/platform_device.h>
<<<<<<< HEAD
#include <linux/irqchip.h>
=======
>>>>>>> d0e0ac97
#include <linux/clocksource.h>

#include <asm/mach/arch.h>
#include <asm/mach/time.h>
#include <asm/hardware/cache-l2x0.h>


#include "bcm_kona_smc.h"

static int __init kona_l2_cache_init(void)
{
	if (!IS_ENABLED(CONFIG_CACHE_L2X0))
		return 0;

	bcm_kona_smc(SSAPI_ENABLE_L2_CACHE, 0, 0, 0, 0);

	/*
	 * The aux_val and aux_mask have no effect since L2 cache is already
	 * enabled.  Pass 0s for aux_val and 1s for aux_mask for default value.
	 */
	l2x0_of_init(0, ~0);

	return 0;
}

static void __init board_init(void)
{
	of_platform_populate(NULL, of_default_bus_match_table, NULL,
		&platform_bus);

	bcm_kona_smc_init();

	kona_l2_cache_init();
}

static const char * const bcm11351_dt_compat[] = { "bcm,bcm11351", NULL, };

DT_MACHINE_START(BCM11351_DT, "Broadcom Application Processor")
<<<<<<< HEAD
	.init_irq = irqchip_init,
=======
>>>>>>> d0e0ac97
	.init_time = clocksource_of_init,
	.init_machine = board_init,
	.dt_compat = bcm11351_dt_compat,
MACHINE_END<|MERGE_RESOLUTION|>--- conflicted
+++ resolved
@@ -15,10 +15,6 @@
 #include <linux/init.h>
 #include <linux/device.h>
 #include <linux/platform_device.h>
-<<<<<<< HEAD
-#include <linux/irqchip.h>
-=======
->>>>>>> d0e0ac97
 #include <linux/clocksource.h>
 
 #include <asm/mach/arch.h>
@@ -57,10 +53,6 @@
 static const char * const bcm11351_dt_compat[] = { "bcm,bcm11351", NULL, };
 
 DT_MACHINE_START(BCM11351_DT, "Broadcom Application Processor")
-<<<<<<< HEAD
-	.init_irq = irqchip_init,
-=======
->>>>>>> d0e0ac97
 	.init_time = clocksource_of_init,
 	.init_machine = board_init,
 	.dt_compat = bcm11351_dt_compat,
