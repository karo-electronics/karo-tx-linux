config ARCH_BCM
	bool "Broadcom SoC Support"
	depends on ARCH_MULTIPLATFORM
	help
	  This enables support for Broadcom ARM based SoC
          chips

if ARCH_BCM

menu "Broadcom SoC Selection"

config ARCH_BCM_MOBILE
	bool "Broadcom Mobile SoC" if ARCH_MULTI_V7
	select ARCH_REQUIRE_GPIOLIB
	select ARM_ERRATA_754322
	select ARM_ERRATA_764369 if SMP
	select ARM_GIC
	select GPIO_BCM_KONA
	select TICK_ONESHOT
	select CACHE_L2X0
	select HAVE_ARM_ARCH_TIMER
	select PINCTRL
	help
	  This enables support for systems based on Broadcom mobile SoCs.
	  It currently supports the 'BCM281XX' family, which includes
	  BCM11130, BCM11140, BCM11351, BCM28145 and
	  BCM28155 variants.

config ARCH_BCM2835
	bool "Broadcom BCM2835 family" if ARCH_MULTI_V6
	select ARCH_REQUIRE_GPIOLIB
	select ARM_AMBA
	select ARM_ERRATA_411920
	select ARM_TIMER_SP804
<<<<<<< HEAD
	select CLKDEV_LOOKUP
	select CLKSRC_OF
	select CPU_V6
	select GENERIC_CLOCKEVENTS
=======
	select CLKSRC_OF
>>>>>>> 186a73dc
	select PINCTRL
	select PINCTRL_BCM2835
	help
	  This enables support for the Broadcom BCM2835 SoC. This SoC is
	  used in the Raspberry Pi and Roku 2 devices.

config ARCH_BCM_5301X
	bool "Broadcom BCM470X / BCM5301X ARM SoC" if ARCH_MULTI_V7
<<<<<<< HEAD
	depends on MMU
=======
>>>>>>> 186a73dc
	select ARM_GIC
	select CACHE_L2X0
	select HAVE_ARM_SCU if SMP
	select HAVE_ARM_TWD if SMP
<<<<<<< HEAD
	select HAVE_SMP
	select COMMON_CLK
	select GENERIC_CLOCKEVENTS
=======
>>>>>>> 186a73dc
	select ARM_GLOBAL_TIMER
	select CLKSRC_ARM_GLOBAL_TIMER_SCHED_CLOCK
	select MIGHT_HAVE_PCI
	help
	  Support for Broadcom BCM470X and BCM5301X SoCs with ARM CPU cores.

	  This is a network SoC line mostly used in home routers and
	  wifi access points, it's internal name is Northstar.
	  This inclused the following SoC: BCM53010, BCM53011, BCM53012,
	  BCM53014, BCM53015, BCM53016, BCM53017, BCM53018, BCM4707,
	  BCM4708 and BCM4709.

	  Do not confuse this with the BCM4760 which is a totally
	  different SoC or with the older BCM47XX and BCM53XX based
	  network SoC using a MIPS CPU, they are supported by arch/mips/bcm47xx

endmenu

endif<|MERGE_RESOLUTION|>--- conflicted
+++ resolved
@@ -32,14 +32,7 @@
 	select ARM_AMBA
 	select ARM_ERRATA_411920
 	select ARM_TIMER_SP804
-<<<<<<< HEAD
-	select CLKDEV_LOOKUP
 	select CLKSRC_OF
-	select CPU_V6
-	select GENERIC_CLOCKEVENTS
-=======
-	select CLKSRC_OF
->>>>>>> 186a73dc
 	select PINCTRL
 	select PINCTRL_BCM2835
 	help
@@ -48,20 +41,10 @@
 
 config ARCH_BCM_5301X
 	bool "Broadcom BCM470X / BCM5301X ARM SoC" if ARCH_MULTI_V7
-<<<<<<< HEAD
-	depends on MMU
-=======
->>>>>>> 186a73dc
 	select ARM_GIC
 	select CACHE_L2X0
 	select HAVE_ARM_SCU if SMP
 	select HAVE_ARM_TWD if SMP
-<<<<<<< HEAD
-	select HAVE_SMP
-	select COMMON_CLK
-	select GENERIC_CLOCKEVENTS
-=======
->>>>>>> 186a73dc
 	select ARM_GLOBAL_TIMER
 	select CLKSRC_ARM_GLOBAL_TIMER_SCHED_CLOCK
 	select MIGHT_HAVE_PCI
