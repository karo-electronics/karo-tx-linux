/*
 * Copyright IBM Corp. 2012
 *
 * Author(s):
 *   Jan Glauber <jang@linux.vnet.ibm.com>
 *
 * The System z PCI code is a rewrite from a prototype by
 * the following people (Kudoz!):
 *   Alexander Schmidt
 *   Christoph Raisch
 *   Hannes Hering
 *   Hoang-Nam Nguyen
 *   Jan-Bernd Themann
 *   Stefan Roscher
 *   Thomas Klein
 */

#define COMPONENT "zPCI"
#define pr_fmt(fmt) COMPONENT ": " fmt

#include <linux/kernel.h>
#include <linux/slab.h>
#include <linux/err.h>
#include <linux/export.h>
#include <linux/delay.h>
#include <linux/irq.h>
#include <linux/kernel_stat.h>
#include <linux/seq_file.h>
#include <linux/pci.h>
#include <linux/msi.h>

#include <asm/isc.h>
#include <asm/airq.h>
#include <asm/facility.h>
#include <asm/pci_insn.h>
#include <asm/pci_clp.h>
#include <asm/pci_dma.h>

#define DEBUG				/* enable pr_debug */

#define	SIC_IRQ_MODE_ALL		0
#define	SIC_IRQ_MODE_SINGLE		1

#define ZPCI_NR_DMA_SPACES		1
#define ZPCI_MSI_VEC_BITS		6
#define ZPCI_NR_DEVICES			CONFIG_PCI_NR_FUNCTIONS

/* list of all detected zpci devices */
LIST_HEAD(zpci_list);
EXPORT_SYMBOL_GPL(zpci_list);
DEFINE_MUTEX(zpci_list_lock);
EXPORT_SYMBOL_GPL(zpci_list_lock);

static struct pci_hp_callback_ops *hotplug_ops;

static DECLARE_BITMAP(zpci_domain, ZPCI_NR_DEVICES);
static DEFINE_SPINLOCK(zpci_domain_lock);

struct callback {
	irq_handler_t	handler;
	void		*data;
};

struct zdev_irq_map {
	unsigned long	aibv;		/* AI bit vector */
	int		msi_vecs;	/* consecutive MSI-vectors used */
	int		__unused;
	struct callback	cb[ZPCI_NR_MSI_VECS]; /* callback handler array */
	spinlock_t	lock;		/* protect callbacks against de-reg */
};

struct intr_bucket {
	/* amap of adapters, one bit per dev, corresponds to one irq nr */
	unsigned long	*alloc;
	/* AI summary bit, global page for all devices */
	unsigned long	*aisb;
	/* pointer to aibv and callback data in zdev */
	struct zdev_irq_map *imap[ZPCI_NR_DEVICES];
	/* protects the whole bucket struct */
	spinlock_t	lock;
};

static struct intr_bucket *bucket;

/* Adapter interrupt definitions */
static void zpci_irq_handler(struct airq_struct *airq);

static struct airq_struct zpci_airq = {
	.handler = zpci_irq_handler,
	.isc = PCI_ISC,
};

/* I/O Map */
static DEFINE_SPINLOCK(zpci_iomap_lock);
static DECLARE_BITMAP(zpci_iomap, ZPCI_IOMAP_MAX_ENTRIES);
struct zpci_iomap_entry *zpci_iomap_start;
EXPORT_SYMBOL_GPL(zpci_iomap_start);

/* highest irq summary bit */
static int __read_mostly aisb_max;

static struct kmem_cache *zdev_irq_cache;
static struct kmem_cache *zdev_fmb_cache;

static inline int irq_to_msi_nr(unsigned int irq)
{
	return irq & ZPCI_MSI_MASK;
}

static inline int irq_to_dev_nr(unsigned int irq)
{
	return irq >> ZPCI_MSI_VEC_BITS;
}

static inline struct zdev_irq_map *get_imap(unsigned int irq)
{
	return bucket->imap[irq_to_dev_nr(irq)];
}

struct zpci_dev *get_zdev(struct pci_dev *pdev)
{
	return (struct zpci_dev *) pdev->sysdata;
}

struct zpci_dev *get_zdev_by_fid(u32 fid)
{
	struct zpci_dev *tmp, *zdev = NULL;

	mutex_lock(&zpci_list_lock);
	list_for_each_entry(tmp, &zpci_list, entry) {
		if (tmp->fid == fid) {
			zdev = tmp;
			break;
		}
	}
	mutex_unlock(&zpci_list_lock);
	return zdev;
}

bool zpci_fid_present(u32 fid)
{
	return (get_zdev_by_fid(fid) != NULL) ? true : false;
}

static struct zpci_dev *get_zdev_by_bus(struct pci_bus *bus)
{
	return (bus && bus->sysdata) ? (struct zpci_dev *) bus->sysdata : NULL;
}

int pci_domain_nr(struct pci_bus *bus)
{
	return ((struct zpci_dev *) bus->sysdata)->domain;
}
EXPORT_SYMBOL_GPL(pci_domain_nr);

int pci_proc_domain(struct pci_bus *bus)
{
	return pci_domain_nr(bus);
}
EXPORT_SYMBOL_GPL(pci_proc_domain);

/* Modify PCI: Register adapter interruptions */
static int zpci_register_airq(struct zpci_dev *zdev, unsigned int aisb,
			      u64 aibv)
{
	u64 req = ZPCI_CREATE_REQ(zdev->fh, 0, ZPCI_MOD_FC_REG_INT);
	struct zpci_fib *fib;
	int rc;

	fib = (void *) get_zeroed_page(GFP_KERNEL);
	if (!fib)
		return -ENOMEM;

	fib->isc = PCI_ISC;
	fib->noi = zdev->irq_map->msi_vecs;
	fib->sum = 1;		/* enable summary notifications */
	fib->aibv = aibv;
	fib->aibvo = 0;		/* every function has its own page */
	fib->aisb = (u64) bucket->aisb + aisb / 8;
	fib->aisbo = aisb & ZPCI_MSI_MASK;

	rc = s390pci_mod_fc(req, fib);
	pr_debug("%s mpcifc returned noi: %d\n", __func__, fib->noi);

	free_page((unsigned long) fib);
	return rc;
}

struct mod_pci_args {
	u64 base;
	u64 limit;
	u64 iota;
	u64 fmb_addr;
};

static int mod_pci(struct zpci_dev *zdev, int fn, u8 dmaas, struct mod_pci_args *args)
{
	u64 req = ZPCI_CREATE_REQ(zdev->fh, dmaas, fn);
	struct zpci_fib *fib;
	int rc;

	/* The FIB must be available even if it's not used */
	fib = (void *) get_zeroed_page(GFP_KERNEL);
	if (!fib)
		return -ENOMEM;

	fib->pba = args->base;
	fib->pal = args->limit;
	fib->iota = args->iota;
	fib->fmb_addr = args->fmb_addr;

	rc = s390pci_mod_fc(req, fib);
	free_page((unsigned long) fib);
	return rc;
}

/* Modify PCI: Register I/O address translation parameters */
int zpci_register_ioat(struct zpci_dev *zdev, u8 dmaas,
		       u64 base, u64 limit, u64 iota)
{
	struct mod_pci_args args = { base, limit, iota, 0 };

	WARN_ON_ONCE(iota & 0x3fff);
	args.iota |= ZPCI_IOTA_RTTO_FLAG;
	return mod_pci(zdev, ZPCI_MOD_FC_REG_IOAT, dmaas, &args);
}

/* Modify PCI: Unregister I/O address translation parameters */
int zpci_unregister_ioat(struct zpci_dev *zdev, u8 dmaas)
{
	struct mod_pci_args args = { 0, 0, 0, 0 };

	return mod_pci(zdev, ZPCI_MOD_FC_DEREG_IOAT, dmaas, &args);
}

/* Modify PCI: Unregister adapter interruptions */
static int zpci_unregister_airq(struct zpci_dev *zdev)
{
	struct mod_pci_args args = { 0, 0, 0, 0 };

	return mod_pci(zdev, ZPCI_MOD_FC_DEREG_INT, 0, &args);
}

/* Modify PCI: Set PCI function measurement parameters */
int zpci_fmb_enable_device(struct zpci_dev *zdev)
{
	struct mod_pci_args args = { 0, 0, 0, 0 };

	if (zdev->fmb)
		return -EINVAL;

	zdev->fmb = kmem_cache_zalloc(zdev_fmb_cache, GFP_KERNEL);
	if (!zdev->fmb)
		return -ENOMEM;
	WARN_ON((u64) zdev->fmb & 0xf);

	args.fmb_addr = virt_to_phys(zdev->fmb);
	return mod_pci(zdev, ZPCI_MOD_FC_SET_MEASURE, 0, &args);
}

/* Modify PCI: Disable PCI function measurement */
int zpci_fmb_disable_device(struct zpci_dev *zdev)
{
	struct mod_pci_args args = { 0, 0, 0, 0 };
	int rc;

	if (!zdev->fmb)
		return -EINVAL;

	/* Function measurement is disabled if fmb address is zero */
	rc = mod_pci(zdev, ZPCI_MOD_FC_SET_MEASURE, 0, &args);

	kmem_cache_free(zdev_fmb_cache, zdev->fmb);
	zdev->fmb = NULL;
	return rc;
}

#define ZPCI_PCIAS_CFGSPC	15

static int zpci_cfg_load(struct zpci_dev *zdev, int offset, u32 *val, u8 len)
{
	u64 req = ZPCI_CREATE_REQ(zdev->fh, ZPCI_PCIAS_CFGSPC, len);
	u64 data;
	int rc;

	rc = s390pci_load(&data, req, offset);
	if (!rc) {
		data = data << ((8 - len) * 8);
		data = le64_to_cpu(data);
		*val = (u32) data;
	} else
		*val = 0xffffffff;
	return rc;
}

static int zpci_cfg_store(struct zpci_dev *zdev, int offset, u32 val, u8 len)
{
	u64 req = ZPCI_CREATE_REQ(zdev->fh, ZPCI_PCIAS_CFGSPC, len);
	u64 data = val;
	int rc;

	data = cpu_to_le64(data);
	data = data >> ((8 - len) * 8);
	rc = s390pci_store(data, req, offset);
	return rc;
}

void enable_irq(unsigned int irq)
{
	struct msi_desc *msi = irq_get_msi_desc(irq);

	zpci_msi_set_mask_bits(msi, 1, 0);
}
EXPORT_SYMBOL_GPL(enable_irq);

void disable_irq(unsigned int irq)
{
	struct msi_desc *msi = irq_get_msi_desc(irq);

	zpci_msi_set_mask_bits(msi, 1, 1);
}
EXPORT_SYMBOL_GPL(disable_irq);

<<<<<<< HEAD
void disable_irq_nosync(unsigned int irq)
{
	disable_irq(irq);
}
EXPORT_SYMBOL_GPL(disable_irq_nosync);

unsigned long probe_irq_on(void)
{
	return 0;
}
EXPORT_SYMBOL_GPL(probe_irq_on);

int probe_irq_off(unsigned long val)
{
	return 0;
}
EXPORT_SYMBOL_GPL(probe_irq_off);

unsigned int probe_irq_mask(unsigned long val)
{
	return val;
}
EXPORT_SYMBOL_GPL(probe_irq_mask);

=======
>>>>>>> d0e0ac97
void pcibios_fixup_bus(struct pci_bus *bus)
{
}

resource_size_t pcibios_align_resource(void *data, const struct resource *res,
				       resource_size_t size,
				       resource_size_t align)
{
	return 0;
}

/* combine single writes by using store-block insn */
void __iowrite64_copy(void __iomem *to, const void *from, size_t count)
{
       zpci_memcpy_toio(to, from, count);
}

/* Create a virtual mapping cookie for a PCI BAR */
void __iomem *pci_iomap(struct pci_dev *pdev, int bar, unsigned long max)
{
	struct zpci_dev *zdev =	get_zdev(pdev);
	u64 addr;
	int idx;

	if ((bar & 7) != bar)
		return NULL;

	idx = zdev->bars[bar].map_idx;
	spin_lock(&zpci_iomap_lock);
	zpci_iomap_start[idx].fh = zdev->fh;
	zpci_iomap_start[idx].bar = bar;
	spin_unlock(&zpci_iomap_lock);

	addr = ZPCI_IOMAP_ADDR_BASE | ((u64) idx << 48);
	return (void __iomem *) addr;
}
EXPORT_SYMBOL_GPL(pci_iomap);

void pci_iounmap(struct pci_dev *pdev, void __iomem *addr)
{
	unsigned int idx;

	idx = (((__force u64) addr) & ~ZPCI_IOMAP_ADDR_BASE) >> 48;
	spin_lock(&zpci_iomap_lock);
	zpci_iomap_start[idx].fh = 0;
	zpci_iomap_start[idx].bar = 0;
	spin_unlock(&zpci_iomap_lock);
}
EXPORT_SYMBOL_GPL(pci_iounmap);

static int pci_read(struct pci_bus *bus, unsigned int devfn, int where,
		    int size, u32 *val)
{
	struct zpci_dev *zdev = get_zdev_by_bus(bus);
	int ret;

	if (!zdev || devfn != ZPCI_DEVFN)
		ret = -ENODEV;
	else
		ret = zpci_cfg_load(zdev, where, val, size);

	return ret;
}

static int pci_write(struct pci_bus *bus, unsigned int devfn, int where,
		     int size, u32 val)
{
	struct zpci_dev *zdev = get_zdev_by_bus(bus);
	int ret;

	if (!zdev || devfn != ZPCI_DEVFN)
		ret = -ENODEV;
	else
		ret = zpci_cfg_store(zdev, where, val, size);

	return ret;
}

static struct pci_ops pci_root_ops = {
	.read = pci_read,
	.write = pci_write,
};

/* store the last handled bit to implement fair scheduling of devices */
static DEFINE_PER_CPU(unsigned long, next_sbit);

static void zpci_irq_handler(struct airq_struct *airq)
{
	unsigned long sbit, mbit, last = 0, start = __get_cpu_var(next_sbit);
	int rescan = 0, max = aisb_max;
	struct zdev_irq_map *imap;

	inc_irq_stat(IRQIO_PCI);
	sbit = start;

scan:
	/* find summary_bit */
	for_each_set_bit_left_cont(sbit, bucket->aisb, max) {
		clear_bit(63 - (sbit & 63), bucket->aisb + (sbit >> 6));
		last = sbit;

		/* find vector bit */
		imap = bucket->imap[sbit];
		for_each_set_bit_left(mbit, &imap->aibv, imap->msi_vecs) {
			inc_irq_stat(IRQIO_MSI);
			clear_bit(63 - mbit, &imap->aibv);

			spin_lock(&imap->lock);
			if (imap->cb[mbit].handler)
				imap->cb[mbit].handler(mbit,
					imap->cb[mbit].data);
			spin_unlock(&imap->lock);
		}
	}

	if (rescan)
		goto out;

	/* scan the skipped bits */
	if (start > 0) {
		sbit = 0;
		max = start;
		start = 0;
		goto scan;
	}

	/* enable interrupts again */
	set_irq_ctrl(SIC_IRQ_MODE_SINGLE, NULL, PCI_ISC);

	/* check again to not lose initiative */
	rmb();
	max = aisb_max;
	sbit = find_first_bit_left(bucket->aisb, max);
	if (sbit != max) {
		rescan++;
		goto scan;
	}
out:
	/* store next device bit to scan */
	__get_cpu_var(next_sbit) = (++last >= aisb_max) ? 0 : last;
}

/* msi_vecs - number of requested interrupts, 0 place function to error state */
static int zpci_setup_msi(struct pci_dev *pdev, int msi_vecs)
{
	struct zpci_dev *zdev = get_zdev(pdev);
	unsigned int aisb, msi_nr;
	struct msi_desc *msi;
	int rc;

	/* store the number of used MSI vectors */
	zdev->irq_map->msi_vecs = min(msi_vecs, ZPCI_NR_MSI_VECS);

	spin_lock(&bucket->lock);
	aisb = find_first_zero_bit(bucket->alloc, PAGE_SIZE);
	/* alloc map exhausted? */
	if (aisb == PAGE_SIZE) {
		spin_unlock(&bucket->lock);
		return -EIO;
	}
	set_bit(aisb, bucket->alloc);
	spin_unlock(&bucket->lock);

	zdev->aisb = aisb;
	if (aisb + 1 > aisb_max)
		aisb_max = aisb + 1;

	/* wire up IRQ shortcut pointer */
	bucket->imap[zdev->aisb] = zdev->irq_map;
	pr_debug("%s: imap[%u] linked to %p\n", __func__, zdev->aisb, zdev->irq_map);

	/* TODO: irq number 0 wont be found if we return less than requested MSIs.
	 * ignore it for now and fix in common code.
	 */
	msi_nr = aisb << ZPCI_MSI_VEC_BITS;

	list_for_each_entry(msi, &pdev->msi_list, list) {
		rc = zpci_setup_msi_irq(zdev, msi, msi_nr,
					  aisb << ZPCI_MSI_VEC_BITS);
		if (rc)
			return rc;
		msi_nr++;
	}

	rc = zpci_register_airq(zdev, aisb, (u64) &zdev->irq_map->aibv);
	if (rc) {
		clear_bit(aisb, bucket->alloc);
		dev_err(&pdev->dev, "register MSI failed with: %d\n", rc);
		return rc;
	}
	return (zdev->irq_map->msi_vecs == msi_vecs) ?
		0 : zdev->irq_map->msi_vecs;
}

static void zpci_teardown_msi(struct pci_dev *pdev)
{
	struct zpci_dev *zdev = get_zdev(pdev);
	struct msi_desc *msi;
	int aisb, rc;

	rc = zpci_unregister_airq(zdev);
	if (rc) {
		dev_err(&pdev->dev, "deregister MSI failed with: %d\n", rc);
		return;
	}

	msi = list_first_entry(&pdev->msi_list, struct msi_desc, list);
	aisb = irq_to_dev_nr(msi->irq);

	list_for_each_entry(msi, &pdev->msi_list, list)
		zpci_teardown_msi_irq(zdev, msi);

	clear_bit(aisb, bucket->alloc);
	if (aisb + 1 == aisb_max)
		aisb_max--;
}

int arch_setup_msi_irqs(struct pci_dev *pdev, int nvec, int type)
{
	pr_debug("%s: requesting %d MSI-X interrupts...", __func__, nvec);
	if (type != PCI_CAP_ID_MSIX && type != PCI_CAP_ID_MSI)
		return -EINVAL;
	return zpci_setup_msi(pdev, nvec);
}

void arch_teardown_msi_irqs(struct pci_dev *pdev)
{
	pr_info("%s: on pdev: %p\n", __func__, pdev);
	zpci_teardown_msi(pdev);
}

static void zpci_map_resources(struct zpci_dev *zdev)
{
	struct pci_dev *pdev = zdev->pdev;
	resource_size_t len;
	int i;

	for (i = 0; i < PCI_BAR_COUNT; i++) {
		len = pci_resource_len(pdev, i);
		if (!len)
			continue;
		pdev->resource[i].start = (resource_size_t) pci_iomap(pdev, i, 0);
		pdev->resource[i].end = pdev->resource[i].start + len - 1;
		pr_debug("BAR%i: -> start: %Lx  end: %Lx\n",
			i, pdev->resource[i].start, pdev->resource[i].end);
	}
}

<<<<<<< HEAD
=======
static void zpci_unmap_resources(struct zpci_dev *zdev)
{
	struct pci_dev *pdev = zdev->pdev;
	resource_size_t len;
	int i;

	for (i = 0; i < PCI_BAR_COUNT; i++) {
		len = pci_resource_len(pdev, i);
		if (!len)
			continue;
		pci_iounmap(pdev, (void *) pdev->resource[i].start);
	}
}

>>>>>>> d0e0ac97
struct zpci_dev *zpci_alloc_device(void)
{
	struct zpci_dev *zdev;

	/* Alloc memory for our private pci device data */
	zdev = kzalloc(sizeof(*zdev), GFP_KERNEL);
	if (!zdev)
		return ERR_PTR(-ENOMEM);

	/* Alloc aibv & callback space */
	zdev->irq_map = kmem_cache_zalloc(zdev_irq_cache, GFP_KERNEL);
	if (!zdev->irq_map)
		goto error;
	WARN_ON((u64) zdev->irq_map & 0xff);
	return zdev;

error:
	kfree(zdev);
	return ERR_PTR(-ENOMEM);
}

void zpci_free_device(struct zpci_dev *zdev)
{
	kmem_cache_free(zdev_irq_cache, zdev->irq_map);
	kfree(zdev);
}

/*
 * Too late for any s390 specific setup, since interrupts must be set up
 * already which requires DMA setup too and the pci scan will access the
 * config space, which only works if the function handle is enabled.
 */
int pcibios_enable_device(struct pci_dev *pdev, int mask)
{
	struct resource *res;
	u16 cmd;
	int i;

	pci_read_config_word(pdev, PCI_COMMAND, &cmd);

	for (i = 0; i < PCI_BAR_COUNT; i++) {
		res = &pdev->resource[i];

		if (res->flags & IORESOURCE_IO)
			return -EINVAL;

		if (res->flags & IORESOURCE_MEM)
			cmd |= PCI_COMMAND_MEMORY;
	}
	pci_write_config_word(pdev, PCI_COMMAND, cmd);
	return 0;
}

int pcibios_add_platform_entries(struct pci_dev *pdev)
{
	return zpci_sysfs_add_device(&pdev->dev);
}

int zpci_request_irq(unsigned int irq, irq_handler_t handler, void *data)
{
	int msi_nr = irq_to_msi_nr(irq);
	struct zdev_irq_map *imap;
	struct msi_desc *msi;

	msi = irq_get_msi_desc(irq);
	if (!msi)
		return -EIO;

	imap = get_imap(irq);
	spin_lock_init(&imap->lock);

	pr_debug("%s: register handler for IRQ:MSI %d:%d\n", __func__, irq >> 6, msi_nr);
	imap->cb[msi_nr].handler = handler;
	imap->cb[msi_nr].data = data;

	/*
	 * The generic MSI code returns with the interrupt disabled on the
	 * card, using the MSI mask bits. Firmware doesn't appear to unmask
	 * at that level, so we do it here by hand.
	 */
	zpci_msi_set_mask_bits(msi, 1, 0);
	return 0;
}

void zpci_free_irq(unsigned int irq)
{
	struct zdev_irq_map *imap = get_imap(irq);
	int msi_nr = irq_to_msi_nr(irq);
	unsigned long flags;

	pr_debug("%s: for irq: %d\n", __func__, irq);

	spin_lock_irqsave(&imap->lock, flags);
	imap->cb[msi_nr].handler = NULL;
	imap->cb[msi_nr].data = NULL;
	spin_unlock_irqrestore(&imap->lock, flags);
}

int request_irq(unsigned int irq, irq_handler_t handler,
		unsigned long irqflags, const char *devname, void *dev_id)
{
	pr_debug("%s: irq: %d  handler: %p  flags: %lx  dev: %s\n",
		__func__, irq, handler, irqflags, devname);

	return zpci_request_irq(irq, handler, dev_id);
}
EXPORT_SYMBOL_GPL(request_irq);

void free_irq(unsigned int irq, void *dev_id)
{
	zpci_free_irq(irq);
}
EXPORT_SYMBOL_GPL(free_irq);

static int __init zpci_irq_init(void)
{
	int cpu, rc;

	bucket = kzalloc(sizeof(*bucket), GFP_KERNEL);
	if (!bucket)
		return -ENOMEM;

	bucket->aisb = (unsigned long *) get_zeroed_page(GFP_KERNEL);
	if (!bucket->aisb) {
		rc = -ENOMEM;
		goto out_aisb;
	}

	bucket->alloc = (unsigned long *) get_zeroed_page(GFP_KERNEL);
	if (!bucket->alloc) {
		rc = -ENOMEM;
		goto out_alloc;
	}

	rc = register_adapter_interrupt(&zpci_airq);
	if (rc)
		goto out_ai;
	/* Set summary to 1 to be called every time for the ISC. */
	*zpci_airq.lsi_ptr = 1;

	for_each_online_cpu(cpu)
		per_cpu(next_sbit, cpu) = 0;

	spin_lock_init(&bucket->lock);
<<<<<<< HEAD
	/* set summary to 1 to be called every time for the ISC */
	*zpci_irq_si = 1;
=======
>>>>>>> d0e0ac97
	set_irq_ctrl(SIC_IRQ_MODE_SINGLE, NULL, PCI_ISC);
	return 0;

out_ai:
	free_page((unsigned long) bucket->alloc);
out_alloc:
	free_page((unsigned long) bucket->aisb);
out_aisb:
	kfree(bucket);
	return rc;
}

static void zpci_irq_exit(void)
{
	free_page((unsigned long) bucket->alloc);
	free_page((unsigned long) bucket->aisb);
	unregister_adapter_interrupt(&zpci_airq);
	kfree(bucket);
}

static struct resource *zpci_alloc_bus_resource(unsigned long start, unsigned long size,
						unsigned long flags, int domain)
{
	struct resource *r;
	char *name;
	int rc;

	r = kzalloc(sizeof(*r), GFP_KERNEL);
	if (!r)
		return ERR_PTR(-ENOMEM);
	r->start = start;
	r->end = r->start + size - 1;
	r->flags = flags;
	r->parent = &iomem_resource;
	name = kmalloc(18, GFP_KERNEL);
	if (!name) {
		kfree(r);
		return ERR_PTR(-ENOMEM);
	}
	sprintf(name, "PCI Bus: %04x:%02x", domain, ZPCI_BUS_NR);
	r->name = name;

	rc = request_resource(&iomem_resource, r);
	if (rc)
		pr_debug("request resource %pR failed\n", r);
	return r;
}

static int zpci_alloc_iomap(struct zpci_dev *zdev)
{
	int entry;

	spin_lock(&zpci_iomap_lock);
	entry = find_first_zero_bit(zpci_iomap, ZPCI_IOMAP_MAX_ENTRIES);
	if (entry == ZPCI_IOMAP_MAX_ENTRIES) {
		spin_unlock(&zpci_iomap_lock);
		return -ENOSPC;
	}
	set_bit(entry, zpci_iomap);
	spin_unlock(&zpci_iomap_lock);
	return entry;
}

static void zpci_free_iomap(struct zpci_dev *zdev, int entry)
{
	spin_lock(&zpci_iomap_lock);
	memset(&zpci_iomap_start[entry], 0, sizeof(struct zpci_iomap_entry));
	clear_bit(entry, zpci_iomap);
	spin_unlock(&zpci_iomap_lock);
}

int pcibios_add_device(struct pci_dev *pdev)
{
	struct zpci_dev *zdev = get_zdev(pdev);

	zdev->pdev = pdev;
	zpci_debug_init_device(zdev);
	zpci_fmb_enable_device(zdev);
	zpci_map_resources(zdev);

	return 0;
}

<<<<<<< HEAD
=======
void pcibios_release_device(struct pci_dev *pdev)
{
	struct zpci_dev *zdev = get_zdev(pdev);

	zpci_unmap_resources(zdev);
	zpci_fmb_disable_device(zdev);
	zpci_debug_exit_device(zdev);
	zdev->pdev = NULL;
}

>>>>>>> d0e0ac97
static int zpci_scan_bus(struct zpci_dev *zdev)
{
	struct resource *res;
	LIST_HEAD(resources);
	int i;

	/* allocate mapping entry for each used bar */
	for (i = 0; i < PCI_BAR_COUNT; i++) {
		unsigned long addr, size, flags;
		int entry;

		if (!zdev->bars[i].size)
			continue;
		entry = zpci_alloc_iomap(zdev);
		if (entry < 0)
			return entry;
		zdev->bars[i].map_idx = entry;

		/* only MMIO is supported */
		flags = IORESOURCE_MEM;
		if (zdev->bars[i].val & 8)
			flags |= IORESOURCE_PREFETCH;
		if (zdev->bars[i].val & 4)
			flags |= IORESOURCE_MEM_64;

		addr = ZPCI_IOMAP_ADDR_BASE + ((u64) entry << 48);

		size = 1UL << zdev->bars[i].size;

		res = zpci_alloc_bus_resource(addr, size, flags, zdev->domain);
		if (IS_ERR(res)) {
			zpci_free_iomap(zdev, entry);
			return PTR_ERR(res);
		}
		pci_add_resource(&resources, res);
	}

	zdev->bus = pci_scan_root_bus(NULL, ZPCI_BUS_NR, &pci_root_ops,
				      zdev, &resources);
	if (!zdev->bus)
		return -EIO;

	zdev->bus->max_bus_speed = zdev->max_bus_speed;
	return 0;
}

static int zpci_alloc_domain(struct zpci_dev *zdev)
{
	spin_lock(&zpci_domain_lock);
	zdev->domain = find_first_zero_bit(zpci_domain, ZPCI_NR_DEVICES);
	if (zdev->domain == ZPCI_NR_DEVICES) {
		spin_unlock(&zpci_domain_lock);
		return -ENOSPC;
	}
	set_bit(zdev->domain, zpci_domain);
	spin_unlock(&zpci_domain_lock);
	return 0;
}

static void zpci_free_domain(struct zpci_dev *zdev)
{
	spin_lock(&zpci_domain_lock);
	clear_bit(zdev->domain, zpci_domain);
	spin_unlock(&zpci_domain_lock);
}

int zpci_enable_device(struct zpci_dev *zdev)
{
	int rc;

	rc = clp_enable_fh(zdev, ZPCI_NR_DMA_SPACES);
	if (rc)
		goto out;
	pr_info("Enabled fh: 0x%x fid: 0x%x\n", zdev->fh, zdev->fid);

	rc = zpci_dma_init_device(zdev);
	if (rc)
		goto out_dma;
	return 0;

out_dma:
	clp_disable_fh(zdev);
out:
	return rc;
}
EXPORT_SYMBOL_GPL(zpci_enable_device);

int zpci_disable_device(struct zpci_dev *zdev)
{
	zpci_dma_exit_device(zdev);
	return clp_disable_fh(zdev);
}
EXPORT_SYMBOL_GPL(zpci_disable_device);

int zpci_create_device(struct zpci_dev *zdev)
{
	int rc;

	rc = zpci_alloc_domain(zdev);
	if (rc)
		goto out;

	if (zdev->state == ZPCI_FN_STATE_CONFIGURED) {
		rc = zpci_enable_device(zdev);
		if (rc)
			goto out_free;

		zdev->state = ZPCI_FN_STATE_ONLINE;
	}
	rc = zpci_scan_bus(zdev);
	if (rc)
		goto out_disable;

	mutex_lock(&zpci_list_lock);
	list_add_tail(&zdev->entry, &zpci_list);
	if (hotplug_ops)
		hotplug_ops->create_slot(zdev);
	mutex_unlock(&zpci_list_lock);

	return 0;

out_disable:
	if (zdev->state == ZPCI_FN_STATE_ONLINE)
		zpci_disable_device(zdev);
out_free:
	zpci_free_domain(zdev);
out:
	return rc;
}

void zpci_stop_device(struct zpci_dev *zdev)
{
	zpci_dma_exit_device(zdev);
	/*
	 * Note: SCLP disables fh via set-pci-fn so don't
	 * do that here.
	 */
}
EXPORT_SYMBOL_GPL(zpci_stop_device);

<<<<<<< HEAD
int zpci_scan_device(struct zpci_dev *zdev)
{
	zdev->pdev = pci_scan_single_device(zdev->bus, ZPCI_DEVFN);
	if (!zdev->pdev) {
		pr_err("pci_scan_single_device failed for fid: 0x%x\n",
			zdev->fid);
		goto out;
	}

	pci_bus_add_devices(zdev->bus);

	return 0;
out:
	zpci_dma_exit_device(zdev);
	clp_disable_fh(zdev);
	return -EIO;
}
EXPORT_SYMBOL_GPL(zpci_scan_device);

=======
>>>>>>> d0e0ac97
static inline int barsize(u8 size)
{
	return (size) ? (1 << size) >> 10 : 0;
}

static int zpci_mem_init(void)
{
	zdev_irq_cache = kmem_cache_create("PCI_IRQ_cache", sizeof(struct zdev_irq_map),
				L1_CACHE_BYTES, SLAB_HWCACHE_ALIGN, NULL);
	if (!zdev_irq_cache)
		goto error_zdev;

	zdev_fmb_cache = kmem_cache_create("PCI_FMB_cache", sizeof(struct zpci_fmb),
				16, 0, NULL);
	if (!zdev_fmb_cache)
		goto error_fmb;

	/* TODO: use realloc */
	zpci_iomap_start = kzalloc(ZPCI_IOMAP_MAX_ENTRIES * sizeof(*zpci_iomap_start),
				   GFP_KERNEL);
	if (!zpci_iomap_start)
		goto error_iomap;
	return 0;

error_iomap:
	kmem_cache_destroy(zdev_fmb_cache);
error_fmb:
	kmem_cache_destroy(zdev_irq_cache);
error_zdev:
	return -ENOMEM;
}

static void zpci_mem_exit(void)
{
	kfree(zpci_iomap_start);
	kmem_cache_destroy(zdev_irq_cache);
	kmem_cache_destroy(zdev_fmb_cache);
}

void zpci_register_hp_ops(struct pci_hp_callback_ops *ops)
{
	mutex_lock(&zpci_list_lock);
	hotplug_ops = ops;
	mutex_unlock(&zpci_list_lock);
}
EXPORT_SYMBOL_GPL(zpci_register_hp_ops);

void zpci_deregister_hp_ops(void)
{
	mutex_lock(&zpci_list_lock);
	hotplug_ops = NULL;
	mutex_unlock(&zpci_list_lock);
}
EXPORT_SYMBOL_GPL(zpci_deregister_hp_ops);

unsigned int s390_pci_probe;
EXPORT_SYMBOL_GPL(s390_pci_probe);

char * __init pcibios_setup(char *str)
{
	if (!strcmp(str, "on")) {
		s390_pci_probe = 1;
		return NULL;
	}
	return str;
}

static int __init pci_base_init(void)
{
	int rc;

	if (!s390_pci_probe)
		return 0;

	if (!test_facility(2) || !test_facility(69)
	    || !test_facility(71) || !test_facility(72))
		return 0;

	pr_info("Probing PCI hardware: PCI:%d  SID:%d  AEN:%d\n",
		test_facility(69), test_facility(70),
		test_facility(71));

	rc = zpci_debug_init();
	if (rc)
		return rc;

	rc = zpci_mem_init();
	if (rc)
		goto out_mem;

	rc = zpci_msihash_init();
	if (rc)
		goto out_hash;

	rc = zpci_irq_init();
	if (rc)
		goto out_irq;

	rc = zpci_dma_init();
	if (rc)
		goto out_dma;

	rc = clp_find_pci_devices();
	if (rc)
		goto out_find;

	return 0;

out_find:
	zpci_dma_exit();
out_dma:
	zpci_irq_exit();
out_irq:
	zpci_msihash_exit();
out_hash:
	zpci_mem_exit();
out_mem:
	zpci_debug_exit();
	return rc;
}
subsys_initcall(pci_base_init);<|MERGE_RESOLUTION|>--- conflicted
+++ resolved
@@ -321,33 +321,6 @@
 }
 EXPORT_SYMBOL_GPL(disable_irq);
 
-<<<<<<< HEAD
-void disable_irq_nosync(unsigned int irq)
-{
-	disable_irq(irq);
-}
-EXPORT_SYMBOL_GPL(disable_irq_nosync);
-
-unsigned long probe_irq_on(void)
-{
-	return 0;
-}
-EXPORT_SYMBOL_GPL(probe_irq_on);
-
-int probe_irq_off(unsigned long val)
-{
-	return 0;
-}
-EXPORT_SYMBOL_GPL(probe_irq_off);
-
-unsigned int probe_irq_mask(unsigned long val)
-{
-	return val;
-}
-EXPORT_SYMBOL_GPL(probe_irq_mask);
-
-=======
->>>>>>> d0e0ac97
 void pcibios_fixup_bus(struct pci_bus *bus)
 {
 }
@@ -596,8 +569,6 @@
 	}
 }
 
-<<<<<<< HEAD
-=======
 static void zpci_unmap_resources(struct zpci_dev *zdev)
 {
 	struct pci_dev *pdev = zdev->pdev;
@@ -612,7 +583,6 @@
 	}
 }
 
->>>>>>> d0e0ac97
 struct zpci_dev *zpci_alloc_device(void)
 {
 	struct zpci_dev *zdev;
@@ -757,11 +727,6 @@
 		per_cpu(next_sbit, cpu) = 0;
 
 	spin_lock_init(&bucket->lock);
-<<<<<<< HEAD
-	/* set summary to 1 to be called every time for the ISC */
-	*zpci_irq_si = 1;
-=======
->>>>>>> d0e0ac97
 	set_irq_ctrl(SIC_IRQ_MODE_SINGLE, NULL, PCI_ISC);
 	return 0;
 
@@ -845,8 +810,6 @@
 	return 0;
 }
 
-<<<<<<< HEAD
-=======
 void pcibios_release_device(struct pci_dev *pdev)
 {
 	struct zpci_dev *zdev = get_zdev(pdev);
@@ -857,7 +820,6 @@
 	zdev->pdev = NULL;
 }
 
->>>>>>> d0e0ac97
 static int zpci_scan_bus(struct zpci_dev *zdev)
 {
 	struct resource *res;
@@ -998,28 +960,6 @@
 }
 EXPORT_SYMBOL_GPL(zpci_stop_device);
 
-<<<<<<< HEAD
-int zpci_scan_device(struct zpci_dev *zdev)
-{
-	zdev->pdev = pci_scan_single_device(zdev->bus, ZPCI_DEVFN);
-	if (!zdev->pdev) {
-		pr_err("pci_scan_single_device failed for fid: 0x%x\n",
-			zdev->fid);
-		goto out;
-	}
-
-	pci_bus_add_devices(zdev->bus);
-
-	return 0;
-out:
-	zpci_dma_exit_device(zdev);
-	clp_disable_fh(zdev);
-	return -EIO;
-}
-EXPORT_SYMBOL_GPL(zpci_scan_device);
-
-=======
->>>>>>> d0e0ac97
 static inline int barsize(u8 size)
 {
 	return (size) ? (1 << size) >> 10 : 0;
