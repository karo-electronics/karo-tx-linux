--- conflicted
+++ resolved
@@ -324,10 +324,7 @@
 		*table = _SEGMENT_ENTRY_INV;
 	}
 out:
-<<<<<<< HEAD
-=======
 	spin_unlock(&gmap->mm->page_table_lock);
->>>>>>> b835c0f4
 	up_read(&gmap->mm->mmap_sem);
 	if (flush)
 		gmap_flush_tlb(gmap);
