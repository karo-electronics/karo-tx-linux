--- conflicted
+++ resolved
@@ -134,8 +134,6 @@
 }
 #endif
 
-<<<<<<< HEAD
-=======
 #ifdef CONFIG_PGSTE
 
 /**
@@ -543,7 +541,6 @@
 
 #endif /* CONFIG_PGSTE */
 
->>>>>>> acfe7d74
 static inline unsigned int atomic_xor_bits(atomic_t *v, unsigned int bits)
 {
 	unsigned int old, new;
@@ -558,53 +555,14 @@
 /*
  * page table entry allocation/free routines.
  */
-<<<<<<< HEAD
-#ifdef CONFIG_PGSTE
-static inline unsigned long *page_table_alloc_pgste(struct mm_struct *mm)
-{
-	struct page *page;
-	unsigned long *table;
-
-	page = alloc_page(GFP_KERNEL|__GFP_REPEAT);
-	if (!page)
-		return NULL;
-	pgtable_page_ctor(page);
-	atomic_set(&page->_mapcount, 3);
-	table = (unsigned long *) page_to_phys(page);
-	clear_table(table, _PAGE_TYPE_EMPTY, PAGE_SIZE/2);
-	clear_table(table + PTRS_PER_PTE, 0, PAGE_SIZE/2);
-	return table;
-}
-
-static inline void page_table_free_pgste(unsigned long *table)
-{
-	struct page *page;
-
-	page = pfn_to_page(__pa(table) >> PAGE_SHIFT);
-	pgtable_page_ctor(page);
-	atomic_set(&page->_mapcount, -1);
-	__free_page(page);
-}
-#endif
-
-unsigned long *page_table_alloc(struct mm_struct *mm)
-=======
 unsigned long *page_table_alloc(struct mm_struct *mm, unsigned long vmaddr)
->>>>>>> acfe7d74
 {
 	struct page *page;
 	unsigned long *table;
 	unsigned int mask, bit;
 
-<<<<<<< HEAD
-#ifdef CONFIG_PGSTE
-	if (mm_has_pgste(mm))
-		return page_table_alloc_pgste(mm);
-#endif
-=======
 	if (mm_has_pgste(mm))
 		return page_table_alloc_pgste(mm, vmaddr);
->>>>>>> acfe7d74
 	/* Allocate fragments of a 4K page as 1K/2K page table */
 	spin_lock_bh(&mm->context.list_lock);
 	mask = FRAG_MASK;
@@ -642,17 +600,10 @@
 	struct page *page;
 	unsigned int bit, mask;
 
-<<<<<<< HEAD
-#ifdef CONFIG_PGSTE
-	if (mm_has_pgste(mm))
-		return page_table_free_pgste(table);
-#endif
-=======
 	if (mm_has_pgste(mm)) {
 		gmap_unmap_notifier(mm, table);
 		return page_table_free_pgste(table);
 	}
->>>>>>> acfe7d74
 	/* Free 1K/2K page table fragment of a 4K page */
 	page = pfn_to_page(__pa(table) >> PAGE_SHIFT);
 	bit = 1 << ((__pa(table) & ~PAGE_MASK)/(PTRS_PER_PTE*sizeof(pte_t)));
@@ -676,15 +627,8 @@
 {
 	struct page *page;
 
-<<<<<<< HEAD
-#ifdef CONFIG_PGSTE
 	if (bit == FRAG_MASK)
 		return page_table_free_pgste(table);
-#endif
-=======
-	if (bit == FRAG_MASK)
-		return page_table_free_pgste(table);
->>>>>>> acfe7d74
 	/* Free 1K/2K page table fragment of a 4K page */
 	page = pfn_to_page(__pa(table) >> PAGE_SHIFT);
 	if (atomic_xor_bits(&page->_mapcount, bit) == 0) {
@@ -701,21 +645,12 @@
 	unsigned int bit, mask;
 
 	mm = tlb->mm;
-<<<<<<< HEAD
-#ifdef CONFIG_PGSTE
-	if (mm_has_pgste(mm)) {
-=======
 	if (mm_has_pgste(mm)) {
 		gmap_unmap_notifier(mm, table);
->>>>>>> acfe7d74
 		table = (unsigned long *) (__pa(table) | FRAG_MASK);
 		tlb_remove_table(tlb, table);
 		return;
 	}
-<<<<<<< HEAD
-#endif
-=======
->>>>>>> acfe7d74
 	bit = 1 << ((__pa(table) & ~PAGE_MASK) / (PTRS_PER_PTE*sizeof(pte_t)));
 	page = pfn_to_page(__pa(table) >> PAGE_SHIFT);
 	spin_lock_bh(&mm->context.list_lock);
