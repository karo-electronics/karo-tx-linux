config MMU
	def_bool y

config ZONE_DMA
	def_bool y

config LOCKDEP_SUPPORT
	def_bool y

config STACKTRACE_SUPPORT
	def_bool y

config HAVE_LATENCYTOP_SUPPORT
	def_bool y

config RWSEM_GENERIC_SPINLOCK
	bool

config RWSEM_XCHGADD_ALGORITHM
	def_bool y

config ARCH_HAS_ILOG2_U32
	def_bool n

config ARCH_HAS_ILOG2_U64
	def_bool n

config GENERIC_HWEIGHT
	def_bool y

config GENERIC_BUG
	def_bool y if BUG

config GENERIC_BUG_RELATIVE_POINTERS
	def_bool y

config NO_IOMEM
	def_bool y

config NO_DMA
	def_bool y

config ARCH_DMA_ADDR_T_64BIT
	def_bool 64BIT

config GENERIC_LOCKBREAK
	def_bool y if SMP && PREEMPT

config PGSTE
	def_bool y if KVM

config VIRT_CPU_ACCOUNTING
	def_bool y

config ARCH_SUPPORTS_DEBUG_PAGEALLOC
	def_bool y

config S390
	def_bool y
	select USE_GENERIC_SMP_HELPERS if SMP
	select GENERIC_CPU_DEVICES if !SMP
	select HAVE_SYSCALL_WRAPPERS
	select HAVE_FUNCTION_TRACER
	select HAVE_FUNCTION_TRACE_MCOUNT_TEST
	select HAVE_FTRACE_MCOUNT_RECORD
	select HAVE_C_RECORDMCOUNT
	select HAVE_SYSCALL_TRACEPOINTS
	select HAVE_DYNAMIC_FTRACE
	select HAVE_FUNCTION_GRAPH_TRACER
	select HAVE_REGS_AND_STACK_ACCESS_API
	select HAVE_OPROFILE
	select HAVE_KPROBES
	select HAVE_KRETPROBES
	select HAVE_KVM if 64BIT
	select HAVE_ARCH_TRACEHOOK
	select INIT_ALL_POSSIBLE
	select HAVE_IRQ_WORK
	select HAVE_PERF_EVENTS
	select ARCH_HAVE_NMI_SAFE_CMPXCHG
	select HAVE_KERNEL_GZIP
	select HAVE_KERNEL_BZIP2
	select HAVE_KERNEL_LZMA
	select HAVE_KERNEL_LZO
	select HAVE_KERNEL_XZ
	select HAVE_ARCH_MUTEX_CPU_RELAX
	select HAVE_ARCH_JUMP_LABEL if !MARCH_G5
	select HAVE_BPF_JIT if 64BIT && PACK_STACK
	select ARCH_SAVE_PAGE_KEYS if HIBERNATION
	select ARCH_HAS_ATOMIC64_DEC_IF_POSITIVE
	select HAVE_MEMBLOCK
	select HAVE_MEMBLOCK_NODE_MAP
	select HAVE_CMPXCHG_LOCAL
	select ARCH_DISCARD_MEMBLOCK
	select BUILDTIME_EXTABLE_SORT
	select ARCH_INLINE_SPIN_TRYLOCK
	select ARCH_INLINE_SPIN_TRYLOCK_BH
	select ARCH_INLINE_SPIN_LOCK
	select ARCH_INLINE_SPIN_LOCK_BH
	select ARCH_INLINE_SPIN_LOCK_IRQ
	select ARCH_INLINE_SPIN_LOCK_IRQSAVE
	select ARCH_INLINE_SPIN_UNLOCK
	select ARCH_INLINE_SPIN_UNLOCK_BH
	select ARCH_INLINE_SPIN_UNLOCK_IRQ
	select ARCH_INLINE_SPIN_UNLOCK_IRQRESTORE
	select ARCH_INLINE_READ_TRYLOCK
	select ARCH_INLINE_READ_LOCK
	select ARCH_INLINE_READ_LOCK_BH
	select ARCH_INLINE_READ_LOCK_IRQ
	select ARCH_INLINE_READ_LOCK_IRQSAVE
	select ARCH_INLINE_READ_UNLOCK
	select ARCH_INLINE_READ_UNLOCK_BH
	select ARCH_INLINE_READ_UNLOCK_IRQ
	select ARCH_INLINE_READ_UNLOCK_IRQRESTORE
	select ARCH_INLINE_WRITE_TRYLOCK
	select ARCH_INLINE_WRITE_LOCK
	select ARCH_INLINE_WRITE_LOCK_BH
	select ARCH_INLINE_WRITE_LOCK_IRQ
	select ARCH_INLINE_WRITE_LOCK_IRQSAVE
	select ARCH_INLINE_WRITE_UNLOCK
	select ARCH_INLINE_WRITE_UNLOCK_BH
	select ARCH_INLINE_WRITE_UNLOCK_IRQ
	select ARCH_INLINE_WRITE_UNLOCK_IRQRESTORE
	select ARCH_WANT_IPC_PARSE_VERSION
	select GENERIC_SMP_IDLE_THREAD
	select GENERIC_TIME_VSYSCALL
	select GENERIC_CLOCKEVENTS
	select KTIME_SCALAR if 32BIT
<<<<<<< HEAD
	select HAVE_ARCH_SECCOMP_FILTER
=======
	select HAVE_MOD_ARCH_SPECIFIC
	select MODULES_USE_ELF_RELA
>>>>>>> d673c23c

config SCHED_OMIT_FRAME_POINTER
	def_bool y

source "init/Kconfig"

source "kernel/Kconfig.freezer"

menu "Base setup"

comment "Processor type and features"

config 64BIT
	def_bool y
	prompt "64 bit kernel"
	help
	  Select this option if you have an IBM z/Architecture machine
	  and want to use the 64 bit addressing mode.

config 32BIT
	def_bool y if !64BIT

config SMP
	def_bool y
	prompt "Symmetric multi-processing support"
	---help---
	  This enables support for systems with more than one CPU. If you have
	  a system with only one CPU, like most personal computers, say N. If
	  you have a system with more than one CPU, say Y.

	  If you say N here, the kernel will run on single and multiprocessor
	  machines, but will use only one CPU of a multiprocessor machine. If
	  you say Y here, the kernel will run on many, but not all,
	  singleprocessor machines. On a singleprocessor machine, the kernel
	  will run faster if you say N here.

	  See also the SMP-HOWTO available at
	  <http://www.tldp.org/docs.html#howto>.

	  Even if you don't know what to do here, say Y.

config NR_CPUS
	int "Maximum number of CPUs (2-64)"
	range 2 64
	depends on SMP
	default "32" if !64BIT
	default "64" if 64BIT
	help
	  This allows you to specify the maximum number of CPUs which this
	  kernel will support.  The maximum supported value is 64 and the
	  minimum value which makes sense is 2.

	  This is purely to save memory - each supported CPU adds
	  approximately sixteen kilobytes to the kernel image.

config HOTPLUG_CPU
	def_bool y
	prompt "Support for hot-pluggable CPUs"
	depends on SMP
	select HOTPLUG
	help
	  Say Y here to be able to turn CPUs off and on. CPUs
	  can be controlled through /sys/devices/system/cpu/cpu#.
	  Say N if you want to disable CPU hotplug.

config SCHED_MC
	def_bool n

config SCHED_BOOK
	def_bool y
	prompt "Book scheduler support"
	depends on SMP
	select SCHED_MC
	help
	  Book scheduler support improves the CPU scheduler's decision making
	  when dealing with machines that have several books.

config MATHEMU
	def_bool y
	prompt "IEEE FPU emulation"
	depends on MARCH_G5
	help
	  This option is required for IEEE compliant floating point arithmetic
	  on older ESA/390 machines. Say Y unless you know your machine doesn't
	  need this.

config COMPAT
	def_bool y
	prompt "Kernel support for 31 bit emulation"
	depends on 64BIT
	select COMPAT_BINFMT_ELF if BINFMT_ELF
	select ARCH_WANT_OLD_COMPAT_IPC
	help
	  Select this option if you want to enable your system kernel to
	  handle system-calls from ELF binaries for 31 bit ESA.  This option
	  (and some other stuff like libraries and such) is needed for
	  executing 31 bit applications.  It is safe to say "Y".

config SYSVIPC_COMPAT
	def_bool y if COMPAT && SYSVIPC

config KEYS_COMPAT
	def_bool y if COMPAT && KEYS

config AUDIT_ARCH
	def_bool y

config HAVE_MARCH_Z900_FEATURES
	def_bool n

config HAVE_MARCH_Z990_FEATURES
	def_bool n
	select HAVE_MARCH_Z900_FEATURES

config HAVE_MARCH_Z9_109_FEATURES
	def_bool n
	select HAVE_MARCH_Z990_FEATURES

config HAVE_MARCH_Z10_FEATURES
	def_bool n
	select HAVE_MARCH_Z9_109_FEATURES

config HAVE_MARCH_Z196_FEATURES
	def_bool n
	select HAVE_MARCH_Z10_FEATURES

comment "Code generation options"

choice
	prompt "Processor type"
	default MARCH_G5

config MARCH_G5
	bool "System/390 model G5 and G6"
	depends on !64BIT
	help
	  Select this to build a 31 bit kernel that works
	  on all ESA/390 and z/Architecture machines.

config MARCH_Z900
	bool "IBM zSeries model z800 and z900"
	select HAVE_MARCH_Z900_FEATURES if 64BIT
	help
	  Select this to enable optimizations for model z800/z900 (2064 and
	  2066 series). This will enable some optimizations that are not
	  available on older ESA/390 (31 Bit) only CPUs.

config MARCH_Z990
	bool "IBM zSeries model z890 and z990"
	select HAVE_MARCH_Z990_FEATURES if 64BIT
	help
	  Select this to enable optimizations for model z890/z990 (2084 and
	  2086 series). The kernel will be slightly faster but will not work
	  on older machines.

config MARCH_Z9_109
	bool "IBM System z9"
	select HAVE_MARCH_Z9_109_FEATURES if 64BIT
	help
	  Select this to enable optimizations for IBM System z9 (2094 and
	  2096 series). The kernel will be slightly faster but will not work
	  on older machines.

config MARCH_Z10
	bool "IBM System z10"
	select HAVE_MARCH_Z10_FEATURES if 64BIT
	help
	  Select this to enable optimizations for IBM System z10 (2097 and
	  2098 series). The kernel will be slightly faster but will not work
	  on older machines.

config MARCH_Z196
	bool "IBM zEnterprise 114 and 196"
	select HAVE_MARCH_Z196_FEATURES if 64BIT
	help
	  Select this to enable optimizations for IBM zEnterprise 114 and 196
	  (2818 and 2817 series). The kernel will be slightly faster but will
	  not work on older machines.

endchoice

config PACK_STACK
	def_bool y
	prompt "Pack kernel stack"
	help
	  This option enables the compiler option -mkernel-backchain if it
	  is available. If the option is available the compiler supports
	  the new stack layout which dramatically reduces the minimum stack
	  frame size. With an old compiler a non-leaf function needs a
	  minimum of 96 bytes on 31 bit and 160 bytes on 64 bit. With
	  -mkernel-backchain the minimum size drops to 16 byte on 31 bit
	  and 24 byte on 64 bit.

	  Say Y if you are unsure.

config SMALL_STACK
	def_bool n
	prompt "Use 8kb for kernel stack instead of 16kb"
	depends on PACK_STACK && 64BIT && !LOCKDEP
	help
	  If you say Y here and the compiler supports the -mkernel-backchain
	  option the kernel will use a smaller kernel stack size. The reduced
	  size is 8kb instead of 16kb. This allows to run more threads on a
	  system and reduces the pressure on the memory management for higher
	  order page allocations.

	  Say N if you are unsure.

config CHECK_STACK
	def_bool y
	prompt "Detect kernel stack overflow"
	help
	  This option enables the compiler option -mstack-guard and
	  -mstack-size if they are available. If the compiler supports them
	  it will emit additional code to each function prolog to trigger
	  an illegal operation if the kernel stack is about to overflow.

	  Say N if you are unsure.

config STACK_GUARD
	int "Size of the guard area (128-1024)"
	range 128 1024
	depends on CHECK_STACK
	default "256"
	help
	  This allows you to specify the size of the guard area at the lower
	  end of the kernel stack. If the kernel stack points into the guard
	  area on function entry an illegal operation is triggered. The size
	  needs to be a power of 2. Please keep in mind that the size of an
	  interrupt frame is 184 bytes for 31 bit and 328 bytes on 64 bit.
	  The minimum size for the stack guard should be 256 for 31 bit and
	  512 for 64 bit.

config WARN_DYNAMIC_STACK
	def_bool n
	prompt "Emit compiler warnings for function with dynamic stack usage"
	help
	  This option enables the compiler option -mwarn-dynamicstack. If the
	  compiler supports this options generates warnings for functions
	  that dynamically allocate stack space using alloca.

	  Say N if you are unsure.

comment "Kernel preemption"

source "kernel/Kconfig.preempt"

config ARCH_SPARSEMEM_ENABLE
	def_bool y
	select SPARSEMEM_VMEMMAP_ENABLE
	select SPARSEMEM_VMEMMAP
	select SPARSEMEM_STATIC if !64BIT

config ARCH_SPARSEMEM_DEFAULT
	def_bool y

config ARCH_SELECT_MEMORY_MODEL
	def_bool y

config ARCH_ENABLE_MEMORY_HOTPLUG
	def_bool y if SPARSEMEM

config ARCH_ENABLE_MEMORY_HOTREMOVE
	def_bool y

config ARCH_HIBERNATION_POSSIBLE
	def_bool y if 64BIT

source "mm/Kconfig"

comment "I/O subsystem configuration"

config QDIO
	def_tristate y
	prompt "QDIO support"
	---help---
	  This driver provides the Queued Direct I/O base support for
	  IBM System z.

	  To compile this driver as a module, choose M here: the
	  module will be called qdio.

	  If unsure, say Y.

config CHSC_SCH
	def_tristate m
	prompt "Support for CHSC subchannels"
	help
	  This driver allows usage of CHSC subchannels. A CHSC subchannel
	  is usually present on LPAR only.
	  The driver creates a device /dev/chsc, which may be used to
	  obtain I/O configuration information about the machine and
	  to issue asynchronous chsc commands (DANGEROUS).
	  You will usually only want to use this interface on a special
	  LPAR designated for system management.

	  To compile this driver as a module, choose M here: the
	  module will be called chsc_sch.

	  If unsure, say N.

comment "Misc"

source "fs/Kconfig.binfmt"

config FORCE_MAX_ZONEORDER
	int
	default "9"

config PFAULT
	def_bool y
	prompt "Pseudo page fault support"
	help
	  Select this option, if you want to use PFAULT pseudo page fault
	  handling under VM. If running native or in LPAR, this option
	  has no effect. If your VM does not support PFAULT, PAGEEX
	  pseudo page fault handling will be used.
	  Note that VM 4.2 supports PFAULT but has a bug in its
	  implementation that causes some problems.
	  Everybody who wants to run Linux under VM != VM4.2 should select
	  this option.

config SHARED_KERNEL
	def_bool y
	prompt "VM shared kernel support"
	help
	  Select this option, if you want to share the text segment of the
	  Linux kernel between different VM guests. This reduces memory
	  usage with lots of guests but greatly increases kernel size.
	  Also if a kernel was IPL'ed from a shared segment the kexec system
	  call will not work.
	  You should only select this option if you know what you are
	  doing and want to exploit this feature.

config CMM
	def_tristate n
	prompt "Cooperative memory management"
	help
	  Select this option, if you want to enable the kernel interface
	  to reduce the memory size of the system. This is accomplished
	  by allocating pages of memory and put them "on hold". This only
	  makes sense for a system running under VM where the unused pages
	  will be reused by VM for other guest systems. The interface
	  allows an external monitor to balance memory of many systems.
	  Everybody who wants to run Linux under VM should select this
	  option.

config CMM_IUCV
	def_bool y
	prompt "IUCV special message interface to cooperative memory management"
	depends on CMM && (SMSGIUCV=y || CMM=SMSGIUCV)
	help
	  Select this option to enable the special message interface to
	  the cooperative memory management.

config APPLDATA_BASE
	def_bool n
	prompt "Linux - VM Monitor Stream, base infrastructure"
	depends on PROC_FS
	help
	  This provides a kernel interface for creating and updating z/VM APPLDATA
	  monitor records. The monitor records are updated at certain time
	  intervals, once the timer is started.
	  Writing 1 or 0 to /proc/appldata/timer starts(1) or stops(0) the timer,
	  i.e. enables or disables monitoring on the Linux side.
	  A custom interval value (in seconds) can be written to
	  /proc/appldata/interval.

	  Defaults are 60 seconds interval and timer off.
	  The /proc entries can also be read from, showing the current settings.

config APPLDATA_MEM
	def_tristate m
	prompt "Monitor memory management statistics"
	depends on APPLDATA_BASE && VM_EVENT_COUNTERS
	help
	  This provides memory management related data to the Linux - VM Monitor
	  Stream, like paging/swapping rate, memory utilisation, etc.
	  Writing 1 or 0 to /proc/appldata/memory creates(1) or removes(0) a z/VM
	  APPLDATA monitor record, i.e. enables or disables monitoring this record
	  on the z/VM side.

	  Default is disabled.
	  The /proc entry can also be read from, showing the current settings.

	  This can also be compiled as a module, which will be called
	  appldata_mem.o.

config APPLDATA_OS
	def_tristate m
	prompt "Monitor OS statistics"
	depends on APPLDATA_BASE
	help
	  This provides OS related data to the Linux - VM Monitor Stream, like
	  CPU utilisation, etc.
	  Writing 1 or 0 to /proc/appldata/os creates(1) or removes(0) a z/VM
	  APPLDATA monitor record, i.e. enables or disables monitoring this record
	  on the z/VM side.

	  Default is disabled.
	  This can also be compiled as a module, which will be called
	  appldata_os.o.

config APPLDATA_NET_SUM
	def_tristate m
	prompt "Monitor overall network statistics"
	depends on APPLDATA_BASE && NET
	help
	  This provides network related data to the Linux - VM Monitor Stream,
	  currently there is only a total sum of network I/O statistics, no
	  per-interface data.
	  Writing 1 or 0 to /proc/appldata/net_sum creates(1) or removes(0) a z/VM
	  APPLDATA monitor record, i.e. enables or disables monitoring this record
	  on the z/VM side.

	  Default is disabled.
	  This can also be compiled as a module, which will be called
	  appldata_net_sum.o.

source kernel/Kconfig.hz

config S390_HYPFS_FS
	def_bool y
	prompt "s390 hypervisor file system support"
	select SYS_HYPERVISOR
	help
	  This is a virtual file system intended to provide accounting
	  information in an s390 hypervisor environment.

config KEXEC
	def_bool n
	prompt "kexec system call"
	help
	  kexec is a system call that implements the ability to shutdown your
	  current kernel, and to start another kernel.  It is like a reboot
	  but is independent of hardware/microcode support.

config CRASH_DUMP
	bool "kernel crash dumps"
	depends on 64BIT && SMP
	select KEXEC
	help
	  Generate crash dump after being started by kexec.
	  Crash dump kernels are loaded in the main kernel with kexec-tools
	  into a specially reserved region and then later executed after
	  a crash by kdump/kexec.
	  For more details see Documentation/kdump/kdump.txt

config ZFCPDUMP
	def_bool n
	prompt "zfcpdump support"
	select SMP
	help
	  Select this option if you want to build an zfcpdump enabled kernel.
	  Refer to <file:Documentation/s390/zfcpdump.txt> for more details on this.

config S390_GUEST
	def_bool y
	prompt "s390 guest support for KVM (EXPERIMENTAL)"
	depends on 64BIT && EXPERIMENTAL
	select VIRTUALIZATION
	select VIRTIO
	select VIRTIO_RING
	select VIRTIO_CONSOLE
	help
	  Select this option if you want to run the kernel as a guest under
	  the KVM hypervisor. This will add detection for KVM as well  as a
	  virtio transport. If KVM is detected, the virtio console will be
	  the default console.

config SECCOMP
	def_bool y
	prompt "Enable seccomp to safely compute untrusted bytecode"
	depends on PROC_FS
	help
	  This kernel feature is useful for number crunching applications
	  that may need to compute untrusted bytecode during their
	  execution. By using pipes or other transports made available to
	  the process as file descriptors supporting the read/write
	  syscalls, it's possible to isolate those applications in
	  their own address space using seccomp. Once seccomp is
	  enabled via /proc/<pid>/seccomp, it cannot be disabled
	  and the task is only allowed to execute a few safe syscalls
	  defined by each seccomp mode.

	  If unsure, say Y.

endmenu

menu "Power Management"

source "kernel/power/Kconfig"

endmenu

source "net/Kconfig"

config PCMCIA
	def_bool n

config CCW
	def_bool y

source "drivers/Kconfig"

source "fs/Kconfig"

source "arch/s390/Kconfig.debug"

source "security/Kconfig"

source "crypto/Kconfig"

source "lib/Kconfig"

source "arch/s390/kvm/Kconfig"<|MERGE_RESOLUTION|>--- conflicted
+++ resolved
@@ -125,12 +125,9 @@
 	select GENERIC_TIME_VSYSCALL
 	select GENERIC_CLOCKEVENTS
 	select KTIME_SCALAR if 32BIT
-<<<<<<< HEAD
 	select HAVE_ARCH_SECCOMP_FILTER
-=======
 	select HAVE_MOD_ARCH_SPECIFIC
 	select MODULES_USE_ELF_RELA
->>>>>>> d673c23c
 
 config SCHED_OMIT_FRAME_POINTER
 	def_bool y
