config MMU
	def_bool y

config ZONE_DMA
	def_bool y

config LOCKDEP_SUPPORT
	def_bool y

config STACKTRACE_SUPPORT
	def_bool y

config HAVE_LATENCYTOP_SUPPORT
	def_bool y

config RWSEM_GENERIC_SPINLOCK
	bool

config RWSEM_XCHGADD_ALGORITHM
	def_bool y

config ARCH_HAS_ILOG2_U32
	def_bool n

config ARCH_HAS_ILOG2_U64
	def_bool n

config GENERIC_HWEIGHT
	def_bool y

config GENERIC_BUG
	def_bool y if BUG

config GENERIC_BUG_RELATIVE_POINTERS
	def_bool y

config NO_IOMEM
	def_bool y

config NO_DMA
	def_bool y

config ARCH_DMA_ADDR_T_64BIT
	def_bool 64BIT

config GENERIC_LOCKBREAK
	def_bool y if SMP && PREEMPT

config PGSTE
	def_bool y if KVM

config VIRT_CPU_ACCOUNTING
	def_bool y

config ARCH_SUPPORTS_DEBUG_PAGEALLOC
	def_bool y

config KEXEC
	def_bool y

config AUDIT_ARCH
	def_bool y

config S390
	def_bool y
	select USE_GENERIC_SMP_HELPERS if SMP
	select GENERIC_CPU_DEVICES if !SMP
	select HAVE_SYSCALL_WRAPPERS
	select HAVE_FUNCTION_TRACER
	select HAVE_FUNCTION_TRACE_MCOUNT_TEST
	select HAVE_FTRACE_MCOUNT_RECORD
	select HAVE_C_RECORDMCOUNT
	select HAVE_SYSCALL_TRACEPOINTS
	select HAVE_DYNAMIC_FTRACE
	select HAVE_FUNCTION_GRAPH_TRACER
	select HAVE_REGS_AND_STACK_ACCESS_API
	select HAVE_OPROFILE
	select HAVE_KPROBES
	select HAVE_KRETPROBES
	select HAVE_KVM if 64BIT
	select HAVE_ARCH_TRACEHOOK
	select INIT_ALL_POSSIBLE
	select HAVE_IRQ_WORK
	select HAVE_PERF_EVENTS
	select ARCH_HAVE_NMI_SAFE_CMPXCHG
	select HAVE_KERNEL_GZIP
	select HAVE_KERNEL_BZIP2
	select HAVE_KERNEL_LZMA
	select HAVE_KERNEL_LZO
	select HAVE_KERNEL_XZ
	select HAVE_ARCH_MUTEX_CPU_RELAX
	select HAVE_ARCH_JUMP_LABEL if !MARCH_G5
	select HAVE_BPF_JIT if 64BIT && PACK_STACK
	select ARCH_SAVE_PAGE_KEYS if HIBERNATION
	select ARCH_HAS_ATOMIC64_DEC_IF_POSITIVE
	select HAVE_MEMBLOCK
	select HAVE_MEMBLOCK_NODE_MAP
	select HAVE_CMPXCHG_LOCAL
	select ARCH_DISCARD_MEMBLOCK
	select BUILDTIME_EXTABLE_SORT
	select ARCH_INLINE_SPIN_TRYLOCK
	select ARCH_INLINE_SPIN_TRYLOCK_BH
	select ARCH_INLINE_SPIN_LOCK
	select ARCH_INLINE_SPIN_LOCK_BH
	select ARCH_INLINE_SPIN_LOCK_IRQ
	select ARCH_INLINE_SPIN_LOCK_IRQSAVE
	select ARCH_INLINE_SPIN_UNLOCK
	select ARCH_INLINE_SPIN_UNLOCK_BH
	select ARCH_INLINE_SPIN_UNLOCK_IRQ
	select ARCH_INLINE_SPIN_UNLOCK_IRQRESTORE
	select ARCH_INLINE_READ_TRYLOCK
	select ARCH_INLINE_READ_LOCK
	select ARCH_INLINE_READ_LOCK_BH
	select ARCH_INLINE_READ_LOCK_IRQ
	select ARCH_INLINE_READ_LOCK_IRQSAVE
	select ARCH_INLINE_READ_UNLOCK
	select ARCH_INLINE_READ_UNLOCK_BH
	select ARCH_INLINE_READ_UNLOCK_IRQ
	select ARCH_INLINE_READ_UNLOCK_IRQRESTORE
	select ARCH_INLINE_WRITE_TRYLOCK
	select ARCH_INLINE_WRITE_LOCK
	select ARCH_INLINE_WRITE_LOCK_BH
	select ARCH_INLINE_WRITE_LOCK_IRQ
	select ARCH_INLINE_WRITE_LOCK_IRQSAVE
	select ARCH_INLINE_WRITE_UNLOCK
	select ARCH_INLINE_WRITE_UNLOCK_BH
	select ARCH_INLINE_WRITE_UNLOCK_IRQ
	select ARCH_INLINE_WRITE_UNLOCK_IRQRESTORE
	select ARCH_WANT_IPC_PARSE_VERSION
	select GENERIC_SMP_IDLE_THREAD
	select GENERIC_TIME_VSYSCALL
	select GENERIC_CLOCKEVENTS
	select KTIME_SCALAR if 32BIT
<<<<<<< HEAD
	select HAVE_ARCH_SECCOMP_FILTER
=======
	select HAVE_MOD_ARCH_SPECIFIC
	select MODULES_USE_ELF_RELA
>>>>>>> 067be247

config SCHED_OMIT_FRAME_POINTER
	def_bool y

source "init/Kconfig"

source "kernel/Kconfig.freezer"

menu "Processor type and features"

config HAVE_MARCH_Z900_FEATURES
	def_bool n

config HAVE_MARCH_Z990_FEATURES
	def_bool n
	select HAVE_MARCH_Z900_FEATURES

config HAVE_MARCH_Z9_109_FEATURES
	def_bool n
	select HAVE_MARCH_Z990_FEATURES

config HAVE_MARCH_Z10_FEATURES
	def_bool n
	select HAVE_MARCH_Z9_109_FEATURES

config HAVE_MARCH_Z196_FEATURES
	def_bool n
	select HAVE_MARCH_Z10_FEATURES

choice
	prompt "Processor type"
	default MARCH_G5

config MARCH_G5
	bool "System/390 model G5 and G6"
	depends on !64BIT
	help
	  Select this to build a 31 bit kernel that works
	  on all ESA/390 and z/Architecture machines.

config MARCH_Z900
	bool "IBM zSeries model z800 and z900"
	select HAVE_MARCH_Z900_FEATURES if 64BIT
	help
	  Select this to enable optimizations for model z800/z900 (2064 and
	  2066 series). This will enable some optimizations that are not
	  available on older ESA/390 (31 Bit) only CPUs.

config MARCH_Z990
	bool "IBM zSeries model z890 and z990"
	select HAVE_MARCH_Z990_FEATURES if 64BIT
	help
	  Select this to enable optimizations for model z890/z990 (2084 and
	  2086 series). The kernel will be slightly faster but will not work
	  on older machines.

config MARCH_Z9_109
	bool "IBM System z9"
	select HAVE_MARCH_Z9_109_FEATURES if 64BIT
	help
	  Select this to enable optimizations for IBM System z9 (2094 and
	  2096 series). The kernel will be slightly faster but will not work
	  on older machines.

config MARCH_Z10
	bool "IBM System z10"
	select HAVE_MARCH_Z10_FEATURES if 64BIT
	help
	  Select this to enable optimizations for IBM System z10 (2097 and
	  2098 series). The kernel will be slightly faster but will not work
	  on older machines.

config MARCH_Z196
	bool "IBM zEnterprise 114 and 196"
	select HAVE_MARCH_Z196_FEATURES if 64BIT
	help
	  Select this to enable optimizations for IBM zEnterprise 114 and 196
	  (2818 and 2817 series). The kernel will be slightly faster but will
	  not work on older machines.

endchoice

config 64BIT
	def_bool y
	prompt "64 bit kernel"
	help
	  Select this option if you have an IBM z/Architecture machine
	  and want to use the 64 bit addressing mode.

config 32BIT
	def_bool y if !64BIT

config COMPAT
	def_bool y
	prompt "Kernel support for 31 bit emulation"
	depends on 64BIT
	select COMPAT_BINFMT_ELF if BINFMT_ELF
	select ARCH_WANT_OLD_COMPAT_IPC
	help
	  Select this option if you want to enable your system kernel to
	  handle system-calls from ELF binaries for 31 bit ESA.  This option
	  (and some other stuff like libraries and such) is needed for
	  executing 31 bit applications.  It is safe to say "Y".

config SYSVIPC_COMPAT
	def_bool y if COMPAT && SYSVIPC

config KEYS_COMPAT
	def_bool y if COMPAT && KEYS

config SMP
	def_bool y
	prompt "Symmetric multi-processing support"
	---help---
	  This enables support for systems with more than one CPU. If you have
	  a system with only one CPU, like most personal computers, say N. If
	  you have a system with more than one CPU, say Y.

	  If you say N here, the kernel will run on single and multiprocessor
	  machines, but will use only one CPU of a multiprocessor machine. If
	  you say Y here, the kernel will run on many, but not all,
	  singleprocessor machines. On a singleprocessor machine, the kernel
	  will run faster if you say N here.

	  See also the SMP-HOWTO available at
	  <http://www.tldp.org/docs.html#howto>.

	  Even if you don't know what to do here, say Y.

config NR_CPUS
	int "Maximum number of CPUs (2-64)"
	range 2 64
	depends on SMP
	default "32" if !64BIT
	default "64" if 64BIT
	help
	  This allows you to specify the maximum number of CPUs which this
	  kernel will support.  The maximum supported value is 64 and the
	  minimum value which makes sense is 2.

	  This is purely to save memory - each supported CPU adds
	  approximately sixteen kilobytes to the kernel image.

config HOTPLUG_CPU
	def_bool y
	prompt "Support for hot-pluggable CPUs"
	depends on SMP
	select HOTPLUG
	help
	  Say Y here to be able to turn CPUs off and on. CPUs
	  can be controlled through /sys/devices/system/cpu/cpu#.
	  Say N if you want to disable CPU hotplug.

config SCHED_MC
	def_bool n

config SCHED_BOOK
	def_bool y
	prompt "Book scheduler support"
	depends on SMP
	select SCHED_MC
	help
	  Book scheduler support improves the CPU scheduler's decision making
	  when dealing with machines that have several books.

config MATHEMU
	def_bool y
	prompt "IEEE FPU emulation"
	depends on MARCH_G5
	help
	  This option is required for IEEE compliant floating point arithmetic
	  on older ESA/390 machines. Say Y unless you know your machine doesn't
	  need this.

source kernel/Kconfig.hz

endmenu

menu "Memory setup"

config ARCH_SPARSEMEM_ENABLE
	def_bool y
	select SPARSEMEM_VMEMMAP_ENABLE
	select SPARSEMEM_VMEMMAP
	select SPARSEMEM_STATIC if !64BIT

config ARCH_SPARSEMEM_DEFAULT
	def_bool y

config ARCH_SELECT_MEMORY_MODEL
	def_bool y

config ARCH_ENABLE_MEMORY_HOTPLUG
	def_bool y if SPARSEMEM

config ARCH_ENABLE_MEMORY_HOTREMOVE
	def_bool y

config FORCE_MAX_ZONEORDER
	int
	default "9"

source "mm/Kconfig"

config PACK_STACK
	def_bool y
	prompt "Pack kernel stack"
	help
	  This option enables the compiler option -mkernel-backchain if it
	  is available. If the option is available the compiler supports
	  the new stack layout which dramatically reduces the minimum stack
	  frame size. With an old compiler a non-leaf function needs a
	  minimum of 96 bytes on 31 bit and 160 bytes on 64 bit. With
	  -mkernel-backchain the minimum size drops to 16 byte on 31 bit
	  and 24 byte on 64 bit.

	  Say Y if you are unsure.

config SMALL_STACK
	def_bool n
	prompt "Use 8kb for kernel stack instead of 16kb"
	depends on PACK_STACK && 64BIT && !LOCKDEP
	help
	  If you say Y here and the compiler supports the -mkernel-backchain
	  option the kernel will use a smaller kernel stack size. The reduced
	  size is 8kb instead of 16kb. This allows to run more threads on a
	  system and reduces the pressure on the memory management for higher
	  order page allocations.

	  Say N if you are unsure.

config CHECK_STACK
	def_bool y
	prompt "Detect kernel stack overflow"
	help
	  This option enables the compiler option -mstack-guard and
	  -mstack-size if they are available. If the compiler supports them
	  it will emit additional code to each function prolog to trigger
	  an illegal operation if the kernel stack is about to overflow.

	  Say N if you are unsure.

config STACK_GUARD
	int "Size of the guard area (128-1024)"
	range 128 1024
	depends on CHECK_STACK
	default "256"
	help
	  This allows you to specify the size of the guard area at the lower
	  end of the kernel stack. If the kernel stack points into the guard
	  area on function entry an illegal operation is triggered. The size
	  needs to be a power of 2. Please keep in mind that the size of an
	  interrupt frame is 184 bytes for 31 bit and 328 bytes on 64 bit.
	  The minimum size for the stack guard should be 256 for 31 bit and
	  512 for 64 bit.

config WARN_DYNAMIC_STACK
	def_bool n
	prompt "Emit compiler warnings for function with dynamic stack usage"
	help
	  This option enables the compiler option -mwarn-dynamicstack. If the
	  compiler supports this options generates warnings for functions
	  that dynamically allocate stack space using alloca.

	  Say N if you are unsure.

endmenu

menu "I/O subsystem"

config QDIO
	def_tristate y
	prompt "QDIO support"
	---help---
	  This driver provides the Queued Direct I/O base support for
	  IBM System z.

	  To compile this driver as a module, choose M here: the
	  module will be called qdio.

	  If unsure, say Y.

config CHSC_SCH
	def_tristate m
	prompt "Support for CHSC subchannels"
	help
	  This driver allows usage of CHSC subchannels. A CHSC subchannel
	  is usually present on LPAR only.
	  The driver creates a device /dev/chsc, which may be used to
	  obtain I/O configuration information about the machine and
	  to issue asynchronous chsc commands (DANGEROUS).
	  You will usually only want to use this interface on a special
	  LPAR designated for system management.

	  To compile this driver as a module, choose M here: the
	  module will be called chsc_sch.

	  If unsure, say N.

config SCM_BUS
	def_bool y
	depends on 64BIT
	prompt "SCM bus driver"
	help
	  Bus driver for Storage Class Memory.

config EADM_SCH
	def_tristate m
	prompt "Support for EADM subchannels"
	depends on SCM_BUS
	help
	  This driver allows usage of EADM subchannels. EADM subchannels act
	  as a communication vehicle for SCM increments.

	  To compile this driver as a module, choose M here: the
	  module will be called eadm_sch.

endmenu

menu "Dump support"

config CRASH_DUMP
	bool "kernel crash dumps"
	depends on 64BIT && SMP
	select KEXEC
	help
	  Generate crash dump after being started by kexec.
	  Crash dump kernels are loaded in the main kernel with kexec-tools
	  into a specially reserved region and then later executed after
	  a crash by kdump/kexec.
	  For more details see Documentation/kdump/kdump.txt

config ZFCPDUMP
	def_bool n
	prompt "zfcpdump support"
	select SMP
	help
	  Select this option if you want to build an zfcpdump enabled kernel.
	  Refer to <file:Documentation/s390/zfcpdump.txt> for more details on this.

endmenu

menu "Executable file formats / Emulations"

source "fs/Kconfig.binfmt"

config SECCOMP
	def_bool y
	prompt "Enable seccomp to safely compute untrusted bytecode"
	depends on PROC_FS
	help
	  This kernel feature is useful for number crunching applications
	  that may need to compute untrusted bytecode during their
	  execution. By using pipes or other transports made available to
	  the process as file descriptors supporting the read/write
	  syscalls, it's possible to isolate those applications in
	  their own address space using seccomp. Once seccomp is
	  enabled via /proc/<pid>/seccomp, it cannot be disabled
	  and the task is only allowed to execute a few safe syscalls
	  defined by each seccomp mode.

	  If unsure, say Y.

endmenu

menu "Power Management"

config ARCH_HIBERNATION_POSSIBLE
	def_bool y if 64BIT

source "kernel/power/Kconfig"

endmenu

source "net/Kconfig"

config PCMCIA
	def_bool n

config CCW
	def_bool y

source "drivers/Kconfig"

source "fs/Kconfig"

source "arch/s390/Kconfig.debug"

source "security/Kconfig"

source "crypto/Kconfig"

source "lib/Kconfig"

menu "Virtualization"

config PFAULT
	def_bool y
	prompt "Pseudo page fault support"
	help
	  Select this option, if you want to use PFAULT pseudo page fault
	  handling under VM. If running native or in LPAR, this option
	  has no effect. If your VM does not support PFAULT, PAGEEX
	  pseudo page fault handling will be used.
	  Note that VM 4.2 supports PFAULT but has a bug in its
	  implementation that causes some problems.
	  Everybody who wants to run Linux under VM != VM4.2 should select
	  this option.

config SHARED_KERNEL
	def_bool y
	prompt "VM shared kernel support"
	help
	  Select this option, if you want to share the text segment of the
	  Linux kernel between different VM guests. This reduces memory
	  usage with lots of guests but greatly increases kernel size.
	  Also if a kernel was IPL'ed from a shared segment the kexec system
	  call will not work.
	  You should only select this option if you know what you are
	  doing and want to exploit this feature.

config CMM
	def_tristate n
	prompt "Cooperative memory management"
	help
	  Select this option, if you want to enable the kernel interface
	  to reduce the memory size of the system. This is accomplished
	  by allocating pages of memory and put them "on hold". This only
	  makes sense for a system running under VM where the unused pages
	  will be reused by VM for other guest systems. The interface
	  allows an external monitor to balance memory of many systems.
	  Everybody who wants to run Linux under VM should select this
	  option.

config CMM_IUCV
	def_bool y
	prompt "IUCV special message interface to cooperative memory management"
	depends on CMM && (SMSGIUCV=y || CMM=SMSGIUCV)
	help
	  Select this option to enable the special message interface to
	  the cooperative memory management.

config APPLDATA_BASE
	def_bool n
	prompt "Linux - VM Monitor Stream, base infrastructure"
	depends on PROC_FS
	help
	  This provides a kernel interface for creating and updating z/VM APPLDATA
	  monitor records. The monitor records are updated at certain time
	  intervals, once the timer is started.
	  Writing 1 or 0 to /proc/appldata/timer starts(1) or stops(0) the timer,
	  i.e. enables or disables monitoring on the Linux side.
	  A custom interval value (in seconds) can be written to
	  /proc/appldata/interval.

	  Defaults are 60 seconds interval and timer off.
	  The /proc entries can also be read from, showing the current settings.

config APPLDATA_MEM
	def_tristate m
	prompt "Monitor memory management statistics"
	depends on APPLDATA_BASE && VM_EVENT_COUNTERS
	help
	  This provides memory management related data to the Linux - VM Monitor
	  Stream, like paging/swapping rate, memory utilisation, etc.
	  Writing 1 or 0 to /proc/appldata/memory creates(1) or removes(0) a z/VM
	  APPLDATA monitor record, i.e. enables or disables monitoring this record
	  on the z/VM side.

	  Default is disabled.
	  The /proc entry can also be read from, showing the current settings.

	  This can also be compiled as a module, which will be called
	  appldata_mem.o.

config APPLDATA_OS
	def_tristate m
	prompt "Monitor OS statistics"
	depends on APPLDATA_BASE
	help
	  This provides OS related data to the Linux - VM Monitor Stream, like
	  CPU utilisation, etc.
	  Writing 1 or 0 to /proc/appldata/os creates(1) or removes(0) a z/VM
	  APPLDATA monitor record, i.e. enables or disables monitoring this record
	  on the z/VM side.

	  Default is disabled.
	  This can also be compiled as a module, which will be called
	  appldata_os.o.

config APPLDATA_NET_SUM
	def_tristate m
	prompt "Monitor overall network statistics"
	depends on APPLDATA_BASE && NET
	help
	  This provides network related data to the Linux - VM Monitor Stream,
	  currently there is only a total sum of network I/O statistics, no
	  per-interface data.
	  Writing 1 or 0 to /proc/appldata/net_sum creates(1) or removes(0) a z/VM
	  APPLDATA monitor record, i.e. enables or disables monitoring this record
	  on the z/VM side.

	  Default is disabled.
	  This can also be compiled as a module, which will be called
	  appldata_net_sum.o.

config S390_HYPFS_FS
	def_bool y
	prompt "s390 hypervisor file system support"
	select SYS_HYPERVISOR
	help
	  This is a virtual file system intended to provide accounting
	  information in an s390 hypervisor environment.

source "arch/s390/kvm/Kconfig"

config S390_GUEST
	def_bool y
	prompt "s390 support for virtio devices (EXPERIMENTAL)"
	depends on 64BIT && EXPERIMENTAL
	select VIRTUALIZATION
	select VIRTIO
	select VIRTIO_CONSOLE
	help
	  Enabling this option adds support for virtio based paravirtual device
	  drivers on s390.

	  Select this option if you want to run the kernel as a guest under
	  the KVM hypervisor.

endmenu<|MERGE_RESOLUTION|>--- conflicted
+++ resolved
@@ -131,12 +131,9 @@
 	select GENERIC_TIME_VSYSCALL
 	select GENERIC_CLOCKEVENTS
 	select KTIME_SCALAR if 32BIT
-<<<<<<< HEAD
 	select HAVE_ARCH_SECCOMP_FILTER
-=======
 	select HAVE_MOD_ARCH_SPECIFIC
 	select MODULES_USE_ELF_RELA
->>>>>>> 067be247
 
 config SCHED_OMIT_FRAME_POINTER
 	def_bool y
