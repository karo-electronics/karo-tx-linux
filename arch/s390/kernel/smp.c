--- conflicted
+++ resolved
@@ -76,10 +76,6 @@
 	__u32 status;
 
 	switch (signal_processor_ps(&status, 0, cpu, sigp_sense)) {
-<<<<<<< HEAD
-	case sigp_order_code_accepted:
-=======
->>>>>>> 25d27ede
 	case sigp_status_stored:
 		/* Check for stopped and check stop state */
 		if (status & 0x50)
