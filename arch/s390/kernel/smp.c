--- conflicted
+++ resolved
@@ -55,11 +55,7 @@
 #include "entry.h"
 
 /* logical cpu to cpu address */
-<<<<<<< HEAD
-int __cpu_logical_map[NR_CPUS];
-=======
 unsigned short __cpu_logical_map[NR_CPUS];
->>>>>>> 2da30e70
 
 static struct task_struct *current_set[NR_CPUS];
 
