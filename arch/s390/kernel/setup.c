/*
 *  arch/s390/kernel/setup.c
 *
 *  S390 version
 *    Copyright (C) IBM Corp. 1999,2010
 *    Author(s): Hartmut Penner (hp@de.ibm.com),
 *               Martin Schwidefsky (schwidefsky@de.ibm.com)
 *
 *  Derived from "arch/i386/kernel/setup.c"
 *    Copyright (C) 1995, Linus Torvalds
 */

/*
 * This file handles the architecture-dependent parts of initialization
 */

#define KMSG_COMPONENT "setup"
#define pr_fmt(fmt) KMSG_COMPONENT ": " fmt

#include <linux/errno.h>
#include <linux/module.h>
#include <linux/sched.h>
#include <linux/kernel.h>
#include <linux/memblock.h>
#include <linux/mm.h>
#include <linux/stddef.h>
#include <linux/unistd.h>
#include <linux/ptrace.h>
#include <linux/user.h>
#include <linux/tty.h>
#include <linux/ioport.h>
#include <linux/delay.h>
#include <linux/init.h>
#include <linux/initrd.h>
#include <linux/bootmem.h>
#include <linux/root_dev.h>
#include <linux/console.h>
#include <linux/kernel_stat.h>
#include <linux/device.h>
#include <linux/notifier.h>
#include <linux/pfn.h>
#include <linux/ctype.h>
#include <linux/reboot.h>
#include <linux/topology.h>
#include <linux/ftrace.h>
#include <linux/kexec.h>
#include <linux/crash_dump.h>
#include <linux/memory.h>

#include <asm/ipl.h>
#include <asm/uaccess.h>
#include <asm/system.h>
#include <asm/smp.h>
#include <asm/mmu_context.h>
#include <asm/cpcmd.h>
#include <asm/lowcore.h>
#include <asm/irq.h>
#include <asm/page.h>
#include <asm/ptrace.h>
#include <asm/sections.h>
#include <asm/ebcdic.h>
#include <asm/compat.h>
#include <asm/kvm_virtio.h>
#include <asm/diag.h>

long psw_kernel_bits	= PSW_DEFAULT_KEY | PSW_MASK_BASE | PSW_ASC_PRIMARY |
			  PSW_MASK_EA | PSW_MASK_BA;
long psw_user_bits	= PSW_MASK_DAT | PSW_MASK_IO | PSW_MASK_EXT |
			  PSW_DEFAULT_KEY | PSW_MASK_BASE | PSW_MASK_MCHECK |
			  PSW_MASK_PSTATE | PSW_ASC_HOME;

/*
 * User copy operations.
 */
struct uaccess_ops uaccess;
EXPORT_SYMBOL(uaccess);

/*
 * Machine setup..
 */
unsigned int console_mode = 0;
EXPORT_SYMBOL(console_mode);

unsigned int console_devno = -1;
EXPORT_SYMBOL(console_devno);

unsigned int console_irq = -1;
EXPORT_SYMBOL(console_irq);

unsigned long elf_hwcap = 0;
char elf_platform[ELF_PLATFORM_SIZE];

struct mem_chunk __initdata memory_chunk[MEMORY_CHUNKS];

int __initdata memory_end_set;
unsigned long __initdata memory_end;

unsigned long VMALLOC_START;
EXPORT_SYMBOL(VMALLOC_START);

unsigned long VMALLOC_END;
EXPORT_SYMBOL(VMALLOC_END);

struct page *vmemmap;
EXPORT_SYMBOL(vmemmap);

/* An array with a pointer to the lowcore of every CPU. */
struct _lowcore *lowcore_ptr[NR_CPUS];
EXPORT_SYMBOL(lowcore_ptr);

/*
 * This is set up by the setup-routine at boot-time
 * for S390 need to find out, what we have to setup
 * using address 0x10400 ...
 */

#include <asm/setup.h>

/*
 * condev= and conmode= setup parameter.
 */

static int __init condev_setup(char *str)
{
	int vdev;

	vdev = simple_strtoul(str, &str, 0);
	if (vdev >= 0 && vdev < 65536) {
		console_devno = vdev;
		console_irq = -1;
	}
	return 1;
}

__setup("condev=", condev_setup);

static void __init set_preferred_console(void)
{
	if (MACHINE_IS_KVM)
		add_preferred_console("hvc", 0, NULL);
	else if (CONSOLE_IS_3215 || CONSOLE_IS_SCLP)
		add_preferred_console("ttyS", 0, NULL);
	else if (CONSOLE_IS_3270)
		add_preferred_console("tty3270", 0, NULL);
}

static int __init conmode_setup(char *str)
{
#if defined(CONFIG_SCLP_CONSOLE) || defined(CONFIG_SCLP_VT220_CONSOLE)
	if (strncmp(str, "hwc", 4) == 0 || strncmp(str, "sclp", 5) == 0)
                SET_CONSOLE_SCLP;
#endif
#if defined(CONFIG_TN3215_CONSOLE)
	if (strncmp(str, "3215", 5) == 0)
		SET_CONSOLE_3215;
#endif
#if defined(CONFIG_TN3270_CONSOLE)
	if (strncmp(str, "3270", 5) == 0)
		SET_CONSOLE_3270;
#endif
	set_preferred_console();
        return 1;
}

__setup("conmode=", conmode_setup);

static void __init conmode_default(void)
{
	char query_buffer[1024];
	char *ptr;

        if (MACHINE_IS_VM) {
		cpcmd("QUERY CONSOLE", query_buffer, 1024, NULL);
		console_devno = simple_strtoul(query_buffer + 5, NULL, 16);
		ptr = strstr(query_buffer, "SUBCHANNEL =");
		console_irq = simple_strtoul(ptr + 13, NULL, 16);
		cpcmd("QUERY TERM", query_buffer, 1024, NULL);
		ptr = strstr(query_buffer, "CONMODE");
		/*
		 * Set the conmode to 3215 so that the device recognition 
		 * will set the cu_type of the console to 3215. If the
		 * conmode is 3270 and we don't set it back then both
		 * 3215 and the 3270 driver will try to access the console
		 * device (3215 as console and 3270 as normal tty).
		 */
		cpcmd("TERM CONMODE 3215", NULL, 0, NULL);
		if (ptr == NULL) {
#if defined(CONFIG_SCLP_CONSOLE) || defined(CONFIG_SCLP_VT220_CONSOLE)
			SET_CONSOLE_SCLP;
#endif
			return;
		}
		if (strncmp(ptr + 8, "3270", 4) == 0) {
#if defined(CONFIG_TN3270_CONSOLE)
			SET_CONSOLE_3270;
#elif defined(CONFIG_TN3215_CONSOLE)
			SET_CONSOLE_3215;
#elif defined(CONFIG_SCLP_CONSOLE) || defined(CONFIG_SCLP_VT220_CONSOLE)
			SET_CONSOLE_SCLP;
#endif
		} else if (strncmp(ptr + 8, "3215", 4) == 0) {
#if defined(CONFIG_TN3215_CONSOLE)
			SET_CONSOLE_3215;
#elif defined(CONFIG_TN3270_CONSOLE)
			SET_CONSOLE_3270;
#elif defined(CONFIG_SCLP_CONSOLE) || defined(CONFIG_SCLP_VT220_CONSOLE)
			SET_CONSOLE_SCLP;
#endif
		}
	} else {
#if defined(CONFIG_SCLP_CONSOLE) || defined(CONFIG_SCLP_VT220_CONSOLE)
		SET_CONSOLE_SCLP;
#endif
	}
}

#ifdef CONFIG_ZFCPDUMP
static void __init setup_zfcpdump(unsigned int console_devno)
{
	static char str[41];

	if (ipl_info.type != IPL_TYPE_FCP_DUMP)
		return;
	if (OLDMEM_BASE)
		return;
	if (console_devno != -1)
		sprintf(str, " cio_ignore=all,!0.0.%04x,!0.0.%04x",
			ipl_info.data.fcp.dev_id.devno, console_devno);
	else
		sprintf(str, " cio_ignore=all,!0.0.%04x",
			ipl_info.data.fcp.dev_id.devno);
	strcat(boot_command_line, str);
	console_loglevel = 2;
}
#else
static inline void setup_zfcpdump(unsigned int console_devno) {}
#endif /* CONFIG_ZFCPDUMP */

 /*
 * Reboot, halt and power_off stubs. They just call _machine_restart,
 * _machine_halt or _machine_power_off. 
 */

void machine_restart(char *command)
{
	if ((!in_interrupt() && !in_atomic()) || oops_in_progress)
		/*
		 * Only unblank the console if we are called in enabled
		 * context or a bust_spinlocks cleared the way for us.
		 */
		console_unblank();
	_machine_restart(command);
}

void machine_halt(void)
{
	if (!in_interrupt() || oops_in_progress)
		/*
		 * Only unblank the console if we are called in enabled
		 * context or a bust_spinlocks cleared the way for us.
		 */
		console_unblank();
	_machine_halt();
}

void machine_power_off(void)
{
	if (!in_interrupt() || oops_in_progress)
		/*
		 * Only unblank the console if we are called in enabled
		 * context or a bust_spinlocks cleared the way for us.
		 */
		console_unblank();
	_machine_power_off();
}

/*
 * Dummy power off function.
 */
void (*pm_power_off)(void) = machine_power_off;

static int __init early_parse_mem(char *p)
{
	memory_end = memparse(p, &p);
	memory_end_set = 1;
	return 0;
}
early_param("mem", early_parse_mem);

static int __init parse_vmalloc(char *arg)
{
	if (!arg)
		return -EINVAL;
	VMALLOC_END = (memparse(arg, &arg) + PAGE_SIZE - 1) & PAGE_MASK;
	return 0;
}
early_param("vmalloc", parse_vmalloc);

unsigned int user_mode = HOME_SPACE_MODE;
EXPORT_SYMBOL_GPL(user_mode);

static int set_amode_primary(void)
{
	psw_kernel_bits = (psw_kernel_bits & ~PSW_MASK_ASC) | PSW_ASC_HOME;
	psw_user_bits = (psw_user_bits & ~PSW_MASK_ASC) | PSW_ASC_PRIMARY;
#ifdef CONFIG_COMPAT
	psw32_user_bits =
		(psw32_user_bits & ~PSW32_MASK_ASC) | PSW32_ASC_PRIMARY;
#endif

	if (MACHINE_HAS_MVCOS) {
		memcpy(&uaccess, &uaccess_mvcos_switch, sizeof(uaccess));
		return 1;
	} else {
		memcpy(&uaccess, &uaccess_pt, sizeof(uaccess));
		return 0;
	}
}

/*
 * Switch kernel/user addressing modes?
 */
static int __init early_parse_switch_amode(char *p)
{
	user_mode = PRIMARY_SPACE_MODE;
	return 0;
}
early_param("switch_amode", early_parse_switch_amode);

static int __init early_parse_user_mode(char *p)
{
	if (p && strcmp(p, "primary") == 0)
		user_mode = PRIMARY_SPACE_MODE;
	else if (!p || strcmp(p, "home") == 0)
		user_mode = HOME_SPACE_MODE;
	else
		return 1;
	return 0;
}
early_param("user_mode", early_parse_user_mode);

static void setup_addressing_mode(void)
{
	if (user_mode == PRIMARY_SPACE_MODE) {
		if (set_amode_primary())
			pr_info("Address spaces switched, "
				"mvcos available\n");
		else
			pr_info("Address spaces switched, "
				"mvcos not available\n");
	}
}

static void __init
setup_lowcore(void)
{
	struct _lowcore *lc;

	/*
	 * Setup lowcore for boot cpu
	 */
	BUILD_BUG_ON(sizeof(struct _lowcore) != LC_PAGES * 4096);
	lc = __alloc_bootmem_low(LC_PAGES * PAGE_SIZE, LC_PAGES * PAGE_SIZE, 0);
	lc->restart_psw.mask = psw_kernel_bits;
	lc->restart_psw.addr =
		PSW_ADDR_AMODE | (unsigned long) psw_restart_int_handler;
	lc->external_new_psw.mask = psw_kernel_bits |
		PSW_MASK_DAT | PSW_MASK_MCHECK;
	lc->external_new_psw.addr =
		PSW_ADDR_AMODE | (unsigned long) ext_int_handler;
	lc->svc_new_psw.mask = psw_kernel_bits |
		PSW_MASK_DAT | PSW_MASK_IO | PSW_MASK_EXT | PSW_MASK_MCHECK;
	lc->svc_new_psw.addr = PSW_ADDR_AMODE | (unsigned long) system_call;
	lc->program_new_psw.mask = psw_kernel_bits |
		PSW_MASK_DAT | PSW_MASK_MCHECK;
	lc->program_new_psw.addr =
		PSW_ADDR_AMODE | (unsigned long) pgm_check_handler;
	lc->mcck_new_psw.mask = psw_kernel_bits;
	lc->mcck_new_psw.addr =
		PSW_ADDR_AMODE | (unsigned long) mcck_int_handler;
	lc->io_new_psw.mask = psw_kernel_bits |
		PSW_MASK_DAT | PSW_MASK_MCHECK;
	lc->io_new_psw.addr = PSW_ADDR_AMODE | (unsigned long) io_int_handler;
	lc->clock_comparator = -1ULL;
	lc->kernel_stack = ((unsigned long) &init_thread_union) + THREAD_SIZE;
	lc->async_stack = (unsigned long)
		__alloc_bootmem(ASYNC_SIZE, ASYNC_SIZE, 0) + ASYNC_SIZE;
	lc->panic_stack = (unsigned long)
		__alloc_bootmem(PAGE_SIZE, PAGE_SIZE, 0) + PAGE_SIZE;
	lc->current_task = (unsigned long) init_thread_union.thread_info.task;
	lc->thread_info = (unsigned long) &init_thread_union;
	lc->machine_flags = S390_lowcore.machine_flags;
	lc->stfl_fac_list = S390_lowcore.stfl_fac_list;
	memcpy(lc->stfle_fac_list, S390_lowcore.stfle_fac_list,
	       MAX_FACILITY_BIT/8);
#ifndef CONFIG_64BIT
	if (MACHINE_HAS_IEEE) {
		lc->extended_save_area_addr = (__u32)
			__alloc_bootmem_low(PAGE_SIZE, PAGE_SIZE, 0);
		/* enable extended save area */
		__ctl_set_bit(14, 29);
	}
#else
	lc->vdso_per_cpu_data = (unsigned long) &lc->paste[0];
#endif
	lc->sync_enter_timer = S390_lowcore.sync_enter_timer;
	lc->async_enter_timer = S390_lowcore.async_enter_timer;
	lc->exit_timer = S390_lowcore.exit_timer;
	lc->user_timer = S390_lowcore.user_timer;
	lc->system_timer = S390_lowcore.system_timer;
	lc->steal_timer = S390_lowcore.steal_timer;
	lc->last_update_timer = S390_lowcore.last_update_timer;
	lc->last_update_clock = S390_lowcore.last_update_clock;
	lc->ftrace_func = S390_lowcore.ftrace_func;
	set_prefix((u32)(unsigned long) lc);
	lowcore_ptr[0] = lc;
}

static struct resource code_resource = {
	.name  = "Kernel code",
	.flags = IORESOURCE_BUSY | IORESOURCE_MEM,
};

static struct resource data_resource = {
	.name = "Kernel data",
	.flags = IORESOURCE_BUSY | IORESOURCE_MEM,
};

static struct resource bss_resource = {
	.name = "Kernel bss",
	.flags = IORESOURCE_BUSY | IORESOURCE_MEM,
};

static struct resource __initdata *standard_resources[] = {
	&code_resource,
	&data_resource,
	&bss_resource,
};

static void __init setup_resources(void)
{
	struct resource *res, *std_res, *sub_res;
	int i, j;

	code_resource.start = (unsigned long) &_text;
	code_resource.end = (unsigned long) &_etext - 1;
	data_resource.start = (unsigned long) &_etext;
	data_resource.end = (unsigned long) &_edata - 1;
	bss_resource.start = (unsigned long) &__bss_start;
	bss_resource.end = (unsigned long) &__bss_stop - 1;

	for (i = 0; i < MEMORY_CHUNKS; i++) {
		if (!memory_chunk[i].size)
			continue;
		if (memory_chunk[i].type == CHUNK_OLDMEM ||
		    memory_chunk[i].type == CHUNK_CRASHK)
			continue;
		res = alloc_bootmem_low(sizeof(*res));
		res->flags = IORESOURCE_BUSY | IORESOURCE_MEM;
		switch (memory_chunk[i].type) {
		case CHUNK_READ_WRITE:
		case CHUNK_CRASHK:
			res->name = "System RAM";
			break;
		case CHUNK_READ_ONLY:
			res->name = "System ROM";
			res->flags |= IORESOURCE_READONLY;
			break;
		default:
			res->name = "reserved";
		}
		res->start = memory_chunk[i].addr;
		res->end = res->start + memory_chunk[i].size - 1;
		request_resource(&iomem_resource, res);

		for (j = 0; j < ARRAY_SIZE(standard_resources); j++) {
			std_res = standard_resources[j];
			if (std_res->start < res->start ||
			    std_res->start > res->end)
				continue;
			if (std_res->end > res->end) {
				sub_res = alloc_bootmem_low(sizeof(*sub_res));
				*sub_res = *std_res;
				sub_res->end = res->end;
				std_res->start = res->end + 1;
				request_resource(res, sub_res);
			} else {
				request_resource(res, std_res);
			}
		}
	}
}

unsigned long real_memory_size;
EXPORT_SYMBOL_GPL(real_memory_size);

static void __init setup_memory_end(void)
{
	unsigned long vmax, vmalloc_size, tmp;
	int i;


#ifdef CONFIG_ZFCPDUMP
	if (ipl_info.type == IPL_TYPE_FCP_DUMP && !OLDMEM_BASE) {
		memory_end = ZFCPDUMP_HSA_SIZE;
		memory_end_set = 1;
	}
#endif
	real_memory_size = 0;
	memory_end &= PAGE_MASK;

	/*
	 * Make sure all chunks are MAX_ORDER aligned so we don't need the
	 * extra checks that HOLES_IN_ZONE would require.
	 */
	for (i = 0; i < MEMORY_CHUNKS; i++) {
		unsigned long start, end;
		struct mem_chunk *chunk;
		unsigned long align;

		chunk = &memory_chunk[i];
		align = 1UL << (MAX_ORDER + PAGE_SHIFT - 1);
		start = (chunk->addr + align - 1) & ~(align - 1);
		end = (chunk->addr + chunk->size) & ~(align - 1);
		if (start >= end)
			memset(chunk, 0, sizeof(*chunk));
		else {
			chunk->addr = start;
			chunk->size = end - start;
		}
		real_memory_size = max(real_memory_size,
				       chunk->addr + chunk->size);
	}

	/* Choose kernel address space layout: 2, 3, or 4 levels. */
#ifdef CONFIG_64BIT
	vmalloc_size = VMALLOC_END ?: 128UL << 30;
	tmp = (memory_end ?: real_memory_size) / PAGE_SIZE;
	tmp = tmp * (sizeof(struct page) + PAGE_SIZE) + vmalloc_size;
	if (tmp <= (1UL << 42))
		vmax = 1UL << 42;	/* 3-level kernel page table */
	else
		vmax = 1UL << 53;	/* 4-level kernel page table */
#else
	vmalloc_size = VMALLOC_END ?: 96UL << 20;
	vmax = 1UL << 31;		/* 2-level kernel page table */
#endif
	/* vmalloc area is at the end of the kernel address space. */
	VMALLOC_END = vmax;
	VMALLOC_START = vmax - vmalloc_size;

	/* Split remaining virtual space between 1:1 mapping & vmemmap array */
	tmp = VMALLOC_START / (PAGE_SIZE + sizeof(struct page));
	tmp = VMALLOC_START - tmp * sizeof(struct page);
	tmp &= ~((vmax >> 11) - 1);	/* align to page table level */
	tmp = min(tmp, 1UL << MAX_PHYSMEM_BITS);
	vmemmap = (struct page *) tmp;

	/* Take care that memory_end is set and <= vmemmap */
	memory_end = min(memory_end ?: real_memory_size, tmp);

	/* Fixup memory chunk array to fit into 0..memory_end */
	for (i = 0; i < MEMORY_CHUNKS; i++) {
		struct mem_chunk *chunk = &memory_chunk[i];

		if (chunk->addr >= memory_end) {
			memset(chunk, 0, sizeof(*chunk));
			continue;
		}
		if (chunk->addr + chunk->size > memory_end)
			chunk->size = memory_end - chunk->addr;
	}
}

void *restart_stack __attribute__((__section__(".data")));

/*
 * Setup new PSW and allocate stack for PSW restart interrupt
 */
static void __init setup_restart_psw(void)
{
	psw_t psw;

	restart_stack = __alloc_bootmem(ASYNC_SIZE, ASYNC_SIZE, 0);
	restart_stack += ASYNC_SIZE;

	/*
	 * Setup restart PSW for absolute zero lowcore. This is necesary
	 * if PSW restart is done on an offline CPU that has lowcore zero
	 */
	psw.mask = PSW_DEFAULT_KEY | PSW_MASK_BASE | PSW_MASK_EA | PSW_MASK_BA;
	psw.addr = PSW_ADDR_AMODE | (unsigned long) psw_restart_int_handler;
	copy_to_absolute_zero(&S390_lowcore.restart_psw, &psw, sizeof(psw));
}

static void __init setup_vmcoreinfo(void)
{
#ifdef CONFIG_KEXEC
	unsigned long ptr = paddr_vmcoreinfo_note();

	copy_to_absolute_zero(&S390_lowcore.vmcore_info, &ptr, sizeof(ptr));
#endif
}

#ifdef CONFIG_CRASH_DUMP

/*
 * Find suitable location for crashkernel memory
 */
static unsigned long __init find_crash_base(unsigned long crash_size,
					    char **msg)
{
	unsigned long crash_base;
	struct mem_chunk *chunk;
	int i;

	if (memory_chunk[0].size < crash_size) {
		*msg = "first memory chunk must be at least crashkernel size";
		return 0;
	}
<<<<<<< HEAD
	if (is_kdump_kernel() && (crash_size == OLDMEM_SIZE))
=======
	if (OLDMEM_BASE && crash_size == OLDMEM_SIZE)
>>>>>>> dcd6c922
		return OLDMEM_BASE;

	for (i = MEMORY_CHUNKS - 1; i >= 0; i--) {
		chunk = &memory_chunk[i];
		if (chunk->size == 0)
			continue;
		if (chunk->type != CHUNK_READ_WRITE)
			continue;
		if (chunk->size < crash_size)
			continue;
		crash_base = (chunk->addr + chunk->size) - crash_size;
		if (crash_base < crash_size)
			continue;
		if (crash_base < ZFCPDUMP_HSA_SIZE_MAX)
			continue;
		if (crash_base < (unsigned long) INITRD_START + INITRD_SIZE)
			continue;
		return crash_base;
	}
	*msg = "no suitable area found";
	return 0;
}

/*
 * Check if crash_base and crash_size is valid
 */
static int __init verify_crash_base(unsigned long crash_base,
				    unsigned long crash_size,
				    char **msg)
{
	struct mem_chunk *chunk;
	int i;

	/*
	 * Because we do the swap to zero, we must have at least 'crash_size'
	 * bytes free space before crash_base
	 */
	if (crash_size > crash_base) {
		*msg = "crashkernel offset must be greater than size";
		return -EINVAL;
	}

	/* First memory chunk must be at least crash_size */
	if (memory_chunk[0].size < crash_size) {
		*msg = "first memory chunk must be at least crashkernel size";
		return -EINVAL;
	}
	/* Check if we fit into the respective memory chunk */
	for (i = 0; i < MEMORY_CHUNKS; i++) {
		chunk = &memory_chunk[i];
		if (chunk->size == 0)
			continue;
		if (crash_base < chunk->addr)
			continue;
		if (crash_base >= chunk->addr + chunk->size)
			continue;
		/* we have found the memory chunk */
		if (crash_base + crash_size > chunk->addr + chunk->size) {
			*msg = "selected memory chunk is too small for "
				"crashkernel memory";
			return -EINVAL;
		}
		return 0;
	}
	*msg = "invalid memory range specified";
	return -EINVAL;
}

/*
 * Reserve kdump memory by creating a memory hole in the mem_chunk array
 */
static void __init reserve_kdump_bootmem(unsigned long addr, unsigned long size,
					 int type)
{
<<<<<<< HEAD

=======
>>>>>>> dcd6c922
	create_mem_hole(memory_chunk, addr, size, type);
}

/*
 * When kdump is enabled, we have to ensure that no memory from
 * the area [0 - crashkernel memory size] and
 * [crashk_res.start - crashk_res.end] is set offline.
 */
static int kdump_mem_notifier(struct notifier_block *nb,
			      unsigned long action, void *data)
{
	struct memory_notify *arg = data;

	if (arg->start_pfn < PFN_DOWN(resource_size(&crashk_res)))
		return NOTIFY_BAD;
	if (arg->start_pfn > PFN_DOWN(crashk_res.end))
		return NOTIFY_OK;
	if (arg->start_pfn + arg->nr_pages - 1 < PFN_DOWN(crashk_res.start))
		return NOTIFY_OK;
	return NOTIFY_BAD;
}

static struct notifier_block kdump_mem_nb = {
	.notifier_call = kdump_mem_notifier,
};

#endif

/*
 * Make sure that oldmem, where the dump is stored, is protected
 */
static void reserve_oldmem(void)
{
#ifdef CONFIG_CRASH_DUMP
	if (!OLDMEM_BASE)
		return;

	reserve_kdump_bootmem(OLDMEM_BASE, OLDMEM_SIZE, CHUNK_OLDMEM);
	reserve_kdump_bootmem(OLDMEM_SIZE, memory_end - OLDMEM_SIZE,
			      CHUNK_OLDMEM);
	if (OLDMEM_BASE + OLDMEM_SIZE == real_memory_size)
		saved_max_pfn = PFN_DOWN(OLDMEM_BASE) - 1;
	else
		saved_max_pfn = PFN_DOWN(real_memory_size) - 1;
#endif
}

/*
 * Reserve memory for kdump kernel to be loaded with kexec
 */
static void __init reserve_crashkernel(void)
{
#ifdef CONFIG_CRASH_DUMP
	unsigned long long crash_base, crash_size;
	char *msg;
	int rc;

	rc = parse_crashkernel(boot_command_line, memory_end, &crash_size,
			       &crash_base);
	if (rc || crash_size == 0)
		return;
	crash_base = ALIGN(crash_base, KEXEC_CRASH_MEM_ALIGN);
	crash_size = ALIGN(crash_size, KEXEC_CRASH_MEM_ALIGN);
	if (register_memory_notifier(&kdump_mem_nb))
		return;
	if (!crash_base)
		crash_base = find_crash_base(crash_size, &msg);
	if (!crash_base) {
		pr_info("crashkernel reservation failed: %s\n", msg);
		unregister_memory_notifier(&kdump_mem_nb);
		return;
	}
	if (verify_crash_base(crash_base, crash_size, &msg)) {
		pr_info("crashkernel reservation failed: %s\n", msg);
		unregister_memory_notifier(&kdump_mem_nb);
		return;
	}
	if (!OLDMEM_BASE && MACHINE_IS_VM)
		diag10_range(PFN_DOWN(crash_base), PFN_DOWN(crash_size));
	crashk_res.start = crash_base;
	crashk_res.end = crash_base + crash_size - 1;
	insert_resource(&iomem_resource, &crashk_res);
	reserve_kdump_bootmem(crash_base, crash_size, CHUNK_CRASHK);
	pr_info("Reserving %lluMB of memory at %lluMB "
		"for crashkernel (System RAM: %luMB)\n",
		crash_size >> 20, crash_base >> 20, memory_end >> 20);
#endif
}

static void __init
setup_memory(void)
{
        unsigned long bootmap_size;
	unsigned long start_pfn, end_pfn;
	int i;

	/*
	 * partially used pages are not usable - thus
	 * we are rounding upwards:
	 */
	start_pfn = PFN_UP(__pa(&_end));
	end_pfn = max_pfn = PFN_DOWN(memory_end);

#ifdef CONFIG_BLK_DEV_INITRD
	/*
	 * Move the initrd in case the bitmap of the bootmem allocater
	 * would overwrite it.
	 */

	if (INITRD_START && INITRD_SIZE) {
		unsigned long bmap_size;
		unsigned long start;

		bmap_size = bootmem_bootmap_pages(end_pfn - start_pfn + 1);
		bmap_size = PFN_PHYS(bmap_size);

		if (PFN_PHYS(start_pfn) + bmap_size > INITRD_START) {
			start = PFN_PHYS(start_pfn) + bmap_size + PAGE_SIZE;

#ifdef CONFIG_CRASH_DUMP
			if (OLDMEM_BASE) {
				/* Move initrd behind kdump oldmem */
				if (start + INITRD_SIZE > OLDMEM_BASE &&
				    start < OLDMEM_BASE + OLDMEM_SIZE)
					start = OLDMEM_BASE + OLDMEM_SIZE;
			}
#endif
			if (start + INITRD_SIZE > memory_end) {
				pr_err("initrd extends beyond end of "
				       "memory (0x%08lx > 0x%08lx) "
				       "disabling initrd\n",
				       start + INITRD_SIZE, memory_end);
				INITRD_START = INITRD_SIZE = 0;
			} else {
				pr_info("Moving initrd (0x%08lx -> "
					"0x%08lx, size: %ld)\n",
					INITRD_START, start, INITRD_SIZE);
				memmove((void *) start, (void *) INITRD_START,
					INITRD_SIZE);
				INITRD_START = start;
			}
		}
	}
#endif

	/*
	 * Initialize the boot-time allocator
	 */
	bootmap_size = init_bootmem(start_pfn, end_pfn);

	/*
	 * Register RAM areas with the bootmem allocator.
	 */

	for (i = 0; i < MEMORY_CHUNKS && memory_chunk[i].size > 0; i++) {
		unsigned long start_chunk, end_chunk, pfn;

		if (memory_chunk[i].type != CHUNK_READ_WRITE &&
		    memory_chunk[i].type != CHUNK_CRASHK)
			continue;
		start_chunk = PFN_DOWN(memory_chunk[i].addr);
		end_chunk = start_chunk + PFN_DOWN(memory_chunk[i].size);
		end_chunk = min(end_chunk, end_pfn);
		if (start_chunk >= end_chunk)
			continue;
		memblock_add_node(PFN_PHYS(start_chunk),
				  PFN_PHYS(end_chunk - start_chunk), 0);
		pfn = max(start_chunk, start_pfn);
		for (; pfn < end_chunk; pfn++)
			page_set_storage_key(PFN_PHYS(pfn),
					     PAGE_DEFAULT_KEY, 0);
	}

	psw_set_key(PAGE_DEFAULT_KEY);

	free_bootmem_with_active_regions(0, max_pfn);

	/*
	 * Reserve memory used for lowcore/command line/kernel image.
	 */
	reserve_bootmem(0, (unsigned long)_ehead, BOOTMEM_DEFAULT);
	reserve_bootmem((unsigned long)_stext,
			PFN_PHYS(start_pfn) - (unsigned long)_stext,
			BOOTMEM_DEFAULT);
	/*
	 * Reserve the bootmem bitmap itself as well. We do this in two
	 * steps (first step was init_bootmem()) because this catches
	 * the (very unlikely) case of us accidentally initializing the
	 * bootmem allocator with an invalid RAM area.
	 */
	reserve_bootmem(start_pfn << PAGE_SHIFT, bootmap_size,
			BOOTMEM_DEFAULT);

#ifdef CONFIG_CRASH_DUMP
	if (crashk_res.start)
		reserve_bootmem(crashk_res.start,
				crashk_res.end - crashk_res.start + 1,
				BOOTMEM_DEFAULT);
	if (is_kdump_kernel())
		reserve_bootmem(elfcorehdr_addr - OLDMEM_BASE,
				PAGE_ALIGN(elfcorehdr_size), BOOTMEM_DEFAULT);
#endif
#ifdef CONFIG_BLK_DEV_INITRD
	if (INITRD_START && INITRD_SIZE) {
		if (INITRD_START + INITRD_SIZE <= memory_end) {
			reserve_bootmem(INITRD_START, INITRD_SIZE,
					BOOTMEM_DEFAULT);
			initrd_start = INITRD_START;
			initrd_end = initrd_start + INITRD_SIZE;
		} else {
			pr_err("initrd extends beyond end of "
			       "memory (0x%08lx > 0x%08lx) "
			       "disabling initrd\n",
			       initrd_start + INITRD_SIZE, memory_end);
			initrd_start = initrd_end = 0;
		}
	}
#endif
}

/*
 * Setup hardware capabilities.
 */
static void __init setup_hwcaps(void)
{
	static const int stfl_bits[6] = { 0, 2, 7, 17, 19, 21 };
	struct cpuid cpu_id;
	int i;

	/*
	 * The store facility list bits numbers as found in the principles
	 * of operation are numbered with bit 1UL<<31 as number 0 to
	 * bit 1UL<<0 as number 31.
	 *   Bit 0: instructions named N3, "backported" to esa-mode
	 *   Bit 2: z/Architecture mode is active
	 *   Bit 7: the store-facility-list-extended facility is installed
	 *   Bit 17: the message-security assist is installed
	 *   Bit 19: the long-displacement facility is installed
	 *   Bit 21: the extended-immediate facility is installed
	 *   Bit 22: extended-translation facility 3 is installed
	 *   Bit 30: extended-translation facility 3 enhancement facility
	 * These get translated to:
	 *   HWCAP_S390_ESAN3 bit 0, HWCAP_S390_ZARCH bit 1,
	 *   HWCAP_S390_STFLE bit 2, HWCAP_S390_MSA bit 3,
	 *   HWCAP_S390_LDISP bit 4, HWCAP_S390_EIMM bit 5 and
	 *   HWCAP_S390_ETF3EH bit 8 (22 && 30).
	 */
	for (i = 0; i < 6; i++)
		if (test_facility(stfl_bits[i]))
			elf_hwcap |= 1UL << i;

	if (test_facility(22) && test_facility(30))
		elf_hwcap |= HWCAP_S390_ETF3EH;

	/*
	 * Check for additional facilities with store-facility-list-extended.
	 * stfle stores doublewords (8 byte) with bit 1ULL<<63 as bit 0
	 * and 1ULL<<0 as bit 63. Bits 0-31 contain the same information
	 * as stored by stfl, bits 32-xxx contain additional facilities.
	 * How many facility words are stored depends on the number of
	 * doublewords passed to the instruction. The additional facilities
	 * are:
	 *   Bit 42: decimal floating point facility is installed
	 *   Bit 44: perform floating point operation facility is installed
	 * translated to:
	 *   HWCAP_S390_DFP bit 6 (42 && 44).
	 */
	if ((elf_hwcap & (1UL << 2)) && test_facility(42) && test_facility(44))
		elf_hwcap |= HWCAP_S390_DFP;

	/*
	 * Huge page support HWCAP_S390_HPAGE is bit 7.
	 */
	if (MACHINE_HAS_HPAGE)
		elf_hwcap |= HWCAP_S390_HPAGE;

	/*
	 * 64-bit register support for 31-bit processes
	 * HWCAP_S390_HIGH_GPRS is bit 9.
	 */
	elf_hwcap |= HWCAP_S390_HIGH_GPRS;

	get_cpu_id(&cpu_id);
	switch (cpu_id.machine) {
	case 0x9672:
#if !defined(CONFIG_64BIT)
	default:	/* Use "g5" as default for 31 bit kernels. */
#endif
		strcpy(elf_platform, "g5");
		break;
	case 0x2064:
	case 0x2066:
#if defined(CONFIG_64BIT)
	default:	/* Use "z900" as default for 64 bit kernels. */
#endif
		strcpy(elf_platform, "z900");
		break;
	case 0x2084:
	case 0x2086:
		strcpy(elf_platform, "z990");
		break;
	case 0x2094:
	case 0x2096:
		strcpy(elf_platform, "z9-109");
		break;
	case 0x2097:
	case 0x2098:
		strcpy(elf_platform, "z10");
		break;
	case 0x2817:
	case 0x2818:
		strcpy(elf_platform, "z196");
		break;
	}
}

/*
 * Setup function called from init/main.c just after the banner
 * was printed.
 */

void __init
setup_arch(char **cmdline_p)
{
        /*
         * print what head.S has found out about the machine
         */
#ifndef CONFIG_64BIT
	if (MACHINE_IS_VM)
		pr_info("Linux is running as a z/VM "
			"guest operating system in 31-bit mode\n");
	else if (MACHINE_IS_LPAR)
		pr_info("Linux is running natively in 31-bit mode\n");
	if (MACHINE_HAS_IEEE)
		pr_info("The hardware system has IEEE compatible "
			"floating point units\n");
	else
		pr_info("The hardware system has no IEEE compatible "
			"floating point units\n");
#else /* CONFIG_64BIT */
	if (MACHINE_IS_VM)
		pr_info("Linux is running as a z/VM "
			"guest operating system in 64-bit mode\n");
	else if (MACHINE_IS_KVM)
		pr_info("Linux is running under KVM in 64-bit mode\n");
	else if (MACHINE_IS_LPAR)
		pr_info("Linux is running natively in 64-bit mode\n");
#endif /* CONFIG_64BIT */

	/* Have one command line that is parsed and saved in /proc/cmdline */
	/* boot_command_line has been already set up in early.c */
	*cmdline_p = boot_command_line;

        ROOT_DEV = Root_RAM0;

	init_mm.start_code = PAGE_OFFSET;
	init_mm.end_code = (unsigned long) &_etext;
	init_mm.end_data = (unsigned long) &_edata;
	init_mm.brk = (unsigned long) &_end;

	if (MACHINE_HAS_MVCOS)
		memcpy(&uaccess, &uaccess_mvcos, sizeof(uaccess));
	else
		memcpy(&uaccess, &uaccess_std, sizeof(uaccess));

	parse_early_param();

	setup_ipl();
	setup_memory_end();
	setup_addressing_mode();
	reserve_oldmem();
	reserve_crashkernel();
	setup_memory();
	setup_resources();
	setup_vmcoreinfo();
	setup_restart_psw();
	setup_lowcore();

        cpu_init();
	s390_init_cpu_topology();

	/*
	 * Setup capabilities (ELF_HWCAP & ELF_PLATFORM).
	 */
	setup_hwcaps();

	/*
	 * Create kernel page tables and switch to virtual addressing.
	 */
        paging_init();

        /* Setup default console */
	conmode_default();
	set_preferred_console();

	/* Setup zfcpdump support */
	setup_zfcpdump(console_devno);
}<|MERGE_RESOLUTION|>--- conflicted
+++ resolved
@@ -618,11 +618,7 @@
 		*msg = "first memory chunk must be at least crashkernel size";
 		return 0;
 	}
-<<<<<<< HEAD
-	if (is_kdump_kernel() && (crash_size == OLDMEM_SIZE))
-=======
 	if (OLDMEM_BASE && crash_size == OLDMEM_SIZE)
->>>>>>> dcd6c922
 		return OLDMEM_BASE;
 
 	for (i = MEMORY_CHUNKS - 1; i >= 0; i--) {
@@ -697,10 +693,6 @@
 static void __init reserve_kdump_bootmem(unsigned long addr, unsigned long size,
 					 int type)
 {
-<<<<<<< HEAD
-
-=======
->>>>>>> dcd6c922
 	create_mem_hole(memory_chunk, addr, size, type);
 }
 
