--- conflicted
+++ resolved
@@ -8,13 +8,6 @@
 
 #ifdef CONFIG_SCHED_BOOK
 
-<<<<<<< HEAD
-extern unsigned char cpu_socket_id[NR_CPUS];
-#define topology_physical_package_id(cpu) (cpu_socket_id[cpu])
-
-extern unsigned char cpu_core_id[NR_CPUS];
-extern cpumask_t cpu_core_map[NR_CPUS];
-=======
 struct cpu_topology_s390 {
 	unsigned short core_id;
 	unsigned short socket_id;
@@ -32,7 +25,6 @@
 #define topology_book_cpumask(cpu)		(&cpu_topology[cpu].book_mask)
 
 #define mc_capable() 1
->>>>>>> 9931faca
 
 static inline const struct cpumask *cpu_coregroup_mask(int cpu)
 {
