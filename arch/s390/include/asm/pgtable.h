--- conflicted
+++ resolved
@@ -58,12 +58,6 @@
 #define __HAVE_COLOR_ZERO_PAGE
 
 /* TODO: s390 cannot support io_remap_pfn_range... */
-<<<<<<< HEAD
-#define io_remap_pfn_range(vma, vaddr, pfn, size, prot) 	       \
-	remap_pfn_range(vma, vaddr, pfn, size, prot)
-
-=======
->>>>>>> d0e0ac97
 #endif /* !__ASSEMBLY__ */
 
 /*
@@ -302,20 +296,6 @@
 #define _SEGMENT_ENTRY_EMPTY	(_SEGMENT_ENTRY_INV)
 
 /* Page status table bits for virtualization */
-<<<<<<< HEAD
-#define RCP_ACC_BITS	0xf0000000UL
-#define RCP_FP_BIT	0x08000000UL
-#define RCP_PCL_BIT	0x00800000UL
-#define RCP_HR_BIT	0x00400000UL
-#define RCP_HC_BIT	0x00200000UL
-#define RCP_GR_BIT	0x00040000UL
-#define RCP_GC_BIT	0x00020000UL
-#define RCP_IN_BIT	0x00002000UL	/* IPTE notify bit */
-
-/* User dirty / referenced bit for KVM's migration feature */
-#define KVM_UR_BIT	0x00008000UL
-#define KVM_UC_BIT	0x00004000UL
-=======
 #define PGSTE_ACC_BITS	0xf0000000UL
 #define PGSTE_FP_BIT	0x08000000UL
 #define PGSTE_PCL_BIT	0x00800000UL
@@ -326,7 +306,6 @@
 #define PGSTE_UR_BIT	0x00008000UL
 #define PGSTE_UC_BIT	0x00004000UL	/* user dirty (migration) */
 #define PGSTE_IN_BIT	0x00002000UL	/* IPTE notify bit */
->>>>>>> d0e0ac97
 
 #else /* CONFIG_64BIT */
 
@@ -383,20 +362,6 @@
 				 | _SEGMENT_ENTRY_SPLIT | _SEGMENT_ENTRY_CO)
 
 /* Page status table bits for virtualization */
-<<<<<<< HEAD
-#define RCP_ACC_BITS	0xf000000000000000UL
-#define RCP_FP_BIT	0x0800000000000000UL
-#define RCP_PCL_BIT	0x0080000000000000UL
-#define RCP_HR_BIT	0x0040000000000000UL
-#define RCP_HC_BIT	0x0020000000000000UL
-#define RCP_GR_BIT	0x0004000000000000UL
-#define RCP_GC_BIT	0x0002000000000000UL
-#define RCP_IN_BIT	0x0000200000000000UL	/* IPTE notify bit */
-
-/* User dirty / referenced bit for KVM's migration feature */
-#define KVM_UR_BIT	0x0000800000000000UL
-#define KVM_UC_BIT	0x0000400000000000UL
-=======
 #define PGSTE_ACC_BITS	0xf000000000000000UL
 #define PGSTE_FP_BIT	0x0800000000000000UL
 #define PGSTE_PCL_BIT	0x0080000000000000UL
@@ -407,7 +372,6 @@
 #define PGSTE_UR_BIT	0x0000800000000000UL
 #define PGSTE_UC_BIT	0x0000400000000000UL	/* user dirty (migration) */
 #define PGSTE_IN_BIT	0x0000200000000000UL	/* IPTE notify bit */
->>>>>>> d0e0ac97
 
 #endif /* CONFIG_64BIT */
 
@@ -696,21 +660,12 @@
 	/* Transfer page changed & referenced bit to guest bits in pgste */
 	pgste_val(pgste) |= bits << 48;		/* GR bit & GC bit */
 	/* Get host changed & referenced bits from pgste */
-<<<<<<< HEAD
-	bits |= (pgste_val(pgste) & (RCP_HR_BIT | RCP_HC_BIT)) >> 52;
-	/* Transfer page changed & referenced bit to kvm user bits */
-	pgste_val(pgste) |= bits << 45;		/* KVM_UR_BIT & KVM_UC_BIT */
-	/* Clear relevant host bits in pgste. */
-	pgste_val(pgste) &= ~(RCP_HR_BIT | RCP_HC_BIT);
-	pgste_val(pgste) &= ~(RCP_ACC_BITS | RCP_FP_BIT);
-=======
 	bits |= (pgste_val(pgste) & (PGSTE_HR_BIT | PGSTE_HC_BIT)) >> 52;
 	/* Transfer page changed & referenced bit to kvm user bits */
 	pgste_val(pgste) |= bits << 45;		/* PGSTE_UR_BIT & PGSTE_UC_BIT */
 	/* Clear relevant host bits in pgste. */
 	pgste_val(pgste) &= ~(PGSTE_HR_BIT | PGSTE_HC_BIT);
 	pgste_val(pgste) &= ~(PGSTE_ACC_BITS | PGSTE_FP_BIT);
->>>>>>> d0e0ac97
 	/* Copy page access key and fetch protection bit to pgste */
 	pgste_val(pgste) |=
 		(unsigned long) (skey & (_PAGE_ACC_BITS | _PAGE_FP_BIT)) << 56;
@@ -731,26 +686,15 @@
 	/* Get referenced bit from storage key */
 	young = page_reset_referenced(pte_val(*ptep) & PAGE_MASK);
 	if (young)
-<<<<<<< HEAD
-		pgste_val(pgste) |= RCP_GR_BIT;
-	/* Get host referenced bit from pgste */
-	if (pgste_val(pgste) & RCP_HR_BIT) {
-		pgste_val(pgste) &= ~RCP_HR_BIT;
-=======
 		pgste_val(pgste) |= PGSTE_GR_BIT;
 	/* Get host referenced bit from pgste */
 	if (pgste_val(pgste) & PGSTE_HR_BIT) {
 		pgste_val(pgste) &= ~PGSTE_HR_BIT;
->>>>>>> d0e0ac97
 		young = 1;
 	}
 	/* Transfer referenced bit to kvm user bits and pte */
 	if (young) {
-<<<<<<< HEAD
-		pgste_val(pgste) |= KVM_UR_BIT;
-=======
 		pgste_val(pgste) |= PGSTE_UR_BIT;
->>>>>>> d0e0ac97
 		pte_val(*ptep) |= _PAGE_SWR;
 	}
 #endif
@@ -767,14 +711,6 @@
 		return;
 	VM_BUG_ON(!(pte_val(*ptep) & _PAGE_INVALID));
 	address = pte_val(entry) & PAGE_MASK;
-<<<<<<< HEAD
-	okey = nkey = page_get_storage_key(address);
-	nkey &= ~(_PAGE_ACC_BITS | _PAGE_FP_BIT);
-	/* Set page access key and fetch protection bit from pgste */
-	nkey |= (pgste_val(pgste) & (RCP_ACC_BITS | RCP_FP_BIT)) >> 56;
-	if (okey != nkey)
-		page_set_storage_key(address, nkey, 0);
-=======
 	/*
 	 * Set page access key and fetch protection bit from pgste.
 	 * The guest C/R information is still in the PGSTE, set real
@@ -782,7 +718,6 @@
 	 */
 	nkey = (pgste_val(pgste) & (PGSTE_ACC_BITS | PGSTE_FP_BIT)) >> 56;
 	page_set_storage_key(address, nkey, 0);
->>>>>>> d0e0ac97
 #endif
 }
 
@@ -870,13 +805,8 @@
 					pte_t *ptep, pgste_t pgste)
 {
 #ifdef CONFIG_PGSTE
-<<<<<<< HEAD
-	if (pgste_val(pgste) & RCP_IN_BIT) {
-		pgste_val(pgste) &= ~RCP_IN_BIT;
-=======
 	if (pgste_val(pgste) & PGSTE_IN_BIT) {
 		pgste_val(pgste) &= ~PGSTE_IN_BIT;
->>>>>>> d0e0ac97
 		gmap_do_ipte_notify(mm, addr, ptep);
 	}
 #endif
@@ -1173,15 +1103,10 @@
 	if (!mm_exclusive(mm))
 		__ptep_ipte(address, ptep);
 
-<<<<<<< HEAD
-	if (mm_has_pgste(mm))
-		pgste = pgste_update_all(&pte, pgste);
-=======
 	if (mm_has_pgste(mm)) {
 		pgste = pgste_update_all(&pte, pgste);
 		pgste_set(ptep, pgste);
 	}
->>>>>>> d0e0ac97
 	return pte;
 }
 
@@ -1439,18 +1364,11 @@
 #ifdef CONFIG_TRANSPARENT_HUGEPAGE
 
 #define __HAVE_ARCH_PGTABLE_DEPOSIT
-<<<<<<< HEAD
-extern void pgtable_trans_huge_deposit(struct mm_struct *mm, pgtable_t pgtable);
-
-#define __HAVE_ARCH_PGTABLE_WITHDRAW
-extern pgtable_t pgtable_trans_huge_withdraw(struct mm_struct *mm);
-=======
 extern void pgtable_trans_huge_deposit(struct mm_struct *mm, pmd_t *pmdp,
 				       pgtable_t pgtable);
 
 #define __HAVE_ARCH_PGTABLE_WITHDRAW
 extern pgtable_t pgtable_trans_huge_withdraw(struct mm_struct *mm, pmd_t *pmdp);
->>>>>>> d0e0ac97
 
 static inline int pmd_trans_splitting(pmd_t pmd)
 {
