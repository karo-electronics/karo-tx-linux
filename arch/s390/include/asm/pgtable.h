/*
 *  S390 version
 *    Copyright IBM Corp. 1999, 2000
 *    Author(s): Hartmut Penner (hp@de.ibm.com)
 *               Ulrich Weigand (weigand@de.ibm.com)
 *               Martin Schwidefsky (schwidefsky@de.ibm.com)
 *
 *  Derived from "include/asm-i386/pgtable.h"
 */

#ifndef _ASM_S390_PGTABLE_H
#define _ASM_S390_PGTABLE_H

/*
 * The Linux memory management assumes a three-level page table setup.
 * For s390 64 bit we use up to four of the five levels the hardware
 * provides (region first tables are not used).
 *
 * The "pgd_xxx()" functions are trivial for a folded two-level
 * setup: the pgd is never bad, and a pmd always exists (as it's folded
 * into the pgd entry)
 *
 * This file contains the functions and defines necessary to modify and use
 * the S390 page table tree.
 */
#ifndef __ASSEMBLY__
#include <linux/sched.h>
#include <linux/mm_types.h>
#include <linux/page-flags.h>
#include <linux/radix-tree.h>
#include <asm/bug.h>
#include <asm/page.h>

extern pgd_t swapper_pg_dir[] __attribute__ ((aligned (4096)));
extern void paging_init(void);
extern void vmem_map_init(void);

/*
 * The S390 doesn't have any external MMU info: the kernel page
 * tables contain all the necessary information.
 */
#define update_mmu_cache(vma, address, ptep)     do { } while (0)
#define update_mmu_cache_pmd(vma, address, ptep) do { } while (0)

/*
 * ZERO_PAGE is a global shared page that is always zero; used
 * for zero-mapped memory areas etc..
 */

extern unsigned long empty_zero_page;
extern unsigned long zero_page_mask;

#define ZERO_PAGE(vaddr) \
	(virt_to_page((void *)(empty_zero_page + \
	 (((unsigned long)(vaddr)) &zero_page_mask))))
#define __HAVE_COLOR_ZERO_PAGE

/* TODO: s390 cannot support io_remap_pfn_range... */
#endif /* !__ASSEMBLY__ */

/*
 * PMD_SHIFT determines the size of the area a second-level page
 * table can map
 * PGDIR_SHIFT determines what a third-level page table entry can map
 */
#define PMD_SHIFT	20
#define PUD_SHIFT	31
#define PGDIR_SHIFT	42

#define PMD_SIZE        (1UL << PMD_SHIFT)
#define PMD_MASK        (~(PMD_SIZE-1))
#define PUD_SIZE	(1UL << PUD_SHIFT)
#define PUD_MASK	(~(PUD_SIZE-1))
#define PGDIR_SIZE	(1UL << PGDIR_SHIFT)
#define PGDIR_MASK	(~(PGDIR_SIZE-1))

/*
 * entries per page directory level: the S390 is two-level, so
 * we don't really have any PMD directory physically.
 * for S390 segment-table entries are combined to one PGD
 * that leads to 1024 pte per pgd
 */
#define PTRS_PER_PTE	256
#define PTRS_PER_PMD	2048
#define PTRS_PER_PUD	2048
#define PTRS_PER_PGD	2048

#define FIRST_USER_ADDRESS  0UL

#define pte_ERROR(e) \
	printk("%s:%d: bad pte %p.\n", __FILE__, __LINE__, (void *) pte_val(e))
#define pmd_ERROR(e) \
	printk("%s:%d: bad pmd %p.\n", __FILE__, __LINE__, (void *) pmd_val(e))
#define pud_ERROR(e) \
	printk("%s:%d: bad pud %p.\n", __FILE__, __LINE__, (void *) pud_val(e))
#define pgd_ERROR(e) \
	printk("%s:%d: bad pgd %p.\n", __FILE__, __LINE__, (void *) pgd_val(e))

#ifndef __ASSEMBLY__
/*
 * The vmalloc and module area will always be on the topmost area of the
 * kernel mapping. We reserve 128GB (64bit) for vmalloc and modules.
 * On 64 bit kernels we have a 2GB area at the top of the vmalloc area where
 * modules will reside. That makes sure that inter module branches always
 * happen without trampolines and in addition the placement within a 2GB frame
 * is branch prediction unit friendly.
 */
extern unsigned long VMALLOC_START;
extern unsigned long VMALLOC_END;
extern struct page *vmemmap;

#define VMEM_MAX_PHYS ((unsigned long) vmemmap)

extern unsigned long MODULES_VADDR;
extern unsigned long MODULES_END;
#define MODULES_VADDR	MODULES_VADDR
#define MODULES_END	MODULES_END
#define MODULES_LEN	(1UL << 31)

static inline int is_module_addr(void *addr)
{
	BUILD_BUG_ON(MODULES_LEN > (1UL << 31));
	if (addr < (void *)MODULES_VADDR)
		return 0;
	if (addr > (void *)MODULES_END)
		return 0;
	return 1;
}

/*
 * A 64 bit pagetable entry of S390 has following format:
 * |			 PFRA			      |0IPC|  OS  |
 * 0000000000111111111122222222223333333333444444444455555555556666
 * 0123456789012345678901234567890123456789012345678901234567890123
 *
 * I Page-Invalid Bit:    Page is not available for address-translation
 * P Page-Protection Bit: Store access not possible for page
 * C Change-bit override: HW is not required to set change bit
 *
 * A 64 bit segmenttable entry of S390 has following format:
 * |        P-table origin                              |      TT
 * 0000000000111111111122222222223333333333444444444455555555556666
 * 0123456789012345678901234567890123456789012345678901234567890123
 *
 * I Segment-Invalid Bit:    Segment is not available for address-translation
 * C Common-Segment Bit:     Segment is not private (PoP 3-30)
 * P Page-Protection Bit: Store access not possible for page
 * TT Type 00
 *
 * A 64 bit region table entry of S390 has following format:
 * |        S-table origin                             |   TF  TTTL
 * 0000000000111111111122222222223333333333444444444455555555556666
 * 0123456789012345678901234567890123456789012345678901234567890123
 *
 * I Segment-Invalid Bit:    Segment is not available for address-translation
 * TT Type 01
 * TF
 * TL Table length
 *
 * The 64 bit regiontable origin of S390 has following format:
 * |      region table origon                          |       DTTL
 * 0000000000111111111122222222223333333333444444444455555555556666
 * 0123456789012345678901234567890123456789012345678901234567890123
 *
 * X Space-Switch event:
 * G Segment-Invalid Bit:  
 * P Private-Space Bit:    
 * S Storage-Alteration:
 * R Real space
 * TL Table-Length:
 *
 * A storage key has the following format:
 * | ACC |F|R|C|0|
 *  0   3 4 5 6 7
 * ACC: access key
 * F  : fetch protection bit
 * R  : referenced bit
 * C  : changed bit
 */

/* Hardware bits in the page table entry */
#define _PAGE_PROTECT	0x200		/* HW read-only bit  */
#define _PAGE_INVALID	0x400		/* HW invalid bit    */
#define _PAGE_LARGE	0x800		/* Bit to mark a large pte */

/* Software bits in the page table entry */
#define _PAGE_PRESENT	0x001		/* SW pte present bit */
#define _PAGE_YOUNG	0x004		/* SW pte young bit */
#define _PAGE_DIRTY	0x008		/* SW pte dirty bit */
#define _PAGE_READ	0x010		/* SW pte read bit */
#define _PAGE_WRITE	0x020		/* SW pte write bit */
#define _PAGE_SPECIAL	0x040		/* SW associated with special page */
#define _PAGE_UNUSED	0x080		/* SW bit for pgste usage state */
#define __HAVE_ARCH_PTE_SPECIAL

#ifdef CONFIG_MEM_SOFT_DIRTY
#define _PAGE_SOFT_DIRTY 0x002		/* SW pte soft dirty bit */
#else
#define _PAGE_SOFT_DIRTY 0x000
#endif

/* Set of bits not changed in pte_modify */
#define _PAGE_CHG_MASK		(PAGE_MASK | _PAGE_SPECIAL | _PAGE_DIRTY | \
				 _PAGE_YOUNG | _PAGE_SOFT_DIRTY)

/*
 * handle_pte_fault uses pte_present and pte_none to find out the pte type
 * WITHOUT holding the page table lock. The _PAGE_PRESENT bit is used to
 * distinguish present from not-present ptes. It is changed only with the page
 * table lock held.
 *
 * The following table gives the different possible bit combinations for
 * the pte hardware and software bits in the last 12 bits of a pte
 * (. unassigned bit, x don't care, t swap type):
 *
 *				842100000000
 *				000084210000
 *				000000008421
 *				.IR.uswrdy.p
 * empty			.10.00000000
 * swap				.11..ttttt.0
 * prot-none, clean, old	.11.xx0000.1
 * prot-none, clean, young	.11.xx0001.1
 * prot-none, dirty, old	.10.xx0010.1
 * prot-none, dirty, young	.10.xx0011.1
 * read-only, clean, old	.11.xx0100.1
 * read-only, clean, young	.01.xx0101.1
 * read-only, dirty, old	.11.xx0110.1
 * read-only, dirty, young	.01.xx0111.1
 * read-write, clean, old	.11.xx1100.1
 * read-write, clean, young	.01.xx1101.1
 * read-write, dirty, old	.10.xx1110.1
 * read-write, dirty, young	.00.xx1111.1
 * HW-bits: R read-only, I invalid
 * SW-bits: p present, y young, d dirty, r read, w write, s special,
 *	    u unused, l large
 *
 * pte_none    is true for the bit pattern .10.00000000, pte == 0x400
 * pte_swap    is true for the bit pattern .11..ooooo.0, (pte & 0x201) == 0x200
 * pte_present is true for the bit pattern .xx.xxxxxx.1, (pte & 0x001) == 0x001
 */

/* Bits in the segment/region table address-space-control-element */
#define _ASCE_ORIGIN		~0xfffUL/* segment table origin		    */
#define _ASCE_PRIVATE_SPACE	0x100	/* private space control	    */
#define _ASCE_ALT_EVENT		0x80	/* storage alteration event control */
#define _ASCE_SPACE_SWITCH	0x40	/* space switch event		    */
#define _ASCE_REAL_SPACE	0x20	/* real space control		    */
#define _ASCE_TYPE_MASK		0x0c	/* asce table type mask		    */
#define _ASCE_TYPE_REGION1	0x0c	/* region first table type	    */
#define _ASCE_TYPE_REGION2	0x08	/* region second table type	    */
#define _ASCE_TYPE_REGION3	0x04	/* region third table type	    */
#define _ASCE_TYPE_SEGMENT	0x00	/* segment table type		    */
#define _ASCE_TABLE_LENGTH	0x03	/* region table length		    */

/* Bits in the region table entry */
#define _REGION_ENTRY_ORIGIN	~0xfffUL/* region/segment table origin	    */
#define _REGION_ENTRY_PROTECT	0x200	/* region protection bit	    */
#define _REGION_ENTRY_INVALID	0x20	/* invalid region table entry	    */
#define _REGION_ENTRY_TYPE_MASK	0x0c	/* region/segment table type mask   */
#define _REGION_ENTRY_TYPE_R1	0x0c	/* region first table type	    */
#define _REGION_ENTRY_TYPE_R2	0x08	/* region second table type	    */
#define _REGION_ENTRY_TYPE_R3	0x04	/* region third table type	    */
#define _REGION_ENTRY_LENGTH	0x03	/* region third length		    */

#define _REGION1_ENTRY		(_REGION_ENTRY_TYPE_R1 | _REGION_ENTRY_LENGTH)
#define _REGION1_ENTRY_EMPTY	(_REGION_ENTRY_TYPE_R1 | _REGION_ENTRY_INVALID)
#define _REGION2_ENTRY		(_REGION_ENTRY_TYPE_R2 | _REGION_ENTRY_LENGTH)
#define _REGION2_ENTRY_EMPTY	(_REGION_ENTRY_TYPE_R2 | _REGION_ENTRY_INVALID)
#define _REGION3_ENTRY		(_REGION_ENTRY_TYPE_R3 | _REGION_ENTRY_LENGTH)
#define _REGION3_ENTRY_EMPTY	(_REGION_ENTRY_TYPE_R3 | _REGION_ENTRY_INVALID)

#define _REGION3_ENTRY_LARGE	0x400	/* RTTE-format control, large page  */
#define _REGION3_ENTRY_RO	0x200	/* page protection bit		    */

/* Bits in the segment table entry */
#define _SEGMENT_ENTRY_BITS	0xfffffffffffffe33UL
#define _SEGMENT_ENTRY_BITS_LARGE 0xfffffffffff0ff33UL
#define _SEGMENT_ENTRY_ORIGIN_LARGE ~0xfffffUL /* large page address	    */
#define _SEGMENT_ENTRY_ORIGIN	~0x7ffUL/* segment table origin		    */
#define _SEGMENT_ENTRY_PROTECT	0x200	/* page protection bit		    */
#define _SEGMENT_ENTRY_INVALID	0x20	/* invalid segment table entry	    */

#define _SEGMENT_ENTRY		(0)
#define _SEGMENT_ENTRY_EMPTY	(_SEGMENT_ENTRY_INVALID)

#define _SEGMENT_ENTRY_DIRTY	0x2000	/* SW segment dirty bit */
#define _SEGMENT_ENTRY_YOUNG	0x1000	/* SW segment young bit */
#define _SEGMENT_ENTRY_LARGE	0x0400	/* STE-format control, large page */
#define _SEGMENT_ENTRY_READ	0x0002	/* SW segment read bit */
#define _SEGMENT_ENTRY_WRITE	0x0001	/* SW segment write bit */

#ifdef CONFIG_MEM_SOFT_DIRTY
#define _SEGMENT_ENTRY_SOFT_DIRTY 0x4000 /* SW segment soft dirty bit */
#else
#define _SEGMENT_ENTRY_SOFT_DIRTY 0x0000 /* SW segment soft dirty bit */
#endif

/*
 * Segment table entry encoding (R = read-only, I = invalid, y = young bit):
 *				dy..R...I...wr
 * prot-none, clean, old	00..1...1...00
 * prot-none, clean, young	01..1...1...00
 * prot-none, dirty, old	10..1...1...00
 * prot-none, dirty, young	11..1...1...00
 * read-only, clean, old	00..1...1...01
 * read-only, clean, young	01..1...0...01
 * read-only, dirty, old	10..1...1...01
 * read-only, dirty, young	11..1...0...01
 * read-write, clean, old	00..1...1...11
 * read-write, clean, young	01..1...0...11
 * read-write, dirty, old	10..0...1...11
 * read-write, dirty, young	11..0...0...11
 * The segment table origin is used to distinguish empty (origin==0) from
 * read-write, old segment table entries (origin!=0)
 * HW-bits: R read-only, I invalid
 * SW-bits: y young, d dirty, r read, w write
 */

/* Page status table bits for virtualization */
#define PGSTE_ACC_BITS	0xf000000000000000UL
#define PGSTE_FP_BIT	0x0800000000000000UL
#define PGSTE_PCL_BIT	0x0080000000000000UL
#define PGSTE_HR_BIT	0x0040000000000000UL
#define PGSTE_HC_BIT	0x0020000000000000UL
#define PGSTE_GR_BIT	0x0004000000000000UL
#define PGSTE_GC_BIT	0x0002000000000000UL
#define PGSTE_UC_BIT	0x0000800000000000UL	/* user dirty (migration) */
#define PGSTE_IN_BIT	0x0000400000000000UL	/* IPTE notify bit */

/* Guest Page State used for virtualization */
#define _PGSTE_GPS_ZERO		0x0000000080000000UL
#define _PGSTE_GPS_USAGE_MASK	0x0000000003000000UL
#define _PGSTE_GPS_USAGE_STABLE 0x0000000000000000UL
#define _PGSTE_GPS_USAGE_UNUSED 0x0000000001000000UL

/*
 * A user page table pointer has the space-switch-event bit, the
 * private-space-control bit and the storage-alteration-event-control
 * bit set. A kernel page table pointer doesn't need them.
 */
#define _ASCE_USER_BITS		(_ASCE_SPACE_SWITCH | _ASCE_PRIVATE_SPACE | \
				 _ASCE_ALT_EVENT)

/*
 * Page protection definitions.
 */
#define PAGE_NONE	__pgprot(_PAGE_PRESENT | _PAGE_INVALID)
#define PAGE_READ	__pgprot(_PAGE_PRESENT | _PAGE_READ | \
				 _PAGE_INVALID | _PAGE_PROTECT)
#define PAGE_WRITE	__pgprot(_PAGE_PRESENT | _PAGE_READ | _PAGE_WRITE | \
				 _PAGE_INVALID | _PAGE_PROTECT)

#define PAGE_SHARED	__pgprot(_PAGE_PRESENT | _PAGE_READ | _PAGE_WRITE | \
				 _PAGE_YOUNG | _PAGE_DIRTY)
#define PAGE_KERNEL	__pgprot(_PAGE_PRESENT | _PAGE_READ | _PAGE_WRITE | \
				 _PAGE_YOUNG | _PAGE_DIRTY)
#define PAGE_KERNEL_RO	__pgprot(_PAGE_PRESENT | _PAGE_READ | _PAGE_YOUNG | \
				 _PAGE_PROTECT)

/*
 * On s390 the page table entry has an invalid bit and a read-only bit.
 * Read permission implies execute permission and write permission
 * implies read permission.
 */
         /*xwr*/
#define __P000	PAGE_NONE
#define __P001	PAGE_READ
#define __P010	PAGE_READ
#define __P011	PAGE_READ
#define __P100	PAGE_READ
#define __P101	PAGE_READ
#define __P110	PAGE_READ
#define __P111	PAGE_READ

#define __S000	PAGE_NONE
#define __S001	PAGE_READ
#define __S010	PAGE_WRITE
#define __S011	PAGE_WRITE
#define __S100	PAGE_READ
#define __S101	PAGE_READ
#define __S110	PAGE_WRITE
#define __S111	PAGE_WRITE

/*
 * Segment entry (large page) protection definitions.
 */
#define SEGMENT_NONE	__pgprot(_SEGMENT_ENTRY_INVALID | \
				 _SEGMENT_ENTRY_PROTECT)
#define SEGMENT_READ	__pgprot(_SEGMENT_ENTRY_PROTECT | \
				 _SEGMENT_ENTRY_READ)
#define SEGMENT_WRITE	__pgprot(_SEGMENT_ENTRY_READ | \
				 _SEGMENT_ENTRY_WRITE)

static inline int mm_has_pgste(struct mm_struct *mm)
{
#ifdef CONFIG_PGSTE
	if (unlikely(mm->context.has_pgste))
		return 1;
#endif
	return 0;
}

static inline int mm_alloc_pgste(struct mm_struct *mm)
{
#ifdef CONFIG_PGSTE
	if (unlikely(mm->context.alloc_pgste))
		return 1;
#endif
	return 0;
}

/*
 * In the case that a guest uses storage keys
 * faults should no longer be backed by zero pages
 */
#define mm_forbids_zeropage mm_use_skey
static inline int mm_use_skey(struct mm_struct *mm)
{
#ifdef CONFIG_PGSTE
	if (mm->context.use_skey)
		return 1;
#endif
	return 0;
}

/*
 * pgd/pmd/pte query functions
 */
static inline int pgd_present(pgd_t pgd)
{
	if ((pgd_val(pgd) & _REGION_ENTRY_TYPE_MASK) < _REGION_ENTRY_TYPE_R2)
		return 1;
	return (pgd_val(pgd) & _REGION_ENTRY_ORIGIN) != 0UL;
}

static inline int pgd_none(pgd_t pgd)
{
	if ((pgd_val(pgd) & _REGION_ENTRY_TYPE_MASK) < _REGION_ENTRY_TYPE_R2)
		return 0;
	return (pgd_val(pgd) & _REGION_ENTRY_INVALID) != 0UL;
}

static inline int pgd_bad(pgd_t pgd)
{
	/*
	 * With dynamic page table levels the pgd can be a region table
	 * entry or a segment table entry. Check for the bit that are
	 * invalid for either table entry.
	 */
	unsigned long mask =
		~_SEGMENT_ENTRY_ORIGIN & ~_REGION_ENTRY_INVALID &
		~_REGION_ENTRY_TYPE_MASK & ~_REGION_ENTRY_LENGTH;
	return (pgd_val(pgd) & mask) != 0;
}

static inline int pud_present(pud_t pud)
{
	if ((pud_val(pud) & _REGION_ENTRY_TYPE_MASK) < _REGION_ENTRY_TYPE_R3)
		return 1;
	return (pud_val(pud) & _REGION_ENTRY_ORIGIN) != 0UL;
}

static inline int pud_none(pud_t pud)
{
	if ((pud_val(pud) & _REGION_ENTRY_TYPE_MASK) < _REGION_ENTRY_TYPE_R3)
		return 0;
	return (pud_val(pud) & _REGION_ENTRY_INVALID) != 0UL;
}

static inline int pud_large(pud_t pud)
{
	if ((pud_val(pud) & _REGION_ENTRY_TYPE_MASK) != _REGION_ENTRY_TYPE_R3)
		return 0;
	return !!(pud_val(pud) & _REGION3_ENTRY_LARGE);
}

static inline int pud_bad(pud_t pud)
{
	/*
	 * With dynamic page table levels the pud can be a region table
	 * entry or a segment table entry. Check for the bit that are
	 * invalid for either table entry.
	 */
	unsigned long mask =
		~_SEGMENT_ENTRY_ORIGIN & ~_REGION_ENTRY_INVALID &
		~_REGION_ENTRY_TYPE_MASK & ~_REGION_ENTRY_LENGTH;
	return (pud_val(pud) & mask) != 0;
}

static inline int pmd_present(pmd_t pmd)
{
	return pmd_val(pmd) != _SEGMENT_ENTRY_INVALID;
}

static inline int pmd_none(pmd_t pmd)
{
	return pmd_val(pmd) == _SEGMENT_ENTRY_INVALID;
}

static inline int pmd_large(pmd_t pmd)
{
	return (pmd_val(pmd) & _SEGMENT_ENTRY_LARGE) != 0;
}

static inline unsigned long pmd_pfn(pmd_t pmd)
{
	unsigned long origin_mask;

	origin_mask = _SEGMENT_ENTRY_ORIGIN;
	if (pmd_large(pmd))
		origin_mask = _SEGMENT_ENTRY_ORIGIN_LARGE;
	return (pmd_val(pmd) & origin_mask) >> PAGE_SHIFT;
}

static inline int pmd_bad(pmd_t pmd)
{
	if (pmd_large(pmd))
		return (pmd_val(pmd) & ~_SEGMENT_ENTRY_BITS_LARGE) != 0;
	return (pmd_val(pmd) & ~_SEGMENT_ENTRY_BITS) != 0;
}

#define  __HAVE_ARCH_PMDP_SET_ACCESS_FLAGS
extern int pmdp_set_access_flags(struct vm_area_struct *vma,
				 unsigned long address, pmd_t *pmdp,
				 pmd_t entry, int dirty);

#define __HAVE_ARCH_PMDP_CLEAR_YOUNG_FLUSH
extern int pmdp_clear_flush_young(struct vm_area_struct *vma,
				  unsigned long address, pmd_t *pmdp);

#define __HAVE_ARCH_PMD_WRITE
static inline int pmd_write(pmd_t pmd)
{
	return (pmd_val(pmd) & _SEGMENT_ENTRY_WRITE) != 0;
}

static inline int pmd_dirty(pmd_t pmd)
{
	int dirty = 1;
	if (pmd_large(pmd))
		dirty = (pmd_val(pmd) & _SEGMENT_ENTRY_DIRTY) != 0;
	return dirty;
}

static inline int pmd_young(pmd_t pmd)
{
	int young = 1;
	if (pmd_large(pmd))
		young = (pmd_val(pmd) & _SEGMENT_ENTRY_YOUNG) != 0;
	return young;
}

static inline int pte_present(pte_t pte)
{
	/* Bit pattern: (pte & 0x001) == 0x001 */
	return (pte_val(pte) & _PAGE_PRESENT) != 0;
}

static inline int pte_none(pte_t pte)
{
	/* Bit pattern: pte == 0x400 */
	return pte_val(pte) == _PAGE_INVALID;
}

static inline int pte_swap(pte_t pte)
{
	/* Bit pattern: (pte & 0x201) == 0x200 */
	return (pte_val(pte) & (_PAGE_PROTECT | _PAGE_PRESENT))
		== _PAGE_PROTECT;
}

static inline int pte_special(pte_t pte)
{
	return (pte_val(pte) & _PAGE_SPECIAL);
}

#define __HAVE_ARCH_PTE_SAME
static inline int pte_same(pte_t a, pte_t b)
{
	return pte_val(a) == pte_val(b);
}

#ifdef CONFIG_NUMA_BALANCING
static inline int pte_protnone(pte_t pte)
{
	return pte_present(pte) && !(pte_val(pte) & _PAGE_READ);
}

static inline int pmd_protnone(pmd_t pmd)
{
	/* pmd_large(pmd) implies pmd_present(pmd) */
	return pmd_large(pmd) && !(pmd_val(pmd) & _SEGMENT_ENTRY_READ);
}
#endif

static inline int pte_soft_dirty(pte_t pte)
{
	return pte_val(pte) & _PAGE_SOFT_DIRTY;
}
#define pte_swp_soft_dirty pte_soft_dirty

static inline pte_t pte_mksoft_dirty(pte_t pte)
{
	pte_val(pte) |= _PAGE_SOFT_DIRTY;
	return pte;
}
#define pte_swp_mksoft_dirty pte_mksoft_dirty

static inline pte_t pte_clear_soft_dirty(pte_t pte)
{
	pte_val(pte) &= ~_PAGE_SOFT_DIRTY;
	return pte;
}
#define pte_swp_clear_soft_dirty pte_clear_soft_dirty

static inline int pmd_soft_dirty(pmd_t pmd)
{
	return pmd_val(pmd) & _SEGMENT_ENTRY_SOFT_DIRTY;
}

static inline pmd_t pmd_mksoft_dirty(pmd_t pmd)
{
	pmd_val(pmd) |= _SEGMENT_ENTRY_SOFT_DIRTY;
	return pmd;
}

static inline pmd_t pmd_clear_soft_dirty(pmd_t pmd)
{
	pmd_val(pmd) &= ~_SEGMENT_ENTRY_SOFT_DIRTY;
	return pmd;
}

static inline pgste_t pgste_get_lock(pte_t *ptep)
{
	unsigned long new = 0;
#ifdef CONFIG_PGSTE
	unsigned long old;

	preempt_disable();
	asm(
		"	lg	%0,%2\n"
		"0:	lgr	%1,%0\n"
		"	nihh	%0,0xff7f\n"	/* clear PCL bit in old */
		"	oihh	%1,0x0080\n"	/* set PCL bit in new */
		"	csg	%0,%1,%2\n"
		"	jl	0b\n"
		: "=&d" (old), "=&d" (new), "=Q" (ptep[PTRS_PER_PTE])
		: "Q" (ptep[PTRS_PER_PTE]) : "cc", "memory");
#endif
	return __pgste(new);
}

static inline void pgste_set_unlock(pte_t *ptep, pgste_t pgste)
{
#ifdef CONFIG_PGSTE
	asm(
		"	nihh	%1,0xff7f\n"	/* clear PCL bit */
		"	stg	%1,%0\n"
		: "=Q" (ptep[PTRS_PER_PTE])
		: "d" (pgste_val(pgste)), "Q" (ptep[PTRS_PER_PTE])
		: "cc", "memory");
	preempt_enable();
#endif
}

static inline pgste_t pgste_get(pte_t *ptep)
{
	unsigned long pgste = 0;
#ifdef CONFIG_PGSTE
	pgste = *(unsigned long *)(ptep + PTRS_PER_PTE);
#endif
	return __pgste(pgste);
}

static inline void pgste_set(pte_t *ptep, pgste_t pgste)
{
#ifdef CONFIG_PGSTE
	*(pgste_t *)(ptep + PTRS_PER_PTE) = pgste;
#endif
}

static inline pgste_t pgste_update_all(pte_t *ptep, pgste_t pgste,
				       struct mm_struct *mm)
{
#ifdef CONFIG_PGSTE
	unsigned long address, bits, skey;

	if (!mm_use_skey(mm) || pte_val(*ptep) & _PAGE_INVALID)
		return pgste;
	address = pte_val(*ptep) & PAGE_MASK;
	skey = (unsigned long) page_get_storage_key(address);
	bits = skey & (_PAGE_CHANGED | _PAGE_REFERENCED);
	/* Transfer page changed & referenced bit to guest bits in pgste */
	pgste_val(pgste) |= bits << 48;		/* GR bit & GC bit */
	/* Copy page access key and fetch protection bit to pgste */
	pgste_val(pgste) &= ~(PGSTE_ACC_BITS | PGSTE_FP_BIT);
	pgste_val(pgste) |= (skey & (_PAGE_ACC_BITS | _PAGE_FP_BIT)) << 56;
#endif
	return pgste;

}

static inline void pgste_set_key(pte_t *ptep, pgste_t pgste, pte_t entry,
				 struct mm_struct *mm)
{
#ifdef CONFIG_PGSTE
	unsigned long address;
	unsigned long nkey;

	if (!mm_use_skey(mm) || pte_val(entry) & _PAGE_INVALID)
		return;
	VM_BUG_ON(!(pte_val(*ptep) & _PAGE_INVALID));
	address = pte_val(entry) & PAGE_MASK;
	/*
	 * Set page access key and fetch protection bit from pgste.
	 * The guest C/R information is still in the PGSTE, set real
	 * key C/R to 0.
	 */
	nkey = (pgste_val(pgste) & (PGSTE_ACC_BITS | PGSTE_FP_BIT)) >> 56;
	nkey |= (pgste_val(pgste) & (PGSTE_GR_BIT | PGSTE_GC_BIT)) >> 48;
	page_set_storage_key(address, nkey, 0);
#endif
}

static inline pgste_t pgste_set_pte(pte_t *ptep, pgste_t pgste, pte_t entry)
{
	if ((pte_val(entry) & _PAGE_PRESENT) &&
	    (pte_val(entry) & _PAGE_WRITE) &&
	    !(pte_val(entry) & _PAGE_INVALID)) {
		if (!MACHINE_HAS_ESOP) {
			/*
			 * Without enhanced suppression-on-protection force
			 * the dirty bit on for all writable ptes.
			 */
			pte_val(entry) |= _PAGE_DIRTY;
			pte_val(entry) &= ~_PAGE_PROTECT;
		}
		if (!(pte_val(entry) & _PAGE_PROTECT))
			/* This pte allows write access, set user-dirty */
			pgste_val(pgste) |= PGSTE_UC_BIT;
	}
	*ptep = entry;
	return pgste;
}

/**
 * struct gmap_struct - guest address space
 * @crst_list: list of all crst tables used in the guest address space
 * @mm: pointer to the parent mm_struct
 * @guest_to_host: radix tree with guest to host address translation
 * @host_to_guest: radix tree with pointer to segment table entries
 * @guest_table_lock: spinlock to protect all entries in the guest page table
 * @table: pointer to the page directory
 * @asce: address space control element for gmap page table
 * @pfault_enabled: defines if pfaults are applicable for the guest
 */
struct gmap {
	struct list_head list;
	struct list_head crst_list;
	struct mm_struct *mm;
	struct radix_tree_root guest_to_host;
	struct radix_tree_root host_to_guest;
	spinlock_t guest_table_lock;
	unsigned long *table;
	unsigned long asce;
	unsigned long asce_end;
	void *private;
	bool pfault_enabled;
};

/**
 * struct gmap_notifier - notify function block for page invalidation
 * @notifier_call: address of callback function
 */
struct gmap_notifier {
	struct list_head list;
	void (*notifier_call)(struct gmap *gmap, unsigned long gaddr);
};

struct gmap *gmap_alloc(struct mm_struct *mm, unsigned long limit);
void gmap_free(struct gmap *gmap);
void gmap_enable(struct gmap *gmap);
void gmap_disable(struct gmap *gmap);
int gmap_map_segment(struct gmap *gmap, unsigned long from,
		     unsigned long to, unsigned long len);
int gmap_unmap_segment(struct gmap *gmap, unsigned long to, unsigned long len);
unsigned long __gmap_translate(struct gmap *, unsigned long gaddr);
unsigned long gmap_translate(struct gmap *, unsigned long gaddr);
int __gmap_link(struct gmap *gmap, unsigned long gaddr, unsigned long vmaddr);
int gmap_fault(struct gmap *, unsigned long gaddr, unsigned int fault_flags);
void gmap_discard(struct gmap *, unsigned long from, unsigned long to);
void __gmap_zap(struct gmap *, unsigned long gaddr);
bool gmap_test_and_clear_dirty(unsigned long address, struct gmap *);


void gmap_register_ipte_notifier(struct gmap_notifier *);
void gmap_unregister_ipte_notifier(struct gmap_notifier *);
int gmap_ipte_notify(struct gmap *, unsigned long start, unsigned long len);
void gmap_do_ipte_notify(struct mm_struct *, unsigned long addr, pte_t *);

static inline pgste_t pgste_ipte_notify(struct mm_struct *mm,
					unsigned long addr,
					pte_t *ptep, pgste_t pgste)
{
#ifdef CONFIG_PGSTE
	if (pgste_val(pgste) & PGSTE_IN_BIT) {
		pgste_val(pgste) &= ~PGSTE_IN_BIT;
		gmap_do_ipte_notify(mm, addr, ptep);
	}
#endif
	return pgste;
}

/*
 * Certain architectures need to do special things when PTEs
 * within a page table are directly modified.  Thus, the following
 * hook is made available.
 */
static inline void set_pte_at(struct mm_struct *mm, unsigned long addr,
			      pte_t *ptep, pte_t entry)
{
	pgste_t pgste;

	if (mm_has_pgste(mm)) {
		pgste = pgste_get_lock(ptep);
		pgste_val(pgste) &= ~_PGSTE_GPS_ZERO;
		pgste_set_key(ptep, pgste, entry, mm);
		pgste = pgste_set_pte(ptep, pgste, entry);
		pgste_set_unlock(ptep, pgste);
	} else {
		*ptep = entry;
	}
}

/*
 * query functions pte_write/pte_dirty/pte_young only work if
 * pte_present() is true. Undefined behaviour if not..
 */
static inline int pte_write(pte_t pte)
{
	return (pte_val(pte) & _PAGE_WRITE) != 0;
}

static inline int pte_dirty(pte_t pte)
{
	return (pte_val(pte) & _PAGE_DIRTY) != 0;
}

static inline int pte_young(pte_t pte)
{
	return (pte_val(pte) & _PAGE_YOUNG) != 0;
}

#define __HAVE_ARCH_PTE_UNUSED
static inline int pte_unused(pte_t pte)
{
	return pte_val(pte) & _PAGE_UNUSED;
}

/*
 * pgd/pmd/pte modification functions
 */

static inline void pgd_clear(pgd_t *pgd)
{
	if ((pgd_val(*pgd) & _REGION_ENTRY_TYPE_MASK) == _REGION_ENTRY_TYPE_R2)
		pgd_val(*pgd) = _REGION2_ENTRY_EMPTY;
}

static inline void pud_clear(pud_t *pud)
{
	if ((pud_val(*pud) & _REGION_ENTRY_TYPE_MASK) == _REGION_ENTRY_TYPE_R3)
		pud_val(*pud) = _REGION3_ENTRY_EMPTY;
}

static inline void pmd_clear(pmd_t *pmdp)
{
	pmd_val(*pmdp) = _SEGMENT_ENTRY_INVALID;
}

static inline void pte_clear(struct mm_struct *mm, unsigned long addr, pte_t *ptep)
{
	pte_val(*ptep) = _PAGE_INVALID;
}

/*
 * The following pte modification functions only work if
 * pte_present() is true. Undefined behaviour if not..
 */
static inline pte_t pte_modify(pte_t pte, pgprot_t newprot)
{
	pte_val(pte) &= _PAGE_CHG_MASK;
	pte_val(pte) |= pgprot_val(newprot);
	/*
	 * newprot for PAGE_NONE, PAGE_READ and PAGE_WRITE has the
	 * invalid bit set, clear it again for readable, young pages
	 */
	if ((pte_val(pte) & _PAGE_YOUNG) && (pte_val(pte) & _PAGE_READ))
		pte_val(pte) &= ~_PAGE_INVALID;
	/*
	 * newprot for PAGE_READ and PAGE_WRITE has the page protection
	 * bit set, clear it again for writable, dirty pages
	 */
	if ((pte_val(pte) & _PAGE_DIRTY) && (pte_val(pte) & _PAGE_WRITE))
		pte_val(pte) &= ~_PAGE_PROTECT;
	return pte;
}

static inline pte_t pte_wrprotect(pte_t pte)
{
	pte_val(pte) &= ~_PAGE_WRITE;
	pte_val(pte) |= _PAGE_PROTECT;
	return pte;
}

static inline pte_t pte_mkwrite(pte_t pte)
{
	pte_val(pte) |= _PAGE_WRITE;
	if (pte_val(pte) & _PAGE_DIRTY)
		pte_val(pte) &= ~_PAGE_PROTECT;
	return pte;
}

static inline pte_t pte_mkclean(pte_t pte)
{
	pte_val(pte) &= ~_PAGE_DIRTY;
	pte_val(pte) |= _PAGE_PROTECT;
	return pte;
}

static inline pte_t pte_mkdirty(pte_t pte)
{
	pte_val(pte) |= _PAGE_DIRTY | _PAGE_SOFT_DIRTY;
	if (pte_val(pte) & _PAGE_WRITE)
		pte_val(pte) &= ~_PAGE_PROTECT;
	return pte;
}

static inline pte_t pte_mkold(pte_t pte)
{
	pte_val(pte) &= ~_PAGE_YOUNG;
	pte_val(pte) |= _PAGE_INVALID;
	return pte;
}

static inline pte_t pte_mkyoung(pte_t pte)
{
	pte_val(pte) |= _PAGE_YOUNG;
	if (pte_val(pte) & _PAGE_READ)
		pte_val(pte) &= ~_PAGE_INVALID;
	return pte;
}

static inline pte_t pte_mkspecial(pte_t pte)
{
	pte_val(pte) |= _PAGE_SPECIAL;
	return pte;
}

#ifdef CONFIG_HUGETLB_PAGE
static inline pte_t pte_mkhuge(pte_t pte)
{
	pte_val(pte) |= _PAGE_LARGE;
	return pte;
}
#endif

static inline void __ptep_ipte(unsigned long address, pte_t *ptep)
{
	unsigned long pto = (unsigned long) ptep;

	/* Invalidation + global TLB flush for the pte */
	asm volatile(
		"	ipte	%2,%3"
		: "=m" (*ptep) : "m" (*ptep), "a" (pto), "a" (address));
}

static inline void __ptep_ipte_local(unsigned long address, pte_t *ptep)
{
	unsigned long pto = (unsigned long) ptep;

	/* Invalidation + local TLB flush for the pte */
	asm volatile(
		"	.insn rrf,0xb2210000,%2,%3,0,1"
		: "=m" (*ptep) : "m" (*ptep), "a" (pto), "a" (address));
}

static inline void __ptep_ipte_range(unsigned long address, int nr, pte_t *ptep)
{
	unsigned long pto = (unsigned long) ptep;

	/* Invalidate a range of ptes + global TLB flush of the ptes */
	do {
		asm volatile(
			"	.insn rrf,0xb2210000,%2,%0,%1,0"
			: "+a" (address), "+a" (nr) : "a" (pto) : "memory");
	} while (nr != 255);
}

static inline void ptep_flush_direct(struct mm_struct *mm,
				     unsigned long address, pte_t *ptep)
{
	int active, count;

	if (pte_val(*ptep) & _PAGE_INVALID)
		return;
	active = (mm == current->active_mm) ? 1 : 0;
	count = atomic_add_return(0x10000, &mm->context.attach_count);
	if (MACHINE_HAS_TLB_LC && (count & 0xffff) <= active &&
	    cpumask_equal(mm_cpumask(mm), cpumask_of(smp_processor_id())))
		__ptep_ipte_local(address, ptep);
	else
		__ptep_ipte(address, ptep);
	atomic_sub(0x10000, &mm->context.attach_count);
}

static inline void ptep_flush_lazy(struct mm_struct *mm,
				   unsigned long address, pte_t *ptep)
{
	int active, count;

	if (pte_val(*ptep) & _PAGE_INVALID)
		return;
	active = (mm == current->active_mm) ? 1 : 0;
	count = atomic_add_return(0x10000, &mm->context.attach_count);
	if ((count & 0xffff) <= active) {
		pte_val(*ptep) |= _PAGE_INVALID;
		mm->context.flush_mm = 1;
	} else
		__ptep_ipte(address, ptep);
	atomic_sub(0x10000, &mm->context.attach_count);
}

/*
 * Get (and clear) the user dirty bit for a pte.
 */
static inline int ptep_test_and_clear_user_dirty(struct mm_struct *mm,
						 unsigned long addr,
						 pte_t *ptep)
{
	pgste_t pgste;
	pte_t pte;
	int dirty;

	if (!mm_has_pgste(mm))
		return 0;
	pgste = pgste_get_lock(ptep);
	dirty = !!(pgste_val(pgste) & PGSTE_UC_BIT);
	pgste_val(pgste) &= ~PGSTE_UC_BIT;
	pte = *ptep;
	if (dirty && (pte_val(pte) & _PAGE_PRESENT)) {
		pgste = pgste_ipte_notify(mm, addr, ptep, pgste);
		__ptep_ipte(addr, ptep);
		if (MACHINE_HAS_ESOP || !(pte_val(pte) & _PAGE_WRITE))
			pte_val(pte) |= _PAGE_PROTECT;
		else
			pte_val(pte) |= _PAGE_INVALID;
		*ptep = pte;
	}
	pgste_set_unlock(ptep, pgste);
	return dirty;
}

#define __HAVE_ARCH_PTEP_TEST_AND_CLEAR_YOUNG
static inline int ptep_test_and_clear_young(struct vm_area_struct *vma,
					    unsigned long addr, pte_t *ptep)
{
	pgste_t pgste;
	pte_t pte, oldpte;
	int young;

	if (mm_has_pgste(vma->vm_mm)) {
		pgste = pgste_get_lock(ptep);
		pgste = pgste_ipte_notify(vma->vm_mm, addr, ptep, pgste);
	}

	oldpte = pte = *ptep;
	ptep_flush_direct(vma->vm_mm, addr, ptep);
	young = pte_young(pte);
	pte = pte_mkold(pte);

	if (mm_has_pgste(vma->vm_mm)) {
		pgste = pgste_update_all(&oldpte, pgste, vma->vm_mm);
		pgste = pgste_set_pte(ptep, pgste, pte);
		pgste_set_unlock(ptep, pgste);
	} else
		*ptep = pte;

	return young;
}

#define __HAVE_ARCH_PTEP_CLEAR_YOUNG_FLUSH
static inline int ptep_clear_flush_young(struct vm_area_struct *vma,
					 unsigned long address, pte_t *ptep)
{
	return ptep_test_and_clear_young(vma, address, ptep);
}

/*
 * This is hard to understand. ptep_get_and_clear and ptep_clear_flush
 * both clear the TLB for the unmapped pte. The reason is that
 * ptep_get_and_clear is used in common code (e.g. change_pte_range)
 * to modify an active pte. The sequence is
 *   1) ptep_get_and_clear
 *   2) set_pte_at
 *   3) flush_tlb_range
 * On s390 the tlb needs to get flushed with the modification of the pte
 * if the pte is active. The only way how this can be implemented is to
 * have ptep_get_and_clear do the tlb flush. In exchange flush_tlb_range
 * is a nop.
 */
#define __HAVE_ARCH_PTEP_GET_AND_CLEAR
static inline pte_t ptep_get_and_clear(struct mm_struct *mm,
				       unsigned long address, pte_t *ptep)
{
	pgste_t pgste;
	pte_t pte;

	if (mm_has_pgste(mm)) {
		pgste = pgste_get_lock(ptep);
		pgste = pgste_ipte_notify(mm, address, ptep, pgste);
	}

	pte = *ptep;
	ptep_flush_lazy(mm, address, ptep);
	pte_val(*ptep) = _PAGE_INVALID;

	if (mm_has_pgste(mm)) {
		pgste = pgste_update_all(&pte, pgste, mm);
		pgste_set_unlock(ptep, pgste);
	}
	return pte;
}

#define __HAVE_ARCH_PTEP_MODIFY_PROT_TRANSACTION
static inline pte_t ptep_modify_prot_start(struct mm_struct *mm,
					   unsigned long address,
					   pte_t *ptep)
{
	pgste_t pgste;
	pte_t pte;

	if (mm_has_pgste(mm)) {
		pgste = pgste_get_lock(ptep);
		pgste_ipte_notify(mm, address, ptep, pgste);
	}

	pte = *ptep;
	ptep_flush_lazy(mm, address, ptep);

	if (mm_has_pgste(mm)) {
		pgste = pgste_update_all(&pte, pgste, mm);
		pgste_set(ptep, pgste);
	}
	return pte;
}

static inline void ptep_modify_prot_commit(struct mm_struct *mm,
					   unsigned long address,
					   pte_t *ptep, pte_t pte)
{
	pgste_t pgste;

	if (mm_has_pgste(mm)) {
		pgste = pgste_get(ptep);
		pgste_set_key(ptep, pgste, pte, mm);
		pgste = pgste_set_pte(ptep, pgste, pte);
		pgste_set_unlock(ptep, pgste);
	} else
		*ptep = pte;
}

#define __HAVE_ARCH_PTEP_CLEAR_FLUSH
static inline pte_t ptep_clear_flush(struct vm_area_struct *vma,
				     unsigned long address, pte_t *ptep)
{
	pgste_t pgste;
	pte_t pte;

	if (mm_has_pgste(vma->vm_mm)) {
		pgste = pgste_get_lock(ptep);
		pgste = pgste_ipte_notify(vma->vm_mm, address, ptep, pgste);
	}

	pte = *ptep;
	ptep_flush_direct(vma->vm_mm, address, ptep);
	pte_val(*ptep) = _PAGE_INVALID;

	if (mm_has_pgste(vma->vm_mm)) {
		if ((pgste_val(pgste) & _PGSTE_GPS_USAGE_MASK) ==
		    _PGSTE_GPS_USAGE_UNUSED)
			pte_val(pte) |= _PAGE_UNUSED;
		pgste = pgste_update_all(&pte, pgste, vma->vm_mm);
		pgste_set_unlock(ptep, pgste);
	}
	return pte;
}

/*
 * The batched pte unmap code uses ptep_get_and_clear_full to clear the
 * ptes. Here an optimization is possible. tlb_gather_mmu flushes all
 * tlbs of an mm if it can guarantee that the ptes of the mm_struct
 * cannot be accessed while the batched unmap is running. In this case
 * full==1 and a simple pte_clear is enough. See tlb.h.
 */
#define __HAVE_ARCH_PTEP_GET_AND_CLEAR_FULL
static inline pte_t ptep_get_and_clear_full(struct mm_struct *mm,
					    unsigned long address,
					    pte_t *ptep, int full)
{
	pgste_t pgste;
	pte_t pte;

	if (!full && mm_has_pgste(mm)) {
		pgste = pgste_get_lock(ptep);
		pgste = pgste_ipte_notify(mm, address, ptep, pgste);
	}

	pte = *ptep;
	if (!full)
		ptep_flush_lazy(mm, address, ptep);
	pte_val(*ptep) = _PAGE_INVALID;

	if (!full && mm_has_pgste(mm)) {
		pgste = pgste_update_all(&pte, pgste, mm);
		pgste_set_unlock(ptep, pgste);
	}
	return pte;
}

#define __HAVE_ARCH_PTEP_SET_WRPROTECT
static inline pte_t ptep_set_wrprotect(struct mm_struct *mm,
				       unsigned long address, pte_t *ptep)
{
	pgste_t pgste;
	pte_t pte = *ptep;

	if (pte_write(pte)) {
		if (mm_has_pgste(mm)) {
			pgste = pgste_get_lock(ptep);
			pgste = pgste_ipte_notify(mm, address, ptep, pgste);
		}

		ptep_flush_lazy(mm, address, ptep);
		pte = pte_wrprotect(pte);

		if (mm_has_pgste(mm)) {
			pgste = pgste_set_pte(ptep, pgste, pte);
			pgste_set_unlock(ptep, pgste);
		} else
			*ptep = pte;
	}
	return pte;
}

#define __HAVE_ARCH_PTEP_SET_ACCESS_FLAGS
static inline int ptep_set_access_flags(struct vm_area_struct *vma,
					unsigned long address, pte_t *ptep,
					pte_t entry, int dirty)
{
	pgste_t pgste;
	pte_t oldpte;

	oldpte = *ptep;
	if (pte_same(oldpte, entry))
		return 0;
	if (mm_has_pgste(vma->vm_mm)) {
		pgste = pgste_get_lock(ptep);
		pgste = pgste_ipte_notify(vma->vm_mm, address, ptep, pgste);
	}

	ptep_flush_direct(vma->vm_mm, address, ptep);

	if (mm_has_pgste(vma->vm_mm)) {
		if (pte_val(oldpte) & _PAGE_INVALID)
			pgste_set_key(ptep, pgste, entry, vma->vm_mm);
		pgste = pgste_set_pte(ptep, pgste, entry);
		pgste_set_unlock(ptep, pgste);
	} else
		*ptep = entry;
	return 1;
}

/*
 * Conversion functions: convert a page and protection to a page entry,
 * and a page entry and page directory to the page they refer to.
 */
static inline pte_t mk_pte_phys(unsigned long physpage, pgprot_t pgprot)
{
	pte_t __pte;
	pte_val(__pte) = physpage + pgprot_val(pgprot);
	return pte_mkyoung(__pte);
}

static inline pte_t mk_pte(struct page *page, pgprot_t pgprot)
{
	unsigned long physpage = page_to_phys(page);
	pte_t __pte = mk_pte_phys(physpage, pgprot);

	if (pte_write(__pte) && PageDirty(page))
		__pte = pte_mkdirty(__pte);
	return __pte;
}

#define pgd_index(address) (((address) >> PGDIR_SHIFT) & (PTRS_PER_PGD-1))
#define pud_index(address) (((address) >> PUD_SHIFT) & (PTRS_PER_PUD-1))
#define pmd_index(address) (((address) >> PMD_SHIFT) & (PTRS_PER_PMD-1))
#define pte_index(address) (((address) >> PAGE_SHIFT) & (PTRS_PER_PTE-1))

#define pgd_offset(mm, address) ((mm)->pgd + pgd_index(address))
#define pgd_offset_k(address) pgd_offset(&init_mm, address)

#define pmd_deref(pmd) (pmd_val(pmd) & _SEGMENT_ENTRY_ORIGIN)
#define pud_deref(pud) (pud_val(pud) & _REGION_ENTRY_ORIGIN)
#define pgd_deref(pgd) (pgd_val(pgd) & _REGION_ENTRY_ORIGIN)

static inline pud_t *pud_offset(pgd_t *pgd, unsigned long address)
{
	pud_t *pud = (pud_t *) pgd;
	if ((pgd_val(*pgd) & _REGION_ENTRY_TYPE_MASK) == _REGION_ENTRY_TYPE_R2)
		pud = (pud_t *) pgd_deref(*pgd);
	return pud  + pud_index(address);
}

static inline pmd_t *pmd_offset(pud_t *pud, unsigned long address)
{
	pmd_t *pmd = (pmd_t *) pud;
	if ((pud_val(*pud) & _REGION_ENTRY_TYPE_MASK) == _REGION_ENTRY_TYPE_R3)
		pmd = (pmd_t *) pud_deref(*pud);
	return pmd + pmd_index(address);
}

#define pfn_pte(pfn,pgprot) mk_pte_phys(__pa((pfn) << PAGE_SHIFT),(pgprot))
#define pte_pfn(x) (pte_val(x) >> PAGE_SHIFT)
#define pte_page(x) pfn_to_page(pte_pfn(x))

#define pmd_page(pmd) pfn_to_page(pmd_pfn(pmd))

/* Find an entry in the lowest level page table.. */
#define pte_offset(pmd, addr) ((pte_t *) pmd_deref(*(pmd)) + pte_index(addr))
#define pte_offset_kernel(pmd, address) pte_offset(pmd,address)
#define pte_offset_map(pmd, address) pte_offset_kernel(pmd, address)
#define pte_unmap(pte) do { } while (0)

#if defined(CONFIG_TRANSPARENT_HUGEPAGE) || defined(CONFIG_HUGETLB_PAGE)
static inline unsigned long massage_pgprot_pmd(pgprot_t pgprot)
{
	/*
	 * pgprot is PAGE_NONE, PAGE_READ, or PAGE_WRITE (see __Pxxx / __Sxxx)
	 * Convert to segment table entry format.
	 */
	if (pgprot_val(pgprot) == pgprot_val(PAGE_NONE))
		return pgprot_val(SEGMENT_NONE);
	if (pgprot_val(pgprot) == pgprot_val(PAGE_READ))
		return pgprot_val(SEGMENT_READ);
	return pgprot_val(SEGMENT_WRITE);
}

static inline pmd_t pmd_wrprotect(pmd_t pmd)
{
	pmd_val(pmd) &= ~_SEGMENT_ENTRY_WRITE;
	pmd_val(pmd) |= _SEGMENT_ENTRY_PROTECT;
	return pmd;
}

static inline pmd_t pmd_mkwrite(pmd_t pmd)
{
	pmd_val(pmd) |= _SEGMENT_ENTRY_WRITE;
	if (pmd_large(pmd) && !(pmd_val(pmd) & _SEGMENT_ENTRY_DIRTY))
		return pmd;
	pmd_val(pmd) &= ~_SEGMENT_ENTRY_PROTECT;
	return pmd;
}

static inline pmd_t pmd_mkclean(pmd_t pmd)
{
	if (pmd_large(pmd)) {
		pmd_val(pmd) &= ~_SEGMENT_ENTRY_DIRTY;
		pmd_val(pmd) |= _SEGMENT_ENTRY_PROTECT;
	}
	return pmd;
}

static inline pmd_t pmd_mkdirty(pmd_t pmd)
{
	if (pmd_large(pmd)) {
		pmd_val(pmd) |= _SEGMENT_ENTRY_DIRTY |
				_SEGMENT_ENTRY_SOFT_DIRTY;
		if (pmd_val(pmd) & _SEGMENT_ENTRY_WRITE)
			pmd_val(pmd) &= ~_SEGMENT_ENTRY_PROTECT;
	}
	return pmd;
}

static inline pmd_t pmd_mkyoung(pmd_t pmd)
{
	if (pmd_large(pmd)) {
		pmd_val(pmd) |= _SEGMENT_ENTRY_YOUNG;
		if (pmd_val(pmd) & _SEGMENT_ENTRY_READ)
			pmd_val(pmd) &= ~_SEGMENT_ENTRY_INVALID;
	}
	return pmd;
}

static inline pmd_t pmd_mkold(pmd_t pmd)
{
	if (pmd_large(pmd)) {
		pmd_val(pmd) &= ~_SEGMENT_ENTRY_YOUNG;
		pmd_val(pmd) |= _SEGMENT_ENTRY_INVALID;
	}
	return pmd;
}

static inline pmd_t pmd_modify(pmd_t pmd, pgprot_t newprot)
{
	if (pmd_large(pmd)) {
		pmd_val(pmd) &= _SEGMENT_ENTRY_ORIGIN_LARGE |
			_SEGMENT_ENTRY_DIRTY | _SEGMENT_ENTRY_YOUNG |
<<<<<<< HEAD
			_SEGMENT_ENTRY_LARGE | _SEGMENT_ENTRY_SPLIT |
			_SEGMENT_ENTRY_SOFT_DIRTY;
=======
			_SEGMENT_ENTRY_LARGE;
>>>>>>> f1e1fabe
		pmd_val(pmd) |= massage_pgprot_pmd(newprot);
		if (!(pmd_val(pmd) & _SEGMENT_ENTRY_DIRTY))
			pmd_val(pmd) |= _SEGMENT_ENTRY_PROTECT;
		if (!(pmd_val(pmd) & _SEGMENT_ENTRY_YOUNG))
			pmd_val(pmd) |= _SEGMENT_ENTRY_INVALID;
		return pmd;
	}
	pmd_val(pmd) &= _SEGMENT_ENTRY_ORIGIN;
	pmd_val(pmd) |= massage_pgprot_pmd(newprot);
	return pmd;
}

static inline pmd_t mk_pmd_phys(unsigned long physpage, pgprot_t pgprot)
{
	pmd_t __pmd;
	pmd_val(__pmd) = physpage + massage_pgprot_pmd(pgprot);
	return __pmd;
}

#endif /* CONFIG_TRANSPARENT_HUGEPAGE || CONFIG_HUGETLB_PAGE */

static inline void __pmdp_csp(pmd_t *pmdp)
{
	register unsigned long reg2 asm("2") = pmd_val(*pmdp);
	register unsigned long reg3 asm("3") = pmd_val(*pmdp) |
					       _SEGMENT_ENTRY_INVALID;
	register unsigned long reg4 asm("4") = ((unsigned long) pmdp) + 5;

	asm volatile(
		"	csp %1,%3"
		: "=m" (*pmdp)
		: "d" (reg2), "d" (reg3), "d" (reg4), "m" (*pmdp) : "cc");
}

static inline void __pmdp_idte(unsigned long address, pmd_t *pmdp)
{
	unsigned long sto;

	sto = (unsigned long) pmdp - pmd_index(address) * sizeof(pmd_t);
	asm volatile(
		"	.insn	rrf,0xb98e0000,%2,%3,0,0"
		: "=m" (*pmdp)
		: "m" (*pmdp), "a" (sto), "a" ((address & HPAGE_MASK))
		: "cc" );
}

static inline void __pmdp_idte_local(unsigned long address, pmd_t *pmdp)
{
	unsigned long sto;

	sto = (unsigned long) pmdp - pmd_index(address) * sizeof(pmd_t);
	asm volatile(
		"	.insn	rrf,0xb98e0000,%2,%3,0,1"
		: "=m" (*pmdp)
		: "m" (*pmdp), "a" (sto), "a" ((address & HPAGE_MASK))
		: "cc" );
}

static inline void pmdp_flush_direct(struct mm_struct *mm,
				     unsigned long address, pmd_t *pmdp)
{
	int active, count;

	if (pmd_val(*pmdp) & _SEGMENT_ENTRY_INVALID)
		return;
	if (!MACHINE_HAS_IDTE) {
		__pmdp_csp(pmdp);
		return;
	}
	active = (mm == current->active_mm) ? 1 : 0;
	count = atomic_add_return(0x10000, &mm->context.attach_count);
	if (MACHINE_HAS_TLB_LC && (count & 0xffff) <= active &&
	    cpumask_equal(mm_cpumask(mm), cpumask_of(smp_processor_id())))
		__pmdp_idte_local(address, pmdp);
	else
		__pmdp_idte(address, pmdp);
	atomic_sub(0x10000, &mm->context.attach_count);
}

static inline void pmdp_flush_lazy(struct mm_struct *mm,
				   unsigned long address, pmd_t *pmdp)
{
	int active, count;

	if (pmd_val(*pmdp) & _SEGMENT_ENTRY_INVALID)
		return;
	active = (mm == current->active_mm) ? 1 : 0;
	count = atomic_add_return(0x10000, &mm->context.attach_count);
	if ((count & 0xffff) <= active) {
		pmd_val(*pmdp) |= _SEGMENT_ENTRY_INVALID;
		mm->context.flush_mm = 1;
	} else if (MACHINE_HAS_IDTE)
		__pmdp_idte(address, pmdp);
	else
		__pmdp_csp(pmdp);
	atomic_sub(0x10000, &mm->context.attach_count);
}

#ifdef CONFIG_TRANSPARENT_HUGEPAGE

#define __HAVE_ARCH_PGTABLE_DEPOSIT
extern void pgtable_trans_huge_deposit(struct mm_struct *mm, pmd_t *pmdp,
				       pgtable_t pgtable);

#define __HAVE_ARCH_PGTABLE_WITHDRAW
extern pgtable_t pgtable_trans_huge_withdraw(struct mm_struct *mm, pmd_t *pmdp);

static inline void set_pmd_at(struct mm_struct *mm, unsigned long addr,
			      pmd_t *pmdp, pmd_t entry)
{
	*pmdp = entry;
}

static inline pmd_t pmd_mkhuge(pmd_t pmd)
{
	pmd_val(pmd) |= _SEGMENT_ENTRY_LARGE;
	pmd_val(pmd) |= _SEGMENT_ENTRY_YOUNG;
	pmd_val(pmd) |= _SEGMENT_ENTRY_PROTECT;
	return pmd;
}

#define __HAVE_ARCH_PMDP_TEST_AND_CLEAR_YOUNG
static inline int pmdp_test_and_clear_young(struct vm_area_struct *vma,
					    unsigned long address, pmd_t *pmdp)
{
	pmd_t pmd;

	pmd = *pmdp;
	pmdp_flush_direct(vma->vm_mm, address, pmdp);
	*pmdp = pmd_mkold(pmd);
	return pmd_young(pmd);
}

#define __HAVE_ARCH_PMDP_HUGE_GET_AND_CLEAR
static inline pmd_t pmdp_huge_get_and_clear(struct mm_struct *mm,
					    unsigned long address, pmd_t *pmdp)
{
	pmd_t pmd = *pmdp;

	pmdp_flush_direct(mm, address, pmdp);
	pmd_clear(pmdp);
	return pmd;
}

#define __HAVE_ARCH_PMDP_HUGE_GET_AND_CLEAR_FULL
static inline pmd_t pmdp_huge_get_and_clear_full(struct mm_struct *mm,
						 unsigned long address,
						 pmd_t *pmdp, int full)
{
	pmd_t pmd = *pmdp;

	if (!full)
		pmdp_flush_lazy(mm, address, pmdp);
	pmd_clear(pmdp);
	return pmd;
}

#define __HAVE_ARCH_PMDP_HUGE_CLEAR_FLUSH
static inline pmd_t pmdp_huge_clear_flush(struct vm_area_struct *vma,
					  unsigned long address, pmd_t *pmdp)
{
	return pmdp_huge_get_and_clear(vma->vm_mm, address, pmdp);
}

#define __HAVE_ARCH_PMDP_INVALIDATE
static inline void pmdp_invalidate(struct vm_area_struct *vma,
				   unsigned long address, pmd_t *pmdp)
{
	pmdp_flush_direct(vma->vm_mm, address, pmdp);
}

#define __HAVE_ARCH_PMDP_SET_WRPROTECT
static inline void pmdp_set_wrprotect(struct mm_struct *mm,
				      unsigned long address, pmd_t *pmdp)
{
	pmd_t pmd = *pmdp;

	if (pmd_write(pmd)) {
		pmdp_flush_direct(mm, address, pmdp);
		set_pmd_at(mm, address, pmdp, pmd_wrprotect(pmd));
	}
}

static inline pmd_t pmdp_collapse_flush(struct vm_area_struct *vma,
					unsigned long address,
					pmd_t *pmdp)
{
	return pmdp_huge_get_and_clear(vma->vm_mm, address, pmdp);
}
#define pmdp_collapse_flush pmdp_collapse_flush

#define pfn_pmd(pfn, pgprot)	mk_pmd_phys(__pa((pfn) << PAGE_SHIFT), (pgprot))
#define mk_pmd(page, pgprot)	pfn_pmd(page_to_pfn(page), (pgprot))

static inline int pmd_trans_huge(pmd_t pmd)
{
	return pmd_val(pmd) & _SEGMENT_ENTRY_LARGE;
}

static inline int has_transparent_hugepage(void)
{
	return MACHINE_HAS_HPAGE ? 1 : 0;
}
#endif /* CONFIG_TRANSPARENT_HUGEPAGE */

/*
 * 64 bit swap entry format:
 * A page-table entry has some bits we have to treat in a special way.
 * Bits 52 and bit 55 have to be zero, otherwise a specification
 * exception will occur instead of a page translation exception. The
 * specification exception has the bad habit not to store necessary
 * information in the lowcore.
 * Bits 54 and 63 are used to indicate the page type.
 * A swap pte is indicated by bit pattern (pte & 0x201) == 0x200
 * This leaves the bits 0-51 and bits 56-62 to store type and offset.
 * We use the 5 bits from 57-61 for the type and the 52 bits from 0-51
 * for the offset.
 * |			  offset			|01100|type |00|
 * |0000000000111111111122222222223333333333444444444455|55555|55566|66|
 * |0123456789012345678901234567890123456789012345678901|23456|78901|23|
 */

#define __SWP_OFFSET_MASK	((1UL << 52) - 1)
#define __SWP_OFFSET_SHIFT	12
#define __SWP_TYPE_MASK		((1UL << 5) - 1)
#define __SWP_TYPE_SHIFT	2

static inline pte_t mk_swap_pte(unsigned long type, unsigned long offset)
{
	pte_t pte;

	pte_val(pte) = _PAGE_INVALID | _PAGE_PROTECT;
	pte_val(pte) |= (offset & __SWP_OFFSET_MASK) << __SWP_OFFSET_SHIFT;
	pte_val(pte) |= (type & __SWP_TYPE_MASK) << __SWP_TYPE_SHIFT;
	return pte;
}

static inline unsigned long __swp_type(swp_entry_t entry)
{
	return (entry.val >> __SWP_TYPE_SHIFT) & __SWP_TYPE_MASK;
}

static inline unsigned long __swp_offset(swp_entry_t entry)
{
	return (entry.val >> __SWP_OFFSET_SHIFT) & __SWP_OFFSET_MASK;
}

static inline swp_entry_t __swp_entry(unsigned long type, unsigned long offset)
{
	return (swp_entry_t) { pte_val(mk_swap_pte(type, offset)) };
}

#define __pte_to_swp_entry(pte)	((swp_entry_t) { pte_val(pte) })
#define __swp_entry_to_pte(x)	((pte_t) { (x).val })

#endif /* !__ASSEMBLY__ */

#define kern_addr_valid(addr)   (1)

extern int vmem_add_mapping(unsigned long start, unsigned long size);
extern int vmem_remove_mapping(unsigned long start, unsigned long size);
extern int s390_enable_sie(void);
extern int s390_enable_skey(void);
extern void s390_reset_cmma(struct mm_struct *mm);

/* s390 has a private copy of get unmapped area to deal with cache synonyms */
#define HAVE_ARCH_UNMAPPED_AREA
#define HAVE_ARCH_UNMAPPED_AREA_TOPDOWN

/*
 * No page table caches to initialise
 */
static inline void pgtable_cache_init(void) { }
static inline void check_pgt_cache(void) { }

#include <asm-generic/pgtable.h>

#endif /* _S390_PAGE_H */<|MERGE_RESOLUTION|>--- conflicted
+++ resolved
@@ -1417,12 +1417,7 @@
 	if (pmd_large(pmd)) {
 		pmd_val(pmd) &= _SEGMENT_ENTRY_ORIGIN_LARGE |
 			_SEGMENT_ENTRY_DIRTY | _SEGMENT_ENTRY_YOUNG |
-<<<<<<< HEAD
-			_SEGMENT_ENTRY_LARGE | _SEGMENT_ENTRY_SPLIT |
-			_SEGMENT_ENTRY_SOFT_DIRTY;
-=======
-			_SEGMENT_ENTRY_LARGE;
->>>>>>> f1e1fabe
+			_SEGMENT_ENTRY_LARGE | _SEGMENT_ENTRY_SOFT_DIRTY;
 		pmd_val(pmd) |= massage_pgprot_pmd(newprot);
 		if (!(pmd_val(pmd) & _SEGMENT_ENTRY_DIRTY))
 			pmd_val(pmd) |= _SEGMENT_ENTRY_PROTECT;
