--- conflicted
+++ resolved
@@ -231,11 +231,7 @@
 	u8 code = vcpu->arch.sie_block->icptcode;
 
 	if (code & 3 || (code >> 2) >= ARRAY_SIZE(intercept_funcs))
-<<<<<<< HEAD
-		return -ENOTSUPP;
-=======
 		return -EOPNOTSUPP;
->>>>>>> 55c63bd2
 	func = intercept_funcs[code >> 2];
 	if (func)
 		return func(vcpu);
