--- conflicted
+++ resolved
@@ -1742,15 +1742,10 @@
 
 static int kvm_s390_handle_requests(struct kvm_vcpu *vcpu)
 {
+retry:
+	kvm_s390_vcpu_request_handled(vcpu);
 	if (!vcpu->requests)
 		return 0;
-retry:
-	kvm_s390_vcpu_request_handled(vcpu);
-<<<<<<< HEAD
-=======
-	if (!vcpu->requests)
-		return 0;
->>>>>>> 3cb5ff02
 	/*
 	 * We use MMU_RELOAD just to re-arm the ipte notifier for the
 	 * guest prefix page. gmap_ipte_notify will wait on the ptl lock.
