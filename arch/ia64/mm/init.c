--- conflicted
+++ resolved
@@ -154,14 +154,8 @@
 void
 free_initmem (void)
 {
-<<<<<<< HEAD
-	free_reserved_area((unsigned long)ia64_imva(__init_begin),
-			   (unsigned long)ia64_imva(__init_end),
-			   0, "unused kernel");
-=======
 	free_reserved_area(ia64_imva(__init_begin), ia64_imva(__init_end),
 			   -1, "unused kernel");
->>>>>>> d0e0ac97
 }
 
 void __init
