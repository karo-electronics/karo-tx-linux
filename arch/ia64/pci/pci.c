--- conflicted
+++ resolved
@@ -328,8 +328,6 @@
 	return AE_OK;
 }
 
-<<<<<<< HEAD
-=======
 static void free_pci_root_info_res(struct pci_root_info *info)
 {
 	struct iospace_resource *iospace, *tmp;
@@ -423,7 +421,6 @@
 	return 0;
 }
 
->>>>>>> d0e0ac97
 struct pci_bus *pci_acpi_scan_root(struct acpi_pci_root *root)
 {
 	struct acpi_device *device = root->device;
@@ -496,17 +493,6 @@
 	return 0;
 }
 
-<<<<<<< HEAD
-int pcibios_root_bridge_prepare(struct pci_host_bridge *bridge)
-{
-	struct pci_controller *controller = bridge->bus->sysdata;
-
-	ACPI_HANDLE_SET(&bridge->dev, controller->acpi_handle);
-	return 0;
-}
-
-=======
->>>>>>> d0e0ac97
 static int is_valid_resource(struct pci_dev *dev, int idx)
 {
 	unsigned int i, type_mask = IORESOURCE_IO | IORESOURCE_MEM;
