--- conflicted
+++ resolved
@@ -376,10 +376,6 @@
 config HOTPLUG_CPU
 	bool "Support for hot-pluggable CPUs"
 	depends on SMP
-<<<<<<< HEAD
-	select HOTPLUG
-=======
->>>>>>> d0e0ac97
 	default n
 	---help---
 	  Say Y here to experiment with turning CPUs off and on.  CPUs
