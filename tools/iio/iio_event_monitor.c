/* Industrialio event test code.
 *
 * Copyright (c) 2011-2012 Lars-Peter Clausen <lars@metafoo.de>
 *
 * This program is free software; you can redistribute it and/or modify it
 * under the terms of the GNU General Public License version 2 as published by
 * the Free Software Foundation.
 *
 * This program is primarily intended as an example application.
 * Reads the current buffer setup from sysfs and starts a short capture
 * from the specified device, pretty printing the result after appropriate
 * conversion.
 *
 * Usage:
 *	iio_event_monitor <device_name>
 */

#include <unistd.h>
#include <stdlib.h>
#include <stdbool.h>
#include <stdio.h>
#include <errno.h>
#include <string.h>
#include <poll.h>
#include <fcntl.h>
#include <sys/ioctl.h>
#include "iio_utils.h"
#include <linux/iio/events.h>
#include <linux/iio/types.h>

static const char * const iio_chan_type_name_spec[] = {
	[IIO_VOLTAGE] = "voltage",
	[IIO_CURRENT] = "current",
	[IIO_POWER] = "power",
	[IIO_ACCEL] = "accel",
	[IIO_ANGL_VEL] = "anglvel",
	[IIO_MAGN] = "magn",
	[IIO_LIGHT] = "illuminance",
	[IIO_INTENSITY] = "intensity",
	[IIO_PROXIMITY] = "proximity",
	[IIO_TEMP] = "temp",
	[IIO_INCLI] = "incli",
	[IIO_ROT] = "rot",
	[IIO_ANGL] = "angl",
	[IIO_TIMESTAMP] = "timestamp",
	[IIO_CAPACITANCE] = "capacitance",
	[IIO_ALTVOLTAGE] = "altvoltage",
	[IIO_CCT] = "cct",
	[IIO_PRESSURE] = "pressure",
	[IIO_HUMIDITYRELATIVE] = "humidityrelative",
	[IIO_ACTIVITY] = "activity",
	[IIO_STEPS] = "steps",
	[IIO_ENERGY] = "energy",
	[IIO_DISTANCE] = "distance",
	[IIO_VELOCITY] = "velocity",
};

static const char * const iio_ev_type_text[] = {
	[IIO_EV_TYPE_THRESH] = "thresh",
	[IIO_EV_TYPE_MAG] = "mag",
	[IIO_EV_TYPE_ROC] = "roc",
	[IIO_EV_TYPE_THRESH_ADAPTIVE] = "thresh_adaptive",
	[IIO_EV_TYPE_MAG_ADAPTIVE] = "mag_adaptive",
	[IIO_EV_TYPE_CHANGE] = "change",
};

static const char * const iio_ev_dir_text[] = {
	[IIO_EV_DIR_EITHER] = "either",
	[IIO_EV_DIR_RISING] = "rising",
	[IIO_EV_DIR_FALLING] = "falling"
};

static const char * const iio_modifier_names[] = {
	[IIO_MOD_X] = "x",
	[IIO_MOD_Y] = "y",
	[IIO_MOD_Z] = "z",
	[IIO_MOD_X_AND_Y] = "x&y",
	[IIO_MOD_X_AND_Z] = "x&z",
	[IIO_MOD_Y_AND_Z] = "y&z",
	[IIO_MOD_X_AND_Y_AND_Z] = "x&y&z",
	[IIO_MOD_X_OR_Y] = "x|y",
	[IIO_MOD_X_OR_Z] = "x|z",
	[IIO_MOD_Y_OR_Z] = "y|z",
	[IIO_MOD_X_OR_Y_OR_Z] = "x|y|z",
	[IIO_MOD_LIGHT_BOTH] = "both",
	[IIO_MOD_LIGHT_IR] = "ir",
	[IIO_MOD_ROOT_SUM_SQUARED_X_Y] = "sqrt(x^2+y^2)",
	[IIO_MOD_SUM_SQUARED_X_Y_Z] = "x^2+y^2+z^2",
	[IIO_MOD_LIGHT_CLEAR] = "clear",
	[IIO_MOD_LIGHT_RED] = "red",
	[IIO_MOD_LIGHT_GREEN] = "green",
	[IIO_MOD_LIGHT_BLUE] = "blue",
	[IIO_MOD_QUATERNION] = "quaternion",
	[IIO_MOD_TEMP_AMBIENT] = "ambient",
	[IIO_MOD_TEMP_OBJECT] = "object",
	[IIO_MOD_NORTH_MAGN] = "from_north_magnetic",
	[IIO_MOD_NORTH_TRUE] = "from_north_true",
	[IIO_MOD_NORTH_MAGN_TILT_COMP] = "from_north_magnetic_tilt_comp",
	[IIO_MOD_NORTH_TRUE_TILT_COMP] = "from_north_true_tilt_comp",
	[IIO_MOD_RUNNING] = "running",
	[IIO_MOD_JOGGING] = "jogging",
	[IIO_MOD_WALKING] = "walking",
	[IIO_MOD_STILL] = "still",
	[IIO_MOD_ROOT_SUM_SQUARED_X_Y_Z] = "sqrt(x^2+y^2+z^2)",
};

static bool event_is_known(struct iio_event_data *event)
{
	enum iio_chan_type type = IIO_EVENT_CODE_EXTRACT_CHAN_TYPE(event->id);
	enum iio_modifier mod = IIO_EVENT_CODE_EXTRACT_MODIFIER(event->id);
	enum iio_event_type ev_type = IIO_EVENT_CODE_EXTRACT_TYPE(event->id);
	enum iio_event_direction dir = IIO_EVENT_CODE_EXTRACT_DIR(event->id);

	switch (type) {
	case IIO_VOLTAGE:
	case IIO_CURRENT:
	case IIO_POWER:
	case IIO_ACCEL:
	case IIO_ANGL_VEL:
	case IIO_MAGN:
	case IIO_LIGHT:
	case IIO_INTENSITY:
	case IIO_PROXIMITY:
	case IIO_TEMP:
	case IIO_INCLI:
	case IIO_ROT:
	case IIO_ANGL:
	case IIO_TIMESTAMP:
	case IIO_CAPACITANCE:
	case IIO_ALTVOLTAGE:
	case IIO_CCT:
	case IIO_PRESSURE:
	case IIO_HUMIDITYRELATIVE:
	case IIO_ACTIVITY:
	case IIO_STEPS:
	case IIO_ENERGY:
	case IIO_DISTANCE:
	case IIO_VELOCITY:
		break;
	default:
		return false;
	}

	switch (mod) {
	case IIO_NO_MOD:
	case IIO_MOD_X:
	case IIO_MOD_Y:
	case IIO_MOD_Z:
	case IIO_MOD_X_AND_Y:
	case IIO_MOD_X_AND_Z:
	case IIO_MOD_Y_AND_Z:
	case IIO_MOD_X_AND_Y_AND_Z:
	case IIO_MOD_X_OR_Y:
	case IIO_MOD_X_OR_Z:
	case IIO_MOD_Y_OR_Z:
	case IIO_MOD_X_OR_Y_OR_Z:
	case IIO_MOD_LIGHT_BOTH:
	case IIO_MOD_LIGHT_IR:
	case IIO_MOD_ROOT_SUM_SQUARED_X_Y:
	case IIO_MOD_SUM_SQUARED_X_Y_Z:
	case IIO_MOD_LIGHT_CLEAR:
	case IIO_MOD_LIGHT_RED:
	case IIO_MOD_LIGHT_GREEN:
	case IIO_MOD_LIGHT_BLUE:
	case IIO_MOD_QUATERNION:
	case IIO_MOD_TEMP_AMBIENT:
	case IIO_MOD_TEMP_OBJECT:
	case IIO_MOD_NORTH_MAGN:
	case IIO_MOD_NORTH_TRUE:
	case IIO_MOD_NORTH_MAGN_TILT_COMP:
	case IIO_MOD_NORTH_TRUE_TILT_COMP:
	case IIO_MOD_RUNNING:
	case IIO_MOD_JOGGING:
	case IIO_MOD_WALKING:
	case IIO_MOD_STILL:
	case IIO_MOD_ROOT_SUM_SQUARED_X_Y_Z:
		break;
	default:
		return false;
	}

	switch (ev_type) {
	case IIO_EV_TYPE_THRESH:
	case IIO_EV_TYPE_MAG:
	case IIO_EV_TYPE_ROC:
	case IIO_EV_TYPE_THRESH_ADAPTIVE:
	case IIO_EV_TYPE_MAG_ADAPTIVE:
	case IIO_EV_TYPE_CHANGE:
		break;
	default:
		return false;
	}

	switch (dir) {
	case IIO_EV_DIR_EITHER:
	case IIO_EV_DIR_RISING:
	case IIO_EV_DIR_FALLING:
	case IIO_EV_DIR_NONE:
		break;
	default:
		return false;
	}

	return true;
}

static void print_event(struct iio_event_data *event)
{
	enum iio_chan_type type = IIO_EVENT_CODE_EXTRACT_CHAN_TYPE(event->id);
	enum iio_modifier mod = IIO_EVENT_CODE_EXTRACT_MODIFIER(event->id);
	enum iio_event_type ev_type = IIO_EVENT_CODE_EXTRACT_TYPE(event->id);
	enum iio_event_direction dir = IIO_EVENT_CODE_EXTRACT_DIR(event->id);
	int chan = IIO_EVENT_CODE_EXTRACT_CHAN(event->id);
	int chan2 = IIO_EVENT_CODE_EXTRACT_CHAN2(event->id);
	bool diff = IIO_EVENT_CODE_EXTRACT_DIFF(event->id);

	if (!event_is_known(event)) {
		fprintf(stderr, "Unknown event: time: %lld, id: %llx\n",
			event->timestamp, event->id);

		return;
	}

	printf("Event: time: %lld, type: %s", event->timestamp,
	       iio_chan_type_name_spec[type]);

	if (mod != IIO_NO_MOD)
		printf("(%s)", iio_modifier_names[mod]);

	if (chan >= 0) {
		printf(", channel: %d", chan);
		if (diff && chan2 >= 0)
			printf("-%d", chan2);
	}

	printf(", evtype: %s", iio_ev_type_text[ev_type]);

	if (dir != IIO_EV_DIR_NONE)
		printf(", direction: %s", iio_ev_dir_text[dir]);

	printf("\n");
}

int main(int argc, char **argv)
{
	struct iio_event_data event;
	const char *device_name;
	char *chrdev_name;
	int ret;
	int dev_num;
	int fd, event_fd;

	if (argc <= 1) {
		fprintf(stderr, "Usage: %s <device_name>\n", argv[0]);
		return -1;
	}

	device_name = argv[1];

	dev_num = find_type_by_name(device_name, "iio:device");
	if (dev_num >= 0) {
		printf("Found IIO device with name %s with device number %d\n",
		       device_name, dev_num);
		ret = asprintf(&chrdev_name, "/dev/iio:device%d", dev_num);
<<<<<<< HEAD
		if (ret < 0) {
			return -ENOMEM;
		}
=======
		if (ret < 0)
			return -ENOMEM;
>>>>>>> 9fe8ecca
	} else {
		/*
		 * If we can't find an IIO device by name assume device_name is
		 * an IIO chrdev
		 */
		chrdev_name = strdup(device_name);
		if (!chrdev_name)
			return -ENOMEM;
	}

	fd = open(chrdev_name, 0);
	if (fd == -1) {
		ret = -errno;
<<<<<<< HEAD
		fprintf(stdout, "Failed to open %s\n", chrdev_name);
=======
		fprintf(stderr, "Failed to open %s\n", chrdev_name);
>>>>>>> 9fe8ecca
		goto error_free_chrdev_name;
	}

	ret = ioctl(fd, IIO_GET_EVENT_FD_IOCTL, &event_fd);
	if (ret == -1 || event_fd == -1) {
		ret = -errno;
<<<<<<< HEAD
		fprintf(stdout, "Failed to retrieve event fd\n");
=======
		fprintf(stderr, "Failed to retrieve event fd\n");
>>>>>>> 9fe8ecca
		if (close(fd) == -1)
			perror("Failed to close character device file");

		goto error_free_chrdev_name;
	}

	if (close(fd) == -1)  {
		ret = -errno;
		goto error_free_chrdev_name;
	}

	while (true) {
		ret = read(event_fd, &event, sizeof(event));
		if (ret == -1) {
			if (errno == EAGAIN) {
				fprintf(stderr, "nothing available\n");
				continue;
			} else {
				ret = -errno;
				perror("Failed to read event from device");
				break;
			}
		}

		if (ret != sizeof(event)) {
			fprintf(stderr, "Reading event failed!\n");
			ret = -EIO;
			break;
		}

		print_event(&event);
	}

	if (close(event_fd) == -1)
		perror("Failed to close event file");

error_free_chrdev_name:
	free(chrdev_name);

	return ret;
}<|MERGE_RESOLUTION|>--- conflicted
+++ resolved
@@ -262,14 +262,8 @@
 		printf("Found IIO device with name %s with device number %d\n",
 		       device_name, dev_num);
 		ret = asprintf(&chrdev_name, "/dev/iio:device%d", dev_num);
-<<<<<<< HEAD
-		if (ret < 0) {
-			return -ENOMEM;
-		}
-=======
 		if (ret < 0)
 			return -ENOMEM;
->>>>>>> 9fe8ecca
 	} else {
 		/*
 		 * If we can't find an IIO device by name assume device_name is
@@ -283,22 +277,14 @@
 	fd = open(chrdev_name, 0);
 	if (fd == -1) {
 		ret = -errno;
-<<<<<<< HEAD
-		fprintf(stdout, "Failed to open %s\n", chrdev_name);
-=======
 		fprintf(stderr, "Failed to open %s\n", chrdev_name);
->>>>>>> 9fe8ecca
 		goto error_free_chrdev_name;
 	}
 
 	ret = ioctl(fd, IIO_GET_EVENT_FD_IOCTL, &event_fd);
 	if (ret == -1 || event_fd == -1) {
 		ret = -errno;
-<<<<<<< HEAD
-		fprintf(stdout, "Failed to retrieve event fd\n");
-=======
 		fprintf(stderr, "Failed to retrieve event fd\n");
->>>>>>> 9fe8ecca
 		if (close(fd) == -1)
 			perror("Failed to close character device file");
 
