--- conflicted
+++ resolved
@@ -62,14 +62,11 @@
 		symbol_conf.event_group = perf_config_bool(var, value);
 		return 0;
 	}
-<<<<<<< HEAD
-=======
 	if (!strcmp(var, "report.percent-limit")) {
 		struct perf_report *rep = cb;
 		rep->min_percent = strtof(value, NULL);
 		return 0;
 	}
->>>>>>> d0e0ac97
 
 	return perf_default_config(var, value, cb);
 }
@@ -326,22 +323,11 @@
 							 evsel, machine);
 		if (ret < 0)
 			pr_debug("problem adding lbr entry, skipping event\n");
-<<<<<<< HEAD
-			return -1;
-		}
-	} else if (rep->mem_mode == 1) {
-		if (perf_report__add_mem_hist_entry(tool, &al, sample,
-						    evsel, machine, event)) {
-			pr_debug("problem adding mem entry, skipping event\n");
-			return -1;
-		}
-=======
 	} else if (rep->mem_mode == 1) {
 		ret = perf_report__add_mem_hist_entry(tool, &al, sample,
 						      evsel, machine, event);
 		if (ret < 0)
 			pr_debug("problem adding mem entry, skipping event\n");
->>>>>>> d0e0ac97
 	} else {
 		if (al.map != NULL)
 			al.map->dso->hit = 1;
@@ -476,11 +462,7 @@
 			continue;
 
 		hists__fprintf_nr_sample_events(rep, hists, evname, stdout);
-<<<<<<< HEAD
-		hists__fprintf(hists, true, 0, 0, stdout);
-=======
 		hists__fprintf(hists, true, 0, 0, rep->min_percent, stdout);
->>>>>>> d0e0ac97
 		fprintf(stdout, "\n\n");
 	}
 
@@ -599,13 +581,8 @@
 	if (use_browser > 0) {
 		if (use_browser == 1) {
 			ret = perf_evlist__tui_browse_hists(session->evlist,
-<<<<<<< HEAD
-							help,
-							NULL,
-=======
 							help, NULL,
 							rep->min_percent,
->>>>>>> d0e0ac97
 							&session->header.env);
 			/*
 			 * Usually "ret" is the last pressed key, and we only
@@ -839,30 +816,19 @@
 		    "Show a column with the sum of periods"),
 	OPT_BOOLEAN(0, "group", &symbol_conf.event_group,
 		    "Show event group information together"),
-<<<<<<< HEAD
-	OPT_CALLBACK_NOOPT('b', "branch-stack", &sort__branch_mode, "",
-=======
 	OPT_CALLBACK_NOOPT('b', "branch-stack", &branch_mode, "",
->>>>>>> d0e0ac97
 		    "use branch records for histogram filling", parse_branch_mode),
 	OPT_STRING(0, "objdump", &objdump_path, "path",
 		   "objdump binary to use for disassembly and annotations"),
 	OPT_BOOLEAN(0, "demangle", &symbol_conf.demangle,
 		    "Disable symbol demangling"),
 	OPT_BOOLEAN(0, "mem-mode", &report.mem_mode, "mem access profile"),
-<<<<<<< HEAD
-	OPT_END()
-	};
-
-	perf_config(perf_report_config, NULL);
-=======
 	OPT_CALLBACK(0, "percent-limit", &report, "percent",
 		     "Don't show entries under that percent", parse_percent_limit),
 	OPT_END()
 	};
 
 	perf_config(perf_report_config, &report);
->>>>>>> d0e0ac97
 
 	argc = parse_options(argc, argv, options, report_usage, 0);
 
@@ -917,19 +883,12 @@
 
 	}
 	if (report.mem_mode) {
-<<<<<<< HEAD
-		if (sort__branch_mode == 1) {
-			fprintf(stderr, "branch and mem mode incompatible\n");
-			goto error;
-		}
-=======
 		if (sort__mode == SORT_MODE__BRANCH) {
 			fprintf(stderr, "branch and mem mode incompatible\n");
 			goto error;
 		}
 		sort__mode = SORT_MODE__MEMORY;
 
->>>>>>> d0e0ac97
 		/*
 		 * if no sort_order is provided, then specify
 		 * branch-mode specific order
@@ -993,29 +952,7 @@
 		report.symbol_filter_str = argv[0];
 	}
 
-<<<<<<< HEAD
-	sort_entry__setup_elide(&sort_comm, symbol_conf.comm_list, "comm", stdout);
-
-	if (sort__branch_mode == 1) {
-		sort_entry__setup_elide(&sort_dso_from, symbol_conf.dso_from_list, "dso_from", stdout);
-		sort_entry__setup_elide(&sort_dso_to, symbol_conf.dso_to_list, "dso_to", stdout);
-		sort_entry__setup_elide(&sort_sym_from, symbol_conf.sym_from_list, "sym_from", stdout);
-		sort_entry__setup_elide(&sort_sym_to, symbol_conf.sym_to_list, "sym_to", stdout);
-	} else {
-		if (report.mem_mode) {
-			sort_entry__setup_elide(&sort_dso, symbol_conf.dso_list, "symbol_daddr", stdout);
-			sort_entry__setup_elide(&sort_dso, symbol_conf.dso_list, "dso_daddr", stdout);
-			sort_entry__setup_elide(&sort_dso, symbol_conf.dso_list, "mem", stdout);
-			sort_entry__setup_elide(&sort_dso, symbol_conf.dso_list, "local_weight", stdout);
-			sort_entry__setup_elide(&sort_dso, symbol_conf.dso_list, "tlb", stdout);
-			sort_entry__setup_elide(&sort_dso, symbol_conf.dso_list, "snoop", stdout);
-		}
-		sort_entry__setup_elide(&sort_dso, symbol_conf.dso_list, "dso", stdout);
-		sort_entry__setup_elide(&sort_sym, symbol_conf.sym_list, "symbol", stdout);
-	}
-=======
 	sort__setup_elide(stdout);
->>>>>>> d0e0ac97
 
 	ret = __cmd_report(&report);
 	if (ret == K_SWITCH_INPUT_DATA) {
