/*
 * builtin-report.c
 *
 * Builtin report command: Analyze the perf.data input file,
 * look up and read DSOs and symbol information and display
 * a histogram of results, along various sorting keys.
 */
#include "builtin.h"

#include "util/util.h"

#include "util/annotate.h"
#include "util/color.h"
#include <linux/list.h>
#include "util/cache.h"
#include <linux/rbtree.h>
#include "util/symbol.h"
#include "util/callchain.h"
#include "util/strlist.h"
#include "util/values.h"

#include "perf.h"
#include "util/debug.h"
#include "util/evlist.h"
#include "util/evsel.h"
#include "util/header.h"
#include "util/session.h"

#include "util/parse-options.h"
#include "util/parse-events.h"

#include "util/thread.h"
#include "util/sort.h"
#include "util/hist.h"

#include <linux/bitmap.h>

static char		const *input_name = "perf.data";

static bool		force, use_tui, use_stdio;
static bool		hide_unresolved;
static bool		dont_use_callchains;
static bool		show_full_info;

static bool		show_threads;
static struct perf_read_values	show_threads_values;

static const char	default_pretty_printing_style[] = "normal";
static const char	*pretty_printing_style = default_pretty_printing_style;

static char		callchain_default_opt[] = "fractal,0.5,callee";
static bool		inverted_callchain;
static symbol_filter_t	annotate_init;

static const char	*cpu_list;
static DECLARE_BITMAP(cpu_bitmap, MAX_NR_CPUS);

static int perf_session__add_hist_entry(struct perf_session *session,
					struct addr_location *al,
					struct perf_sample *sample,
					struct perf_evsel *evsel)
{
	struct symbol *parent = NULL;
	int err = 0;
	struct hist_entry *he;

	if ((sort__has_parent || symbol_conf.use_callchain) && sample->callchain) {
		err = perf_session__resolve_callchain(session, al->thread,
						      sample->callchain, &parent);
		if (err)
			return err;
	}

	he = __hists__add_entry(&evsel->hists, al, parent, sample->period);
	if (he == NULL)
		return -ENOMEM;

	if (symbol_conf.use_callchain) {
		err = callchain_append(he->callchain, &session->callchain_cursor,
				       sample->period);
		if (err)
			return err;
	}
	/*
	 * Only in the newt browser we are doing integrated annotation,
	 * so we don't allocated the extra space needed because the stdio
	 * code will not use it.
	 */
	if (al->sym != NULL && use_browser > 0) {
		struct annotation *notes = symbol__annotation(he->ms.sym);

		assert(evsel != NULL);

		err = -ENOMEM;
		if (notes->src == NULL &&
		    symbol__alloc_hist(he->ms.sym, session->evlist->nr_entries) < 0)
			goto out;

		err = hist_entry__inc_addr_samples(he, evsel->idx, al->addr);
	}

	evsel->hists.stats.total_period += sample->period;
	hists__inc_nr_events(&evsel->hists, PERF_RECORD_SAMPLE);
out:
	return err;
}


static int process_sample_event(union perf_event *event,
				struct perf_sample *sample,
				struct perf_evsel *evsel,
				struct perf_session *session)
{
	struct addr_location al;

	if (perf_event__preprocess_sample(event, session, &al, sample,
					  annotate_init) < 0) {
		fprintf(stderr, "problem processing %d event, skipping it.\n",
			event->header.type);
		return -1;
	}

	if (al.filtered || (hide_unresolved && al.sym == NULL))
		return 0;

	if (cpu_list && !test_bit(sample->cpu, cpu_bitmap))
		return 0;

	if (al.map != NULL)
		al.map->dso->hit = 1;

	if (perf_session__add_hist_entry(session, &al, sample, evsel)) {
		pr_debug("problem incrementing symbol period, skipping event\n");
		return -1;
	}

	return 0;
}

static int process_read_event(union perf_event *event,
			      struct perf_sample *sample __used,
			      struct perf_session *session)
{
	struct perf_evsel *evsel = perf_evlist__id2evsel(session->evlist,
							 event->read.id);
	if (show_threads) {
		const char *name = evsel ? event_name(evsel) : "unknown";
		perf_read_values_add_value(&show_threads_values,
					   event->read.pid, event->read.tid,
					   event->read.id,
					   name,
					   event->read.value);
	}

	dump_printf(": %d %d %s %" PRIu64 "\n", event->read.pid, event->read.tid,
		    evsel ? event_name(evsel) : "FAIL",
		    event->read.value);

	return 0;
}

static int perf_session__setup_sample_type(struct perf_session *self)
{
	if (!(self->sample_type & PERF_SAMPLE_CALLCHAIN)) {
		if (sort__has_parent) {
			ui__warning("Selected --sort parent, but no "
				    "callchain data. Did you call "
				    "'perf record' without -g?\n");
			return -EINVAL;
		}
		if (symbol_conf.use_callchain) {
			ui__warning("Selected -g but no callchain data. Did "
				    "you call 'perf record' without -g?\n");
			return -1;
		}
	} else if (!dont_use_callchains && callchain_param.mode != CHAIN_NONE &&
		   !symbol_conf.use_callchain) {
			symbol_conf.use_callchain = true;
			if (callchain_register_param(&callchain_param) < 0) {
				ui__warning("Can't register callchain "
					    "params.\n");
				return -EINVAL;
			}
	}

	return 0;
}

static struct perf_event_ops event_ops = {
	.sample		 = process_sample_event,
	.mmap		 = perf_event__process_mmap,
	.comm		 = perf_event__process_comm,
	.exit		 = perf_event__process_task,
	.fork		 = perf_event__process_task,
	.lost		 = perf_event__process_lost,
	.read		 = process_read_event,
	.attr		 = perf_event__process_attr,
	.event_type	 = perf_event__process_event_type,
	.tracing_data	 = perf_event__process_tracing_data,
	.build_id	 = perf_event__process_build_id,
	.ordered_samples = true,
	.ordering_requires_timestamps = true,
};

extern volatile int session_done;

static void sig_handler(int sig __used)
{
	session_done = 1;
}

static size_t hists__fprintf_nr_sample_events(struct hists *self,
					      const char *evname, FILE *fp)
{
	size_t ret;
	char unit;
	unsigned long nr_events = self->stats.nr_events[PERF_RECORD_SAMPLE];

	nr_events = convert_unit(nr_events, &unit);
	ret = fprintf(fp, "# Events: %lu%c", nr_events, unit);
	if (evname != NULL)
		ret += fprintf(fp, " %s", evname);
	return ret + fprintf(fp, "\n#\n");
}

static int perf_evlist__tty_browse_hists(struct perf_evlist *evlist,
					 const char *help)
{
	struct perf_evsel *pos;

	list_for_each_entry(pos, &evlist->entries, node) {
		struct hists *hists = &pos->hists;
		const char *evname = event_name(pos);

		hists__fprintf_nr_sample_events(hists, evname, stdout);
		hists__fprintf(hists, NULL, false, true, 0, 0, stdout);
		fprintf(stdout, "\n\n");
	}

	if (sort_order == default_sort_order &&
	    parent_pattern == default_parent_pattern) {
		fprintf(stdout, "#\n# (%s)\n#\n", help);

		if (show_threads) {
			bool style = !strcmp(pretty_printing_style, "raw");
			perf_read_values_display(stdout, &show_threads_values,
						 style);
			perf_read_values_destroy(&show_threads_values);
		}
	}

	return 0;
}

static int __cmd_report(void)
{
	int ret = -EINVAL;
	u64 nr_samples;
	struct perf_session *session;
	struct perf_evsel *pos;
	struct map *kernel_map;
	struct kmap *kernel_kmap;
	const char *help = "For a higher level overview, try: perf report --sort comm,dso";

	signal(SIGINT, sig_handler);

	session = perf_session__new(input_name, O_RDONLY, force, false, &event_ops);
	if (session == NULL)
		return -ENOMEM;

	if (cpu_list) {
		ret = perf_session__cpu_bitmap(session, cpu_list, cpu_bitmap);
		if (ret)
			goto out_delete;
	}

	if (use_browser <= 0)
		perf_session__fprintf_info(session, stdout, show_full_info);

	if (show_threads)
		perf_read_values_init(&show_threads_values);

	ret = perf_session__setup_sample_type(session);
	if (ret)
		goto out_delete;

	ret = perf_session__process_events(session, &event_ops);
	if (ret)
		goto out_delete;

	kernel_map = session->host_machine.vmlinux_maps[MAP__FUNCTION];
	kernel_kmap = map__kmap(kernel_map);
	if (kernel_map == NULL ||
	    (kernel_map->dso->hit &&
	     (kernel_kmap->ref_reloc_sym == NULL ||
	      kernel_kmap->ref_reloc_sym->addr == 0))) {
		const struct dso *kdso = kernel_map->dso;

		ui__warning(
"Kernel address maps (/proc/{kallsyms,modules}) were restricted.\n\n"
"Check /proc/sys/kernel/kptr_restrict before running 'perf record'.\n\n%s\n\n"
"Samples in kernel modules can't be resolved as well.\n\n",
			    RB_EMPTY_ROOT(&kdso->symbols[MAP__FUNCTION]) ?
"As no suitable kallsyms nor vmlinux was found, kernel samples\n"
"can't be resolved." :
"If some relocation was applied (e.g. kexec) symbols may be misresolved.");
	}

	if (dump_trace) {
		perf_session__fprintf_nr_events(session, stdout);
		goto out_delete;
	}

	if (verbose > 3)
		perf_session__fprintf(session, stdout);

	if (verbose > 2)
		perf_session__fprintf_dsos(session, stdout);

	nr_samples = 0;
	list_for_each_entry(pos, &session->evlist->entries, node) {
		struct hists *hists = &pos->hists;

		hists__collapse_resort(hists);
		hists__output_resort(hists);
		nr_samples += hists->stats.nr_events[PERF_RECORD_SAMPLE];
	}

	if (nr_samples == 0) {
		ui__warning("The %s file has no samples!\n", input_name);
		goto out_delete;
	}

	if (use_browser > 0) {
		perf_evlist__tui_browse_hists(session->evlist, help,
					      NULL, NULL, 0);
	} else
		perf_evlist__tty_browse_hists(session->evlist, help);

out_delete:
	/*
	 * Speed up the exit process, for large files this can
	 * take quite a while.
	 *
	 * XXX Enable this when using valgrind or if we ever
	 * librarize this command.
	 *
	 * Also experiment with obstacks to see how much speed
	 * up we'll get here.
	 *
 	 * perf_session__delete(session);
 	 */
	return ret;
}

static int
parse_callchain_opt(const struct option *opt __used, const char *arg,
		    int unset)
{
	char *tok, *tok2;
	char *endptr;

	/*
	 * --no-call-graph
	 */
	if (unset) {
		dont_use_callchains = true;
		return 0;
	}

	symbol_conf.use_callchain = true;

	if (!arg)
		return 0;

	tok = strtok((char *)arg, ",");
	if (!tok)
		return -1;

	/* get the output mode */
	if (!strncmp(tok, "graph", strlen(arg)))
		callchain_param.mode = CHAIN_GRAPH_ABS;

	else if (!strncmp(tok, "flat", strlen(arg)))
		callchain_param.mode = CHAIN_FLAT;

	else if (!strncmp(tok, "fractal", strlen(arg)))
		callchain_param.mode = CHAIN_GRAPH_REL;

	else if (!strncmp(tok, "none", strlen(arg))) {
		callchain_param.mode = CHAIN_NONE;
		symbol_conf.use_callchain = false;

		return 0;
	}

	else
		return -1;

	/* get the min percentage */
	tok = strtok(NULL, ",");
	if (!tok)
		goto setup;

	callchain_param.min_percent = strtod(tok, &endptr);
	if (tok == endptr)
		return -1;

	/* get the print limit */
	tok2 = strtok(NULL, ",");
	if (!tok2)
		goto setup;

	if (tok2[0] != 'c') {
		callchain_param.print_limit = strtod(tok2, &endptr);
		tok2 = strtok(NULL, ",");
		if (!tok2)
			goto setup;
	}

	/* get the call chain order */
	if (!strcmp(tok2, "caller"))
		callchain_param.order = ORDER_CALLER;
	else if (!strcmp(tok2, "callee"))
		callchain_param.order = ORDER_CALLEE;
	else
		return -1;
setup:
	if (callchain_register_param(&callchain_param) < 0) {
		fprintf(stderr, "Can't register callchain params\n");
		return -1;
	}
	return 0;
}

static const char * const report_usage[] = {
	"perf report [<options>] <command>",
	NULL
};

static const struct option options[] = {
	OPT_STRING('i', "input", &input_name, "file",
		    "input file name"),
	OPT_INCR('v', "verbose", &verbose,
		    "be more verbose (show symbol address, etc)"),
	OPT_BOOLEAN('D', "dump-raw-trace", &dump_trace,
		    "dump raw trace in ASCII"),
	OPT_STRING('k', "vmlinux", &symbol_conf.vmlinux_name,
		   "file", "vmlinux pathname"),
	OPT_STRING(0, "kallsyms", &symbol_conf.kallsyms_name,
		   "file", "kallsyms pathname"),
	OPT_BOOLEAN('f', "force", &force, "don't complain, do it"),
	OPT_BOOLEAN('m', "modules", &symbol_conf.use_modules,
		    "load module symbols - WARNING: use only with -k and LIVE kernel"),
	OPT_BOOLEAN('n', "show-nr-samples", &symbol_conf.show_nr_samples,
		    "Show a column with the number of samples"),
	OPT_BOOLEAN('T', "threads", &show_threads,
		    "Show per-thread event counters"),
	OPT_STRING(0, "pretty", &pretty_printing_style, "key",
		   "pretty printing style key: normal raw"),
	OPT_BOOLEAN(0, "tui", &use_tui, "Use the TUI interface"),
	OPT_BOOLEAN(0, "stdio", &use_stdio, "Use the stdio interface"),
	OPT_STRING('s', "sort", &sort_order, "key[,key2...]",
		   "sort by key(s): pid, comm, dso, symbol, parent"),
	OPT_BOOLEAN(0, "showcpuutilization", &symbol_conf.show_cpu_utilization,
		    "Show sample percentage for different cpu modes"),
	OPT_STRING('p', "parent", &parent_pattern, "regex",
		   "regex filter to identify parent, see: '--sort parent'"),
	OPT_BOOLEAN('x', "exclude-other", &symbol_conf.exclude_other,
		    "Only display entries with parent-match"),
	OPT_CALLBACK_DEFAULT('g', "call-graph", NULL, "output_type,min_percent, call_order",
		     "Display callchains using output_type (graph, flat, fractal, or none) , min percent threshold and callchain order. "
		     "Default: fractal,0.5,callee", &parse_callchain_opt, callchain_default_opt),
	OPT_BOOLEAN('G', "inverted", &inverted_callchain, "alias for inverted call graph"),
	OPT_STRING('d', "dsos", &symbol_conf.dso_list_str, "dso[,dso...]",
		   "only consider symbols in these dsos"),
	OPT_STRING('C', "comms", &symbol_conf.comm_list_str, "comm[,comm...]",
		   "only consider symbols in these comms"),
	OPT_STRING('S', "symbols", &symbol_conf.sym_list_str, "symbol[,symbol...]",
		   "only consider these symbols"),
	OPT_STRING('w', "column-widths", &symbol_conf.col_width_list_str,
		   "width[,width...]",
		   "don't try to adjust column width, use these fixed values"),
	OPT_STRING('t', "field-separator", &symbol_conf.field_sep, "separator",
		   "separator for columns, no spaces will be added between "
		   "columns '.' is reserved."),
	OPT_BOOLEAN('U', "hide-unresolved", &hide_unresolved,
		    "Only display entries resolved to a symbol"),
	OPT_STRING(0, "symfs", &symbol_conf.symfs, "directory",
		    "Look for files with symbols relative to this directory"),
	OPT_STRING('c', "cpu", &cpu_list, "cpu", "list of cpus to profile"),
<<<<<<< HEAD
	OPT_STRING('M', "disassembler-style", &disassembler_style, "disassembler style",
		   "Specify disassembler style (e.g. -M intel for intel syntax)"),
=======
	OPT_BOOLEAN('I', "show-info", &show_full_info,
		    "Display extended information about perf.data file"),
	OPT_BOOLEAN(0, "source", &symbol_conf.annotate_src,
		    "Interleave source code with assembly code (default)"),
	OPT_BOOLEAN(0, "asm-raw", &symbol_conf.annotate_asm_raw,
		    "Display raw encoding of assembly instructions (default)"),
	OPT_STRING('M', "disassembler-style", &disassembler_style, "disassembler style",
		   "Specify disassembler style (e.g. -M intel for intel syntax)"),
	OPT_BOOLEAN(0, "show-total-period", &symbol_conf.show_total_period,
		    "Show a column with the sum of periods"),
>>>>>>> 7588bada
	OPT_END()
};

int cmd_report(int argc, const char **argv, const char *prefix __used)
{
	argc = parse_options(argc, argv, options, report_usage, 0);

	if (use_stdio)
		use_browser = 0;
	else if (use_tui)
		use_browser = 1;

	if (inverted_callchain)
		callchain_param.order = ORDER_CALLER;

	if (strcmp(input_name, "-") != 0)
		setup_browser(true);
	else
		use_browser = 0;
	/*
	 * Only in the newt browser we are doing integrated annotation,
	 * so don't allocate extra space that won't be used in the stdio
	 * implementation.
	 */
	if (use_browser > 0) {
		symbol_conf.priv_size = sizeof(struct annotation);
		annotate_init	      = symbol__annotate_init;
		/*
 		 * For searching by name on the "Browse map details".
 		 * providing it only in verbose mode not to bloat too
 		 * much struct symbol.
 		 */
		if (verbose) {
			/*
			 * XXX: Need to provide a less kludgy way to ask for
			 * more space per symbol, the u32 is for the index on
			 * the ui browser.
			 * See symbol__browser_index.
			 */
			symbol_conf.priv_size += sizeof(u32);
			symbol_conf.sort_by_name = true;
		}
	}

	if (symbol__init() < 0)
		return -1;

	setup_sorting(report_usage, options);

	if (parent_pattern != default_parent_pattern) {
		if (sort_dimension__add("parent") < 0)
			return -1;

		/*
		 * Only show the parent fields if we explicitly
		 * sort that way. If we only use parent machinery
		 * for filtering, we don't want it.
		 */
		if (!strstr(sort_order, "parent"))
			sort_parent.elide = 1;
	} else
		symbol_conf.exclude_other = false;

	/*
	 * Any (unrecognized) arguments left?
	 */
	if (argc)
		usage_with_options(report_usage, options);

	sort_entry__setup_elide(&sort_dso, symbol_conf.dso_list, "dso", stdout);
	sort_entry__setup_elide(&sort_comm, symbol_conf.comm_list, "comm", stdout);
	sort_entry__setup_elide(&sort_sym, symbol_conf.sym_list, "symbol", stdout);

	return __cmd_report();
}<|MERGE_RESOLUTION|>--- conflicted
+++ resolved
@@ -489,10 +489,6 @@
 	OPT_STRING(0, "symfs", &symbol_conf.symfs, "directory",
 		    "Look for files with symbols relative to this directory"),
 	OPT_STRING('c', "cpu", &cpu_list, "cpu", "list of cpus to profile"),
-<<<<<<< HEAD
-	OPT_STRING('M', "disassembler-style", &disassembler_style, "disassembler style",
-		   "Specify disassembler style (e.g. -M intel for intel syntax)"),
-=======
 	OPT_BOOLEAN('I', "show-info", &show_full_info,
 		    "Display extended information about perf.data file"),
 	OPT_BOOLEAN(0, "source", &symbol_conf.annotate_src,
@@ -503,7 +499,6 @@
 		   "Specify disassembler style (e.g. -M intel for intel syntax)"),
 	OPT_BOOLEAN(0, "show-total-period", &symbol_conf.show_total_period,
 		    "Show a column with the sum of periods"),
->>>>>>> 7588bada
 	OPT_END()
 };
 
