/*
 * builtin-test.c
 *
 * Builtin regression testing command: ever growing number of sanity tests
 */
#include "builtin.h"

#include "util/cache.h"
#include "util/debug.h"
#include "util/debugfs.h"
#include "util/evlist.h"
#include "util/parse-options.h"
#include "util/parse-events.h"
#include "util/symbol.h"
#include "util/thread_map.h"
#include "util/pmu.h"
#include "../../include/linux/hw_breakpoint.h"

#include <sys/mman.h>

static int vmlinux_matches_kallsyms_filter(struct map *map __used, struct symbol *sym)
{
	bool *visited = symbol__priv(sym);
	*visited = true;
	return 0;
}

static int test__vmlinux_matches_kallsyms(void)
{
	int err = -1;
	struct rb_node *nd;
	struct symbol *sym;
	struct map *kallsyms_map, *vmlinux_map;
	struct machine kallsyms, vmlinux;
	enum map_type type = MAP__FUNCTION;
	long page_size = sysconf(_SC_PAGE_SIZE);
	struct ref_reloc_sym ref_reloc_sym = { .name = "_stext", };

	/*
	 * Step 1:
	 *
	 * Init the machines that will hold kernel, modules obtained from
	 * both vmlinux + .ko files and from /proc/kallsyms split by modules.
	 */
	machine__init(&kallsyms, "", HOST_KERNEL_ID);
	machine__init(&vmlinux, "", HOST_KERNEL_ID);

	/*
	 * Step 2:
	 *
	 * Create the kernel maps for kallsyms and the DSO where we will then
	 * load /proc/kallsyms. Also create the modules maps from /proc/modules
	 * and find the .ko files that match them in /lib/modules/`uname -r`/.
	 */
	if (machine__create_kernel_maps(&kallsyms) < 0) {
		pr_debug("machine__create_kernel_maps ");
		return -1;
	}

	/*
	 * Step 3:
	 *
	 * Load and split /proc/kallsyms into multiple maps, one per module.
	 */
	if (machine__load_kallsyms(&kallsyms, "/proc/kallsyms", type, NULL) <= 0) {
		pr_debug("dso__load_kallsyms ");
		goto out;
	}

	/*
	 * Step 4:
	 *
	 * kallsyms will be internally on demand sorted by name so that we can
	 * find the reference relocation * symbol, i.e. the symbol we will use
	 * to see if the running kernel was relocated by checking if it has the
	 * same value in the vmlinux file we load.
	 */
	kallsyms_map = machine__kernel_map(&kallsyms, type);

	sym = map__find_symbol_by_name(kallsyms_map, ref_reloc_sym.name, NULL);
	if (sym == NULL) {
		pr_debug("dso__find_symbol_by_name ");
		goto out;
	}

	ref_reloc_sym.addr = sym->start;

	/*
	 * Step 5:
	 *
	 * Now repeat step 2, this time for the vmlinux file we'll auto-locate.
	 */
	if (machine__create_kernel_maps(&vmlinux) < 0) {
		pr_debug("machine__create_kernel_maps ");
		goto out;
	}

	vmlinux_map = machine__kernel_map(&vmlinux, type);
	map__kmap(vmlinux_map)->ref_reloc_sym = &ref_reloc_sym;

	/*
	 * Step 6:
	 *
	 * Locate a vmlinux file in the vmlinux path that has a buildid that
	 * matches the one of the running kernel.
	 *
	 * While doing that look if we find the ref reloc symbol, if we find it
	 * we'll have its ref_reloc_symbol.unrelocated_addr and then
	 * maps__reloc_vmlinux will notice and set proper ->[un]map_ip routines
	 * to fixup the symbols.
	 */
	if (machine__load_vmlinux_path(&vmlinux, type,
				       vmlinux_matches_kallsyms_filter) <= 0) {
		pr_debug("machine__load_vmlinux_path ");
		goto out;
	}

	err = 0;
	/*
	 * Step 7:
	 *
	 * Now look at the symbols in the vmlinux DSO and check if we find all of them
	 * in the kallsyms dso. For the ones that are in both, check its names and
	 * end addresses too.
	 */
	for (nd = rb_first(&vmlinux_map->dso->symbols[type]); nd; nd = rb_next(nd)) {
		struct symbol *pair, *first_pair;
		bool backwards = true;

		sym  = rb_entry(nd, struct symbol, rb_node);

		if (sym->start == sym->end)
			continue;

		first_pair = machine__find_kernel_symbol(&kallsyms, type, sym->start, NULL, NULL);
		pair = first_pair;

		if (pair && pair->start == sym->start) {
next_pair:
			if (strcmp(sym->name, pair->name) == 0) {
				/*
				 * kallsyms don't have the symbol end, so we
				 * set that by using the next symbol start - 1,
				 * in some cases we get this up to a page
				 * wrong, trace_kmalloc when I was developing
				 * this code was one such example, 2106 bytes
				 * off the real size. More than that and we
				 * _really_ have a problem.
				 */
				s64 skew = sym->end - pair->end;
				if (llabs(skew) < page_size)
					continue;

				pr_debug("%#" PRIx64 ": diff end addr for %s v: %#" PRIx64 " k: %#" PRIx64 "\n",
					 sym->start, sym->name, sym->end, pair->end);
			} else {
				struct rb_node *nnd;
detour:
				nnd = backwards ? rb_prev(&pair->rb_node) :
						  rb_next(&pair->rb_node);
				if (nnd) {
					struct symbol *next = rb_entry(nnd, struct symbol, rb_node);

					if (next->start == sym->start) {
						pair = next;
						goto next_pair;
					}
				}

				if (backwards) {
					backwards = false;
					pair = first_pair;
					goto detour;
				}

				pr_debug("%#" PRIx64 ": diff name v: %s k: %s\n",
					 sym->start, sym->name, pair->name);
			}
		} else
			pr_debug("%#" PRIx64 ": %s not on kallsyms\n", sym->start, sym->name);

		err = -1;
	}

	if (!verbose)
		goto out;

	pr_info("Maps only in vmlinux:\n");

	for (nd = rb_first(&vmlinux.kmaps.maps[type]); nd; nd = rb_next(nd)) {
		struct map *pos = rb_entry(nd, struct map, rb_node), *pair;
		/*
		 * If it is the kernel, kallsyms is always "[kernel.kallsyms]", while
		 * the kernel will have the path for the vmlinux file being used,
		 * so use the short name, less descriptive but the same ("[kernel]" in
		 * both cases.
		 */
		pair = map_groups__find_by_name(&kallsyms.kmaps, type,
						(pos->dso->kernel ?
							pos->dso->short_name :
							pos->dso->name));
		if (pair)
			pair->priv = 1;
		else
			map__fprintf(pos, stderr);
	}

	pr_info("Maps in vmlinux with a different name in kallsyms:\n");

	for (nd = rb_first(&vmlinux.kmaps.maps[type]); nd; nd = rb_next(nd)) {
		struct map *pos = rb_entry(nd, struct map, rb_node), *pair;

		pair = map_groups__find(&kallsyms.kmaps, type, pos->start);
		if (pair == NULL || pair->priv)
			continue;

		if (pair->start == pos->start) {
			pair->priv = 1;
			pr_info(" %" PRIx64 "-%" PRIx64 " %" PRIx64 " %s in kallsyms as",
				pos->start, pos->end, pos->pgoff, pos->dso->name);
			if (pos->pgoff != pair->pgoff || pos->end != pair->end)
				pr_info(": \n*%" PRIx64 "-%" PRIx64 " %" PRIx64 "",
					pair->start, pair->end, pair->pgoff);
			pr_info(" %s\n", pair->dso->name);
			pair->priv = 1;
		}
	}

	pr_info("Maps only in kallsyms:\n");

	for (nd = rb_first(&kallsyms.kmaps.maps[type]);
	     nd; nd = rb_next(nd)) {
		struct map *pos = rb_entry(nd, struct map, rb_node);

		if (!pos->priv)
			map__fprintf(pos, stderr);
	}
out:
	return err;
}

#include "util/cpumap.h"
#include "util/evsel.h"
#include <sys/types.h>

static int trace_event__id(const char *evname)
{
	char *filename;
	int err = -1, fd;

	if (asprintf(&filename,
		     "%s/syscalls/%s/id",
		     tracing_events_path, evname) < 0)
		return -1;

	fd = open(filename, O_RDONLY);
	if (fd >= 0) {
		char id[16];
		if (read(fd, id, sizeof(id)) > 0)
			err = atoi(id);
		close(fd);
	}

	free(filename);
	return err;
}

static int test__open_syscall_event(void)
{
	int err = -1, fd;
	struct thread_map *threads;
	struct perf_evsel *evsel;
	struct perf_event_attr attr;
	unsigned int nr_open_calls = 111, i;
	int id = trace_event__id("sys_enter_open");

	if (id < 0) {
		pr_debug("is debugfs mounted on /sys/kernel/debug?\n");
		return -1;
	}

	threads = thread_map__new(-1, getpid(), UINT_MAX);
	if (threads == NULL) {
		pr_debug("thread_map__new\n");
		return -1;
	}

	memset(&attr, 0, sizeof(attr));
	attr.type = PERF_TYPE_TRACEPOINT;
	attr.config = id;
	evsel = perf_evsel__new(&attr, 0);
	if (evsel == NULL) {
		pr_debug("perf_evsel__new\n");
		goto out_thread_map_delete;
	}

	if (perf_evsel__open_per_thread(evsel, threads, false, NULL) < 0) {
		pr_debug("failed to open counter: %s, "
			 "tweak /proc/sys/kernel/perf_event_paranoid?\n",
			 strerror(errno));
		goto out_evsel_delete;
	}

	for (i = 0; i < nr_open_calls; ++i) {
		fd = open("/etc/passwd", O_RDONLY);
		close(fd);
	}

	if (perf_evsel__read_on_cpu(evsel, 0, 0) < 0) {
		pr_debug("perf_evsel__read_on_cpu\n");
		goto out_close_fd;
	}

	if (evsel->counts->cpu[0].val != nr_open_calls) {
		pr_debug("perf_evsel__read_on_cpu: expected to intercept %d calls, got %" PRIu64 "\n",
			 nr_open_calls, evsel->counts->cpu[0].val);
		goto out_close_fd;
	}
	
	err = 0;
out_close_fd:
	perf_evsel__close_fd(evsel, 1, threads->nr);
out_evsel_delete:
	perf_evsel__delete(evsel);
out_thread_map_delete:
	thread_map__delete(threads);
	return err;
}

#include <sched.h>

static int test__open_syscall_event_on_all_cpus(void)
{
	int err = -1, fd, cpu;
	struct thread_map *threads;
	struct cpu_map *cpus;
	struct perf_evsel *evsel;
	struct perf_event_attr attr;
	unsigned int nr_open_calls = 111, i;
	cpu_set_t cpu_set;
	int id = trace_event__id("sys_enter_open");

	if (id < 0) {
		pr_debug("is debugfs mounted on /sys/kernel/debug?\n");
		return -1;
	}

	threads = thread_map__new(-1, getpid(), UINT_MAX);
	if (threads == NULL) {
		pr_debug("thread_map__new\n");
		return -1;
	}

	cpus = cpu_map__new(NULL);
	if (cpus == NULL) {
		pr_debug("cpu_map__new\n");
		goto out_thread_map_delete;
	}


	CPU_ZERO(&cpu_set);

	memset(&attr, 0, sizeof(attr));
	attr.type = PERF_TYPE_TRACEPOINT;
	attr.config = id;
	evsel = perf_evsel__new(&attr, 0);
	if (evsel == NULL) {
		pr_debug("perf_evsel__new\n");
		goto out_thread_map_delete;
	}

	if (perf_evsel__open(evsel, cpus, threads, false, NULL) < 0) {
		pr_debug("failed to open counter: %s, "
			 "tweak /proc/sys/kernel/perf_event_paranoid?\n",
			 strerror(errno));
		goto out_evsel_delete;
	}

	for (cpu = 0; cpu < cpus->nr; ++cpu) {
		unsigned int ncalls = nr_open_calls + cpu;
		/*
		 * XXX eventually lift this restriction in a way that
		 * keeps perf building on older glibc installations
		 * without CPU_ALLOC. 1024 cpus in 2010 still seems
		 * a reasonable upper limit tho :-)
		 */
		if (cpus->map[cpu] >= CPU_SETSIZE) {
			pr_debug("Ignoring CPU %d\n", cpus->map[cpu]);
			continue;
		}

		CPU_SET(cpus->map[cpu], &cpu_set);
		if (sched_setaffinity(0, sizeof(cpu_set), &cpu_set) < 0) {
			pr_debug("sched_setaffinity() failed on CPU %d: %s ",
				 cpus->map[cpu],
				 strerror(errno));
			goto out_close_fd;
		}
		for (i = 0; i < ncalls; ++i) {
			fd = open("/etc/passwd", O_RDONLY);
			close(fd);
		}
		CPU_CLR(cpus->map[cpu], &cpu_set);
	}

	/*
	 * Here we need to explicitely preallocate the counts, as if
	 * we use the auto allocation it will allocate just for 1 cpu,
	 * as we start by cpu 0.
	 */
	if (perf_evsel__alloc_counts(evsel, cpus->nr) < 0) {
		pr_debug("perf_evsel__alloc_counts(ncpus=%d)\n", cpus->nr);
		goto out_close_fd;
	}

	err = 0;

	for (cpu = 0; cpu < cpus->nr; ++cpu) {
		unsigned int expected;

		if (cpus->map[cpu] >= CPU_SETSIZE)
			continue;

		if (perf_evsel__read_on_cpu(evsel, cpu, 0) < 0) {
			pr_debug("perf_evsel__read_on_cpu\n");
			err = -1;
			break;
		}

		expected = nr_open_calls + cpu;
		if (evsel->counts->cpu[cpu].val != expected) {
			pr_debug("perf_evsel__read_on_cpu: expected to intercept %d calls on cpu %d, got %" PRIu64 "\n",
				 expected, cpus->map[cpu], evsel->counts->cpu[cpu].val);
			err = -1;
		}
	}

out_close_fd:
	perf_evsel__close_fd(evsel, 1, threads->nr);
out_evsel_delete:
	perf_evsel__delete(evsel);
out_thread_map_delete:
	thread_map__delete(threads);
	return err;
}

/*
 * This test will generate random numbers of calls to some getpid syscalls,
 * then establish an mmap for a group of events that are created to monitor
 * the syscalls.
 *
 * It will receive the events, using mmap, use its PERF_SAMPLE_ID generated
 * sample.id field to map back to its respective perf_evsel instance.
 *
 * Then it checks if the number of syscalls reported as perf events by
 * the kernel corresponds to the number of syscalls made.
 */
static int test__basic_mmap(void)
{
	int err = -1;
	union perf_event *event;
	struct thread_map *threads;
	struct cpu_map *cpus;
	struct perf_evlist *evlist;
	struct perf_event_attr attr = {
		.type		= PERF_TYPE_TRACEPOINT,
		.read_format	= PERF_FORMAT_ID,
		.sample_type	= PERF_SAMPLE_ID,
		.watermark	= 0,
	};
	cpu_set_t cpu_set;
	const char *syscall_names[] = { "getsid", "getppid", "getpgrp",
					"getpgid", };
	pid_t (*syscalls[])(void) = { (void *)getsid, getppid, getpgrp,
				      (void*)getpgid };
#define nsyscalls ARRAY_SIZE(syscall_names)
	int ids[nsyscalls];
	unsigned int nr_events[nsyscalls],
		     expected_nr_events[nsyscalls], i, j;
	struct perf_evsel *evsels[nsyscalls], *evsel;
	int sample_size = __perf_evsel__sample_size(attr.sample_type);

	for (i = 0; i < nsyscalls; ++i) {
		char name[64];

		snprintf(name, sizeof(name), "sys_enter_%s", syscall_names[i]);
		ids[i] = trace_event__id(name);
		if (ids[i] < 0) {
			pr_debug("Is debugfs mounted on /sys/kernel/debug?\n");
			return -1;
		}
		nr_events[i] = 0;
		expected_nr_events[i] = random() % 257;
	}

	threads = thread_map__new(-1, getpid(), UINT_MAX);
	if (threads == NULL) {
		pr_debug("thread_map__new\n");
		return -1;
	}

	cpus = cpu_map__new(NULL);
	if (cpus == NULL) {
		pr_debug("cpu_map__new\n");
		goto out_free_threads;
	}

	CPU_ZERO(&cpu_set);
	CPU_SET(cpus->map[0], &cpu_set);
	sched_setaffinity(0, sizeof(cpu_set), &cpu_set);
	if (sched_setaffinity(0, sizeof(cpu_set), &cpu_set) < 0) {
		pr_debug("sched_setaffinity() failed on CPU %d: %s ",
			 cpus->map[0], strerror(errno));
		goto out_free_cpus;
	}

	evlist = perf_evlist__new(cpus, threads);
	if (evlist == NULL) {
		pr_debug("perf_evlist__new\n");
		goto out_free_cpus;
	}

	/* anonymous union fields, can't be initialized above */
	attr.wakeup_events = 1;
	attr.sample_period = 1;

	for (i = 0; i < nsyscalls; ++i) {
		attr.config = ids[i];
		evsels[i] = perf_evsel__new(&attr, i);
		if (evsels[i] == NULL) {
			pr_debug("perf_evsel__new\n");
			goto out_free_evlist;
		}

		perf_evlist__add(evlist, evsels[i]);

		if (perf_evsel__open(evsels[i], cpus, threads, false, NULL) < 0) {
			pr_debug("failed to open counter: %s, "
				 "tweak /proc/sys/kernel/perf_event_paranoid?\n",
				 strerror(errno));
			goto out_close_fd;
		}
	}

	if (perf_evlist__mmap(evlist, 128, true) < 0) {
		pr_debug("failed to mmap events: %d (%s)\n", errno,
			 strerror(errno));
		goto out_close_fd;
	}

	for (i = 0; i < nsyscalls; ++i)
		for (j = 0; j < expected_nr_events[i]; ++j) {
			int foo = syscalls[i]();
			++foo;
		}

	while ((event = perf_evlist__mmap_read(evlist, 0)) != NULL) {
		struct perf_sample sample;

		if (event->header.type != PERF_RECORD_SAMPLE) {
			pr_debug("unexpected %s event\n",
				 perf_event__name(event->header.type));
			goto out_munmap;
		}

		err = perf_event__parse_sample(event, attr.sample_type, sample_size,
					       false, &sample, false);
		if (err) {
			pr_err("Can't parse sample, err = %d\n", err);
			goto out_munmap;
		}

		evsel = perf_evlist__id2evsel(evlist, sample.id);
		if (evsel == NULL) {
			pr_debug("event with id %" PRIu64
				 " doesn't map to an evsel\n", sample.id);
			goto out_munmap;
		}
		nr_events[evsel->idx]++;
	}

	list_for_each_entry(evsel, &evlist->entries, node) {
		if (nr_events[evsel->idx] != expected_nr_events[evsel->idx]) {
			pr_debug("expected %d %s events, got %d\n",
				 expected_nr_events[evsel->idx],
				 event_name(evsel), nr_events[evsel->idx]);
			goto out_munmap;
		}
	}

	err = 0;
out_munmap:
	perf_evlist__munmap(evlist);
out_close_fd:
	for (i = 0; i < nsyscalls; ++i)
		perf_evsel__close_fd(evsels[i], 1, threads->nr);
out_free_evlist:
	perf_evlist__delete(evlist);
out_free_cpus:
	cpu_map__delete(cpus);
out_free_threads:
	thread_map__delete(threads);
	return err;
#undef nsyscalls
}

<<<<<<< HEAD
#define TEST_ASSERT_VAL(text, cond) \
do { \
	if (!(cond)) { \
		pr_debug("FAILED %s:%d %s\n", __FILE__, __LINE__, text); \
		return -1; \
	} \
} while (0)

static int test__checkevent_tracepoint(struct perf_evlist *evlist)
{
	struct perf_evsel *evsel = list_entry(evlist->entries.next,
					      struct perf_evsel, node);

	TEST_ASSERT_VAL("wrong number of entries", 1 == evlist->nr_entries);
	TEST_ASSERT_VAL("wrong type", PERF_TYPE_TRACEPOINT == evsel->attr.type);
	TEST_ASSERT_VAL("wrong sample_type",
		(PERF_SAMPLE_RAW | PERF_SAMPLE_TIME | PERF_SAMPLE_CPU) ==
		evsel->attr.sample_type);
	TEST_ASSERT_VAL("wrong sample_period", 1 == evsel->attr.sample_period);
	return 0;
}

static int test__checkevent_tracepoint_multi(struct perf_evlist *evlist)
{
	struct perf_evsel *evsel;

	TEST_ASSERT_VAL("wrong number of entries", evlist->nr_entries > 1);

	list_for_each_entry(evsel, &evlist->entries, node) {
		TEST_ASSERT_VAL("wrong type",
			PERF_TYPE_TRACEPOINT == evsel->attr.type);
		TEST_ASSERT_VAL("wrong sample_type",
			(PERF_SAMPLE_RAW | PERF_SAMPLE_TIME | PERF_SAMPLE_CPU)
			== evsel->attr.sample_type);
		TEST_ASSERT_VAL("wrong sample_period",
			1 == evsel->attr.sample_period);
	}
	return 0;
}

static int test__checkevent_raw(struct perf_evlist *evlist)
{
	struct perf_evsel *evsel = list_entry(evlist->entries.next,
					      struct perf_evsel, node);

	TEST_ASSERT_VAL("wrong number of entries", 1 == evlist->nr_entries);
	TEST_ASSERT_VAL("wrong type", PERF_TYPE_RAW == evsel->attr.type);
	TEST_ASSERT_VAL("wrong config", 0x1a == evsel->attr.config);
	return 0;
}

static int test__checkevent_numeric(struct perf_evlist *evlist)
{
	struct perf_evsel *evsel = list_entry(evlist->entries.next,
					      struct perf_evsel, node);

	TEST_ASSERT_VAL("wrong number of entries", 1 == evlist->nr_entries);
	TEST_ASSERT_VAL("wrong type", 1 == evsel->attr.type);
	TEST_ASSERT_VAL("wrong config", 1 == evsel->attr.config);
	return 0;
}

static int test__checkevent_symbolic_name(struct perf_evlist *evlist)
{
	struct perf_evsel *evsel = list_entry(evlist->entries.next,
					      struct perf_evsel, node);

	TEST_ASSERT_VAL("wrong number of entries", 1 == evlist->nr_entries);
	TEST_ASSERT_VAL("wrong type", PERF_TYPE_HARDWARE == evsel->attr.type);
	TEST_ASSERT_VAL("wrong config",
			PERF_COUNT_HW_INSTRUCTIONS == evsel->attr.config);
	return 0;
}

static int test__checkevent_symbolic_name_config(struct perf_evlist *evlist)
{
	struct perf_evsel *evsel = list_entry(evlist->entries.next,
					      struct perf_evsel, node);

	TEST_ASSERT_VAL("wrong number of entries", 1 == evlist->nr_entries);
	TEST_ASSERT_VAL("wrong type", PERF_TYPE_HARDWARE == evsel->attr.type);
	TEST_ASSERT_VAL("wrong config",
			PERF_COUNT_HW_CPU_CYCLES == evsel->attr.config);
	TEST_ASSERT_VAL("wrong period",
			100000 == evsel->attr.sample_period);
	TEST_ASSERT_VAL("wrong config1",
			0 == evsel->attr.config1);
	TEST_ASSERT_VAL("wrong config2",
			1 == evsel->attr.config2);
	return 0;
}

static int test__checkevent_symbolic_alias(struct perf_evlist *evlist)
{
	struct perf_evsel *evsel = list_entry(evlist->entries.next,
					      struct perf_evsel, node);

	TEST_ASSERT_VAL("wrong number of entries", 1 == evlist->nr_entries);
	TEST_ASSERT_VAL("wrong type", PERF_TYPE_SOFTWARE == evsel->attr.type);
	TEST_ASSERT_VAL("wrong config",
			PERF_COUNT_SW_PAGE_FAULTS == evsel->attr.config);
	return 0;
}

static int test__checkevent_genhw(struct perf_evlist *evlist)
{
	struct perf_evsel *evsel = list_entry(evlist->entries.next,
					      struct perf_evsel, node);

	TEST_ASSERT_VAL("wrong number of entries", 1 == evlist->nr_entries);
	TEST_ASSERT_VAL("wrong type", PERF_TYPE_HW_CACHE == evsel->attr.type);
	TEST_ASSERT_VAL("wrong config", (1 << 16) == evsel->attr.config);
	return 0;
}

static int test__checkevent_breakpoint(struct perf_evlist *evlist)
{
	struct perf_evsel *evsel = list_entry(evlist->entries.next,
					      struct perf_evsel, node);

	TEST_ASSERT_VAL("wrong number of entries", 1 == evlist->nr_entries);
	TEST_ASSERT_VAL("wrong type", PERF_TYPE_BREAKPOINT == evsel->attr.type);
	TEST_ASSERT_VAL("wrong config", 0 == evsel->attr.config);
	TEST_ASSERT_VAL("wrong bp_type", (HW_BREAKPOINT_R | HW_BREAKPOINT_W) ==
					 evsel->attr.bp_type);
	TEST_ASSERT_VAL("wrong bp_len", HW_BREAKPOINT_LEN_4 ==
					evsel->attr.bp_len);
	return 0;
}

static int test__checkevent_breakpoint_x(struct perf_evlist *evlist)
{
	struct perf_evsel *evsel = list_entry(evlist->entries.next,
					      struct perf_evsel, node);

	TEST_ASSERT_VAL("wrong number of entries", 1 == evlist->nr_entries);
	TEST_ASSERT_VAL("wrong type", PERF_TYPE_BREAKPOINT == evsel->attr.type);
	TEST_ASSERT_VAL("wrong config", 0 == evsel->attr.config);
	TEST_ASSERT_VAL("wrong bp_type",
			HW_BREAKPOINT_X == evsel->attr.bp_type);
	TEST_ASSERT_VAL("wrong bp_len", sizeof(long) == evsel->attr.bp_len);
	return 0;
}

static int test__checkevent_breakpoint_r(struct perf_evlist *evlist)
{
	struct perf_evsel *evsel = list_entry(evlist->entries.next,
					      struct perf_evsel, node);

	TEST_ASSERT_VAL("wrong number of entries", 1 == evlist->nr_entries);
	TEST_ASSERT_VAL("wrong type",
			PERF_TYPE_BREAKPOINT == evsel->attr.type);
	TEST_ASSERT_VAL("wrong config", 0 == evsel->attr.config);
	TEST_ASSERT_VAL("wrong bp_type",
			HW_BREAKPOINT_R == evsel->attr.bp_type);
	TEST_ASSERT_VAL("wrong bp_len",
			HW_BREAKPOINT_LEN_4 == evsel->attr.bp_len);
	return 0;
}

static int test__checkevent_breakpoint_w(struct perf_evlist *evlist)
{
	struct perf_evsel *evsel = list_entry(evlist->entries.next,
					      struct perf_evsel, node);

	TEST_ASSERT_VAL("wrong number of entries", 1 == evlist->nr_entries);
	TEST_ASSERT_VAL("wrong type",
			PERF_TYPE_BREAKPOINT == evsel->attr.type);
	TEST_ASSERT_VAL("wrong config", 0 == evsel->attr.config);
	TEST_ASSERT_VAL("wrong bp_type",
			HW_BREAKPOINT_W == evsel->attr.bp_type);
	TEST_ASSERT_VAL("wrong bp_len",
			HW_BREAKPOINT_LEN_4 == evsel->attr.bp_len);
	return 0;
}

static int test__checkevent_tracepoint_modifier(struct perf_evlist *evlist)
{
	struct perf_evsel *evsel = list_entry(evlist->entries.next,
					      struct perf_evsel, node);

	TEST_ASSERT_VAL("wrong exclude_user", evsel->attr.exclude_user);
	TEST_ASSERT_VAL("wrong exclude_kernel", !evsel->attr.exclude_kernel);
	TEST_ASSERT_VAL("wrong exclude_hv", evsel->attr.exclude_hv);
	TEST_ASSERT_VAL("wrong precise_ip", !evsel->attr.precise_ip);

	return test__checkevent_tracepoint(evlist);
}

static int
test__checkevent_tracepoint_multi_modifier(struct perf_evlist *evlist)
{
	struct perf_evsel *evsel;

	TEST_ASSERT_VAL("wrong number of entries", evlist->nr_entries > 1);

	list_for_each_entry(evsel, &evlist->entries, node) {
		TEST_ASSERT_VAL("wrong exclude_user",
				!evsel->attr.exclude_user);
		TEST_ASSERT_VAL("wrong exclude_kernel",
				evsel->attr.exclude_kernel);
		TEST_ASSERT_VAL("wrong exclude_hv", evsel->attr.exclude_hv);
		TEST_ASSERT_VAL("wrong precise_ip", !evsel->attr.precise_ip);
	}

	return test__checkevent_tracepoint_multi(evlist);
}

static int test__checkevent_raw_modifier(struct perf_evlist *evlist)
{
	struct perf_evsel *evsel = list_entry(evlist->entries.next,
					      struct perf_evsel, node);

	TEST_ASSERT_VAL("wrong exclude_user", evsel->attr.exclude_user);
	TEST_ASSERT_VAL("wrong exclude_kernel", !evsel->attr.exclude_kernel);
	TEST_ASSERT_VAL("wrong exclude_hv", evsel->attr.exclude_hv);
	TEST_ASSERT_VAL("wrong precise_ip", evsel->attr.precise_ip);

	return test__checkevent_raw(evlist);
}

static int test__checkevent_numeric_modifier(struct perf_evlist *evlist)
{
	struct perf_evsel *evsel = list_entry(evlist->entries.next,
					      struct perf_evsel, node);

	TEST_ASSERT_VAL("wrong exclude_user", evsel->attr.exclude_user);
	TEST_ASSERT_VAL("wrong exclude_kernel", evsel->attr.exclude_kernel);
	TEST_ASSERT_VAL("wrong exclude_hv", !evsel->attr.exclude_hv);
	TEST_ASSERT_VAL("wrong precise_ip", evsel->attr.precise_ip);

	return test__checkevent_numeric(evlist);
}

static int test__checkevent_symbolic_name_modifier(struct perf_evlist *evlist)
{
	struct perf_evsel *evsel = list_entry(evlist->entries.next,
					      struct perf_evsel, node);

	TEST_ASSERT_VAL("wrong exclude_user", evsel->attr.exclude_user);
	TEST_ASSERT_VAL("wrong exclude_kernel", evsel->attr.exclude_kernel);
	TEST_ASSERT_VAL("wrong exclude_hv", !evsel->attr.exclude_hv);
	TEST_ASSERT_VAL("wrong precise_ip", !evsel->attr.precise_ip);

	return test__checkevent_symbolic_name(evlist);
}

static int test__checkevent_exclude_host_modifier(struct perf_evlist *evlist)
{
	struct perf_evsel *evsel = list_entry(evlist->entries.next,
					      struct perf_evsel, node);

	TEST_ASSERT_VAL("wrong exclude guest", !evsel->attr.exclude_guest);
	TEST_ASSERT_VAL("wrong exclude host", evsel->attr.exclude_host);

	return test__checkevent_symbolic_name(evlist);
}

static int test__checkevent_exclude_guest_modifier(struct perf_evlist *evlist)
{
	struct perf_evsel *evsel = list_entry(evlist->entries.next,
					      struct perf_evsel, node);

	TEST_ASSERT_VAL("wrong exclude guest", evsel->attr.exclude_guest);
	TEST_ASSERT_VAL("wrong exclude host", !evsel->attr.exclude_host);

	return test__checkevent_symbolic_name(evlist);
}

static int test__checkevent_symbolic_alias_modifier(struct perf_evlist *evlist)
{
	struct perf_evsel *evsel = list_entry(evlist->entries.next,
					      struct perf_evsel, node);

	TEST_ASSERT_VAL("wrong exclude_user", !evsel->attr.exclude_user);
	TEST_ASSERT_VAL("wrong exclude_kernel", evsel->attr.exclude_kernel);
	TEST_ASSERT_VAL("wrong exclude_hv", evsel->attr.exclude_hv);
	TEST_ASSERT_VAL("wrong precise_ip", !evsel->attr.precise_ip);

	return test__checkevent_symbolic_alias(evlist);
}

static int test__checkevent_genhw_modifier(struct perf_evlist *evlist)
{
	struct perf_evsel *evsel = list_entry(evlist->entries.next,
					      struct perf_evsel, node);

	TEST_ASSERT_VAL("wrong exclude_user", evsel->attr.exclude_user);
	TEST_ASSERT_VAL("wrong exclude_kernel", !evsel->attr.exclude_kernel);
	TEST_ASSERT_VAL("wrong exclude_hv", evsel->attr.exclude_hv);
	TEST_ASSERT_VAL("wrong precise_ip", evsel->attr.precise_ip);

	return test__checkevent_genhw(evlist);
}

static int test__checkevent_breakpoint_modifier(struct perf_evlist *evlist)
{
	struct perf_evsel *evsel = list_entry(evlist->entries.next,
					      struct perf_evsel, node);

	TEST_ASSERT_VAL("wrong exclude_user", !evsel->attr.exclude_user);
	TEST_ASSERT_VAL("wrong exclude_kernel", evsel->attr.exclude_kernel);
	TEST_ASSERT_VAL("wrong exclude_hv", evsel->attr.exclude_hv);
	TEST_ASSERT_VAL("wrong precise_ip", !evsel->attr.precise_ip);

	return test__checkevent_breakpoint(evlist);
}

static int test__checkevent_breakpoint_x_modifier(struct perf_evlist *evlist)
{
	struct perf_evsel *evsel = list_entry(evlist->entries.next,
					      struct perf_evsel, node);

	TEST_ASSERT_VAL("wrong exclude_user", evsel->attr.exclude_user);
	TEST_ASSERT_VAL("wrong exclude_kernel", !evsel->attr.exclude_kernel);
	TEST_ASSERT_VAL("wrong exclude_hv", evsel->attr.exclude_hv);
	TEST_ASSERT_VAL("wrong precise_ip", !evsel->attr.precise_ip);

	return test__checkevent_breakpoint_x(evlist);
}

static int test__checkevent_breakpoint_r_modifier(struct perf_evlist *evlist)
{
	struct perf_evsel *evsel = list_entry(evlist->entries.next,
					      struct perf_evsel, node);

	TEST_ASSERT_VAL("wrong exclude_user", evsel->attr.exclude_user);
	TEST_ASSERT_VAL("wrong exclude_kernel", evsel->attr.exclude_kernel);
	TEST_ASSERT_VAL("wrong exclude_hv", !evsel->attr.exclude_hv);
	TEST_ASSERT_VAL("wrong precise_ip", evsel->attr.precise_ip);

	return test__checkevent_breakpoint_r(evlist);
}

static int test__checkevent_breakpoint_w_modifier(struct perf_evlist *evlist)
{
	struct perf_evsel *evsel = list_entry(evlist->entries.next,
					      struct perf_evsel, node);

	TEST_ASSERT_VAL("wrong exclude_user", !evsel->attr.exclude_user);
	TEST_ASSERT_VAL("wrong exclude_kernel", evsel->attr.exclude_kernel);
	TEST_ASSERT_VAL("wrong exclude_hv", evsel->attr.exclude_hv);
	TEST_ASSERT_VAL("wrong precise_ip", evsel->attr.precise_ip);

	return test__checkevent_breakpoint_w(evlist);
}

static int test__checkevent_pmu(struct perf_evlist *evlist)
{

	struct perf_evsel *evsel = list_entry(evlist->entries.next,
					      struct perf_evsel, node);

	TEST_ASSERT_VAL("wrong number of entries", 1 == evlist->nr_entries);
	TEST_ASSERT_VAL("wrong type", PERF_TYPE_RAW == evsel->attr.type);
	TEST_ASSERT_VAL("wrong config",    10 == evsel->attr.config);
	TEST_ASSERT_VAL("wrong config1",    1 == evsel->attr.config1);
	TEST_ASSERT_VAL("wrong config2",    3 == evsel->attr.config2);
	TEST_ASSERT_VAL("wrong period",  1000 == evsel->attr.sample_period);

	return 0;
}

static int test__checkevent_list(struct perf_evlist *evlist)
{
	struct perf_evsel *evsel;

	TEST_ASSERT_VAL("wrong number of entries", 3 == evlist->nr_entries);

	/* r1 */
	evsel = list_entry(evlist->entries.next, struct perf_evsel, node);
	TEST_ASSERT_VAL("wrong type", PERF_TYPE_RAW == evsel->attr.type);
	TEST_ASSERT_VAL("wrong config", 1 == evsel->attr.config);
	TEST_ASSERT_VAL("wrong config1", 0 == evsel->attr.config1);
	TEST_ASSERT_VAL("wrong config2", 0 == evsel->attr.config2);
	TEST_ASSERT_VAL("wrong exclude_user", !evsel->attr.exclude_user);
	TEST_ASSERT_VAL("wrong exclude_kernel", !evsel->attr.exclude_kernel);
	TEST_ASSERT_VAL("wrong exclude_hv", !evsel->attr.exclude_hv);
	TEST_ASSERT_VAL("wrong precise_ip", !evsel->attr.precise_ip);

	/* syscalls:sys_enter_open:k */
	evsel = list_entry(evsel->node.next, struct perf_evsel, node);
	TEST_ASSERT_VAL("wrong type", PERF_TYPE_TRACEPOINT == evsel->attr.type);
	TEST_ASSERT_VAL("wrong sample_type",
		(PERF_SAMPLE_RAW | PERF_SAMPLE_TIME | PERF_SAMPLE_CPU) ==
		evsel->attr.sample_type);
	TEST_ASSERT_VAL("wrong sample_period", 1 == evsel->attr.sample_period);
	TEST_ASSERT_VAL("wrong exclude_user", evsel->attr.exclude_user);
	TEST_ASSERT_VAL("wrong exclude_kernel", !evsel->attr.exclude_kernel);
	TEST_ASSERT_VAL("wrong exclude_hv", evsel->attr.exclude_hv);
	TEST_ASSERT_VAL("wrong precise_ip", !evsel->attr.precise_ip);

	/* 1:1:hp */
	evsel = list_entry(evsel->node.next, struct perf_evsel, node);
	TEST_ASSERT_VAL("wrong type", 1 == evsel->attr.type);
	TEST_ASSERT_VAL("wrong config", 1 == evsel->attr.config);
	TEST_ASSERT_VAL("wrong exclude_user", evsel->attr.exclude_user);
	TEST_ASSERT_VAL("wrong exclude_kernel", evsel->attr.exclude_kernel);
	TEST_ASSERT_VAL("wrong exclude_hv", !evsel->attr.exclude_hv);
	TEST_ASSERT_VAL("wrong precise_ip", evsel->attr.precise_ip);

	return 0;
}

static struct test__event_st {
	const char *name;
	__u32 type;
	int (*check)(struct perf_evlist *evlist);
} test__events[] = {
	{
		.name  = "syscalls:sys_enter_open",
		.check = test__checkevent_tracepoint,
	},
	{
		.name  = "syscalls:*",
		.check = test__checkevent_tracepoint_multi,
	},
	{
		.name  = "r1a",
		.check = test__checkevent_raw,
	},
	{
		.name  = "1:1",
		.check = test__checkevent_numeric,
	},
	{
		.name  = "instructions",
		.check = test__checkevent_symbolic_name,
	},
	{
		.name  = "cycles/period=100000,config2/",
		.check = test__checkevent_symbolic_name_config,
	},
	{
		.name  = "faults",
		.check = test__checkevent_symbolic_alias,
	},
	{
		.name  = "L1-dcache-load-miss",
		.check = test__checkevent_genhw,
	},
	{
		.name  = "mem:0",
		.check = test__checkevent_breakpoint,
	},
	{
		.name  = "mem:0:x",
		.check = test__checkevent_breakpoint_x,
	},
	{
		.name  = "mem:0:r",
		.check = test__checkevent_breakpoint_r,
	},
	{
		.name  = "mem:0:w",
		.check = test__checkevent_breakpoint_w,
	},
	{
		.name  = "syscalls:sys_enter_open:k",
		.check = test__checkevent_tracepoint_modifier,
	},
	{
		.name  = "syscalls:*:u",
		.check = test__checkevent_tracepoint_multi_modifier,
	},
	{
		.name  = "r1a:kp",
		.check = test__checkevent_raw_modifier,
	},
	{
		.name  = "1:1:hp",
		.check = test__checkevent_numeric_modifier,
	},
	{
		.name  = "instructions:h",
		.check = test__checkevent_symbolic_name_modifier,
	},
	{
		.name  = "faults:u",
		.check = test__checkevent_symbolic_alias_modifier,
	},
	{
		.name  = "L1-dcache-load-miss:kp",
		.check = test__checkevent_genhw_modifier,
	},
	{
		.name  = "mem:0:u",
		.check = test__checkevent_breakpoint_modifier,
	},
	{
		.name  = "mem:0:x:k",
		.check = test__checkevent_breakpoint_x_modifier,
	},
	{
		.name  = "mem:0:r:hp",
		.check = test__checkevent_breakpoint_r_modifier,
	},
	{
		.name  = "mem:0:w:up",
		.check = test__checkevent_breakpoint_w_modifier,
	},
	{
		.name  = "cpu/config=10,config1,config2=3,period=1000/u",
		.check = test__checkevent_pmu,
	},
	{
		.name  = "r1,syscalls:sys_enter_open:k,1:1:hp",
		.check = test__checkevent_list,
	},
	{
		.name  = "instructions:G",
		.check = test__checkevent_exclude_host_modifier,
	},
	{
		.name  = "instructions:H",
		.check = test__checkevent_exclude_guest_modifier,
	},
};

#define TEST__EVENTS_CNT (sizeof(test__events) / sizeof(struct test__event_st))

static int test__parse_events(void)
{
	struct perf_evlist *evlist;
	u_int i;
	int ret = 0;

	for (i = 0; i < TEST__EVENTS_CNT; i++) {
		struct test__event_st *e = &test__events[i];

		evlist = perf_evlist__new(NULL, NULL);
		if (evlist == NULL)
			break;

		ret = parse_events(evlist, e->name, 0);
		if (ret) {
			pr_debug("failed to parse event '%s', err %d\n",
				 e->name, ret);
			break;
		}

		ret = e->check(evlist);
		perf_evlist__delete(evlist);
		if (ret)
			break;
	}

	return ret;
}

=======
>>>>>>> cfaf0251
static int sched__get_first_possible_cpu(pid_t pid, cpu_set_t **maskp,
					 size_t *sizep)
{
	cpu_set_t *mask;
	size_t size;
	int i, cpu = -1, nrcpus = 1024;
realloc:
	mask = CPU_ALLOC(nrcpus);
	size = CPU_ALLOC_SIZE(nrcpus);
	CPU_ZERO_S(size, mask);

	if (sched_getaffinity(pid, size, mask) == -1) {
		CPU_FREE(mask);
		if (errno == EINVAL && nrcpus < (1024 << 8)) {
			nrcpus = nrcpus << 2;
			goto realloc;
		}
		perror("sched_getaffinity");
			return -1;
	}

	for (i = 0; i < nrcpus; i++) {
		if (CPU_ISSET_S(i, size, mask)) {
			if (cpu == -1) {
				cpu = i;
				*maskp = mask;
				*sizep = size;
			} else
				CPU_CLR_S(i, size, mask);
		}
	}

	if (cpu == -1)
		CPU_FREE(mask);

	return cpu;
}

static int test__PERF_RECORD(void)
{
	struct perf_record_opts opts = {
		.target = {
			.uid = UINT_MAX,
			.uses_mmap = true,
		},
		.no_delay   = true,
		.freq	    = 10,
		.mmap_pages = 256,
	};
	cpu_set_t *cpu_mask = NULL;
	size_t cpu_mask_size = 0;
	struct perf_evlist *evlist = perf_evlist__new(NULL, NULL);
	struct perf_evsel *evsel;
	struct perf_sample sample;
	const char *cmd = "sleep";
	const char *argv[] = { cmd, "1", NULL, };
	char *bname;
	u64 sample_type, prev_time = 0;
	bool found_cmd_mmap = false,
	     found_libc_mmap = false,
	     found_vdso_mmap = false,
	     found_ld_mmap = false;
	int err = -1, errs = 0, i, wakeups = 0, sample_size;
	u32 cpu;
	int total_events = 0, nr_events[PERF_RECORD_MAX] = { 0, };

	if (evlist == NULL || argv == NULL) {
		pr_debug("Not enough memory to create evlist\n");
		goto out;
	}

	/*
	 * We need at least one evsel in the evlist, use the default
	 * one: "cycles".
	 */
	err = perf_evlist__add_default(evlist);
	if (err < 0) {
		pr_debug("Not enough memory to create evsel\n");
		goto out_delete_evlist;
	}

	/*
	 * Create maps of threads and cpus to monitor. In this case
	 * we start with all threads and cpus (-1, -1) but then in
	 * perf_evlist__prepare_workload we'll fill in the only thread
	 * we're monitoring, the one forked there.
	 */
	err = perf_evlist__create_maps(evlist, &opts.target);
	if (err < 0) {
		pr_debug("Not enough memory to create thread/cpu maps\n");
		goto out_delete_evlist;
	}

	/*
	 * Prepare the workload in argv[] to run, it'll fork it, and then wait
	 * for perf_evlist__start_workload() to exec it. This is done this way
	 * so that we have time to open the evlist (calling sys_perf_event_open
	 * on all the fds) and then mmap them.
	 */
	err = perf_evlist__prepare_workload(evlist, &opts, argv);
	if (err < 0) {
		pr_debug("Couldn't run the workload!\n");
		goto out_delete_evlist;
	}

	/*
	 * Config the evsels, setting attr->comm on the first one, etc.
	 */
	evsel = list_entry(evlist->entries.next, struct perf_evsel, node);
	evsel->attr.sample_type |= PERF_SAMPLE_CPU;
	evsel->attr.sample_type |= PERF_SAMPLE_TID;
	evsel->attr.sample_type |= PERF_SAMPLE_TIME;
	perf_evlist__config_attrs(evlist, &opts);

	err = sched__get_first_possible_cpu(evlist->workload.pid, &cpu_mask,
					    &cpu_mask_size);
	if (err < 0) {
		pr_debug("sched__get_first_possible_cpu: %s\n", strerror(errno));
		goto out_delete_evlist;
	}

	cpu = err;

	/*
	 * So that we can check perf_sample.cpu on all the samples.
	 */
	if (sched_setaffinity(evlist->workload.pid, cpu_mask_size, cpu_mask) < 0) {
		pr_debug("sched_setaffinity: %s\n", strerror(errno));
		goto out_free_cpu_mask;
	}

	/*
	 * Call sys_perf_event_open on all the fds on all the evsels,
	 * grouping them if asked to.
	 */
	err = perf_evlist__open(evlist, opts.group);
	if (err < 0) {
		pr_debug("perf_evlist__open: %s\n", strerror(errno));
		goto out_delete_evlist;
	}

	/*
	 * mmap the first fd on a given CPU and ask for events for the other
	 * fds in the same CPU to be injected in the same mmap ring buffer
	 * (using ioctl(PERF_EVENT_IOC_SET_OUTPUT)).
	 */
	err = perf_evlist__mmap(evlist, opts.mmap_pages, false);
	if (err < 0) {
		pr_debug("perf_evlist__mmap: %s\n", strerror(errno));
		goto out_delete_evlist;
	}

	/*
	 * We'll need these two to parse the PERF_SAMPLE_* fields in each
	 * event.
	 */
	sample_type = perf_evlist__sample_type(evlist);
	sample_size = __perf_evsel__sample_size(sample_type);

	/*
	 * Now that all is properly set up, enable the events, they will
	 * count just on workload.pid, which will start...
	 */
	perf_evlist__enable(evlist);

	/*
	 * Now!
	 */
	perf_evlist__start_workload(evlist);

	while (1) {
		int before = total_events;

		for (i = 0; i < evlist->nr_mmaps; i++) {
			union perf_event *event;

			while ((event = perf_evlist__mmap_read(evlist, i)) != NULL) {
				const u32 type = event->header.type;
				const char *name = perf_event__name(type);

				++total_events;
				if (type < PERF_RECORD_MAX)
					nr_events[type]++;

				err = perf_event__parse_sample(event, sample_type,
							       sample_size, true,
							       &sample, false);
				if (err < 0) {
					if (verbose)
						perf_event__fprintf(event, stderr);
					pr_debug("Couldn't parse sample\n");
					goto out_err;
				}

				if (verbose) {
					pr_info("%" PRIu64" %d ", sample.time, sample.cpu);
					perf_event__fprintf(event, stderr);
				}

				if (prev_time > sample.time) {
					pr_debug("%s going backwards in time, prev=%" PRIu64 ", curr=%" PRIu64 "\n",
						 name, prev_time, sample.time);
					++errs;
				}

				prev_time = sample.time;

				if (sample.cpu != cpu) {
					pr_debug("%s with unexpected cpu, expected %d, got %d\n",
						 name, cpu, sample.cpu);
					++errs;
				}

				if ((pid_t)sample.pid != evlist->workload.pid) {
					pr_debug("%s with unexpected pid, expected %d, got %d\n",
						 name, evlist->workload.pid, sample.pid);
					++errs;
				}

				if ((pid_t)sample.tid != evlist->workload.pid) {
					pr_debug("%s with unexpected tid, expected %d, got %d\n",
						 name, evlist->workload.pid, sample.tid);
					++errs;
				}

				if ((type == PERF_RECORD_COMM ||
				     type == PERF_RECORD_MMAP ||
				     type == PERF_RECORD_FORK ||
				     type == PERF_RECORD_EXIT) &&
				     (pid_t)event->comm.pid != evlist->workload.pid) {
					pr_debug("%s with unexpected pid/tid\n", name);
					++errs;
				}

				if ((type == PERF_RECORD_COMM ||
				     type == PERF_RECORD_MMAP) &&
				     event->comm.pid != event->comm.tid) {
					pr_debug("%s with different pid/tid!\n", name);
					++errs;
				}

				switch (type) {
				case PERF_RECORD_COMM:
					if (strcmp(event->comm.comm, cmd)) {
						pr_debug("%s with unexpected comm!\n", name);
						++errs;
					}
					break;
				case PERF_RECORD_EXIT:
					goto found_exit;
				case PERF_RECORD_MMAP:
					bname = strrchr(event->mmap.filename, '/');
					if (bname != NULL) {
						if (!found_cmd_mmap)
							found_cmd_mmap = !strcmp(bname + 1, cmd);
						if (!found_libc_mmap)
							found_libc_mmap = !strncmp(bname + 1, "libc", 4);
						if (!found_ld_mmap)
							found_ld_mmap = !strncmp(bname + 1, "ld", 2);
					} else if (!found_vdso_mmap)
						found_vdso_mmap = !strcmp(event->mmap.filename, "[vdso]");
					break;

				case PERF_RECORD_SAMPLE:
					/* Just ignore samples for now */
					break;
				default:
					pr_debug("Unexpected perf_event->header.type %d!\n",
						 type);
					++errs;
				}
			}
		}

		/*
		 * We don't use poll here because at least at 3.1 times the
		 * PERF_RECORD_{!SAMPLE} events don't honour
		 * perf_event_attr.wakeup_events, just PERF_EVENT_SAMPLE does.
		 */
		if (total_events == before && false)
			poll(evlist->pollfd, evlist->nr_fds, -1);

		sleep(1);
		if (++wakeups > 5) {
			pr_debug("No PERF_RECORD_EXIT event!\n");
			break;
		}
	}

found_exit:
	if (nr_events[PERF_RECORD_COMM] > 1) {
		pr_debug("Excessive number of PERF_RECORD_COMM events!\n");
		++errs;
	}

	if (nr_events[PERF_RECORD_COMM] == 0) {
		pr_debug("Missing PERF_RECORD_COMM for %s!\n", cmd);
		++errs;
	}

	if (!found_cmd_mmap) {
		pr_debug("PERF_RECORD_MMAP for %s missing!\n", cmd);
		++errs;
	}

	if (!found_libc_mmap) {
		pr_debug("PERF_RECORD_MMAP for %s missing!\n", "libc");
		++errs;
	}

	if (!found_ld_mmap) {
		pr_debug("PERF_RECORD_MMAP for %s missing!\n", "ld");
		++errs;
	}

	if (!found_vdso_mmap) {
		pr_debug("PERF_RECORD_MMAP for %s missing!\n", "[vdso]");
		++errs;
	}
out_err:
	perf_evlist__munmap(evlist);
out_free_cpu_mask:
	CPU_FREE(cpu_mask);
out_delete_evlist:
	perf_evlist__delete(evlist);
out:
	return (err < 0 || errs > 0) ? -1 : 0;
}


#if defined(__x86_64__) || defined(__i386__)

#define barrier() asm volatile("" ::: "memory")

static u64 rdpmc(unsigned int counter)
{
	unsigned int low, high;

	asm volatile("rdpmc" : "=a" (low), "=d" (high) : "c" (counter));

	return low | ((u64)high) << 32;
}

static u64 rdtsc(void)
{
	unsigned int low, high;

	asm volatile("rdtsc" : "=a" (low), "=d" (high));

	return low | ((u64)high) << 32;
}

static u64 mmap_read_self(void *addr)
{
	struct perf_event_mmap_page *pc = addr;
	u32 seq, idx, time_mult = 0, time_shift = 0;
	u64 count, cyc = 0, time_offset = 0, enabled, running, delta;

	do {
		seq = pc->lock;
		barrier();

		enabled = pc->time_enabled;
		running = pc->time_running;

		if (enabled != running) {
			cyc = rdtsc();
			time_mult = pc->time_mult;
			time_shift = pc->time_shift;
			time_offset = pc->time_offset;
		}

		idx = pc->index;
		count = pc->offset;
		if (idx)
			count += rdpmc(idx - 1);

		barrier();
	} while (pc->lock != seq);

	if (enabled != running) {
		u64 quot, rem;

		quot = (cyc >> time_shift);
		rem = cyc & ((1 << time_shift) - 1);
		delta = time_offset + quot * time_mult +
			((rem * time_mult) >> time_shift);

		enabled += delta;
		if (idx)
			running += delta;

		quot = count / running;
		rem = count % running;
		count = quot * enabled + (rem * enabled) / running;
	}

	return count;
}

/*
 * If the RDPMC instruction faults then signal this back to the test parent task:
 */
static void segfault_handler(int sig __used, siginfo_t *info __used, void *uc __used)
{
	exit(-1);
}

static int __test__rdpmc(void)
{
	long page_size = sysconf(_SC_PAGE_SIZE);
	volatile int tmp = 0;
	u64 i, loops = 1000;
	int n;
	int fd;
	void *addr;
	struct perf_event_attr attr = {
		.type = PERF_TYPE_HARDWARE,
		.config = PERF_COUNT_HW_INSTRUCTIONS,
		.exclude_kernel = 1,
	};
	u64 delta_sum = 0;
        struct sigaction sa;

	sigfillset(&sa.sa_mask);
	sa.sa_sigaction = segfault_handler;
	sigaction(SIGSEGV, &sa, NULL);

	fd = sys_perf_event_open(&attr, 0, -1, -1, 0);
	if (fd < 0) {
		die("Error: sys_perf_event_open() syscall returned "
		    "with %d (%s)\n", fd, strerror(errno));
	}

	addr = mmap(NULL, page_size, PROT_READ, MAP_SHARED, fd, 0);
	if (addr == (void *)(-1)) {
		die("Error: mmap() syscall returned "
		    "with (%s)\n", strerror(errno));
	}

	for (n = 0; n < 6; n++) {
		u64 stamp, now, delta;

		stamp = mmap_read_self(addr);

		for (i = 0; i < loops; i++)
			tmp++;

		now = mmap_read_self(addr);
		loops *= 10;

		delta = now - stamp;
		pr_debug("%14d: %14Lu\n", n, (long long)delta);

		delta_sum += delta;
	}

	munmap(addr, page_size);
	close(fd);

	pr_debug("   ");

	if (!delta_sum)
		return -1;

	return 0;
}

static int test__rdpmc(void)
{
	int status = 0;
	int wret = 0;
	int ret;
	int pid;

	pid = fork();
	if (pid < 0)
		return -1;

	if (!pid) {
		ret = __test__rdpmc();

		exit(ret);
	}

	wret = waitpid(pid, &status, 0);
	if (wret < 0 || status)
		return -1;

	return 0;
}

#endif

static int test__perf_pmu(void)
{
	return perf_pmu__test();
}

static struct test {
	const char *desc;
	int (*func)(void);
} tests[] = {
	{
		.desc = "vmlinux symtab matches kallsyms",
		.func = test__vmlinux_matches_kallsyms,
	},
	{
		.desc = "detect open syscall event",
		.func = test__open_syscall_event,
	},
	{
		.desc = "detect open syscall event on all cpus",
		.func = test__open_syscall_event_on_all_cpus,
	},
	{
		.desc = "read samples using the mmap interface",
		.func = test__basic_mmap,
	},
	{
		.desc = "parse events tests",
		.func = parse_events__test,
	},
#if defined(__x86_64__) || defined(__i386__)
	{
		.desc = "x86 rdpmc test",
		.func = test__rdpmc,
	},
#endif
	{
		.desc = "Validate PERF_RECORD_* events & perf_sample fields",
		.func = test__PERF_RECORD,
	},
	{
		.desc = "Test perf pmu format parsing",
		.func = test__perf_pmu,
	},
	{
		.func = NULL,
	},
};

static bool perf_test__matches(int curr, int argc, const char *argv[])
{
	int i;

	if (argc == 0)
		return true;

	for (i = 0; i < argc; ++i) {
		char *end;
		long nr = strtoul(argv[i], &end, 10);

		if (*end == '\0') {
			if (nr == curr + 1)
				return true;
			continue;
		}

		if (strstr(tests[curr].desc, argv[i]))
			return true;
	}

	return false;
}

static int __cmd_test(int argc, const char *argv[])
{
	int i = 0;

	while (tests[i].func) {
		int curr = i++, err;

		if (!perf_test__matches(curr, argc, argv))
			continue;

		pr_info("%2d: %s:", i, tests[curr].desc);
		pr_debug("\n--- start ---\n");
		err = tests[curr].func();
		pr_debug("---- end ----\n%s:", tests[curr].desc);
		pr_info(" %s\n", err ? "FAILED!\n" : "Ok");
	}

	return 0;
}

static int perf_test__list(int argc, const char **argv)
{
	int i = 0;

	while (tests[i].func) {
		int curr = i++;

		if (argc > 1 && !strstr(tests[curr].desc, argv[1]))
			continue;

		pr_info("%2d: %s\n", i, tests[curr].desc);
	}

	return 0;
}

int cmd_test(int argc, const char **argv, const char *prefix __used)
{
	const char * const test_usage[] = {
	"perf test [<options>] [{list <test-name-fragment>|[<test-name-fragments>|<test-numbers>]}]",
	NULL,
	};
	const struct option test_options[] = {
	OPT_INCR('v', "verbose", &verbose,
		    "be more verbose (show symbol address, etc)"),
	OPT_END()
	};

	argc = parse_options(argc, argv, test_options, test_usage, 0);
	if (argc >= 1 && !strcmp(argv[0], "list"))
		return perf_test__list(argc, argv);

	symbol_conf.priv_size = sizeof(int);
	symbol_conf.sort_by_name = true;
	symbol_conf.try_vmlinux_path = true;

	if (symbol__init() < 0)
		return -1;

	return __cmd_test(argc, argv);
}<|MERGE_RESOLUTION|>--- conflicted
+++ resolved
@@ -604,559 +604,6 @@
 #undef nsyscalls
 }
 
-<<<<<<< HEAD
-#define TEST_ASSERT_VAL(text, cond) \
-do { \
-	if (!(cond)) { \
-		pr_debug("FAILED %s:%d %s\n", __FILE__, __LINE__, text); \
-		return -1; \
-	} \
-} while (0)
-
-static int test__checkevent_tracepoint(struct perf_evlist *evlist)
-{
-	struct perf_evsel *evsel = list_entry(evlist->entries.next,
-					      struct perf_evsel, node);
-
-	TEST_ASSERT_VAL("wrong number of entries", 1 == evlist->nr_entries);
-	TEST_ASSERT_VAL("wrong type", PERF_TYPE_TRACEPOINT == evsel->attr.type);
-	TEST_ASSERT_VAL("wrong sample_type",
-		(PERF_SAMPLE_RAW | PERF_SAMPLE_TIME | PERF_SAMPLE_CPU) ==
-		evsel->attr.sample_type);
-	TEST_ASSERT_VAL("wrong sample_period", 1 == evsel->attr.sample_period);
-	return 0;
-}
-
-static int test__checkevent_tracepoint_multi(struct perf_evlist *evlist)
-{
-	struct perf_evsel *evsel;
-
-	TEST_ASSERT_VAL("wrong number of entries", evlist->nr_entries > 1);
-
-	list_for_each_entry(evsel, &evlist->entries, node) {
-		TEST_ASSERT_VAL("wrong type",
-			PERF_TYPE_TRACEPOINT == evsel->attr.type);
-		TEST_ASSERT_VAL("wrong sample_type",
-			(PERF_SAMPLE_RAW | PERF_SAMPLE_TIME | PERF_SAMPLE_CPU)
-			== evsel->attr.sample_type);
-		TEST_ASSERT_VAL("wrong sample_period",
-			1 == evsel->attr.sample_period);
-	}
-	return 0;
-}
-
-static int test__checkevent_raw(struct perf_evlist *evlist)
-{
-	struct perf_evsel *evsel = list_entry(evlist->entries.next,
-					      struct perf_evsel, node);
-
-	TEST_ASSERT_VAL("wrong number of entries", 1 == evlist->nr_entries);
-	TEST_ASSERT_VAL("wrong type", PERF_TYPE_RAW == evsel->attr.type);
-	TEST_ASSERT_VAL("wrong config", 0x1a == evsel->attr.config);
-	return 0;
-}
-
-static int test__checkevent_numeric(struct perf_evlist *evlist)
-{
-	struct perf_evsel *evsel = list_entry(evlist->entries.next,
-					      struct perf_evsel, node);
-
-	TEST_ASSERT_VAL("wrong number of entries", 1 == evlist->nr_entries);
-	TEST_ASSERT_VAL("wrong type", 1 == evsel->attr.type);
-	TEST_ASSERT_VAL("wrong config", 1 == evsel->attr.config);
-	return 0;
-}
-
-static int test__checkevent_symbolic_name(struct perf_evlist *evlist)
-{
-	struct perf_evsel *evsel = list_entry(evlist->entries.next,
-					      struct perf_evsel, node);
-
-	TEST_ASSERT_VAL("wrong number of entries", 1 == evlist->nr_entries);
-	TEST_ASSERT_VAL("wrong type", PERF_TYPE_HARDWARE == evsel->attr.type);
-	TEST_ASSERT_VAL("wrong config",
-			PERF_COUNT_HW_INSTRUCTIONS == evsel->attr.config);
-	return 0;
-}
-
-static int test__checkevent_symbolic_name_config(struct perf_evlist *evlist)
-{
-	struct perf_evsel *evsel = list_entry(evlist->entries.next,
-					      struct perf_evsel, node);
-
-	TEST_ASSERT_VAL("wrong number of entries", 1 == evlist->nr_entries);
-	TEST_ASSERT_VAL("wrong type", PERF_TYPE_HARDWARE == evsel->attr.type);
-	TEST_ASSERT_VAL("wrong config",
-			PERF_COUNT_HW_CPU_CYCLES == evsel->attr.config);
-	TEST_ASSERT_VAL("wrong period",
-			100000 == evsel->attr.sample_period);
-	TEST_ASSERT_VAL("wrong config1",
-			0 == evsel->attr.config1);
-	TEST_ASSERT_VAL("wrong config2",
-			1 == evsel->attr.config2);
-	return 0;
-}
-
-static int test__checkevent_symbolic_alias(struct perf_evlist *evlist)
-{
-	struct perf_evsel *evsel = list_entry(evlist->entries.next,
-					      struct perf_evsel, node);
-
-	TEST_ASSERT_VAL("wrong number of entries", 1 == evlist->nr_entries);
-	TEST_ASSERT_VAL("wrong type", PERF_TYPE_SOFTWARE == evsel->attr.type);
-	TEST_ASSERT_VAL("wrong config",
-			PERF_COUNT_SW_PAGE_FAULTS == evsel->attr.config);
-	return 0;
-}
-
-static int test__checkevent_genhw(struct perf_evlist *evlist)
-{
-	struct perf_evsel *evsel = list_entry(evlist->entries.next,
-					      struct perf_evsel, node);
-
-	TEST_ASSERT_VAL("wrong number of entries", 1 == evlist->nr_entries);
-	TEST_ASSERT_VAL("wrong type", PERF_TYPE_HW_CACHE == evsel->attr.type);
-	TEST_ASSERT_VAL("wrong config", (1 << 16) == evsel->attr.config);
-	return 0;
-}
-
-static int test__checkevent_breakpoint(struct perf_evlist *evlist)
-{
-	struct perf_evsel *evsel = list_entry(evlist->entries.next,
-					      struct perf_evsel, node);
-
-	TEST_ASSERT_VAL("wrong number of entries", 1 == evlist->nr_entries);
-	TEST_ASSERT_VAL("wrong type", PERF_TYPE_BREAKPOINT == evsel->attr.type);
-	TEST_ASSERT_VAL("wrong config", 0 == evsel->attr.config);
-	TEST_ASSERT_VAL("wrong bp_type", (HW_BREAKPOINT_R | HW_BREAKPOINT_W) ==
-					 evsel->attr.bp_type);
-	TEST_ASSERT_VAL("wrong bp_len", HW_BREAKPOINT_LEN_4 ==
-					evsel->attr.bp_len);
-	return 0;
-}
-
-static int test__checkevent_breakpoint_x(struct perf_evlist *evlist)
-{
-	struct perf_evsel *evsel = list_entry(evlist->entries.next,
-					      struct perf_evsel, node);
-
-	TEST_ASSERT_VAL("wrong number of entries", 1 == evlist->nr_entries);
-	TEST_ASSERT_VAL("wrong type", PERF_TYPE_BREAKPOINT == evsel->attr.type);
-	TEST_ASSERT_VAL("wrong config", 0 == evsel->attr.config);
-	TEST_ASSERT_VAL("wrong bp_type",
-			HW_BREAKPOINT_X == evsel->attr.bp_type);
-	TEST_ASSERT_VAL("wrong bp_len", sizeof(long) == evsel->attr.bp_len);
-	return 0;
-}
-
-static int test__checkevent_breakpoint_r(struct perf_evlist *evlist)
-{
-	struct perf_evsel *evsel = list_entry(evlist->entries.next,
-					      struct perf_evsel, node);
-
-	TEST_ASSERT_VAL("wrong number of entries", 1 == evlist->nr_entries);
-	TEST_ASSERT_VAL("wrong type",
-			PERF_TYPE_BREAKPOINT == evsel->attr.type);
-	TEST_ASSERT_VAL("wrong config", 0 == evsel->attr.config);
-	TEST_ASSERT_VAL("wrong bp_type",
-			HW_BREAKPOINT_R == evsel->attr.bp_type);
-	TEST_ASSERT_VAL("wrong bp_len",
-			HW_BREAKPOINT_LEN_4 == evsel->attr.bp_len);
-	return 0;
-}
-
-static int test__checkevent_breakpoint_w(struct perf_evlist *evlist)
-{
-	struct perf_evsel *evsel = list_entry(evlist->entries.next,
-					      struct perf_evsel, node);
-
-	TEST_ASSERT_VAL("wrong number of entries", 1 == evlist->nr_entries);
-	TEST_ASSERT_VAL("wrong type",
-			PERF_TYPE_BREAKPOINT == evsel->attr.type);
-	TEST_ASSERT_VAL("wrong config", 0 == evsel->attr.config);
-	TEST_ASSERT_VAL("wrong bp_type",
-			HW_BREAKPOINT_W == evsel->attr.bp_type);
-	TEST_ASSERT_VAL("wrong bp_len",
-			HW_BREAKPOINT_LEN_4 == evsel->attr.bp_len);
-	return 0;
-}
-
-static int test__checkevent_tracepoint_modifier(struct perf_evlist *evlist)
-{
-	struct perf_evsel *evsel = list_entry(evlist->entries.next,
-					      struct perf_evsel, node);
-
-	TEST_ASSERT_VAL("wrong exclude_user", evsel->attr.exclude_user);
-	TEST_ASSERT_VAL("wrong exclude_kernel", !evsel->attr.exclude_kernel);
-	TEST_ASSERT_VAL("wrong exclude_hv", evsel->attr.exclude_hv);
-	TEST_ASSERT_VAL("wrong precise_ip", !evsel->attr.precise_ip);
-
-	return test__checkevent_tracepoint(evlist);
-}
-
-static int
-test__checkevent_tracepoint_multi_modifier(struct perf_evlist *evlist)
-{
-	struct perf_evsel *evsel;
-
-	TEST_ASSERT_VAL("wrong number of entries", evlist->nr_entries > 1);
-
-	list_for_each_entry(evsel, &evlist->entries, node) {
-		TEST_ASSERT_VAL("wrong exclude_user",
-				!evsel->attr.exclude_user);
-		TEST_ASSERT_VAL("wrong exclude_kernel",
-				evsel->attr.exclude_kernel);
-		TEST_ASSERT_VAL("wrong exclude_hv", evsel->attr.exclude_hv);
-		TEST_ASSERT_VAL("wrong precise_ip", !evsel->attr.precise_ip);
-	}
-
-	return test__checkevent_tracepoint_multi(evlist);
-}
-
-static int test__checkevent_raw_modifier(struct perf_evlist *evlist)
-{
-	struct perf_evsel *evsel = list_entry(evlist->entries.next,
-					      struct perf_evsel, node);
-
-	TEST_ASSERT_VAL("wrong exclude_user", evsel->attr.exclude_user);
-	TEST_ASSERT_VAL("wrong exclude_kernel", !evsel->attr.exclude_kernel);
-	TEST_ASSERT_VAL("wrong exclude_hv", evsel->attr.exclude_hv);
-	TEST_ASSERT_VAL("wrong precise_ip", evsel->attr.precise_ip);
-
-	return test__checkevent_raw(evlist);
-}
-
-static int test__checkevent_numeric_modifier(struct perf_evlist *evlist)
-{
-	struct perf_evsel *evsel = list_entry(evlist->entries.next,
-					      struct perf_evsel, node);
-
-	TEST_ASSERT_VAL("wrong exclude_user", evsel->attr.exclude_user);
-	TEST_ASSERT_VAL("wrong exclude_kernel", evsel->attr.exclude_kernel);
-	TEST_ASSERT_VAL("wrong exclude_hv", !evsel->attr.exclude_hv);
-	TEST_ASSERT_VAL("wrong precise_ip", evsel->attr.precise_ip);
-
-	return test__checkevent_numeric(evlist);
-}
-
-static int test__checkevent_symbolic_name_modifier(struct perf_evlist *evlist)
-{
-	struct perf_evsel *evsel = list_entry(evlist->entries.next,
-					      struct perf_evsel, node);
-
-	TEST_ASSERT_VAL("wrong exclude_user", evsel->attr.exclude_user);
-	TEST_ASSERT_VAL("wrong exclude_kernel", evsel->attr.exclude_kernel);
-	TEST_ASSERT_VAL("wrong exclude_hv", !evsel->attr.exclude_hv);
-	TEST_ASSERT_VAL("wrong precise_ip", !evsel->attr.precise_ip);
-
-	return test__checkevent_symbolic_name(evlist);
-}
-
-static int test__checkevent_exclude_host_modifier(struct perf_evlist *evlist)
-{
-	struct perf_evsel *evsel = list_entry(evlist->entries.next,
-					      struct perf_evsel, node);
-
-	TEST_ASSERT_VAL("wrong exclude guest", !evsel->attr.exclude_guest);
-	TEST_ASSERT_VAL("wrong exclude host", evsel->attr.exclude_host);
-
-	return test__checkevent_symbolic_name(evlist);
-}
-
-static int test__checkevent_exclude_guest_modifier(struct perf_evlist *evlist)
-{
-	struct perf_evsel *evsel = list_entry(evlist->entries.next,
-					      struct perf_evsel, node);
-
-	TEST_ASSERT_VAL("wrong exclude guest", evsel->attr.exclude_guest);
-	TEST_ASSERT_VAL("wrong exclude host", !evsel->attr.exclude_host);
-
-	return test__checkevent_symbolic_name(evlist);
-}
-
-static int test__checkevent_symbolic_alias_modifier(struct perf_evlist *evlist)
-{
-	struct perf_evsel *evsel = list_entry(evlist->entries.next,
-					      struct perf_evsel, node);
-
-	TEST_ASSERT_VAL("wrong exclude_user", !evsel->attr.exclude_user);
-	TEST_ASSERT_VAL("wrong exclude_kernel", evsel->attr.exclude_kernel);
-	TEST_ASSERT_VAL("wrong exclude_hv", evsel->attr.exclude_hv);
-	TEST_ASSERT_VAL("wrong precise_ip", !evsel->attr.precise_ip);
-
-	return test__checkevent_symbolic_alias(evlist);
-}
-
-static int test__checkevent_genhw_modifier(struct perf_evlist *evlist)
-{
-	struct perf_evsel *evsel = list_entry(evlist->entries.next,
-					      struct perf_evsel, node);
-
-	TEST_ASSERT_VAL("wrong exclude_user", evsel->attr.exclude_user);
-	TEST_ASSERT_VAL("wrong exclude_kernel", !evsel->attr.exclude_kernel);
-	TEST_ASSERT_VAL("wrong exclude_hv", evsel->attr.exclude_hv);
-	TEST_ASSERT_VAL("wrong precise_ip", evsel->attr.precise_ip);
-
-	return test__checkevent_genhw(evlist);
-}
-
-static int test__checkevent_breakpoint_modifier(struct perf_evlist *evlist)
-{
-	struct perf_evsel *evsel = list_entry(evlist->entries.next,
-					      struct perf_evsel, node);
-
-	TEST_ASSERT_VAL("wrong exclude_user", !evsel->attr.exclude_user);
-	TEST_ASSERT_VAL("wrong exclude_kernel", evsel->attr.exclude_kernel);
-	TEST_ASSERT_VAL("wrong exclude_hv", evsel->attr.exclude_hv);
-	TEST_ASSERT_VAL("wrong precise_ip", !evsel->attr.precise_ip);
-
-	return test__checkevent_breakpoint(evlist);
-}
-
-static int test__checkevent_breakpoint_x_modifier(struct perf_evlist *evlist)
-{
-	struct perf_evsel *evsel = list_entry(evlist->entries.next,
-					      struct perf_evsel, node);
-
-	TEST_ASSERT_VAL("wrong exclude_user", evsel->attr.exclude_user);
-	TEST_ASSERT_VAL("wrong exclude_kernel", !evsel->attr.exclude_kernel);
-	TEST_ASSERT_VAL("wrong exclude_hv", evsel->attr.exclude_hv);
-	TEST_ASSERT_VAL("wrong precise_ip", !evsel->attr.precise_ip);
-
-	return test__checkevent_breakpoint_x(evlist);
-}
-
-static int test__checkevent_breakpoint_r_modifier(struct perf_evlist *evlist)
-{
-	struct perf_evsel *evsel = list_entry(evlist->entries.next,
-					      struct perf_evsel, node);
-
-	TEST_ASSERT_VAL("wrong exclude_user", evsel->attr.exclude_user);
-	TEST_ASSERT_VAL("wrong exclude_kernel", evsel->attr.exclude_kernel);
-	TEST_ASSERT_VAL("wrong exclude_hv", !evsel->attr.exclude_hv);
-	TEST_ASSERT_VAL("wrong precise_ip", evsel->attr.precise_ip);
-
-	return test__checkevent_breakpoint_r(evlist);
-}
-
-static int test__checkevent_breakpoint_w_modifier(struct perf_evlist *evlist)
-{
-	struct perf_evsel *evsel = list_entry(evlist->entries.next,
-					      struct perf_evsel, node);
-
-	TEST_ASSERT_VAL("wrong exclude_user", !evsel->attr.exclude_user);
-	TEST_ASSERT_VAL("wrong exclude_kernel", evsel->attr.exclude_kernel);
-	TEST_ASSERT_VAL("wrong exclude_hv", evsel->attr.exclude_hv);
-	TEST_ASSERT_VAL("wrong precise_ip", evsel->attr.precise_ip);
-
-	return test__checkevent_breakpoint_w(evlist);
-}
-
-static int test__checkevent_pmu(struct perf_evlist *evlist)
-{
-
-	struct perf_evsel *evsel = list_entry(evlist->entries.next,
-					      struct perf_evsel, node);
-
-	TEST_ASSERT_VAL("wrong number of entries", 1 == evlist->nr_entries);
-	TEST_ASSERT_VAL("wrong type", PERF_TYPE_RAW == evsel->attr.type);
-	TEST_ASSERT_VAL("wrong config",    10 == evsel->attr.config);
-	TEST_ASSERT_VAL("wrong config1",    1 == evsel->attr.config1);
-	TEST_ASSERT_VAL("wrong config2",    3 == evsel->attr.config2);
-	TEST_ASSERT_VAL("wrong period",  1000 == evsel->attr.sample_period);
-
-	return 0;
-}
-
-static int test__checkevent_list(struct perf_evlist *evlist)
-{
-	struct perf_evsel *evsel;
-
-	TEST_ASSERT_VAL("wrong number of entries", 3 == evlist->nr_entries);
-
-	/* r1 */
-	evsel = list_entry(evlist->entries.next, struct perf_evsel, node);
-	TEST_ASSERT_VAL("wrong type", PERF_TYPE_RAW == evsel->attr.type);
-	TEST_ASSERT_VAL("wrong config", 1 == evsel->attr.config);
-	TEST_ASSERT_VAL("wrong config1", 0 == evsel->attr.config1);
-	TEST_ASSERT_VAL("wrong config2", 0 == evsel->attr.config2);
-	TEST_ASSERT_VAL("wrong exclude_user", !evsel->attr.exclude_user);
-	TEST_ASSERT_VAL("wrong exclude_kernel", !evsel->attr.exclude_kernel);
-	TEST_ASSERT_VAL("wrong exclude_hv", !evsel->attr.exclude_hv);
-	TEST_ASSERT_VAL("wrong precise_ip", !evsel->attr.precise_ip);
-
-	/* syscalls:sys_enter_open:k */
-	evsel = list_entry(evsel->node.next, struct perf_evsel, node);
-	TEST_ASSERT_VAL("wrong type", PERF_TYPE_TRACEPOINT == evsel->attr.type);
-	TEST_ASSERT_VAL("wrong sample_type",
-		(PERF_SAMPLE_RAW | PERF_SAMPLE_TIME | PERF_SAMPLE_CPU) ==
-		evsel->attr.sample_type);
-	TEST_ASSERT_VAL("wrong sample_period", 1 == evsel->attr.sample_period);
-	TEST_ASSERT_VAL("wrong exclude_user", evsel->attr.exclude_user);
-	TEST_ASSERT_VAL("wrong exclude_kernel", !evsel->attr.exclude_kernel);
-	TEST_ASSERT_VAL("wrong exclude_hv", evsel->attr.exclude_hv);
-	TEST_ASSERT_VAL("wrong precise_ip", !evsel->attr.precise_ip);
-
-	/* 1:1:hp */
-	evsel = list_entry(evsel->node.next, struct perf_evsel, node);
-	TEST_ASSERT_VAL("wrong type", 1 == evsel->attr.type);
-	TEST_ASSERT_VAL("wrong config", 1 == evsel->attr.config);
-	TEST_ASSERT_VAL("wrong exclude_user", evsel->attr.exclude_user);
-	TEST_ASSERT_VAL("wrong exclude_kernel", evsel->attr.exclude_kernel);
-	TEST_ASSERT_VAL("wrong exclude_hv", !evsel->attr.exclude_hv);
-	TEST_ASSERT_VAL("wrong precise_ip", evsel->attr.precise_ip);
-
-	return 0;
-}
-
-static struct test__event_st {
-	const char *name;
-	__u32 type;
-	int (*check)(struct perf_evlist *evlist);
-} test__events[] = {
-	{
-		.name  = "syscalls:sys_enter_open",
-		.check = test__checkevent_tracepoint,
-	},
-	{
-		.name  = "syscalls:*",
-		.check = test__checkevent_tracepoint_multi,
-	},
-	{
-		.name  = "r1a",
-		.check = test__checkevent_raw,
-	},
-	{
-		.name  = "1:1",
-		.check = test__checkevent_numeric,
-	},
-	{
-		.name  = "instructions",
-		.check = test__checkevent_symbolic_name,
-	},
-	{
-		.name  = "cycles/period=100000,config2/",
-		.check = test__checkevent_symbolic_name_config,
-	},
-	{
-		.name  = "faults",
-		.check = test__checkevent_symbolic_alias,
-	},
-	{
-		.name  = "L1-dcache-load-miss",
-		.check = test__checkevent_genhw,
-	},
-	{
-		.name  = "mem:0",
-		.check = test__checkevent_breakpoint,
-	},
-	{
-		.name  = "mem:0:x",
-		.check = test__checkevent_breakpoint_x,
-	},
-	{
-		.name  = "mem:0:r",
-		.check = test__checkevent_breakpoint_r,
-	},
-	{
-		.name  = "mem:0:w",
-		.check = test__checkevent_breakpoint_w,
-	},
-	{
-		.name  = "syscalls:sys_enter_open:k",
-		.check = test__checkevent_tracepoint_modifier,
-	},
-	{
-		.name  = "syscalls:*:u",
-		.check = test__checkevent_tracepoint_multi_modifier,
-	},
-	{
-		.name  = "r1a:kp",
-		.check = test__checkevent_raw_modifier,
-	},
-	{
-		.name  = "1:1:hp",
-		.check = test__checkevent_numeric_modifier,
-	},
-	{
-		.name  = "instructions:h",
-		.check = test__checkevent_symbolic_name_modifier,
-	},
-	{
-		.name  = "faults:u",
-		.check = test__checkevent_symbolic_alias_modifier,
-	},
-	{
-		.name  = "L1-dcache-load-miss:kp",
-		.check = test__checkevent_genhw_modifier,
-	},
-	{
-		.name  = "mem:0:u",
-		.check = test__checkevent_breakpoint_modifier,
-	},
-	{
-		.name  = "mem:0:x:k",
-		.check = test__checkevent_breakpoint_x_modifier,
-	},
-	{
-		.name  = "mem:0:r:hp",
-		.check = test__checkevent_breakpoint_r_modifier,
-	},
-	{
-		.name  = "mem:0:w:up",
-		.check = test__checkevent_breakpoint_w_modifier,
-	},
-	{
-		.name  = "cpu/config=10,config1,config2=3,period=1000/u",
-		.check = test__checkevent_pmu,
-	},
-	{
-		.name  = "r1,syscalls:sys_enter_open:k,1:1:hp",
-		.check = test__checkevent_list,
-	},
-	{
-		.name  = "instructions:G",
-		.check = test__checkevent_exclude_host_modifier,
-	},
-	{
-		.name  = "instructions:H",
-		.check = test__checkevent_exclude_guest_modifier,
-	},
-};
-
-#define TEST__EVENTS_CNT (sizeof(test__events) / sizeof(struct test__event_st))
-
-static int test__parse_events(void)
-{
-	struct perf_evlist *evlist;
-	u_int i;
-	int ret = 0;
-
-	for (i = 0; i < TEST__EVENTS_CNT; i++) {
-		struct test__event_st *e = &test__events[i];
-
-		evlist = perf_evlist__new(NULL, NULL);
-		if (evlist == NULL)
-			break;
-
-		ret = parse_events(evlist, e->name, 0);
-		if (ret) {
-			pr_debug("failed to parse event '%s', err %d\n",
-				 e->name, ret);
-			break;
-		}
-
-		ret = e->check(evlist);
-		perf_evlist__delete(evlist);
-		if (ret)
-			break;
-	}
-
-	return ret;
-}
-
-=======
->>>>>>> cfaf0251
 static int sched__get_first_possible_cpu(pid_t pid, cpu_set_t **maskp,
 					 size_t *sizep)
 {
