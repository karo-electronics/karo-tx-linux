--- conflicted
+++ resolved
@@ -294,10 +294,7 @@
 		color_fprintf(stdout, PERF_COLOR_RED, "WARNING:");
 		printf(" LOST %" PRIu64 " events, Check IO/CPU overload\n",
 		       top.total_lost_warned);
-<<<<<<< HEAD
-=======
 		++printed;
->>>>>>> 7588bada
 	}
 
 	if (top.sym_filter_entry) {
