/*
 * builtin-top.c
 *
 * Builtin top command: Display a continuously updated profile of
 * any workload, CPU or specific PID.
 *
 * Copyright (C) 2008, Red Hat Inc, Ingo Molnar <mingo@redhat.com>
 *		 2011, Red Hat Inc, Arnaldo Carvalho de Melo <acme@redhat.com>
 *
 * Improvements and fixes by:
 *
 *   Arjan van de Ven <arjan@linux.intel.com>
 *   Yanmin Zhang <yanmin.zhang@intel.com>
 *   Wu Fengguang <fengguang.wu@intel.com>
 *   Mike Galbraith <efault@gmx.de>
 *   Paul Mackerras <paulus@samba.org>
 *
 * Released under the GPL v2. (and only v2, not any later version)
 */
#include "builtin.h"

#include "perf.h"

#include "util/annotate.h"
#include "util/cache.h"
#include "util/color.h"
#include "util/evlist.h"
#include "util/evsel.h"
#include "util/machine.h"
#include "util/session.h"
#include "util/symbol.h"
#include "util/thread.h"
#include "util/thread_map.h"
#include "util/top.h"
#include "util/util.h"
#include <linux/rbtree.h>
#include "util/parse-options.h"
#include "util/parse-events.h"
#include "util/cpumap.h"
#include "util/xyarray.h"
#include "util/sort.h"
#include "util/intlist.h"

#include "util/debug.h"

#include <assert.h>
#include <elf.h>
#include <fcntl.h>

#include <stdio.h>
#include <termios.h>
#include <unistd.h>
#include <inttypes.h>

#include <errno.h>
#include <time.h>
#include <sched.h>

#include <sys/syscall.h>
#include <sys/ioctl.h>
#include <sys/poll.h>
#include <sys/prctl.h>
#include <sys/wait.h>
#include <sys/uio.h>
#include <sys/utsname.h>
#include <sys/mman.h>

#include <linux/unistd.h>
#include <linux/types.h>

static volatile int done;
<<<<<<< HEAD
=======

#define HEADER_LINE_NR  5
>>>>>>> d0e0ac97

static void perf_top__update_print_entries(struct perf_top *top)
{
	top->print_entries = top->winsize.ws_row - HEADER_LINE_NR;
}

static void perf_top__sig_winch(int sig __maybe_unused,
				siginfo_t *info __maybe_unused, void *arg)
{
	struct perf_top *top = arg;

	get_term_dimensions(&top->winsize);
	perf_top__update_print_entries(top);
}

static int perf_top__parse_source(struct perf_top *top, struct hist_entry *he)
{
	struct symbol *sym;
	struct annotation *notes;
	struct map *map;
	int err = -1;

	if (!he || !he->ms.sym)
		return -1;

	sym = he->ms.sym;
	map = he->ms.map;

	/*
	 * We can't annotate with just /proc/kallsyms
	 */
	if (map->dso->symtab_type == DSO_BINARY_TYPE__KALLSYMS) {
		pr_err("Can't annotate %s: No vmlinux file was found in the "
		       "path\n", sym->name);
		sleep(1);
		return -1;
	}

	notes = symbol__annotation(sym);
	if (notes->src != NULL) {
		pthread_mutex_lock(&notes->lock);
		goto out_assign;
	}

	pthread_mutex_lock(&notes->lock);

	if (symbol__alloc_hist(sym) < 0) {
		pthread_mutex_unlock(&notes->lock);
		pr_err("Not enough memory for annotating '%s' symbol!\n",
		       sym->name);
		sleep(1);
		return err;
	}

	err = symbol__annotate(sym, map, 0);
	if (err == 0) {
out_assign:
		top->sym_filter_entry = he;
	}

	pthread_mutex_unlock(&notes->lock);
	return err;
}

static void __zero_source_counters(struct hist_entry *he)
{
	struct symbol *sym = he->ms.sym;
	symbol__annotate_zero_histograms(sym);
}

static void ui__warn_map_erange(struct map *map, struct symbol *sym, u64 ip)
{
	struct utsname uts;
	int err = uname(&uts);

	ui__warning("Out of bounds address found:\n\n"
		    "Addr:   %" PRIx64 "\n"
		    "DSO:    %s %c\n"
		    "Map:    %" PRIx64 "-%" PRIx64 "\n"
		    "Symbol: %" PRIx64 "-%" PRIx64 " %c %s\n"
		    "Arch:   %s\n"
		    "Kernel: %s\n"
		    "Tools:  %s\n\n"
		    "Not all samples will be on the annotation output.\n\n"
		    "Please report to linux-kernel@vger.kernel.org\n",
		    ip, map->dso->long_name, dso__symtab_origin(map->dso),
		    map->start, map->end, sym->start, sym->end,
		    sym->binding == STB_GLOBAL ? 'g' :
		    sym->binding == STB_LOCAL  ? 'l' : 'w', sym->name,
		    err ? "[unknown]" : uts.machine,
		    err ? "[unknown]" : uts.release, perf_version_string);
	if (use_browser <= 0)
		sleep(5);
	
	map->erange_warned = true;
}

static void perf_top__record_precise_ip(struct perf_top *top,
					struct hist_entry *he,
					int counter, u64 ip)
{
	struct annotation *notes;
	struct symbol *sym;
	int err;

	if (he == NULL || he->ms.sym == NULL ||
	    ((top->sym_filter_entry == NULL ||
	      top->sym_filter_entry->ms.sym != he->ms.sym) && use_browser != 1))
		return;

	sym = he->ms.sym;
	notes = symbol__annotation(sym);

	if (pthread_mutex_trylock(&notes->lock))
		return;

	if (notes->src == NULL && symbol__alloc_hist(sym) < 0) {
		pthread_mutex_unlock(&notes->lock);
		pr_err("Not enough memory for annotating '%s' symbol!\n",
		       sym->name);
		sleep(1);
		return;
	}

	ip = he->ms.map->map_ip(he->ms.map, ip);
	err = symbol__inc_addr_samples(sym, he->ms.map, counter, ip);

	pthread_mutex_unlock(&notes->lock);

	if (err == -ERANGE && !he->ms.map->erange_warned)
		ui__warn_map_erange(he->ms.map, sym, ip);
}

static void perf_top__show_details(struct perf_top *top)
{
	struct hist_entry *he = top->sym_filter_entry;
	struct annotation *notes;
	struct symbol *symbol;
	int more;

	if (!he)
		return;

	symbol = he->ms.sym;
	notes = symbol__annotation(symbol);

	pthread_mutex_lock(&notes->lock);

	if (notes->src == NULL)
		goto out_unlock;

	printf("Showing %s for %s\n", perf_evsel__name(top->sym_evsel), symbol->name);
	printf("  Events  Pcnt (>=%d%%)\n", top->sym_pcnt_filter);

	more = symbol__annotate_printf(symbol, he->ms.map, top->sym_evsel,
				       0, top->sym_pcnt_filter, top->print_entries, 4);
	if (top->zero)
		symbol__annotate_zero_histogram(symbol, top->sym_evsel->idx);
	else
		symbol__annotate_decay_histogram(symbol, top->sym_evsel->idx);
	if (more != 0)
		printf("%d lines not displayed, maybe increase display entries [e]\n", more);
out_unlock:
	pthread_mutex_unlock(&notes->lock);
}

static const char		CONSOLE_CLEAR[] = "[H[2J";

static struct hist_entry *perf_evsel__add_hist_entry(struct perf_evsel *evsel,
						     struct addr_location *al,
						     struct perf_sample *sample)
{
	struct hist_entry *he;

<<<<<<< HEAD
	he = __hists__add_entry(&evsel->hists, al, NULL, sample->period,
				sample->weight);
=======
	pthread_mutex_lock(&evsel->hists.lock);
	he = __hists__add_entry(&evsel->hists, al, NULL, sample->period,
				sample->weight);
	pthread_mutex_unlock(&evsel->hists.lock);

>>>>>>> d0e0ac97
	if (he == NULL)
		return NULL;

	hists__inc_nr_events(&evsel->hists, PERF_RECORD_SAMPLE);
	return he;
}

static void perf_top__print_sym_table(struct perf_top *top)
{
	char bf[160];
	int printed = 0;
	const int win_width = top->winsize.ws_col - 1;

	puts(CONSOLE_CLEAR);

	perf_top__header_snprintf(top, bf, sizeof(bf));
	printf("%s\n", bf);

	perf_top__reset_sample_counters(top);

	printf("%-*.*s\n", win_width, win_width, graph_dotted_line);

	if (top->sym_evsel->hists.stats.nr_lost_warned !=
	    top->sym_evsel->hists.stats.nr_events[PERF_RECORD_LOST]) {
		top->sym_evsel->hists.stats.nr_lost_warned =
			top->sym_evsel->hists.stats.nr_events[PERF_RECORD_LOST];
		color_fprintf(stdout, PERF_COLOR_RED,
			      "WARNING: LOST %d chunks, Check IO/CPU overload",
			      top->sym_evsel->hists.stats.nr_lost_warned);
		++printed;
	}

	if (top->sym_filter_entry) {
		perf_top__show_details(top);
		return;
	}

	hists__collapse_resort(&top->sym_evsel->hists);
	hists__output_resort(&top->sym_evsel->hists);
	hists__decay_entries(&top->sym_evsel->hists,
			     top->hide_user_symbols,
			     top->hide_kernel_symbols);
	hists__output_recalc_col_len(&top->sym_evsel->hists,
				     top->print_entries - printed);
	putchar('\n');
	hists__fprintf(&top->sym_evsel->hists, false,
		       top->print_entries - printed, win_width,
		       top->min_percent, stdout);
}

static void prompt_integer(int *target, const char *msg)
{
	char *buf = malloc(0), *p;
	size_t dummy = 0;
	int tmp;

	fprintf(stdout, "\n%s: ", msg);
	if (getline(&buf, &dummy, stdin) < 0)
		return;

	p = strchr(buf, '\n');
	if (p)
		*p = 0;

	p = buf;
	while(*p) {
		if (!isdigit(*p))
			goto out_free;
		p++;
	}
	tmp = strtoul(buf, NULL, 10);
	*target = tmp;
out_free:
	free(buf);
}

static void prompt_percent(int *target, const char *msg)
{
	int tmp = 0;

	prompt_integer(&tmp, msg);
	if (tmp >= 0 && tmp <= 100)
		*target = tmp;
}

static void perf_top__prompt_symbol(struct perf_top *top, const char *msg)
{
	char *buf = malloc(0), *p;
	struct hist_entry *syme = top->sym_filter_entry, *n, *found = NULL;
	struct rb_node *next;
	size_t dummy = 0;

	/* zero counters of active symbol */
	if (syme) {
		__zero_source_counters(syme);
		top->sym_filter_entry = NULL;
	}

	fprintf(stdout, "\n%s: ", msg);
	if (getline(&buf, &dummy, stdin) < 0)
		goto out_free;

	p = strchr(buf, '\n');
	if (p)
		*p = 0;

	next = rb_first(&top->sym_evsel->hists.entries);
	while (next) {
		n = rb_entry(next, struct hist_entry, rb_node);
		if (n->ms.sym && !strcmp(buf, n->ms.sym->name)) {
			found = n;
			break;
		}
		next = rb_next(&n->rb_node);
	}

	if (!found) {
		fprintf(stderr, "Sorry, %s is not active.\n", buf);
		sleep(1);
	} else
		perf_top__parse_source(top, found);

out_free:
	free(buf);
}

static void perf_top__print_mapped_keys(struct perf_top *top)
{
	char *name = NULL;

	if (top->sym_filter_entry) {
		struct symbol *sym = top->sym_filter_entry->ms.sym;
		name = sym->name;
	}

	fprintf(stdout, "\nMapped keys:\n");
	fprintf(stdout, "\t[d]     display refresh delay.             \t(%d)\n", top->delay_secs);
	fprintf(stdout, "\t[e]     display entries (lines).           \t(%d)\n", top->print_entries);

	if (top->evlist->nr_entries > 1)
		fprintf(stdout, "\t[E]     active event counter.              \t(%s)\n", perf_evsel__name(top->sym_evsel));

	fprintf(stdout, "\t[f]     profile display filter (count).    \t(%d)\n", top->count_filter);

	fprintf(stdout, "\t[F]     annotate display filter (percent). \t(%d%%)\n", top->sym_pcnt_filter);
	fprintf(stdout, "\t[s]     annotate symbol.                   \t(%s)\n", name?: "NULL");
	fprintf(stdout, "\t[S]     stop annotation.\n");

	fprintf(stdout,
		"\t[K]     hide kernel_symbols symbols.     \t(%s)\n",
		top->hide_kernel_symbols ? "yes" : "no");
	fprintf(stdout,
		"\t[U]     hide user symbols.               \t(%s)\n",
		top->hide_user_symbols ? "yes" : "no");
	fprintf(stdout, "\t[z]     toggle sample zeroing.             \t(%d)\n", top->zero ? 1 : 0);
	fprintf(stdout, "\t[qQ]    quit.\n");
}

static int perf_top__key_mapped(struct perf_top *top, int c)
{
	switch (c) {
		case 'd':
		case 'e':
		case 'f':
		case 'z':
		case 'q':
		case 'Q':
		case 'K':
		case 'U':
		case 'F':
		case 's':
		case 'S':
			return 1;
		case 'E':
			return top->evlist->nr_entries > 1 ? 1 : 0;
		default:
			break;
	}

	return 0;
}

static bool perf_top__handle_keypress(struct perf_top *top, int c)
{
	bool ret = true;

	if (!perf_top__key_mapped(top, c)) {
		struct pollfd stdin_poll = { .fd = 0, .events = POLLIN };
		struct termios tc, save;

		perf_top__print_mapped_keys(top);
		fprintf(stdout, "\nEnter selection, or unmapped key to continue: ");
		fflush(stdout);

		tcgetattr(0, &save);
		tc = save;
		tc.c_lflag &= ~(ICANON | ECHO);
		tc.c_cc[VMIN] = 0;
		tc.c_cc[VTIME] = 0;
		tcsetattr(0, TCSANOW, &tc);

		poll(&stdin_poll, 1, -1);
		c = getc(stdin);

		tcsetattr(0, TCSAFLUSH, &save);
		if (!perf_top__key_mapped(top, c))
			return ret;
	}

	switch (c) {
		case 'd':
			prompt_integer(&top->delay_secs, "Enter display delay");
			if (top->delay_secs < 1)
				top->delay_secs = 1;
			break;
		case 'e':
			prompt_integer(&top->print_entries, "Enter display entries (lines)");
			if (top->print_entries == 0) {
				struct sigaction act = {
					.sa_sigaction = perf_top__sig_winch,
					.sa_flags     = SA_SIGINFO,
				};
				perf_top__sig_winch(SIGWINCH, NULL, top);
				sigaction(SIGWINCH, &act, NULL);
			} else {
				signal(SIGWINCH, SIG_DFL);
			}
			break;
		case 'E':
			if (top->evlist->nr_entries > 1) {
				/* Select 0 as the default event: */
				int counter = 0;

				fprintf(stderr, "\nAvailable events:");

				list_for_each_entry(top->sym_evsel, &top->evlist->entries, node)
					fprintf(stderr, "\n\t%d %s", top->sym_evsel->idx, perf_evsel__name(top->sym_evsel));

				prompt_integer(&counter, "Enter details event counter");

				if (counter >= top->evlist->nr_entries) {
					top->sym_evsel = perf_evlist__first(top->evlist);
					fprintf(stderr, "Sorry, no such event, using %s.\n", perf_evsel__name(top->sym_evsel));
					sleep(1);
					break;
				}
				list_for_each_entry(top->sym_evsel, &top->evlist->entries, node)
					if (top->sym_evsel->idx == counter)
						break;
			} else
				top->sym_evsel = perf_evlist__first(top->evlist);
			break;
		case 'f':
			prompt_integer(&top->count_filter, "Enter display event count filter");
			break;
		case 'F':
			prompt_percent(&top->sym_pcnt_filter,
				       "Enter details display event filter (percent)");
			break;
		case 'K':
			top->hide_kernel_symbols = !top->hide_kernel_symbols;
			break;
		case 'q':
		case 'Q':
			printf("exiting.\n");
			if (top->dump_symtab)
				perf_session__fprintf_dsos(top->session, stderr);
			ret = false;
			break;
		case 's':
			perf_top__prompt_symbol(top, "Enter details symbol");
			break;
		case 'S':
			if (!top->sym_filter_entry)
				break;
			else {
				struct hist_entry *syme = top->sym_filter_entry;

				top->sym_filter_entry = NULL;
				__zero_source_counters(syme);
			}
			break;
		case 'U':
			top->hide_user_symbols = !top->hide_user_symbols;
			break;
		case 'z':
			top->zero = !top->zero;
			break;
		default:
			break;
	}

	return ret;
}

static void perf_top__sort_new_samples(void *arg)
{
	struct perf_top *t = arg;
	perf_top__reset_sample_counters(t);

	if (t->evlist->selected != NULL)
		t->sym_evsel = t->evlist->selected;

	hists__collapse_resort(&t->sym_evsel->hists);
	hists__output_resort(&t->sym_evsel->hists);
	hists__decay_entries(&t->sym_evsel->hists,
			     t->hide_user_symbols,
			     t->hide_kernel_symbols);
}

static void *display_thread_tui(void *arg)
{
	struct perf_evsel *pos;
	struct perf_top *top = arg;
	const char *help = "For a higher level overview, try: perf top --sort comm,dso";
	struct hist_browser_timer hbt = {
		.timer		= perf_top__sort_new_samples,
		.arg		= top,
		.refresh	= top->delay_secs,
	};

	perf_top__sort_new_samples(top);

	/*
	 * Initialize the uid_filter_str, in the future the TUI will allow
	 * Zooming in/out UIDs. For now juse use whatever the user passed
	 * via --uid.
	 */
	list_for_each_entry(pos, &top->evlist->entries, node)
		pos->hists.uid_filter_str = top->record_opts.target.uid_str;

	perf_evlist__tui_browse_hists(top->evlist, help, &hbt, top->min_percent,
				      &top->session->header.env);

	done = 1;
	return NULL;
}

static void *display_thread(void *arg)
{
	struct pollfd stdin_poll = { .fd = 0, .events = POLLIN };
	struct termios tc, save;
	struct perf_top *top = arg;
	int delay_msecs, c;

	tcgetattr(0, &save);
	tc = save;
	tc.c_lflag &= ~(ICANON | ECHO);
	tc.c_cc[VMIN] = 0;
	tc.c_cc[VTIME] = 0;

	pthread__unblock_sigwinch();
repeat:
	delay_msecs = top->delay_secs * 1000;
	tcsetattr(0, TCSANOW, &tc);
	/* trash return*/
	getc(stdin);

	while (!done) {
		perf_top__print_sym_table(top);
		/*
		 * Either timeout expired or we got an EINTR due to SIGWINCH,
		 * refresh screen in both cases.
		 */
		switch (poll(&stdin_poll, 1, delay_msecs)) {
		case 0:
			continue;
		case -1:
			if (errno == EINTR)
				continue;
			/* Fall trhu */
		default:
			c = getc(stdin);
			tcsetattr(0, TCSAFLUSH, &save);

			if (perf_top__handle_keypress(top, c))
				goto repeat;
			done = 1;
		}
	}

	return NULL;
}

/* Tag samples to be skipped. */
static const char *skip_symbols[] = {
	"intel_idle",
	"default_idle",
	"native_safe_halt",
	"cpu_idle",
	"enter_idle",
	"exit_idle",
	"mwait_idle",
	"mwait_idle_with_hints",
	"poll_idle",
	"ppc64_runlatch_off",
	"pseries_dedicated_idle_sleep",
	NULL
};

static int symbol_filter(struct map *map __maybe_unused, struct symbol *sym)
{
	const char *name = sym->name;
	int i;

	/*
	 * ppc64 uses function descriptors and appends a '.' to the
	 * start of every instruction address. Remove it.
	 */
	if (name[0] == '.')
		name++;

	if (!strcmp(name, "_text") ||
	    !strcmp(name, "_etext") ||
	    !strcmp(name, "_sinittext") ||
	    !strncmp("init_module", name, 11) ||
	    !strncmp("cleanup_module", name, 14) ||
	    strstr(name, "_text_start") ||
	    strstr(name, "_text_end"))
		return 1;

	for (i = 0; skip_symbols[i]; i++) {
		if (!strcmp(skip_symbols[i], name)) {
			sym->ignore = true;
			break;
		}
	}

	return 0;
}

static void perf_event__process_sample(struct perf_tool *tool,
				       const union perf_event *event,
				       struct perf_evsel *evsel,
				       struct perf_sample *sample,
				       struct machine *machine)
{
	struct perf_top *top = container_of(tool, struct perf_top, tool);
	struct symbol *parent = NULL;
	u64 ip = event->ip.ip;
	struct addr_location al;
	int err;

	if (!machine && perf_guest) {
		static struct intlist *seen;

		if (!seen)
			seen = intlist__new(NULL);

		if (!intlist__has_entry(seen, event->ip.pid)) {
			pr_err("Can't find guest [%d]'s kernel information\n",
				event->ip.pid);
			intlist__add(seen, event->ip.pid);
		}
		return;
	}

	if (!machine) {
		pr_err("%u unprocessable samples recorded.\r",
		       top->session->stats.nr_unprocessable_samples++);
		return;
	}

	if (event->header.misc & PERF_RECORD_MISC_EXACT_IP)
		top->exact_samples++;

	if (perf_event__preprocess_sample(event, machine, &al, sample,
					  symbol_filter) < 0 ||
	    al.filtered)
		return;

	if (!top->kptr_restrict_warned &&
	    symbol_conf.kptr_restrict &&
	    al.cpumode == PERF_RECORD_MISC_KERNEL) {
		ui__warning(
"Kernel address maps (/proc/{kallsyms,modules}) are restricted.\n\n"
"Check /proc/sys/kernel/kptr_restrict.\n\n"
"Kernel%s samples will not be resolved.\n",
			  !RB_EMPTY_ROOT(&al.map->dso->symbols[MAP__FUNCTION]) ?
			  " modules" : "");
		if (use_browser <= 0)
			sleep(5);
		top->kptr_restrict_warned = true;
	}

	if (al.sym == NULL) {
		const char *msg = "Kernel samples will not be resolved.\n";
		/*
		 * As we do lazy loading of symtabs we only will know if the
		 * specified vmlinux file is invalid when we actually have a
		 * hit in kernel space and then try to load it. So if we get
		 * here and there are _no_ symbols in the DSO backing the
		 * kernel map, bail out.
		 *
		 * We may never get here, for instance, if we use -K/
		 * --hide-kernel-symbols, even if the user specifies an
		 * invalid --vmlinux ;-)
		 */
		if (!top->kptr_restrict_warned && !top->vmlinux_warned &&
		    al.map == machine->vmlinux_maps[MAP__FUNCTION] &&
		    RB_EMPTY_ROOT(&al.map->dso->symbols[MAP__FUNCTION])) {
			if (symbol_conf.vmlinux_name) {
				ui__warning("The %s file can't be used.\n%s",
					    symbol_conf.vmlinux_name, msg);
			} else {
				ui__warning("A vmlinux file was not found.\n%s",
					    msg);
			}

			if (use_browser <= 0)
				sleep(5);
			top->vmlinux_warned = true;
		}
	}

	if (al.sym == NULL || !al.sym->ignore) {
		struct hist_entry *he;

		if ((sort__has_parent || symbol_conf.use_callchain) &&
		    sample->callchain) {
			err = machine__resolve_callchain(machine, evsel,
							 al.thread, sample,
							 &parent);

			if (err)
				return;
		}

		he = perf_evsel__add_hist_entry(evsel, &al, sample);
		if (he == NULL) {
			pr_err("Problem incrementing symbol period, skipping event\n");
			return;
		}

		if (symbol_conf.use_callchain) {
			err = callchain_append(he->callchain, &callchain_cursor,
					       sample->period);
			if (err)
				return;
		}

		if (sort__has_sym)
			perf_top__record_precise_ip(top, he, evsel->idx, ip);
	}

	return;
}

static void perf_top__mmap_read_idx(struct perf_top *top, int idx)
{
	struct perf_sample sample;
	struct perf_evsel *evsel;
	struct perf_session *session = top->session;
	union perf_event *event;
	struct machine *machine;
	u8 origin;
	int ret;

	while ((event = perf_evlist__mmap_read(top->evlist, idx)) != NULL) {
		ret = perf_evlist__parse_sample(top->evlist, event, &sample);
		if (ret) {
			pr_err("Can't parse sample, err = %d\n", ret);
			continue;
		}

		evsel = perf_evlist__id2evsel(session->evlist, sample.id);
		assert(evsel != NULL);

		origin = event->header.misc & PERF_RECORD_MISC_CPUMODE_MASK;

		if (event->header.type == PERF_RECORD_SAMPLE)
			++top->samples;

		switch (origin) {
		case PERF_RECORD_MISC_USER:
			++top->us_samples;
			if (top->hide_user_symbols)
				continue;
			machine = &session->machines.host;
			break;
		case PERF_RECORD_MISC_KERNEL:
			++top->kernel_samples;
			if (top->hide_kernel_symbols)
				continue;
			machine = &session->machines.host;
			break;
		case PERF_RECORD_MISC_GUEST_KERNEL:
			++top->guest_kernel_samples;
			machine = perf_session__find_machine(session, event->ip.pid);
			break;
		case PERF_RECORD_MISC_GUEST_USER:
			++top->guest_us_samples;
			/*
			 * TODO: we don't process guest user from host side
			 * except simple counting.
			 */
			/* Fall thru */
		default:
			continue;
		}


		if (event->header.type == PERF_RECORD_SAMPLE) {
			perf_event__process_sample(&top->tool, event, evsel,
						   &sample, machine);
		} else if (event->header.type < PERF_RECORD_MAX) {
			hists__inc_nr_events(&evsel->hists, event->header.type);
			machine__process_event(machine, event);
		} else
			++session->stats.nr_unknown_events;
	}
}

static void perf_top__mmap_read(struct perf_top *top)
{
	int i;

	for (i = 0; i < top->evlist->nr_mmaps; i++)
		perf_top__mmap_read_idx(top, i);
}

static int perf_top__start_counters(struct perf_top *top)
{
	char msg[512];
	struct perf_evsel *counter;
	struct perf_evlist *evlist = top->evlist;
	struct perf_record_opts *opts = &top->record_opts;

	perf_evlist__config(evlist, opts);

	list_for_each_entry(counter, &evlist->entries, node) {
try_again:
		if (perf_evsel__open(counter, top->evlist->cpus,
				     top->evlist->threads) < 0) {
			if (perf_evsel__fallback(counter, errno, msg, sizeof(msg))) {
				if (verbose)
					ui__warning("%s\n", msg);
				goto try_again;
			}

			perf_evsel__open_strerror(counter, &opts->target,
						  errno, msg, sizeof(msg));
			ui__error("%s\n", msg);
			goto out_err;
		}
	}

	if (perf_evlist__mmap(evlist, opts->mmap_pages, false) < 0) {
		ui__error("Failed to mmap with %d (%s)\n",
			    errno, strerror(errno));
		goto out_err;
	}

	return 0;

out_err:
	return -1;
}

static int perf_top__setup_sample_type(struct perf_top *top __maybe_unused)
{
	if (!sort__has_sym) {
		if (symbol_conf.use_callchain) {
			ui__error("Selected -g but \"sym\" not present in --sort/-s.");
			return -EINVAL;
		}
	} else if (callchain_param.mode != CHAIN_NONE) {
		if (callchain_register_param(&callchain_param) < 0) {
			ui__error("Can't register callchain params.\n");
			return -EINVAL;
		}
	}

	return 0;
}

static int __cmd_top(struct perf_top *top)
{
	struct perf_record_opts *opts = &top->record_opts;
	pthread_t thread;
	int ret;
	/*
	 * FIXME: perf_session__new should allow passing a O_MMAP, so that all this
	 * mmap reading, etc is encapsulated in it. Use O_WRONLY for now.
	 */
	top->session = perf_session__new(NULL, O_WRONLY, false, false, NULL);
	if (top->session == NULL)
		return -ENOMEM;

	ret = perf_top__setup_sample_type(top);
	if (ret)
		goto out_delete;

	if (perf_target__has_task(&opts->target))
		perf_event__synthesize_thread_map(&top->tool, top->evlist->threads,
						  perf_event__process,
						  &top->session->machines.host);
	else
		perf_event__synthesize_threads(&top->tool, perf_event__process,
					       &top->session->machines.host);

	ret = perf_top__start_counters(top);
	if (ret)
		goto out_delete;

	top->session->evlist = top->evlist;
	perf_session__set_id_hdr_size(top->session);

	/*
	 * When perf is starting the traced process, all the events (apart from
	 * group members) have enable_on_exec=1 set, so don't spoil it by
	 * prematurely enabling them.
	 *
	 * XXX 'top' still doesn't start workloads like record, trace, but should,
	 * so leave the check here.
	 */
        if (!perf_target__none(&opts->target))
                perf_evlist__enable(top->evlist);

	/* Wait for a minimal set of events before starting the snapshot */
	poll(top->evlist->pollfd, top->evlist->nr_fds, 100);

	perf_top__mmap_read(top);

	ret = -1;
	if (pthread_create(&thread, NULL, (use_browser > 0 ? display_thread_tui :
							    display_thread), top)) {
		ui__error("Could not create display thread.\n");
		goto out_delete;
	}

	if (top->realtime_prio) {
		struct sched_param param;

		param.sched_priority = top->realtime_prio;
		if (sched_setscheduler(0, SCHED_FIFO, &param)) {
			ui__error("Could not set realtime priority.\n");
			goto out_delete;
		}
	}

	while (!done) {
		u64 hits = top->samples;

		perf_top__mmap_read(top);

		if (hits == top->samples)
			ret = poll(top->evlist->pollfd, top->evlist->nr_fds, 100);
	}

	ret = 0;
out_delete:
	perf_session__delete(top->session);
	top->session = NULL;

	return ret;
}

static int
parse_callchain_opt(const struct option *opt, const char *arg, int unset)
{
	/*
	 * --no-call-graph
	 */
	if (unset)
		return 0;

	symbol_conf.use_callchain = true;

	return record_parse_callchain_opt(opt, arg, unset);
<<<<<<< HEAD
=======
}

static int
parse_percent_limit(const struct option *opt, const char *arg,
		    int unset __maybe_unused)
{
	struct perf_top *top = opt->value;

	top->min_percent = strtof(arg, NULL);
	return 0;
>>>>>>> d0e0ac97
}

int cmd_top(int argc, const char **argv, const char *prefix __maybe_unused)
{
	int status;
	char errbuf[BUFSIZ];
	struct perf_top top = {
		.count_filter	     = 5,
		.delay_secs	     = 2,
		.record_opts = {
			.mmap_pages	= UINT_MAX,
			.user_freq	= UINT_MAX,
			.user_interval	= ULLONG_MAX,
			.freq		= 4000, /* 4 KHz */
			.target		     = {
				.uses_mmap   = true,
			},
		},
		.sym_pcnt_filter     = 5,
	};
	struct perf_record_opts *opts = &top.record_opts;
	struct perf_target *target = &opts->target;
	const struct option options[] = {
	OPT_CALLBACK('e', "event", &top.evlist, "event",
		     "event selector. use 'perf list' to list available events",
		     parse_events_option),
	OPT_U64('c', "count", &opts->user_interval, "event period to sample"),
	OPT_STRING('p', "pid", &target->pid, "pid",
		    "profile events on existing process id"),
	OPT_STRING('t', "tid", &target->tid, "tid",
		    "profile events on existing thread id"),
	OPT_BOOLEAN('a', "all-cpus", &target->system_wide,
			    "system-wide collection from all CPUs"),
	OPT_STRING('C', "cpu", &target->cpu_list, "cpu",
		    "list of cpus to monitor"),
	OPT_STRING('k', "vmlinux", &symbol_conf.vmlinux_name,
		   "file", "vmlinux pathname"),
	OPT_BOOLEAN('K', "hide_kernel_symbols", &top.hide_kernel_symbols,
		    "hide kernel symbols"),
	OPT_UINTEGER('m', "mmap-pages", &opts->mmap_pages,
		     "number of mmap data pages"),
	OPT_INTEGER('r', "realtime", &top.realtime_prio,
		    "collect data with this RT SCHED_FIFO priority"),
	OPT_INTEGER('d', "delay", &top.delay_secs,
		    "number of seconds to delay between refreshes"),
	OPT_BOOLEAN('D', "dump-symtab", &top.dump_symtab,
			    "dump the symbol table used for profiling"),
	OPT_INTEGER('f', "count-filter", &top.count_filter,
		    "only display functions with more events than this"),
	OPT_BOOLEAN('g', "group", &opts->group,
			    "put the counters into a counter group"),
	OPT_BOOLEAN('i', "no-inherit", &opts->no_inherit,
		    "child tasks do not inherit counters"),
	OPT_STRING(0, "sym-annotate", &top.sym_filter, "symbol name",
		    "symbol to annotate"),
	OPT_BOOLEAN('z', "zero", &top.zero, "zero history across updates"),
	OPT_UINTEGER('F', "freq", &opts->user_freq, "profile at this frequency"),
	OPT_INTEGER('E', "entries", &top.print_entries,
		    "display this many functions"),
	OPT_BOOLEAN('U', "hide_user_symbols", &top.hide_user_symbols,
		    "hide user symbols"),
	OPT_BOOLEAN(0, "tui", &top.use_tui, "Use the TUI interface"),
	OPT_BOOLEAN(0, "stdio", &top.use_stdio, "Use the stdio interface"),
	OPT_INCR('v', "verbose", &verbose,
		    "be more verbose (show counter open errors, etc)"),
	OPT_STRING('s', "sort", &sort_order, "key[,key2...]",
		   "sort by key(s): pid, comm, dso, symbol, parent, weight, local_weight"),
	OPT_BOOLEAN('n', "show-nr-samples", &symbol_conf.show_nr_samples,
		    "Show a column with the number of samples"),
	OPT_CALLBACK_DEFAULT('G', "call-graph", &top.record_opts,
			     "mode[,dump_size]", record_callchain_help,
			     &parse_callchain_opt, "fp"),
	OPT_BOOLEAN(0, "show-total-period", &symbol_conf.show_total_period,
		    "Show a column with the sum of periods"),
	OPT_STRING(0, "dsos", &symbol_conf.dso_list_str, "dso[,dso...]",
		   "only consider symbols in these dsos"),
	OPT_STRING(0, "comms", &symbol_conf.comm_list_str, "comm[,comm...]",
		   "only consider symbols in these comms"),
	OPT_STRING(0, "symbols", &symbol_conf.sym_list_str, "symbol[,symbol...]",
		   "only consider these symbols"),
	OPT_BOOLEAN(0, "source", &symbol_conf.annotate_src,
		    "Interleave source code with assembly code (default)"),
	OPT_BOOLEAN(0, "asm-raw", &symbol_conf.annotate_asm_raw,
		    "Display raw encoding of assembly instructions (default)"),
	OPT_STRING('M', "disassembler-style", &disassembler_style, "disassembler style",
		   "Specify disassembler style (e.g. -M intel for intel syntax)"),
	OPT_STRING('u', "uid", &target->uid_str, "user", "user to profile"),
<<<<<<< HEAD
=======
	OPT_CALLBACK(0, "percent-limit", &top, "percent",
		     "Don't show entries under that percent", parse_percent_limit),
>>>>>>> d0e0ac97
	OPT_END()
	};
	const char * const top_usage[] = {
		"perf top [<options>]",
		NULL
	};

	top.evlist = perf_evlist__new();
	if (top.evlist == NULL)
		return -ENOMEM;

	argc = parse_options(argc, argv, options, top_usage, 0);
	if (argc)
		usage_with_options(top_usage, options);

	if (sort_order == default_sort_order)
		sort_order = "dso,symbol";

	if (setup_sorting() < 0)
		usage_with_options(top_usage, options);
<<<<<<< HEAD
=======

	/* display thread wants entries to be collapsed in a different tree */
	sort__need_collapse = 1;
>>>>>>> d0e0ac97

	if (top.use_stdio)
		use_browser = 0;
	else if (top.use_tui)
		use_browser = 1;

	setup_browser(false);

	status = perf_target__validate(target);
	if (status) {
		perf_target__strerror(target, status, errbuf, BUFSIZ);
		ui__warning("%s", errbuf);
	}

	status = perf_target__parse_uid(target);
	if (status) {
		int saved_errno = errno;

		perf_target__strerror(target, status, errbuf, BUFSIZ);
		ui__error("%s", errbuf);

		status = -saved_errno;
		goto out_delete_evlist;
	}

	if (perf_target__none(target))
		target->system_wide = true;

	if (perf_evlist__create_maps(top.evlist, target) < 0)
		usage_with_options(top_usage, options);

	if (!top.evlist->nr_entries &&
	    perf_evlist__add_default(top.evlist) < 0) {
		ui__error("Not enough memory for event selector list\n");
		goto out_delete_maps;
	}

	symbol_conf.nr_events = top.evlist->nr_entries;

	if (top.delay_secs < 1)
		top.delay_secs = 1;

	if (opts->user_interval != ULLONG_MAX)
		opts->default_interval = opts->user_interval;
	if (opts->user_freq != UINT_MAX)
		opts->freq = opts->user_freq;

	/*
	 * User specified count overrides default frequency.
	 */
	if (opts->default_interval)
		opts->freq = 0;
	else if (opts->freq) {
		opts->default_interval = opts->freq;
	} else {
		ui__error("frequency and count are zero, aborting\n");
		status = -EINVAL;
		goto out_delete_maps;
	}

	top.sym_evsel = perf_evlist__first(top.evlist);

	symbol_conf.priv_size = sizeof(struct annotation);

	symbol_conf.try_vmlinux_path = (symbol_conf.vmlinux_name == NULL);
	if (symbol__init() < 0)
		return -1;

	sort__setup_elide(stdout);

	get_term_dimensions(&top.winsize);
	if (top.print_entries == 0) {
		struct sigaction act = {
			.sa_sigaction = perf_top__sig_winch,
			.sa_flags     = SA_SIGINFO,
		};
		perf_top__update_print_entries(&top);
		sigaction(SIGWINCH, &act, NULL);
	}

	status = __cmd_top(&top);

out_delete_maps:
	perf_evlist__delete_maps(top.evlist);
out_delete_evlist:
	perf_evlist__delete(top.evlist);

	return status;
}<|MERGE_RESOLUTION|>--- conflicted
+++ resolved
@@ -69,11 +69,8 @@
 #include <linux/types.h>
 
 static volatile int done;
-<<<<<<< HEAD
-=======
 
 #define HEADER_LINE_NR  5
->>>>>>> d0e0ac97
 
 static void perf_top__update_print_entries(struct perf_top *top)
 {
@@ -248,16 +245,11 @@
 {
 	struct hist_entry *he;
 
-<<<<<<< HEAD
-	he = __hists__add_entry(&evsel->hists, al, NULL, sample->period,
-				sample->weight);
-=======
 	pthread_mutex_lock(&evsel->hists.lock);
 	he = __hists__add_entry(&evsel->hists, al, NULL, sample->period,
 				sample->weight);
 	pthread_mutex_unlock(&evsel->hists.lock);
 
->>>>>>> d0e0ac97
 	if (he == NULL)
 		return NULL;
 
@@ -1028,8 +1020,6 @@
 	symbol_conf.use_callchain = true;
 
 	return record_parse_callchain_opt(opt, arg, unset);
-<<<<<<< HEAD
-=======
 }
 
 static int
@@ -1040,7 +1030,6 @@
 
 	top->min_percent = strtof(arg, NULL);
 	return 0;
->>>>>>> d0e0ac97
 }
 
 int cmd_top(int argc, const char **argv, const char *prefix __maybe_unused)
@@ -1128,11 +1117,8 @@
 	OPT_STRING('M', "disassembler-style", &disassembler_style, "disassembler style",
 		   "Specify disassembler style (e.g. -M intel for intel syntax)"),
 	OPT_STRING('u', "uid", &target->uid_str, "user", "user to profile"),
-<<<<<<< HEAD
-=======
 	OPT_CALLBACK(0, "percent-limit", &top, "percent",
 		     "Don't show entries under that percent", parse_percent_limit),
->>>>>>> d0e0ac97
 	OPT_END()
 	};
 	const char * const top_usage[] = {
@@ -1153,12 +1139,9 @@
 
 	if (setup_sorting() < 0)
 		usage_with_options(top_usage, options);
-<<<<<<< HEAD
-=======
 
 	/* display thread wants entries to be collapsed in a different tree */
 	sort__need_collapse = 1;
->>>>>>> d0e0ac97
 
 	if (top.use_stdio)
 		use_browser = 0;
