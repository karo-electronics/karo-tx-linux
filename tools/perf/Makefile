--- conflicted
+++ resolved
@@ -169,7 +169,6 @@
 
 ### --- END CONFIGURATION SECTION ---
 
-<<<<<<< HEAD
 ifeq ($(srctree),)
 srctree := $(patsubst %/,%,$(dir $(shell pwd)))
 srctree := $(patsubst %/,%,$(dir $(srctree)))
@@ -198,9 +197,6 @@
 	-I. \
 	-I$(TRACE_EVENT_DIR) \
 	-D_LARGEFILE64_SOURCE -D_FILE_OFFSET_BITS=64 -D_GNU_SOURCE
-=======
-BASIC_CFLAGS = -Iutil/include -Iarch/$(ARCH)/include -I$(OUTPUT)util -Iutil -I. -I$(TRACE_EVENT_DIR) -D_LARGEFILE64_SOURCE -D_FILE_OFFSET_BITS=64 -D_GNU_SOURCE
->>>>>>> a07005cb
 BASIC_LDFLAGS =
 
 ifeq ($(call try-cc,$(SOURCE_BIONIC),$(CFLAGS),bionic),y)
