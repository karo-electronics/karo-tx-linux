include ../scripts/Makefile.include

# The default target of this Makefile is...
all:

include config/utilities.mak

# Define V to have a more verbose compile.
#
# Define O to save output files in a separate directory.
#
# Define ARCH as name of target architecture if you want cross-builds.
#
# Define CROSS_COMPILE as prefix name of compiler if you want cross-builds.
#
# Define NO_LIBPERL to disable perl script extension.
#
# Define NO_LIBPYTHON to disable python script extension.
#
# Define PYTHON to point to the python binary if the default
# `python' is not correct; for example: PYTHON=python2
#
# Define PYTHON_CONFIG to point to the python-config binary if
# the default `$(PYTHON)-config' is not correct.
#
# Define ASCIIDOC8 if you want to format documentation with AsciiDoc 8
#
# Define DOCBOOK_XSL_172 if you want to format man pages with DocBook XSL v1.72.
#
# Define LDFLAGS=-static to build a static binary.
#
# Define EXTRA_CFLAGS=-m64 or EXTRA_CFLAGS=-m32 as appropriate for cross-builds.
#
# Define NO_DWARF if you do not want debug-info analysis feature at all.
#
# Define WERROR=0 to disable treating any warnings as errors.
#
# Define NO_NEWT if you do not want TUI support.
#
# Define NO_GTK2 if you do not want GTK+ GUI support.
#
# Define NO_DEMANGLE if you do not want C++ symbol demangling.
#
# Define NO_LIBELF if you do not want libelf dependency (e.g. cross-builds)
#
# Define NO_LIBUNWIND if you do not want libunwind dependency for dwarf
# backtrace post unwind.
#
# Define NO_BACKTRACE if you do not want stack backtrace debug feature

$(OUTPUT)PERF-VERSION-FILE: .FORCE-PERF-VERSION-FILE
	@$(SHELL_PATH) util/PERF-VERSION-GEN $(OUTPUT)
-include $(OUTPUT)PERF-VERSION-FILE

uname_M := $(shell uname -m 2>/dev/null || echo not)

ARCH ?= $(shell echo $(uname_M) | sed -e s/i.86/i386/ -e s/sun4u/sparc64/ \
				  -e s/arm.*/arm/ -e s/sa110/arm/ \
				  -e s/s390x/s390/ -e s/parisc64/parisc/ \
				  -e s/ppc.*/powerpc/ -e s/mips.*/mips/ \
				  -e s/sh[234].*/sh/ )
NO_PERF_REGS := 1

CC = $(CROSS_COMPILE)gcc
AR = $(CROSS_COMPILE)ar

# Additional ARCH settings for x86
ifeq ($(ARCH),i386)
	override ARCH := x86
	NO_PERF_REGS := 0
	LIBUNWIND_LIBS = -lunwind -lunwind-x86
endif
ifeq ($(ARCH),x86_64)
	override ARCH := x86
	IS_X86_64 := 0
	ifeq (, $(findstring m32,$(EXTRA_CFLAGS)))
		IS_X86_64 := $(shell echo __x86_64__ | ${CC} -E -x c - | tail -n 1)
	endif
	ifeq (${IS_X86_64}, 1)
		RAW_ARCH := x86_64
		ARCH_CFLAGS := -DARCH_X86_64
		ARCH_INCLUDE = ../../arch/x86/lib/memcpy_64.S ../../arch/x86/lib/memset_64.S
	endif
	NO_PERF_REGS := 0
	LIBUNWIND_LIBS = -lunwind -lunwind-x86_64
endif

# Treat warnings as errors unless directed not to
ifneq ($(WERROR),0)
	CFLAGS_WERROR := -Werror
endif

ifeq ("$(origin DEBUG)", "command line")
  PERF_DEBUG = $(DEBUG)
endif
ifndef PERF_DEBUG
  CFLAGS_OPTIMIZE = -O6 -D_FORTIFY_SOURCE=2
endif

ifdef PARSER_DEBUG
	PARSER_DEBUG_BISON  := -t
	PARSER_DEBUG_FLEX   := -d
	PARSER_DEBUG_CFLAGS := -DPARSER_DEBUG
endif

CFLAGS = -fno-omit-frame-pointer -ggdb3 -funwind-tables -Wall -Wextra -std=gnu99 $(CFLAGS_WERROR) $(CFLAGS_OPTIMIZE) $(EXTRA_WARNINGS) $(EXTRA_CFLAGS) $(PARSER_DEBUG_CFLAGS)
EXTLIBS = -lpthread -lrt -lelf -lm
ALL_CFLAGS = $(CFLAGS) -D_LARGEFILE64_SOURCE -D_FILE_OFFSET_BITS=64 -D_GNU_SOURCE
ALL_LDFLAGS = $(LDFLAGS)
STRIP ?= strip

# Among the variables below, these:
#   perfexecdir
#   template_dir
#   mandir
#   infodir
#   htmldir
#   ETC_PERFCONFIG (but not sysconfdir)
# can be specified as a relative path some/where/else;
# this is interpreted as relative to $(prefix) and "perf" at
# runtime figures out where they are based on the path to the executable.
# This can help installing the suite in a relocatable way.

# Make the path relative to DESTDIR, not to prefix
ifndef DESTDIR
prefix = $(HOME)
endif
bindir_relative = bin
bindir = $(prefix)/$(bindir_relative)
mandir = share/man
infodir = share/info
perfexecdir = libexec/perf-core
sharedir = $(prefix)/share
template_dir = share/perf-core/templates
htmldir = share/doc/perf-doc
ifeq ($(prefix),/usr)
sysconfdir = /etc
ETC_PERFCONFIG = $(sysconfdir)/perfconfig
else
sysconfdir = $(prefix)/etc
ETC_PERFCONFIG = etc/perfconfig
endif
lib = lib

export prefix bindir sharedir sysconfdir

RM = rm -f
MKDIR = mkdir
FIND = find
INSTALL = install

# sparse is architecture-neutral, which means that we need to tell it
# explicitly what architecture to check for. Fix this up for yours..
SPARSE_FLAGS = -D__BIG_ENDIAN__ -D__powerpc__

-include config/feature-tests.mak

ifeq ($(call try-cc,$(SOURCE_HELLO),$(CFLAGS) -Werror -fstack-protector-all),y)
	CFLAGS := $(CFLAGS) -fstack-protector-all
endif

ifeq ($(call try-cc,$(SOURCE_HELLO),$(CFLAGS) -Werror -Wstack-protector),y)
       CFLAGS := $(CFLAGS) -Wstack-protector
endif

ifeq ($(call try-cc,$(SOURCE_HELLO),$(CFLAGS) -Werror -Wvolatile-register-var),y)
       CFLAGS := $(CFLAGS) -Wvolatile-register-var
endif

### --- END CONFIGURATION SECTION ---

BASIC_CFLAGS = -Iutil/include -Iarch/$(ARCH)/include -I$(OUTPUT)util -I$(TRACE_EVENT_DIR) -D_LARGEFILE64_SOURCE -D_FILE_OFFSET_BITS=64 -D_GNU_SOURCE
BASIC_LDFLAGS =

ifeq ($(call try-cc,$(SOURCE_BIONIC),$(CFLAGS)),y)
	BIONIC := 1
	EXTLIBS := $(filter-out -lrt,$(EXTLIBS))
	EXTLIBS := $(filter-out -lpthread,$(EXTLIBS))
	BASIC_CFLAGS += -I.
endif

# Guard against environment variables
BUILTIN_OBJS =
LIB_H =
LIB_OBJS =
PYRF_OBJS =
SCRIPT_SH =

SCRIPT_SH += perf-archive.sh

grep-libs = $(filter -l%,$(1))
strip-libs = $(filter-out -l%,$(1))

PYTHON_EXT_SRCS := $(shell grep -v ^\# util/python-ext-sources)
PYTHON_EXT_DEPS := util/python-ext-sources util/setup.py

$(OUTPUT)python/perf.so: $(PYTHON_EXT_SRCS) $(PYTHON_EXT_DEPS)
	$(QUIET_GEN)CFLAGS='$(BASIC_CFLAGS)' $(PYTHON_WORD) util/setup.py \
	  --quiet build_ext; \
	mkdir -p $(OUTPUT)python && \
	cp $(PYTHON_EXTBUILD_LIB)perf.so $(OUTPUT)python/
#
# No Perl scripts right now:
#

SCRIPTS = $(patsubst %.sh,%,$(SCRIPT_SH))

TRACE_EVENT_DIR = ../lib/traceevent/

ifneq ($(OUTPUT),)
	TE_PATH=$(OUTPUT)
else
	TE_PATH=$(TRACE_EVENT_DIR)
endif

LIBTRACEEVENT = $(TE_PATH)libtraceevent.a
TE_LIB := -L$(TE_PATH) -ltraceevent

#
# Single 'perf' binary right now:
#
PROGRAMS += $(OUTPUT)perf

LANG_BINDINGS =

# what 'all' will build and 'install' will install, in perfexecdir
ALL_PROGRAMS = $(PROGRAMS) $(SCRIPTS)

# what 'all' will build but not install in perfexecdir
OTHER_PROGRAMS = $(OUTPUT)perf

# Set paths to tools early so that they can be used for version tests.
ifndef SHELL_PATH
	SHELL_PATH = /bin/sh
endif
ifndef PERL_PATH
	PERL_PATH = /usr/bin/perl
endif

export PERL_PATH

FLEX = flex
BISON= bison

$(OUTPUT)util/parse-events-flex.c: util/parse-events.l $(OUTPUT)util/parse-events-bison.c
	$(QUIET_FLEX)$(FLEX) --header-file=$(OUTPUT)util/parse-events-flex.h $(PARSER_DEBUG_FLEX) -t util/parse-events.l > $(OUTPUT)util/parse-events-flex.c

$(OUTPUT)util/parse-events-bison.c: util/parse-events.y
	$(QUIET_BISON)$(BISON) -v util/parse-events.y -d $(PARSER_DEBUG_BISON) -o $(OUTPUT)util/parse-events-bison.c

$(OUTPUT)util/pmu-flex.c: util/pmu.l $(OUTPUT)util/pmu-bison.c
	$(QUIET_FLEX)$(FLEX) --header-file=$(OUTPUT)util/pmu-flex.h -t util/pmu.l > $(OUTPUT)util/pmu-flex.c

$(OUTPUT)util/pmu-bison.c: util/pmu.y
	$(QUIET_BISON)$(BISON) -v util/pmu.y -d -o $(OUTPUT)util/pmu-bison.c

$(OUTPUT)util/parse-events.o: $(OUTPUT)util/parse-events-flex.c $(OUTPUT)util/parse-events-bison.c
$(OUTPUT)util/pmu.o: $(OUTPUT)util/pmu-flex.c $(OUTPUT)util/pmu-bison.c

LIB_FILE=$(OUTPUT)libperf.a

LIB_H += ../../include/uapi/linux/perf_event.h
LIB_H += ../../include/linux/rbtree.h
LIB_H += ../../include/linux/list.h
LIB_H += ../../include/uapi/linux/const.h
LIB_H += ../../include/linux/hash.h
LIB_H += ../../include/linux/stringify.h
LIB_H += util/include/linux/bitmap.h
LIB_H += util/include/linux/bitops.h
LIB_H += util/include/linux/compiler.h
LIB_H += util/include/linux/const.h
LIB_H += util/include/linux/ctype.h
LIB_H += util/include/linux/kernel.h
LIB_H += util/include/linux/list.h
LIB_H += util/include/linux/export.h
LIB_H += util/include/linux/magic.h
LIB_H += util/include/linux/poison.h
LIB_H += util/include/linux/prefetch.h
LIB_H += util/include/linux/rbtree.h
LIB_H += util/include/linux/rbtree_augmented.h
LIB_H += util/include/linux/string.h
LIB_H += util/include/linux/types.h
LIB_H += util/include/linux/linkage.h
LIB_H += util/include/asm/asm-offsets.h
LIB_H += util/include/asm/bug.h
LIB_H += util/include/asm/byteorder.h
LIB_H += util/include/asm/hweight.h
LIB_H += util/include/asm/swab.h
LIB_H += util/include/asm/system.h
LIB_H += util/include/asm/uaccess.h
LIB_H += util/include/dwarf-regs.h
LIB_H += util/include/asm/dwarf2.h
LIB_H += util/include/asm/cpufeature.h
LIB_H += util/include/asm/unistd_32.h
LIB_H += util/include/asm/unistd_64.h
LIB_H += perf.h
LIB_H += util/annotate.h
LIB_H += util/cache.h
LIB_H += util/callchain.h
LIB_H += util/build-id.h
LIB_H += util/debug.h
LIB_H += util/debugfs.h
LIB_H += util/sysfs.h
LIB_H += util/pmu.h
LIB_H += util/event.h
LIB_H += util/evsel.h
LIB_H += util/evlist.h
LIB_H += util/exec_cmd.h
LIB_H += util/types.h
LIB_H += util/levenshtein.h
LIB_H += util/machine.h
LIB_H += util/map.h
LIB_H += util/parse-options.h
LIB_H += util/parse-events.h
LIB_H += util/quote.h
LIB_H += util/util.h
LIB_H += util/xyarray.h
LIB_H += util/header.h
LIB_H += util/help.h
LIB_H += util/session.h
LIB_H += util/strbuf.h
LIB_H += util/strlist.h
LIB_H += util/strfilter.h
LIB_H += util/svghelper.h
LIB_H += util/tool.h
LIB_H += util/run-command.h
LIB_H += util/sigchain.h
LIB_H += util/symbol.h
LIB_H += util/color.h
LIB_H += util/values.h
LIB_H += util/sort.h
LIB_H += util/hist.h
LIB_H += util/thread.h
LIB_H += util/thread_map.h
LIB_H += util/trace-event.h
LIB_H += util/probe-finder.h
LIB_H += util/dwarf-aux.h
LIB_H += util/probe-event.h
LIB_H += util/pstack.h
LIB_H += util/cpumap.h
LIB_H += util/top.h
LIB_H += $(ARCH_INCLUDE)
LIB_H += util/cgroup.h
LIB_H += $(TRACE_EVENT_DIR)event-parse.h
LIB_H += util/target.h
LIB_H += util/rblist.h
LIB_H += util/intlist.h
LIB_H += util/perf_regs.h
LIB_H += util/unwind.h
LIB_H += ui/helpline.h
LIB_H += util/vdso.h

LIB_OBJS += $(OUTPUT)util/abspath.o
LIB_OBJS += $(OUTPUT)util/alias.o
LIB_OBJS += $(OUTPUT)util/annotate.o
LIB_OBJS += $(OUTPUT)util/build-id.o
LIB_OBJS += $(OUTPUT)util/config.o
LIB_OBJS += $(OUTPUT)util/ctype.o
LIB_OBJS += $(OUTPUT)util/debugfs.o
LIB_OBJS += $(OUTPUT)util/sysfs.o
LIB_OBJS += $(OUTPUT)util/pmu.o
LIB_OBJS += $(OUTPUT)util/environment.o
LIB_OBJS += $(OUTPUT)util/event.o
LIB_OBJS += $(OUTPUT)util/evlist.o
LIB_OBJS += $(OUTPUT)util/evsel.o
LIB_OBJS += $(OUTPUT)util/exec_cmd.o
LIB_OBJS += $(OUTPUT)util/help.o
LIB_OBJS += $(OUTPUT)util/levenshtein.o
LIB_OBJS += $(OUTPUT)util/parse-options.o
LIB_OBJS += $(OUTPUT)util/parse-events.o
LIB_OBJS += $(OUTPUT)util/parse-events-test.o
LIB_OBJS += $(OUTPUT)util/path.o
LIB_OBJS += $(OUTPUT)util/rbtree.o
LIB_OBJS += $(OUTPUT)util/bitmap.o
LIB_OBJS += $(OUTPUT)util/hweight.o
LIB_OBJS += $(OUTPUT)util/run-command.o
LIB_OBJS += $(OUTPUT)util/quote.o
LIB_OBJS += $(OUTPUT)util/strbuf.o
LIB_OBJS += $(OUTPUT)util/string.o
LIB_OBJS += $(OUTPUT)util/strlist.o
LIB_OBJS += $(OUTPUT)util/strfilter.o
LIB_OBJS += $(OUTPUT)util/top.o
LIB_OBJS += $(OUTPUT)util/usage.o
LIB_OBJS += $(OUTPUT)util/wrapper.o
LIB_OBJS += $(OUTPUT)util/sigchain.o
LIB_OBJS += $(OUTPUT)util/symbol.o
LIB_OBJS += $(OUTPUT)util/symbol-elf.o
LIB_OBJS += $(OUTPUT)util/dso-test-data.o
LIB_OBJS += $(OUTPUT)util/color.o
LIB_OBJS += $(OUTPUT)util/pager.o
LIB_OBJS += $(OUTPUT)util/header.o
LIB_OBJS += $(OUTPUT)util/callchain.o
LIB_OBJS += $(OUTPUT)util/values.o
LIB_OBJS += $(OUTPUT)util/debug.o
LIB_OBJS += $(OUTPUT)util/machine.o
LIB_OBJS += $(OUTPUT)util/map.o
LIB_OBJS += $(OUTPUT)util/pstack.o
LIB_OBJS += $(OUTPUT)util/session.o
LIB_OBJS += $(OUTPUT)util/thread.o
LIB_OBJS += $(OUTPUT)util/thread_map.o
LIB_OBJS += $(OUTPUT)util/trace-event-parse.o
LIB_OBJS += $(OUTPUT)util/parse-events-flex.o
LIB_OBJS += $(OUTPUT)util/parse-events-bison.o
LIB_OBJS += $(OUTPUT)util/pmu-flex.o
LIB_OBJS += $(OUTPUT)util/pmu-bison.o
LIB_OBJS += $(OUTPUT)util/trace-event-read.o
LIB_OBJS += $(OUTPUT)util/trace-event-info.o
LIB_OBJS += $(OUTPUT)util/trace-event-scripting.o
LIB_OBJS += $(OUTPUT)util/svghelper.o
LIB_OBJS += $(OUTPUT)util/sort.o
LIB_OBJS += $(OUTPUT)util/hist.o
LIB_OBJS += $(OUTPUT)util/probe-event.o
LIB_OBJS += $(OUTPUT)util/util.o
LIB_OBJS += $(OUTPUT)util/xyarray.o
LIB_OBJS += $(OUTPUT)util/cpumap.o
LIB_OBJS += $(OUTPUT)util/cgroup.o
LIB_OBJS += $(OUTPUT)util/target.o
LIB_OBJS += $(OUTPUT)util/rblist.o
LIB_OBJS += $(OUTPUT)util/intlist.o
LIB_OBJS += $(OUTPUT)util/vdso.o
LIB_OBJS += $(OUTPUT)util/stat.o

LIB_OBJS += $(OUTPUT)ui/helpline.o
LIB_OBJS += $(OUTPUT)ui/hist.o
LIB_OBJS += $(OUTPUT)ui/stdio/hist.o

BUILTIN_OBJS += $(OUTPUT)builtin-annotate.o
BUILTIN_OBJS += $(OUTPUT)builtin-bench.o
# Benchmark modules
BUILTIN_OBJS += $(OUTPUT)bench/sched-messaging.o
BUILTIN_OBJS += $(OUTPUT)bench/sched-pipe.o
ifeq ($(RAW_ARCH),x86_64)
BUILTIN_OBJS += $(OUTPUT)bench/mem-memcpy-x86-64-asm.o
BUILTIN_OBJS += $(OUTPUT)bench/mem-memset-x86-64-asm.o
endif
BUILTIN_OBJS += $(OUTPUT)bench/mem-memcpy.o
BUILTIN_OBJS += $(OUTPUT)bench/mem-memset.o

BUILTIN_OBJS += $(OUTPUT)builtin-diff.o
BUILTIN_OBJS += $(OUTPUT)builtin-evlist.o
BUILTIN_OBJS += $(OUTPUT)builtin-help.o
BUILTIN_OBJS += $(OUTPUT)builtin-sched.o
BUILTIN_OBJS += $(OUTPUT)builtin-buildid-list.o
BUILTIN_OBJS += $(OUTPUT)builtin-buildid-cache.o
BUILTIN_OBJS += $(OUTPUT)builtin-list.o
BUILTIN_OBJS += $(OUTPUT)builtin-record.o
BUILTIN_OBJS += $(OUTPUT)builtin-report.o
BUILTIN_OBJS += $(OUTPUT)builtin-stat.o
BUILTIN_OBJS += $(OUTPUT)builtin-timechart.o
BUILTIN_OBJS += $(OUTPUT)builtin-top.o
BUILTIN_OBJS += $(OUTPUT)builtin-script.o
BUILTIN_OBJS += $(OUTPUT)builtin-probe.o
BUILTIN_OBJS += $(OUTPUT)builtin-kmem.o
BUILTIN_OBJS += $(OUTPUT)builtin-lock.o
BUILTIN_OBJS += $(OUTPUT)builtin-kvm.o
BUILTIN_OBJS += $(OUTPUT)builtin-test.o
BUILTIN_OBJS += $(OUTPUT)builtin-inject.o

PERFLIBS = $(LIB_FILE) $(LIBTRACEEVENT)

#
# Platform specific tweaks
#

# We choose to avoid "if .. else if .. else .. endif endif"
# because maintaining the nesting to match is a pain.  If
# we had "elif" things would have been much nicer...

-include config.mak.autogen
-include config.mak

ifdef NO_LIBELF
	NO_DWARF := 1
	NO_DEMANGLE := 1
	NO_LIBUNWIND := 1
else
FLAGS_LIBELF=$(ALL_CFLAGS) $(ALL_LDFLAGS) $(EXTLIBS)
ifneq ($(call try-cc,$(SOURCE_LIBELF),$(FLAGS_LIBELF)),y)
	FLAGS_GLIBC=$(ALL_CFLAGS) $(ALL_LDFLAGS)
	ifeq ($(call try-cc,$(SOURCE_GLIBC),$(FLAGS_GLIBC)),y)
		LIBC_SUPPORT := 1
	endif
	ifeq ($(BIONIC),1)
		LIBC_SUPPORT := 1
	endif
	ifeq ($(LIBC_SUPPORT),1)
		NO_LIBELF := 1
		NO_DWARF := 1
		NO_DEMANGLE := 1
	else
		msg := $(error No gnu/libc-version.h found, please install glibc-dev[el]/glibc-static);
	endif
else
	FLAGS_DWARF=$(ALL_CFLAGS) -ldw -lelf $(ALL_LDFLAGS) $(EXTLIBS)
	ifneq ($(call try-cc,$(SOURCE_DWARF),$(FLAGS_DWARF)),y)
		msg := $(warning No libdw.h found or old libdw.h found or elfutils is older than 0.138, disables dwarf support. Please install new elfutils-devel/libdw-dev);
		NO_DWARF := 1
	endif # Dwarf support
endif # SOURCE_LIBELF
endif # NO_LIBELF

ifndef NO_LIBUNWIND
# for linking with debug library, run like:
# make DEBUG=1 LIBUNWIND_DIR=/opt/libunwind/
ifdef LIBUNWIND_DIR
	LIBUNWIND_CFLAGS  := -I$(LIBUNWIND_DIR)/include
	LIBUNWIND_LDFLAGS := -L$(LIBUNWIND_DIR)/lib
endif

FLAGS_UNWIND=$(LIBUNWIND_CFLAGS) $(ALL_CFLAGS) $(LIBUNWIND_LDFLAGS) $(ALL_LDFLAGS) $(EXTLIBS) $(LIBUNWIND_LIBS)
ifneq ($(call try-cc,$(SOURCE_LIBUNWIND),$(FLAGS_UNWIND)),y)
	msg := $(warning No libunwind found, disabling post unwind support. Please install libunwind-dev[el] >= 0.99);
	NO_LIBUNWIND := 1
endif # Libunwind support
endif # NO_LIBUNWIND

-include arch/$(ARCH)/Makefile

ifneq ($(OUTPUT),)
	BASIC_CFLAGS += -I$(OUTPUT)
endif

ifdef NO_LIBELF
EXTLIBS := $(filter-out -lelf,$(EXTLIBS))

# Remove ELF/DWARF dependent codes
LIB_OBJS := $(filter-out $(OUTPUT)util/symbol-elf.o,$(LIB_OBJS))
LIB_OBJS := $(filter-out $(OUTPUT)util/dwarf-aux.o,$(LIB_OBJS))
LIB_OBJS := $(filter-out $(OUTPUT)util/probe-event.o,$(LIB_OBJS))
LIB_OBJS := $(filter-out $(OUTPUT)util/probe-finder.o,$(LIB_OBJS))

BUILTIN_OBJS := $(filter-out $(OUTPUT)builtin-probe.o,$(BUILTIN_OBJS))

# Use minimal symbol handling
LIB_OBJS += $(OUTPUT)util/symbol-minimal.o

else # NO_LIBELF
BASIC_CFLAGS += -DLIBELF_SUPPORT

ifeq ($(call try-cc,$(SOURCE_ELF_MMAP),$(FLAGS_COMMON)),y)
	BASIC_CFLAGS += -DLIBELF_MMAP
endif

ifndef NO_DWARF
ifeq ($(origin PERF_HAVE_DWARF_REGS), undefined)
	msg := $(warning DWARF register mappings have not been defined for architecture $(ARCH), DWARF support disabled);
else
	BASIC_CFLAGS += -DDWARF_SUPPORT
	EXTLIBS += -lelf -ldw
	LIB_OBJS += $(OUTPUT)util/probe-finder.o
	LIB_OBJS += $(OUTPUT)util/dwarf-aux.o
endif # PERF_HAVE_DWARF_REGS
endif # NO_DWARF
endif # NO_LIBELF

ifndef NO_LIBUNWIND
	BASIC_CFLAGS += -DLIBUNWIND_SUPPORT
	EXTLIBS += $(LIBUNWIND_LIBS)
	BASIC_CFLAGS := $(LIBUNWIND_CFLAGS) $(BASIC_CFLAGS)
	BASIC_LDFLAGS := $(LIBUNWIND_LDFLAGS) $(BASIC_LDFLAGS)
	LIB_OBJS += $(OUTPUT)util/unwind.o
endif

ifndef NO_LIBAUDIT
	FLAGS_LIBAUDIT = $(ALL_CFLAGS) $(ALL_LDFLAGS) -laudit
	ifneq ($(call try-cc,$(SOURCE_LIBAUDIT),$(FLAGS_LIBAUDIT)),y)
		msg := $(warning No libaudit.h found, disables 'trace' tool, please install audit-libs-devel or libaudit-dev);
	else
		BASIC_CFLAGS += -DLIBAUDIT_SUPPORT
		BUILTIN_OBJS += $(OUTPUT)builtin-trace.o
		EXTLIBS += -laudit
	endif
endif

ifndef NO_NEWT
	FLAGS_NEWT=$(ALL_CFLAGS) $(ALL_LDFLAGS) $(EXTLIBS) -lnewt
	ifneq ($(call try-cc,$(SOURCE_NEWT),$(FLAGS_NEWT)),y)
		msg := $(warning newt not found, disables TUI support. Please install newt-devel or libnewt-dev);
	else
		# Fedora has /usr/include/slang/slang.h, but ubuntu /usr/include/slang.h
		BASIC_CFLAGS += -I/usr/include/slang
		BASIC_CFLAGS += -DNEWT_SUPPORT
		EXTLIBS += -lnewt -lslang
		LIB_OBJS += $(OUTPUT)ui/setup.o
		LIB_OBJS += $(OUTPUT)ui/browser.o
		LIB_OBJS += $(OUTPUT)ui/browsers/annotate.o
		LIB_OBJS += $(OUTPUT)ui/browsers/hists.o
		LIB_OBJS += $(OUTPUT)ui/browsers/map.o
		LIB_OBJS += $(OUTPUT)ui/progress.o
		LIB_OBJS += $(OUTPUT)ui/util.o
		LIB_OBJS += $(OUTPUT)ui/tui/setup.o
		LIB_OBJS += $(OUTPUT)ui/tui/util.o
		LIB_OBJS += $(OUTPUT)ui/tui/helpline.o
		LIB_H += ui/browser.h
		LIB_H += ui/browsers/map.h
		LIB_H += ui/keysyms.h
		LIB_H += ui/libslang.h
		LIB_H += ui/progress.h
		LIB_H += ui/util.h
		LIB_H += ui/ui.h
	endif
endif

ifndef NO_GTK2
	FLAGS_GTK2=$(ALL_CFLAGS) $(ALL_LDFLAGS) $(EXTLIBS) $(shell pkg-config --libs --cflags gtk+-2.0 2>/dev/null)
	ifneq ($(call try-cc,$(SOURCE_GTK2),$(FLAGS_GTK2)),y)
		msg := $(warning GTK2 not found, disables GTK2 support. Please install gtk2-devel or libgtk2.0-dev);
	else
		ifeq ($(call try-cc,$(SOURCE_GTK2_INFOBAR),$(FLAGS_GTK2)),y)
			BASIC_CFLAGS += -DHAVE_GTK_INFO_BAR
		endif
		BASIC_CFLAGS += -DGTK2_SUPPORT
		BASIC_CFLAGS += $(shell pkg-config --cflags gtk+-2.0 2>/dev/null)
		EXTLIBS += $(shell pkg-config --libs gtk+-2.0 2>/dev/null)
		LIB_OBJS += $(OUTPUT)ui/gtk/browser.o
		LIB_OBJS += $(OUTPUT)ui/gtk/setup.o
		LIB_OBJS += $(OUTPUT)ui/gtk/util.o
		LIB_OBJS += $(OUTPUT)ui/gtk/helpline.o
		# Make sure that it'd be included only once.
		ifeq ($(findstring -DNEWT_SUPPORT,$(BASIC_CFLAGS)),)
			LIB_OBJS += $(OUTPUT)ui/setup.o
			LIB_OBJS += $(OUTPUT)ui/util.o
		endif
	endif
endif

ifdef NO_LIBPERL
	BASIC_CFLAGS += -DNO_LIBPERL
else
       PERL_EMBED_LDOPTS = $(shell perl -MExtUtils::Embed -e ldopts 2>/dev/null)
       PERL_EMBED_LDFLAGS = $(call strip-libs,$(PERL_EMBED_LDOPTS))
       PERL_EMBED_LIBADD = $(call grep-libs,$(PERL_EMBED_LDOPTS))
	PERL_EMBED_CCOPTS = `perl -MExtUtils::Embed -e ccopts 2>/dev/null`
	FLAGS_PERL_EMBED=$(PERL_EMBED_CCOPTS) $(PERL_EMBED_LDOPTS)

	ifneq ($(call try-cc,$(SOURCE_PERL_EMBED),$(FLAGS_PERL_EMBED)),y)
		BASIC_CFLAGS += -DNO_LIBPERL
	else
               ALL_LDFLAGS += $(PERL_EMBED_LDFLAGS)
               EXTLIBS += $(PERL_EMBED_LIBADD)
		LIB_OBJS += $(OUTPUT)util/scripting-engines/trace-event-perl.o
		LIB_OBJS += $(OUTPUT)scripts/perl/Perf-Trace-Util/Context.o
	endif
endif

disable-python = $(eval $(disable-python_code))
define disable-python_code
  BASIC_CFLAGS += -DNO_LIBPYTHON
  $(if $(1),$(warning No $(1) was found))
  $(warning Python support won't be built)
endef

override PYTHON := \
  $(call get-executable-or-default,PYTHON,python)

ifndef PYTHON
  $(call disable-python,python interpreter)
  python-clean :=
else

  PYTHON_WORD := $(call shell-wordify,$(PYTHON))

  # python extension build directories
  PYTHON_EXTBUILD     := $(OUTPUT)python_ext_build/
  PYTHON_EXTBUILD_LIB := $(PYTHON_EXTBUILD)lib/
  PYTHON_EXTBUILD_TMP := $(PYTHON_EXTBUILD)tmp/
  export PYTHON_EXTBUILD_LIB PYTHON_EXTBUILD_TMP

  python-clean := rm -rf $(PYTHON_EXTBUILD) $(OUTPUT)python/perf.so

  ifdef NO_LIBPYTHON
    $(call disable-python)
  else

    override PYTHON_CONFIG := \
      $(call get-executable-or-default,PYTHON_CONFIG,$(PYTHON)-config)

    ifndef PYTHON_CONFIG
      $(call disable-python,python-config tool)
    else

      PYTHON_CONFIG_SQ := $(call shell-sq,$(PYTHON_CONFIG))

      PYTHON_EMBED_LDOPTS := $(shell $(PYTHON_CONFIG_SQ) --ldflags 2>/dev/null)
      PYTHON_EMBED_LDFLAGS := $(call strip-libs,$(PYTHON_EMBED_LDOPTS))
      PYTHON_EMBED_LIBADD := $(call grep-libs,$(PYTHON_EMBED_LDOPTS))
      PYTHON_EMBED_CCOPTS := $(shell $(PYTHON_CONFIG_SQ) --cflags 2>/dev/null)
      FLAGS_PYTHON_EMBED := $(PYTHON_EMBED_CCOPTS) $(PYTHON_EMBED_LDOPTS)

      ifneq ($(call try-cc,$(SOURCE_PYTHON_EMBED),$(FLAGS_PYTHON_EMBED)),y)
        $(call disable-python,Python.h (for Python 2.x))
      else

        ifneq ($(call try-cc,$(SOURCE_PYTHON_VERSION),$(FLAGS_PYTHON_EMBED)),y)
          $(warning Python 3 is not yet supported; please set)
          $(warning PYTHON and/or PYTHON_CONFIG appropriately.)
          $(warning If you also have Python 2 installed, then)
          $(warning try something like:)
          $(warning $(and ,))
          $(warning $(and ,)  make PYTHON=python2)
          $(warning $(and ,))
          $(warning Otherwise, disable Python support entirely:)
          $(warning $(and ,))
          $(warning $(and ,)  make NO_LIBPYTHON=1)
          $(warning $(and ,))
          $(error   $(and ,))
        else
          ALL_LDFLAGS += $(PYTHON_EMBED_LDFLAGS)
          EXTLIBS += $(PYTHON_EMBED_LIBADD)
          LIB_OBJS += $(OUTPUT)util/scripting-engines/trace-event-python.o
          LIB_OBJS += $(OUTPUT)scripts/python/Perf-Trace-Util/Context.o
          LANG_BINDINGS += $(OUTPUT)python/perf.so
        endif

      endif
    endif
  endif
endif

ifdef NO_DEMANGLE
	BASIC_CFLAGS += -DNO_DEMANGLE
else
        ifdef HAVE_CPLUS_DEMANGLE
		EXTLIBS += -liberty
		BASIC_CFLAGS += -DHAVE_CPLUS_DEMANGLE
        else
		FLAGS_BFD=$(ALL_CFLAGS) $(ALL_LDFLAGS) $(EXTLIBS) -DPACKAGE='perf' -lbfd
		has_bfd := $(call try-cc,$(SOURCE_BFD),$(FLAGS_BFD))
		ifeq ($(has_bfd),y)
			EXTLIBS += -lbfd
		else
			FLAGS_BFD_IBERTY=$(FLAGS_BFD) -liberty
			has_bfd_iberty := $(call try-cc,$(SOURCE_BFD),$(FLAGS_BFD_IBERTY))
			ifeq ($(has_bfd_iberty),y)
				EXTLIBS += -lbfd -liberty
			else
				FLAGS_BFD_IBERTY_Z=$(FLAGS_BFD_IBERTY) -lz
				has_bfd_iberty_z := $(call try-cc,$(SOURCE_BFD),$(FLAGS_BFD_IBERTY_Z))
				ifeq ($(has_bfd_iberty_z),y)
					EXTLIBS += -lbfd -liberty -lz
				else
					FLAGS_CPLUS_DEMANGLE=$(ALL_CFLAGS) $(ALL_LDFLAGS) $(EXTLIBS) -liberty
					has_cplus_demangle := $(call try-cc,$(SOURCE_CPLUS_DEMANGLE),$(FLAGS_CPLUS_DEMANGLE))
					ifeq ($(has_cplus_demangle),y)
						EXTLIBS += -liberty
						BASIC_CFLAGS += -DHAVE_CPLUS_DEMANGLE
					else
						msg := $(warning No bfd.h/libbfd found, install binutils-dev[el]/zlib-static to gain symbol demangling)
						BASIC_CFLAGS += -DNO_DEMANGLE
					endif
				endif
			endif
		endif
	endif
endif

ifeq ($(NO_PERF_REGS),0)
	ifeq ($(ARCH),x86)
		LIB_H += arch/x86/include/perf_regs.h
	endif
	BASIC_CFLAGS += -DHAVE_PERF_REGS
endif

ifndef NO_STRLCPY
	ifeq ($(call try-cc,$(SOURCE_STRLCPY),),y)
		BASIC_CFLAGS += -DHAVE_STRLCPY
	endif
endif

<<<<<<< HEAD
ifndef NO_ON_EXIT
	ifeq ($(call try-cc,$(SOURCE_ON_EXIT),),y)
		BASIC_CFLAGS += -DHAVE_ON_EXIT
	endif
endif

=======
>>>>>>> 89dbb665
ifndef NO_BACKTRACE
       ifeq ($(call try-cc,$(SOURCE_BACKTRACE),),y)
               BASIC_CFLAGS += -DBACKTRACE_SUPPORT
       endif
endif

ifdef ASCIIDOC8
	export ASCIIDOC8
endif

# Shell quote (do not use $(call) to accommodate ancient setups);

ETC_PERFCONFIG_SQ = $(subst ','\'',$(ETC_PERFCONFIG))

DESTDIR_SQ = $(subst ','\'',$(DESTDIR))
bindir_SQ = $(subst ','\'',$(bindir))
bindir_relative_SQ = $(subst ','\'',$(bindir_relative))
mandir_SQ = $(subst ','\'',$(mandir))
infodir_SQ = $(subst ','\'',$(infodir))
perfexecdir_SQ = $(subst ','\'',$(perfexecdir))
template_dir_SQ = $(subst ','\'',$(template_dir))
htmldir_SQ = $(subst ','\'',$(htmldir))
prefix_SQ = $(subst ','\'',$(prefix))
sysconfdir_SQ = $(subst ','\'',$(sysconfdir))

SHELL_PATH_SQ = $(subst ','\'',$(SHELL_PATH))

LIBS = -Wl,--whole-archive $(PERFLIBS) -Wl,--no-whole-archive -Wl,--start-group $(EXTLIBS) -Wl,--end-group

ALL_CFLAGS += $(BASIC_CFLAGS)
ALL_CFLAGS += $(ARCH_CFLAGS)
ALL_LDFLAGS += $(BASIC_LDFLAGS)

export INSTALL SHELL_PATH


### Build rules

SHELL = $(SHELL_PATH)

all: shell_compatibility_test $(ALL_PROGRAMS) $(LANG_BINDINGS) $(OTHER_PROGRAMS)

please_set_SHELL_PATH_to_a_more_modern_shell:
	@$$(:)

shell_compatibility_test: please_set_SHELL_PATH_to_a_more_modern_shell

strip: $(PROGRAMS) $(OUTPUT)perf
	$(STRIP) $(STRIP_OPTS) $(PROGRAMS) $(OUTPUT)perf

$(OUTPUT)perf.o: perf.c $(OUTPUT)common-cmds.h $(OUTPUT)PERF-CFLAGS
	$(QUIET_CC)$(CC) -DPERF_VERSION='"$(PERF_VERSION)"' \
		'-DPERF_HTML_PATH="$(htmldir_SQ)"' \
		$(ALL_CFLAGS) -c $(filter %.c,$^) -o $@

$(OUTPUT)perf: $(OUTPUT)perf.o $(BUILTIN_OBJS) $(PERFLIBS)
	$(QUIET_LINK)$(CC) $(ALL_CFLAGS) $(ALL_LDFLAGS) $(OUTPUT)perf.o \
               $(BUILTIN_OBJS) $(LIBS) -o $@

$(OUTPUT)builtin-help.o: builtin-help.c $(OUTPUT)common-cmds.h $(OUTPUT)PERF-CFLAGS
	$(QUIET_CC)$(CC) -o $@ -c $(ALL_CFLAGS) \
		'-DPERF_HTML_PATH="$(htmldir_SQ)"' \
		'-DPERF_MAN_PATH="$(mandir_SQ)"' \
		'-DPERF_INFO_PATH="$(infodir_SQ)"' $<

$(OUTPUT)builtin-timechart.o: builtin-timechart.c $(OUTPUT)common-cmds.h $(OUTPUT)PERF-CFLAGS
	$(QUIET_CC)$(CC) -o $@ -c $(ALL_CFLAGS) \
		'-DPERF_HTML_PATH="$(htmldir_SQ)"' \
		'-DPERF_MAN_PATH="$(mandir_SQ)"' \
		'-DPERF_INFO_PATH="$(infodir_SQ)"' $<

$(OUTPUT)common-cmds.h: util/generate-cmdlist.sh command-list.txt

$(OUTPUT)common-cmds.h: $(wildcard Documentation/perf-*.txt)
	$(QUIET_GEN). util/generate-cmdlist.sh > $@+ && mv $@+ $@

$(SCRIPTS) : % : %.sh
	$(QUIET_GEN)$(INSTALL) '$@.sh' '$(OUTPUT)$@'

# These can record PERF_VERSION
$(OUTPUT)perf.o perf.spec \
	$(SCRIPTS) \
	: $(OUTPUT)PERF-VERSION-FILE

.SUFFIXES:
.SUFFIXES: .o .c .S .s

# These two need to be here so that when O= is not used they take precedence
# over the general rule for .o

$(OUTPUT)util/%-flex.o: $(OUTPUT)util/%-flex.c $(OUTPUT)PERF-CFLAGS
	$(QUIET_CC)$(CC) -o $@ -c -Iutil/ $(ALL_CFLAGS) -w $<

$(OUTPUT)util/%-bison.o: $(OUTPUT)util/%-bison.c $(OUTPUT)PERF-CFLAGS
	$(QUIET_CC)$(CC) -o $@ -c -Iutil/ $(ALL_CFLAGS) -DYYENABLE_NLS=0 -DYYLTYPE_IS_TRIVIAL=0 -w $<

$(OUTPUT)%.o: %.c $(OUTPUT)PERF-CFLAGS
	$(QUIET_CC)$(CC) -o $@ -c $(ALL_CFLAGS) $<
$(OUTPUT)%.i: %.c $(OUTPUT)PERF-CFLAGS
	$(QUIET_CC)$(CC) -o $@ -E $(ALL_CFLAGS) $<
$(OUTPUT)%.s: %.c $(OUTPUT)PERF-CFLAGS
	$(QUIET_CC)$(CC) -o $@ -S $(ALL_CFLAGS) $<
$(OUTPUT)%.o: %.S
	$(QUIET_CC)$(CC) -o $@ -c $(ALL_CFLAGS) $<
$(OUTPUT)%.s: %.S
	$(QUIET_CC)$(CC) -o $@ -E $(ALL_CFLAGS) $<

$(OUTPUT)util/exec_cmd.o: util/exec_cmd.c $(OUTPUT)PERF-CFLAGS
	$(QUIET_CC)$(CC) -o $@ -c $(ALL_CFLAGS) \
		'-DPERF_EXEC_PATH="$(perfexecdir_SQ)"' \
		'-DBINDIR="$(bindir_relative_SQ)"' \
		'-DPREFIX="$(prefix_SQ)"' \
		$<

$(OUTPUT)util/config.o: util/config.c $(OUTPUT)PERF-CFLAGS
	$(QUIET_CC)$(CC) -o $@ -c $(ALL_CFLAGS) -DETC_PERFCONFIG='"$(ETC_PERFCONFIG_SQ)"' $<

$(OUTPUT)ui/browser.o: ui/browser.c $(OUTPUT)PERF-CFLAGS
	$(QUIET_CC)$(CC) -o $@ -c $(ALL_CFLAGS) -DENABLE_SLFUTURE_CONST $<

$(OUTPUT)ui/browsers/annotate.o: ui/browsers/annotate.c $(OUTPUT)PERF-CFLAGS
	$(QUIET_CC)$(CC) -o $@ -c $(ALL_CFLAGS) -DENABLE_SLFUTURE_CONST $<

$(OUTPUT)ui/browsers/hists.o: ui/browsers/hists.c $(OUTPUT)PERF-CFLAGS
	$(QUIET_CC)$(CC) -o $@ -c $(ALL_CFLAGS) -DENABLE_SLFUTURE_CONST $<

$(OUTPUT)ui/browsers/map.o: ui/browsers/map.c $(OUTPUT)PERF-CFLAGS
	$(QUIET_CC)$(CC) -o $@ -c $(ALL_CFLAGS) -DENABLE_SLFUTURE_CONST $<

$(OUTPUT)util/rbtree.o: ../../lib/rbtree.c $(OUTPUT)PERF-CFLAGS
	$(QUIET_CC)$(CC) -o $@ -c $(ALL_CFLAGS) -Wno-unused-parameter -DETC_PERFCONFIG='"$(ETC_PERFCONFIG_SQ)"' $<

$(OUTPUT)util/parse-events.o: util/parse-events.c $(OUTPUT)PERF-CFLAGS
	$(QUIET_CC)$(CC) -o $@ -c $(ALL_CFLAGS) -Wno-redundant-decls $<

$(OUTPUT)util/scripting-engines/trace-event-perl.o: util/scripting-engines/trace-event-perl.c $(OUTPUT)PERF-CFLAGS
	$(QUIET_CC)$(CC) -o $@ -c $(ALL_CFLAGS) $(PERL_EMBED_CCOPTS) -Wno-redundant-decls -Wno-strict-prototypes -Wno-unused-parameter -Wno-shadow $<

$(OUTPUT)scripts/perl/Perf-Trace-Util/Context.o: scripts/perl/Perf-Trace-Util/Context.c $(OUTPUT)PERF-CFLAGS
	$(QUIET_CC)$(CC) -o $@ -c $(ALL_CFLAGS) $(PERL_EMBED_CCOPTS) -Wno-redundant-decls -Wno-strict-prototypes -Wno-unused-parameter -Wno-nested-externs $<

$(OUTPUT)util/scripting-engines/trace-event-python.o: util/scripting-engines/trace-event-python.c $(OUTPUT)PERF-CFLAGS
	$(QUIET_CC)$(CC) -o $@ -c $(ALL_CFLAGS) $(PYTHON_EMBED_CCOPTS) -Wno-redundant-decls -Wno-strict-prototypes -Wno-unused-parameter -Wno-shadow $<

$(OUTPUT)scripts/python/Perf-Trace-Util/Context.o: scripts/python/Perf-Trace-Util/Context.c $(OUTPUT)PERF-CFLAGS
	$(QUIET_CC)$(CC) -o $@ -c $(ALL_CFLAGS) $(PYTHON_EMBED_CCOPTS) -Wno-redundant-decls -Wno-strict-prototypes -Wno-unused-parameter -Wno-nested-externs $<

$(OUTPUT)perf-%: %.o $(PERFLIBS)
	$(QUIET_LINK)$(CC) $(ALL_CFLAGS) -o $@ $(ALL_LDFLAGS) $(filter %.o,$^) $(LIBS)

$(LIB_OBJS) $(BUILTIN_OBJS): $(LIB_H)
$(patsubst perf-%,%.o,$(PROGRAMS)): $(LIB_H) $(wildcard */*.h)

# we compile into subdirectories. if the target directory is not the source directory, they might not exists. So
# we depend the various files onto their directories.
DIRECTORY_DEPS = $(LIB_OBJS) $(BUILTIN_OBJS) $(OUTPUT)PERF-VERSION-FILE $(OUTPUT)common-cmds.h
$(DIRECTORY_DEPS): | $(sort $(dir $(DIRECTORY_DEPS)))
# In the second step, we make a rule to actually create these directories
$(sort $(dir $(DIRECTORY_DEPS))):
	$(QUIET_MKDIR)$(MKDIR) -p $@ 2>/dev/null

$(LIB_FILE): $(LIB_OBJS)
	$(QUIET_AR)$(RM) $@ && $(AR) rcs $@ $(LIB_OBJS)

# libtraceevent.a
$(LIBTRACEEVENT):
	$(QUIET_SUBDIR0)$(TRACE_EVENT_DIR) $(QUIET_SUBDIR1) O=$(OUTPUT) libtraceevent.a

$(LIBTRACEEVENT)-clean:
	$(QUIET_SUBDIR0)$(TRACE_EVENT_DIR) $(QUIET_SUBDIR1) O=$(OUTPUT) clean

help:
	@echo 'Perf make targets:'
	@echo '  doc		- make *all* documentation (see below)'
	@echo '  man		- make manpage documentation (access with man <foo>)'
	@echo '  html		- make html documentation'
	@echo '  info		- make GNU info documentation (access with info <foo>)'
	@echo '  pdf		- make pdf documentation'
	@echo '  TAGS		- use etags to make tag information for source browsing'
	@echo '  tags		- use ctags to make tag information for source browsing'
	@echo '  cscope	- use cscope to make interactive browsing database'
	@echo ''
	@echo 'Perf install targets:'
	@echo '  NOTE: documentation build requires asciidoc, xmlto packages to be installed'
	@echo '  HINT: use "make prefix=<path> <install target>" to install to a particular'
	@echo '        path like make prefix=/usr/local install install-doc'
	@echo '  install	- install compiled binaries'
	@echo '  install-doc	- install *all* documentation'
	@echo '  install-man	- install manpage documentation'
	@echo '  install-html	- install html documentation'
	@echo '  install-info	- install GNU info documentation'
	@echo '  install-pdf	- install pdf documentation'
	@echo ''
	@echo '  quick-install-doc	- alias for quick-install-man'
	@echo '  quick-install-man	- install the documentation quickly'
	@echo '  quick-install-html	- install the html documentation quickly'
	@echo ''
	@echo 'Perf maintainer targets:'
	@echo '  clean			- clean all binary objects and build output'

doc:
	$(MAKE) -C Documentation all

man:
	$(MAKE) -C Documentation man

html:
	$(MAKE) -C Documentation html

info:
	$(MAKE) -C Documentation info

pdf:
	$(MAKE) -C Documentation pdf

TAGS:
	$(RM) TAGS
	$(FIND) . -name '*.[hcS]' -print | xargs etags -a

tags:
	$(RM) tags
	$(FIND) . -name '*.[hcS]' -print | xargs ctags -a

cscope:
	$(RM) cscope*
	$(FIND) . -name '*.[hcS]' -print | xargs cscope -b

### Detect prefix changes
TRACK_CFLAGS = $(subst ','\'',$(ALL_CFLAGS)):\
             $(bindir_SQ):$(perfexecdir_SQ):$(template_dir_SQ):$(prefix_SQ)

$(OUTPUT)PERF-CFLAGS: .FORCE-PERF-CFLAGS
	@FLAGS='$(TRACK_CFLAGS)'; \
	    if test x"$$FLAGS" != x"`cat $(OUTPUT)PERF-CFLAGS 2>/dev/null`" ; then \
		echo 1>&2 "    * new build flags or prefix"; \
		echo "$$FLAGS" >$(OUTPUT)PERF-CFLAGS; \
            fi

### Testing rules

# GNU make supports exporting all variables by "export" without parameters.
# However, the environment gets quite big, and some programs have problems
# with that.

check: $(OUTPUT)common-cmds.h
	if sparse; \
	then \
		for i in *.c */*.c; \
		do \
			sparse $(ALL_CFLAGS) $(SPARSE_FLAGS) $$i || exit; \
		done; \
	else \
		exit 1; \
	fi

### Installation rules

ifneq ($(filter /%,$(firstword $(perfexecdir))),)
perfexec_instdir = $(perfexecdir)
else
perfexec_instdir = $(prefix)/$(perfexecdir)
endif
perfexec_instdir_SQ = $(subst ','\'',$(perfexec_instdir))

install: all
	$(INSTALL) -d -m 755 '$(DESTDIR_SQ)$(bindir_SQ)'
	$(INSTALL) $(OUTPUT)perf '$(DESTDIR_SQ)$(bindir_SQ)'
	$(INSTALL) -d -m 755 '$(DESTDIR_SQ)$(perfexec_instdir_SQ)/scripts/perl/Perf-Trace-Util/lib/Perf/Trace'
	$(INSTALL) -d -m 755 '$(DESTDIR_SQ)$(perfexec_instdir_SQ)/scripts/perl/bin'
	$(INSTALL) $(OUTPUT)perf-archive -t '$(DESTDIR_SQ)$(perfexec_instdir_SQ)'
	$(INSTALL) scripts/perl/Perf-Trace-Util/lib/Perf/Trace/* -t '$(DESTDIR_SQ)$(perfexec_instdir_SQ)/scripts/perl/Perf-Trace-Util/lib/Perf/Trace'
	$(INSTALL) scripts/perl/*.pl -t '$(DESTDIR_SQ)$(perfexec_instdir_SQ)/scripts/perl'
	$(INSTALL) scripts/perl/bin/* -t '$(DESTDIR_SQ)$(perfexec_instdir_SQ)/scripts/perl/bin'
	$(INSTALL) -d -m 755 '$(DESTDIR_SQ)$(perfexec_instdir_SQ)/scripts/python/Perf-Trace-Util/lib/Perf/Trace'
	$(INSTALL) -d -m 755 '$(DESTDIR_SQ)$(perfexec_instdir_SQ)/scripts/python/bin'
	$(INSTALL) scripts/python/Perf-Trace-Util/lib/Perf/Trace/* -t '$(DESTDIR_SQ)$(perfexec_instdir_SQ)/scripts/python/Perf-Trace-Util/lib/Perf/Trace'
	$(INSTALL) scripts/python/*.py -t '$(DESTDIR_SQ)$(perfexec_instdir_SQ)/scripts/python'
	$(INSTALL) scripts/python/bin/* -t '$(DESTDIR_SQ)$(perfexec_instdir_SQ)/scripts/python/bin'
	$(INSTALL) -d -m 755 '$(DESTDIR_SQ)$(sysconfdir_SQ)/bash_completion.d'
	$(INSTALL) bash_completion '$(DESTDIR_SQ)$(sysconfdir_SQ)/bash_completion.d/perf'

install-python_ext:
	$(PYTHON_WORD) util/setup.py --quiet install --root='/$(DESTDIR_SQ)'

install-doc:
	$(MAKE) -C Documentation install

install-man:
	$(MAKE) -C Documentation install-man

install-html:
	$(MAKE) -C Documentation install-html

install-info:
	$(MAKE) -C Documentation install-info

install-pdf:
	$(MAKE) -C Documentation install-pdf

quick-install-doc:
	$(MAKE) -C Documentation quick-install

quick-install-man:
	$(MAKE) -C Documentation quick-install-man

quick-install-html:
	$(MAKE) -C Documentation quick-install-html

### Cleaning rules

clean: $(LIBTRACEEVENT)-clean
	$(RM) $(LIB_OBJS) $(BUILTIN_OBJS) $(LIB_FILE) $(OUTPUT)perf-archive $(OUTPUT)perf.o $(LANG_BINDINGS)
	$(RM) $(ALL_PROGRAMS) perf
	$(RM) *.spec *.pyc *.pyo */*.pyc */*.pyo $(OUTPUT)common-cmds.h TAGS tags cscope*
	$(MAKE) -C Documentation/ clean
	$(RM) $(OUTPUT)PERF-VERSION-FILE $(OUTPUT)PERF-CFLAGS
	$(RM) $(OUTPUT)util/*-bison*
	$(RM) $(OUTPUT)util/*-flex*
	$(python-clean)

.PHONY: all install clean strip $(LIBTRACEEVENT)
.PHONY: shell_compatibility_test please_set_SHELL_PATH_to_a_more_modern_shell
.PHONY: .FORCE-PERF-VERSION-FILE TAGS tags cscope .FORCE-PERF-CFLAGS<|MERGE_RESOLUTION|>--- conflicted
+++ resolved
@@ -767,15 +767,12 @@
 	endif
 endif
 
-<<<<<<< HEAD
 ifndef NO_ON_EXIT
 	ifeq ($(call try-cc,$(SOURCE_ON_EXIT),),y)
 		BASIC_CFLAGS += -DHAVE_ON_EXIT
 	endif
 endif
 
-=======
->>>>>>> 89dbb665
 ifndef NO_BACKTRACE
        ifeq ($(call try-cc,$(SOURCE_BACKTRACE),),y)
                BASIC_CFLAGS += -DBACKTRACE_SUPPORT
