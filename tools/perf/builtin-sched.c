#include "builtin.h"
#include "perf.h"

#include "util/util.h"
#include "util/evlist.h"
#include "util/cache.h"
#include "util/evsel.h"
#include "util/symbol.h"
#include "util/thread.h"
#include "util/header.h"
#include "util/session.h"
#include "util/tool.h"

#include "util/parse-options.h"
#include "util/trace-event.h"

#include "util/debug.h"

#include <sys/prctl.h>
#include <sys/resource.h>

#include <semaphore.h>
#include <pthread.h>
#include <math.h>

#define PR_SET_NAME		15               /* Set process name */
#define MAX_CPUS		4096
#define COMM_LEN		20
#define SYM_LEN			129
#define MAX_PID			65536

struct sched_atom;

struct task_desc {
	unsigned long		nr;
	unsigned long		pid;
	char			comm[COMM_LEN];

	unsigned long		nr_events;
	unsigned long		curr_event;
	struct sched_atom	**atoms;

	pthread_t		thread;
	sem_t			sleep_sem;

	sem_t			ready_for_work;
	sem_t			work_done_sem;

	u64			cpu_usage;
};

enum sched_event_type {
	SCHED_EVENT_RUN,
	SCHED_EVENT_SLEEP,
	SCHED_EVENT_WAKEUP,
	SCHED_EVENT_MIGRATION,
};

struct sched_atom {
	enum sched_event_type	type;
	int			specific_wait;
	u64			timestamp;
	u64			duration;
	unsigned long		nr;
	sem_t			*wait_sem;
	struct task_desc	*wakee;
};

#define TASK_STATE_TO_CHAR_STR "RSDTtZX"

enum thread_state {
	THREAD_SLEEPING = 0,
	THREAD_WAIT_CPU,
	THREAD_SCHED_IN,
	THREAD_IGNORE
};

struct work_atom {
	struct list_head	list;
	enum thread_state	state;
	u64			sched_out_time;
	u64			wake_up_time;
	u64			sched_in_time;
	u64			runtime;
};

struct work_atoms {
	struct list_head	work_list;
	struct thread		*thread;
	struct rb_node		node;
	u64			max_lat;
	u64			max_lat_at;
	u64			total_lat;
	u64			nb_atoms;
	u64			total_runtime;
};

typedef int (*sort_fn_t)(struct work_atoms *, struct work_atoms *);

struct perf_sched;

struct trace_sched_handler {
	int (*switch_event)(struct perf_sched *sched, struct perf_evsel *evsel,
			    struct perf_sample *sample, struct machine *machine);

	int (*runtime_event)(struct perf_sched *sched, struct perf_evsel *evsel,
			     struct perf_sample *sample, struct machine *machine);

	int (*wakeup_event)(struct perf_sched *sched, struct perf_evsel *evsel,
			    struct perf_sample *sample, struct machine *machine);

	int (*fork_event)(struct perf_sched *sched, struct perf_evsel *evsel,
			  struct perf_sample *sample);

	int (*migrate_task_event)(struct perf_sched *sched,
				  struct perf_evsel *evsel,
				  struct perf_sample *sample,
				  struct machine *machine);
};

struct perf_sched {
	struct perf_tool tool;
	const char	 *input_name;
	const char	 *sort_order;
	unsigned long	 nr_tasks;
	struct task_desc *pid_to_task[MAX_PID];
	struct task_desc **tasks;
	const struct trace_sched_handler *tp_handler;
	pthread_mutex_t	 start_work_mutex;
	pthread_mutex_t	 work_done_wait_mutex;
	int		 profile_cpu;
/*
 * Track the current task - that way we can know whether there's any
 * weird events, such as a task being switched away that is not current.
 */
	int		 max_cpu;
	u32		 curr_pid[MAX_CPUS];
	struct thread	 *curr_thread[MAX_CPUS];
	char		 next_shortname1;
	char		 next_shortname2;
	unsigned int	 replay_repeat;
	unsigned long	 nr_run_events;
	unsigned long	 nr_sleep_events;
	unsigned long	 nr_wakeup_events;
	unsigned long	 nr_sleep_corrections;
	unsigned long	 nr_run_events_optimized;
	unsigned long	 targetless_wakeups;
	unsigned long	 multitarget_wakeups;
	unsigned long	 nr_runs;
	unsigned long	 nr_timestamps;
	unsigned long	 nr_unordered_timestamps;
	unsigned long	 nr_state_machine_bugs;
	unsigned long	 nr_context_switch_bugs;
	unsigned long	 nr_events;
	unsigned long	 nr_lost_chunks;
	unsigned long	 nr_lost_events;
	u64		 run_measurement_overhead;
	u64		 sleep_measurement_overhead;
	u64		 start_time;
	u64		 cpu_usage;
	u64		 runavg_cpu_usage;
	u64		 parent_cpu_usage;
	u64		 runavg_parent_cpu_usage;
	u64		 sum_runtime;
	u64		 sum_fluct;
	u64		 run_avg;
	u64		 all_runtime;
	u64		 all_count;
	u64		 cpu_last_switched[MAX_CPUS];
	struct rb_root	 atom_root, sorted_atom_root;
	struct list_head sort_list, cmp_pid;
};

static u64 get_nsecs(void)
{
	struct timespec ts;

	clock_gettime(CLOCK_MONOTONIC, &ts);

	return ts.tv_sec * 1000000000ULL + ts.tv_nsec;
}

static void burn_nsecs(struct perf_sched *sched, u64 nsecs)
{
	u64 T0 = get_nsecs(), T1;

	do {
		T1 = get_nsecs();
	} while (T1 + sched->run_measurement_overhead < T0 + nsecs);
}

static void sleep_nsecs(u64 nsecs)
{
	struct timespec ts;

	ts.tv_nsec = nsecs % 999999999;
	ts.tv_sec = nsecs / 999999999;

	nanosleep(&ts, NULL);
}

static void calibrate_run_measurement_overhead(struct perf_sched *sched)
{
	u64 T0, T1, delta, min_delta = 1000000000ULL;
	int i;

	for (i = 0; i < 10; i++) {
		T0 = get_nsecs();
		burn_nsecs(sched, 0);
		T1 = get_nsecs();
		delta = T1-T0;
		min_delta = min(min_delta, delta);
	}
	sched->run_measurement_overhead = min_delta;

	printf("run measurement overhead: %" PRIu64 " nsecs\n", min_delta);
}

static void calibrate_sleep_measurement_overhead(struct perf_sched *sched)
{
	u64 T0, T1, delta, min_delta = 1000000000ULL;
	int i;

	for (i = 0; i < 10; i++) {
		T0 = get_nsecs();
		sleep_nsecs(10000);
		T1 = get_nsecs();
		delta = T1-T0;
		min_delta = min(min_delta, delta);
	}
	min_delta -= 10000;
	sched->sleep_measurement_overhead = min_delta;

	printf("sleep measurement overhead: %" PRIu64 " nsecs\n", min_delta);
}

static struct sched_atom *
get_new_event(struct task_desc *task, u64 timestamp)
{
	struct sched_atom *event = zalloc(sizeof(*event));
	unsigned long idx = task->nr_events;
	size_t size;

	event->timestamp = timestamp;
	event->nr = idx;

	task->nr_events++;
	size = sizeof(struct sched_atom *) * task->nr_events;
	task->atoms = realloc(task->atoms, size);
	BUG_ON(!task->atoms);

	task->atoms[idx] = event;

	return event;
}

static struct sched_atom *last_event(struct task_desc *task)
{
	if (!task->nr_events)
		return NULL;

	return task->atoms[task->nr_events - 1];
}

static void add_sched_event_run(struct perf_sched *sched, struct task_desc *task,
				u64 timestamp, u64 duration)
{
	struct sched_atom *event, *curr_event = last_event(task);

	/*
	 * optimize an existing RUN event by merging this one
	 * to it:
	 */
	if (curr_event && curr_event->type == SCHED_EVENT_RUN) {
		sched->nr_run_events_optimized++;
		curr_event->duration += duration;
		return;
	}

	event = get_new_event(task, timestamp);

	event->type = SCHED_EVENT_RUN;
	event->duration = duration;

	sched->nr_run_events++;
}

static void add_sched_event_wakeup(struct perf_sched *sched, struct task_desc *task,
				   u64 timestamp, struct task_desc *wakee)
{
	struct sched_atom *event, *wakee_event;

	event = get_new_event(task, timestamp);
	event->type = SCHED_EVENT_WAKEUP;
	event->wakee = wakee;

	wakee_event = last_event(wakee);
	if (!wakee_event || wakee_event->type != SCHED_EVENT_SLEEP) {
		sched->targetless_wakeups++;
		return;
	}
	if (wakee_event->wait_sem) {
		sched->multitarget_wakeups++;
		return;
	}

	wakee_event->wait_sem = zalloc(sizeof(*wakee_event->wait_sem));
	sem_init(wakee_event->wait_sem, 0, 0);
	wakee_event->specific_wait = 1;
	event->wait_sem = wakee_event->wait_sem;

	sched->nr_wakeup_events++;
}

static void add_sched_event_sleep(struct perf_sched *sched, struct task_desc *task,
				  u64 timestamp, u64 task_state __maybe_unused)
{
	struct sched_atom *event = get_new_event(task, timestamp);

	event->type = SCHED_EVENT_SLEEP;

	sched->nr_sleep_events++;
}

static struct task_desc *register_pid(struct perf_sched *sched,
				      unsigned long pid, const char *comm)
{
	struct task_desc *task;

	BUG_ON(pid >= MAX_PID);

	task = sched->pid_to_task[pid];

	if (task)
		return task;

	task = zalloc(sizeof(*task));
	task->pid = pid;
	task->nr = sched->nr_tasks;
	strcpy(task->comm, comm);
	/*
	 * every task starts in sleeping state - this gets ignored
	 * if there's no wakeup pointing to this sleep state:
	 */
	add_sched_event_sleep(sched, task, 0, 0);

	sched->pid_to_task[pid] = task;
	sched->nr_tasks++;
	sched->tasks = realloc(sched->tasks, sched->nr_tasks * sizeof(struct task_task *));
	BUG_ON(!sched->tasks);
	sched->tasks[task->nr] = task;

	if (verbose)
		printf("registered task #%ld, PID %ld (%s)\n", sched->nr_tasks, pid, comm);

	return task;
}


static void print_task_traces(struct perf_sched *sched)
{
	struct task_desc *task;
	unsigned long i;

	for (i = 0; i < sched->nr_tasks; i++) {
		task = sched->tasks[i];
		printf("task %6ld (%20s:%10ld), nr_events: %ld\n",
			task->nr, task->comm, task->pid, task->nr_events);
	}
}

static void add_cross_task_wakeups(struct perf_sched *sched)
{
	struct task_desc *task1, *task2;
	unsigned long i, j;

	for (i = 0; i < sched->nr_tasks; i++) {
		task1 = sched->tasks[i];
		j = i + 1;
		if (j == sched->nr_tasks)
			j = 0;
		task2 = sched->tasks[j];
		add_sched_event_wakeup(sched, task1, 0, task2);
	}
}

static void perf_sched__process_event(struct perf_sched *sched,
				      struct sched_atom *atom)
{
	int ret = 0;

	switch (atom->type) {
		case SCHED_EVENT_RUN:
			burn_nsecs(sched, atom->duration);
			break;
		case SCHED_EVENT_SLEEP:
			if (atom->wait_sem)
				ret = sem_wait(atom->wait_sem);
			BUG_ON(ret);
			break;
		case SCHED_EVENT_WAKEUP:
			if (atom->wait_sem)
				ret = sem_post(atom->wait_sem);
			BUG_ON(ret);
			break;
		case SCHED_EVENT_MIGRATION:
			break;
		default:
			BUG_ON(1);
	}
}

static u64 get_cpu_usage_nsec_parent(void)
{
	struct rusage ru;
	u64 sum;
	int err;

	err = getrusage(RUSAGE_SELF, &ru);
	BUG_ON(err);

	sum =  ru.ru_utime.tv_sec*1e9 + ru.ru_utime.tv_usec*1e3;
	sum += ru.ru_stime.tv_sec*1e9 + ru.ru_stime.tv_usec*1e3;

	return sum;
}

static int self_open_counters(void)
{
	struct perf_event_attr attr;
	int fd;

	memset(&attr, 0, sizeof(attr));

	attr.type = PERF_TYPE_SOFTWARE;
	attr.config = PERF_COUNT_SW_TASK_CLOCK;

	fd = sys_perf_event_open(&attr, 0, -1, -1, 0);

	if (fd < 0)
		pr_err("Error: sys_perf_event_open() syscall returned "
		       "with %d (%s)\n", fd, strerror(errno));
	return fd;
}

static u64 get_cpu_usage_nsec_self(int fd)
{
	u64 runtime;
	int ret;

	ret = read(fd, &runtime, sizeof(runtime));
	BUG_ON(ret != sizeof(runtime));

	return runtime;
}

struct sched_thread_parms {
	struct task_desc  *task;
	struct perf_sched *sched;
};

static void *thread_func(void *ctx)
{
	struct sched_thread_parms *parms = ctx;
	struct task_desc *this_task = parms->task;
	struct perf_sched *sched = parms->sched;
	u64 cpu_usage_0, cpu_usage_1;
	unsigned long i, ret;
	char comm2[22];
	int fd;

	free(parms);

	sprintf(comm2, ":%s", this_task->comm);
	prctl(PR_SET_NAME, comm2);
	fd = self_open_counters();
	if (fd < 0)
		return NULL;
again:
	ret = sem_post(&this_task->ready_for_work);
	BUG_ON(ret);
	ret = pthread_mutex_lock(&sched->start_work_mutex);
	BUG_ON(ret);
	ret = pthread_mutex_unlock(&sched->start_work_mutex);
	BUG_ON(ret);

	cpu_usage_0 = get_cpu_usage_nsec_self(fd);

	for (i = 0; i < this_task->nr_events; i++) {
		this_task->curr_event = i;
		perf_sched__process_event(sched, this_task->atoms[i]);
	}

	cpu_usage_1 = get_cpu_usage_nsec_self(fd);
	this_task->cpu_usage = cpu_usage_1 - cpu_usage_0;
	ret = sem_post(&this_task->work_done_sem);
	BUG_ON(ret);

	ret = pthread_mutex_lock(&sched->work_done_wait_mutex);
	BUG_ON(ret);
	ret = pthread_mutex_unlock(&sched->work_done_wait_mutex);
	BUG_ON(ret);

	goto again;
}

static void create_tasks(struct perf_sched *sched)
{
	struct task_desc *task;
	pthread_attr_t attr;
	unsigned long i;
	int err;

	err = pthread_attr_init(&attr);
	BUG_ON(err);
	err = pthread_attr_setstacksize(&attr,
			(size_t) max(16 * 1024, PTHREAD_STACK_MIN));
	BUG_ON(err);
	err = pthread_mutex_lock(&sched->start_work_mutex);
	BUG_ON(err);
	err = pthread_mutex_lock(&sched->work_done_wait_mutex);
	BUG_ON(err);
	for (i = 0; i < sched->nr_tasks; i++) {
		struct sched_thread_parms *parms = malloc(sizeof(*parms));
		BUG_ON(parms == NULL);
		parms->task = task = sched->tasks[i];
		parms->sched = sched;
		sem_init(&task->sleep_sem, 0, 0);
		sem_init(&task->ready_for_work, 0, 0);
		sem_init(&task->work_done_sem, 0, 0);
		task->curr_event = 0;
		err = pthread_create(&task->thread, &attr, thread_func, parms);
		BUG_ON(err);
	}
}

static void wait_for_tasks(struct perf_sched *sched)
{
	u64 cpu_usage_0, cpu_usage_1;
	struct task_desc *task;
	unsigned long i, ret;

	sched->start_time = get_nsecs();
	sched->cpu_usage = 0;
	pthread_mutex_unlock(&sched->work_done_wait_mutex);

	for (i = 0; i < sched->nr_tasks; i++) {
		task = sched->tasks[i];
		ret = sem_wait(&task->ready_for_work);
		BUG_ON(ret);
		sem_init(&task->ready_for_work, 0, 0);
	}
	ret = pthread_mutex_lock(&sched->work_done_wait_mutex);
	BUG_ON(ret);

	cpu_usage_0 = get_cpu_usage_nsec_parent();

	pthread_mutex_unlock(&sched->start_work_mutex);

	for (i = 0; i < sched->nr_tasks; i++) {
		task = sched->tasks[i];
		ret = sem_wait(&task->work_done_sem);
		BUG_ON(ret);
		sem_init(&task->work_done_sem, 0, 0);
		sched->cpu_usage += task->cpu_usage;
		task->cpu_usage = 0;
	}

	cpu_usage_1 = get_cpu_usage_nsec_parent();
	if (!sched->runavg_cpu_usage)
		sched->runavg_cpu_usage = sched->cpu_usage;
	sched->runavg_cpu_usage = (sched->runavg_cpu_usage * 9 + sched->cpu_usage) / 10;

	sched->parent_cpu_usage = cpu_usage_1 - cpu_usage_0;
	if (!sched->runavg_parent_cpu_usage)
		sched->runavg_parent_cpu_usage = sched->parent_cpu_usage;
	sched->runavg_parent_cpu_usage = (sched->runavg_parent_cpu_usage * 9 +
					 sched->parent_cpu_usage)/10;

	ret = pthread_mutex_lock(&sched->start_work_mutex);
	BUG_ON(ret);

	for (i = 0; i < sched->nr_tasks; i++) {
		task = sched->tasks[i];
		sem_init(&task->sleep_sem, 0, 0);
		task->curr_event = 0;
	}
}

static void run_one_test(struct perf_sched *sched)
{
	u64 T0, T1, delta, avg_delta, fluct;

	T0 = get_nsecs();
	wait_for_tasks(sched);
	T1 = get_nsecs();

	delta = T1 - T0;
	sched->sum_runtime += delta;
	sched->nr_runs++;

	avg_delta = sched->sum_runtime / sched->nr_runs;
	if (delta < avg_delta)
		fluct = avg_delta - delta;
	else
		fluct = delta - avg_delta;
	sched->sum_fluct += fluct;
	if (!sched->run_avg)
		sched->run_avg = delta;
	sched->run_avg = (sched->run_avg * 9 + delta) / 10;

	printf("#%-3ld: %0.3f, ", sched->nr_runs, (double)delta / 1000000.0);

	printf("ravg: %0.2f, ", (double)sched->run_avg / 1e6);

	printf("cpu: %0.2f / %0.2f",
		(double)sched->cpu_usage / 1e6, (double)sched->runavg_cpu_usage / 1e6);

#if 0
	/*
	 * rusage statistics done by the parent, these are less
	 * accurate than the sched->sum_exec_runtime based statistics:
	 */
	printf(" [%0.2f / %0.2f]",
		(double)sched->parent_cpu_usage/1e6,
		(double)sched->runavg_parent_cpu_usage/1e6);
#endif

	printf("\n");

	if (sched->nr_sleep_corrections)
		printf(" (%ld sleep corrections)\n", sched->nr_sleep_corrections);
	sched->nr_sleep_corrections = 0;
}

static void test_calibrations(struct perf_sched *sched)
{
	u64 T0, T1;

	T0 = get_nsecs();
	burn_nsecs(sched, 1e6);
	T1 = get_nsecs();

	printf("the run test took %" PRIu64 " nsecs\n", T1 - T0);

	T0 = get_nsecs();
	sleep_nsecs(1e6);
	T1 = get_nsecs();

	printf("the sleep test took %" PRIu64 " nsecs\n", T1 - T0);
}

static int
replay_wakeup_event(struct perf_sched *sched,
		    struct perf_evsel *evsel, struct perf_sample *sample,
		    struct machine *machine __maybe_unused)
{
	const char *comm = perf_evsel__strval(evsel, sample, "comm");
	const u32 pid	 = perf_evsel__intval(evsel, sample, "pid");
	struct task_desc *waker, *wakee;

	if (verbose) {
		printf("sched_wakeup event %p\n", evsel);

		printf(" ... pid %d woke up %s/%d\n", sample->tid, comm, pid);
	}

	waker = register_pid(sched, sample->tid, "<unknown>");
	wakee = register_pid(sched, pid, comm);

	add_sched_event_wakeup(sched, waker, sample->time, wakee);
	return 0;
}

static int replay_switch_event(struct perf_sched *sched,
			       struct perf_evsel *evsel,
			       struct perf_sample *sample,
			       struct machine *machine __maybe_unused)
{
	const char *prev_comm  = perf_evsel__strval(evsel, sample, "prev_comm"),
		   *next_comm  = perf_evsel__strval(evsel, sample, "next_comm");
	const u32 prev_pid = perf_evsel__intval(evsel, sample, "prev_pid"),
		  next_pid = perf_evsel__intval(evsel, sample, "next_pid");
	const u64 prev_state = perf_evsel__intval(evsel, sample, "prev_state");
	struct task_desc *prev, __maybe_unused *next;
	u64 timestamp0, timestamp = sample->time;
	int cpu = sample->cpu;
	s64 delta;

	if (verbose)
		printf("sched_switch event %p\n", evsel);

	if (cpu >= MAX_CPUS || cpu < 0)
		return 0;

	timestamp0 = sched->cpu_last_switched[cpu];
	if (timestamp0)
		delta = timestamp - timestamp0;
	else
		delta = 0;

	if (delta < 0) {
		pr_err("hm, delta: %" PRIu64 " < 0 ?\n", delta);
		return -1;
	}

	pr_debug(" ... switch from %s/%d to %s/%d [ran %" PRIu64 " nsecs]\n",
		 prev_comm, prev_pid, next_comm, next_pid, delta);

	prev = register_pid(sched, prev_pid, prev_comm);
	next = register_pid(sched, next_pid, next_comm);

	sched->cpu_last_switched[cpu] = timestamp;

	add_sched_event_run(sched, prev, timestamp, delta);
	add_sched_event_sleep(sched, prev, timestamp, prev_state);

	return 0;
}

static int replay_fork_event(struct perf_sched *sched, struct perf_evsel *evsel,
			     struct perf_sample *sample)
{
	const char *parent_comm = perf_evsel__strval(evsel, sample, "parent_comm"),
		   *child_comm  = perf_evsel__strval(evsel, sample, "child_comm");
	const u32 parent_pid  = perf_evsel__intval(evsel, sample, "parent_pid"),
		  child_pid  = perf_evsel__intval(evsel, sample, "child_pid");

	if (verbose) {
		printf("sched_fork event %p\n", evsel);
		printf("... parent: %s/%d\n", parent_comm, parent_pid);
		printf("...  child: %s/%d\n", child_comm, child_pid);
	}

	register_pid(sched, parent_pid, parent_comm);
	register_pid(sched, child_pid, child_comm);
	return 0;
}

struct sort_dimension {
	const char		*name;
	sort_fn_t		cmp;
	struct list_head	list;
};

static int
thread_lat_cmp(struct list_head *list, struct work_atoms *l, struct work_atoms *r)
{
	struct sort_dimension *sort;
	int ret = 0;

	BUG_ON(list_empty(list));

	list_for_each_entry(sort, list, list) {
		ret = sort->cmp(l, r);
		if (ret)
			return ret;
	}

	return ret;
}

static struct work_atoms *
thread_atoms_search(struct rb_root *root, struct thread *thread,
			 struct list_head *sort_list)
{
	struct rb_node *node = root->rb_node;
	struct work_atoms key = { .thread = thread };

	while (node) {
		struct work_atoms *atoms;
		int cmp;

		atoms = container_of(node, struct work_atoms, node);

		cmp = thread_lat_cmp(sort_list, &key, atoms);
		if (cmp > 0)
			node = node->rb_left;
		else if (cmp < 0)
			node = node->rb_right;
		else {
			BUG_ON(thread != atoms->thread);
			return atoms;
		}
	}
	return NULL;
}

static void
__thread_latency_insert(struct rb_root *root, struct work_atoms *data,
			 struct list_head *sort_list)
{
	struct rb_node **new = &(root->rb_node), *parent = NULL;

	while (*new) {
		struct work_atoms *this;
		int cmp;

		this = container_of(*new, struct work_atoms, node);
		parent = *new;

		cmp = thread_lat_cmp(sort_list, data, this);

		if (cmp > 0)
			new = &((*new)->rb_left);
		else
			new = &((*new)->rb_right);
	}

	rb_link_node(&data->node, parent, new);
	rb_insert_color(&data->node, root);
}

static int thread_atoms_insert(struct perf_sched *sched, struct thread *thread)
{
	struct work_atoms *atoms = zalloc(sizeof(*atoms));
	if (!atoms) {
		pr_err("No memory at %s\n", __func__);
		return -1;
	}

	atoms->thread = thread;
	INIT_LIST_HEAD(&atoms->work_list);
	__thread_latency_insert(&sched->atom_root, atoms, &sched->cmp_pid);
	return 0;
}

static int latency_fork_event(struct perf_sched *sched __maybe_unused,
			      struct perf_evsel *evsel __maybe_unused,
			      struct perf_sample *sample __maybe_unused)
{
	/* should insert the newcomer */
	return 0;
}

static char sched_out_state(u64 prev_state)
{
	const char *str = TASK_STATE_TO_CHAR_STR;

	return str[prev_state];
}

static int
add_sched_out_event(struct work_atoms *atoms,
		    char run_state,
		    u64 timestamp)
{
	struct work_atom *atom = zalloc(sizeof(*atom));
	if (!atom) {
		pr_err("Non memory at %s", __func__);
		return -1;
	}

	atom->sched_out_time = timestamp;

	if (run_state == 'R') {
		atom->state = THREAD_WAIT_CPU;
		atom->wake_up_time = atom->sched_out_time;
	}

	list_add_tail(&atom->list, &atoms->work_list);
	return 0;
}

static void
add_runtime_event(struct work_atoms *atoms, u64 delta,
		  u64 timestamp __maybe_unused)
{
	struct work_atom *atom;

	BUG_ON(list_empty(&atoms->work_list));

	atom = list_entry(atoms->work_list.prev, struct work_atom, list);

	atom->runtime += delta;
	atoms->total_runtime += delta;
}

static void
add_sched_in_event(struct work_atoms *atoms, u64 timestamp)
{
	struct work_atom *atom;
	u64 delta;

	if (list_empty(&atoms->work_list))
		return;

	atom = list_entry(atoms->work_list.prev, struct work_atom, list);

	if (atom->state != THREAD_WAIT_CPU)
		return;

	if (timestamp < atom->wake_up_time) {
		atom->state = THREAD_IGNORE;
		return;
	}

	atom->state = THREAD_SCHED_IN;
	atom->sched_in_time = timestamp;

	delta = atom->sched_in_time - atom->wake_up_time;
	atoms->total_lat += delta;
	if (delta > atoms->max_lat) {
		atoms->max_lat = delta;
		atoms->max_lat_at = timestamp;
	}
	atoms->nb_atoms++;
}

static int latency_switch_event(struct perf_sched *sched,
				struct perf_evsel *evsel,
				struct perf_sample *sample,
				struct machine *machine)
{
	const u32 prev_pid = perf_evsel__intval(evsel, sample, "prev_pid"),
		  next_pid = perf_evsel__intval(evsel, sample, "next_pid");
	const u64 prev_state = perf_evsel__intval(evsel, sample, "prev_state");
	struct work_atoms *out_events, *in_events;
	struct thread *sched_out, *sched_in;
	u64 timestamp0, timestamp = sample->time;
	int cpu = sample->cpu;
	s64 delta;

	BUG_ON(cpu >= MAX_CPUS || cpu < 0);

	timestamp0 = sched->cpu_last_switched[cpu];
	sched->cpu_last_switched[cpu] = timestamp;
	if (timestamp0)
		delta = timestamp - timestamp0;
	else
		delta = 0;

	if (delta < 0) {
		pr_err("hm, delta: %" PRIu64 " < 0 ?\n", delta);
		return -1;
	}

	sched_out = machine__findnew_thread(machine, prev_pid);
	sched_in = machine__findnew_thread(machine, next_pid);

	out_events = thread_atoms_search(&sched->atom_root, sched_out, &sched->cmp_pid);
	if (!out_events) {
		if (thread_atoms_insert(sched, sched_out))
			return -1;
		out_events = thread_atoms_search(&sched->atom_root, sched_out, &sched->cmp_pid);
		if (!out_events) {
			pr_err("out-event: Internal tree error");
			return -1;
		}
	}
	if (add_sched_out_event(out_events, sched_out_state(prev_state), timestamp))
		return -1;

	in_events = thread_atoms_search(&sched->atom_root, sched_in, &sched->cmp_pid);
	if (!in_events) {
		if (thread_atoms_insert(sched, sched_in))
			return -1;
		in_events = thread_atoms_search(&sched->atom_root, sched_in, &sched->cmp_pid);
		if (!in_events) {
			pr_err("in-event: Internal tree error");
			return -1;
		}
		/*
		 * Take came in we have not heard about yet,
		 * add in an initial atom in runnable state:
		 */
		if (add_sched_out_event(in_events, 'R', timestamp))
			return -1;
	}
	add_sched_in_event(in_events, timestamp);

	return 0;
}

static int latency_runtime_event(struct perf_sched *sched,
				 struct perf_evsel *evsel,
				 struct perf_sample *sample,
				 struct machine *machine)
{
	const u32 pid	   = perf_evsel__intval(evsel, sample, "pid");
	const u64 runtime  = perf_evsel__intval(evsel, sample, "runtime");
	struct thread *thread = machine__findnew_thread(machine, pid);
	struct work_atoms *atoms = thread_atoms_search(&sched->atom_root, thread, &sched->cmp_pid);
	u64 timestamp = sample->time;
	int cpu = sample->cpu;

	BUG_ON(cpu >= MAX_CPUS || cpu < 0);
	if (!atoms) {
		if (thread_atoms_insert(sched, thread))
			return -1;
		atoms = thread_atoms_search(&sched->atom_root, thread, &sched->cmp_pid);
		if (!atoms) {
			pr_err("in-event: Internal tree error");
			return -1;
		}
		if (add_sched_out_event(atoms, 'R', timestamp))
			return -1;
	}

	add_runtime_event(atoms, runtime, timestamp);
	return 0;
}

static int latency_wakeup_event(struct perf_sched *sched,
				struct perf_evsel *evsel,
				struct perf_sample *sample,
				struct machine *machine)
{
	const u32 pid	  = perf_evsel__intval(evsel, sample, "pid"),
		  success = perf_evsel__intval(evsel, sample, "success");
	struct work_atoms *atoms;
	struct work_atom *atom;
	struct thread *wakee;
	u64 timestamp = sample->time;

	/* Note for later, it may be interesting to observe the failing cases */
	if (!success)
		return 0;

	wakee = machine__findnew_thread(machine, pid);
	atoms = thread_atoms_search(&sched->atom_root, wakee, &sched->cmp_pid);
	if (!atoms) {
		if (thread_atoms_insert(sched, wakee))
			return -1;
		atoms = thread_atoms_search(&sched->atom_root, wakee, &sched->cmp_pid);
		if (!atoms) {
			pr_err("wakeup-event: Internal tree error");
			return -1;
		}
		if (add_sched_out_event(atoms, 'S', timestamp))
			return -1;
	}

	BUG_ON(list_empty(&atoms->work_list));

	atom = list_entry(atoms->work_list.prev, struct work_atom, list);

	/*
	 * You WILL be missing events if you've recorded only
	 * one CPU, or are only looking at only one, so don't
	 * make useless noise.
	 */
	if (sched->profile_cpu == -1 && atom->state != THREAD_SLEEPING)
		sched->nr_state_machine_bugs++;

	sched->nr_timestamps++;
	if (atom->sched_out_time > timestamp) {
		sched->nr_unordered_timestamps++;
		return 0;
	}

	atom->state = THREAD_WAIT_CPU;
	atom->wake_up_time = timestamp;
	return 0;
}

static int latency_migrate_task_event(struct perf_sched *sched,
				      struct perf_evsel *evsel,
				      struct perf_sample *sample,
				      struct machine *machine)
{
	const u32 pid = perf_evsel__intval(evsel, sample, "pid");
	u64 timestamp = sample->time;
	struct work_atoms *atoms;
	struct work_atom *atom;
	struct thread *migrant;

	/*
	 * Only need to worry about migration when profiling one CPU.
	 */
	if (sched->profile_cpu == -1)
		return 0;

	migrant = machine__findnew_thread(machine, pid);
	atoms = thread_atoms_search(&sched->atom_root, migrant, &sched->cmp_pid);
	if (!atoms) {
		if (thread_atoms_insert(sched, migrant))
			return -1;
		register_pid(sched, migrant->pid, migrant->comm);
		atoms = thread_atoms_search(&sched->atom_root, migrant, &sched->cmp_pid);
		if (!atoms) {
			pr_err("migration-event: Internal tree error");
			return -1;
		}
		if (add_sched_out_event(atoms, 'R', timestamp))
			return -1;
	}

	BUG_ON(list_empty(&atoms->work_list));

	atom = list_entry(atoms->work_list.prev, struct work_atom, list);
	atom->sched_in_time = atom->sched_out_time = atom->wake_up_time = timestamp;

	sched->nr_timestamps++;

	if (atom->sched_out_time > timestamp)
		sched->nr_unordered_timestamps++;

	return 0;
}

static void output_lat_thread(struct perf_sched *sched, struct work_atoms *work_list)
{
	int i;
	int ret;
	u64 avg;

	if (!work_list->nb_atoms)
		return;
	/*
	 * Ignore idle threads:
	 */
	if (!strcmp(work_list->thread->comm, "swapper"))
		return;

	sched->all_runtime += work_list->total_runtime;
	sched->all_count   += work_list->nb_atoms;

	ret = printf("  %s:%d ", work_list->thread->comm, work_list->thread->pid);

	for (i = 0; i < 24 - ret; i++)
		printf(" ");

	avg = work_list->total_lat / work_list->nb_atoms;

	printf("|%11.3f ms |%9" PRIu64 " | avg:%9.3f ms | max:%9.3f ms | max at: %9.6f s\n",
	      (double)work_list->total_runtime / 1e6,
		 work_list->nb_atoms, (double)avg / 1e6,
		 (double)work_list->max_lat / 1e6,
		 (double)work_list->max_lat_at / 1e9);
}

static int pid_cmp(struct work_atoms *l, struct work_atoms *r)
{
	if (l->thread->pid < r->thread->pid)
		return -1;
	if (l->thread->pid > r->thread->pid)
		return 1;

	return 0;
}

static int avg_cmp(struct work_atoms *l, struct work_atoms *r)
{
	u64 avgl, avgr;

	if (!l->nb_atoms)
		return -1;

	if (!r->nb_atoms)
		return 1;

	avgl = l->total_lat / l->nb_atoms;
	avgr = r->total_lat / r->nb_atoms;

	if (avgl < avgr)
		return -1;
	if (avgl > avgr)
		return 1;

	return 0;
}

static int max_cmp(struct work_atoms *l, struct work_atoms *r)
{
	if (l->max_lat < r->max_lat)
		return -1;
	if (l->max_lat > r->max_lat)
		return 1;

	return 0;
}

static int switch_cmp(struct work_atoms *l, struct work_atoms *r)
{
	if (l->nb_atoms < r->nb_atoms)
		return -1;
	if (l->nb_atoms > r->nb_atoms)
		return 1;

	return 0;
}

static int runtime_cmp(struct work_atoms *l, struct work_atoms *r)
{
	if (l->total_runtime < r->total_runtime)
		return -1;
	if (l->total_runtime > r->total_runtime)
		return 1;

	return 0;
}

static int sort_dimension__add(const char *tok, struct list_head *list)
{
	size_t i;
	static struct sort_dimension avg_sort_dimension = {
		.name = "avg",
		.cmp  = avg_cmp,
	};
	static struct sort_dimension max_sort_dimension = {
		.name = "max",
		.cmp  = max_cmp,
	};
	static struct sort_dimension pid_sort_dimension = {
		.name = "pid",
		.cmp  = pid_cmp,
	};
	static struct sort_dimension runtime_sort_dimension = {
		.name = "runtime",
		.cmp  = runtime_cmp,
	};
	static struct sort_dimension switch_sort_dimension = {
		.name = "switch",
		.cmp  = switch_cmp,
	};
	struct sort_dimension *available_sorts[] = {
		&pid_sort_dimension,
		&avg_sort_dimension,
		&max_sort_dimension,
		&switch_sort_dimension,
		&runtime_sort_dimension,
	};

	for (i = 0; i < ARRAY_SIZE(available_sorts); i++) {
		if (!strcmp(available_sorts[i]->name, tok)) {
			list_add_tail(&available_sorts[i]->list, list);

			return 0;
		}
	}

	return -1;
}

static void perf_sched__sort_lat(struct perf_sched *sched)
{
	struct rb_node *node;

	for (;;) {
		struct work_atoms *data;
		node = rb_first(&sched->atom_root);
		if (!node)
			break;

		rb_erase(node, &sched->atom_root);
		data = rb_entry(node, struct work_atoms, node);
		__thread_latency_insert(&sched->sorted_atom_root, data, &sched->sort_list);
	}
}

static int process_sched_wakeup_event(struct perf_tool *tool,
				      struct perf_evsel *evsel,
				      struct perf_sample *sample,
				      struct machine *machine)
{
	struct perf_sched *sched = container_of(tool, struct perf_sched, tool);

	if (sched->tp_handler->wakeup_event)
		return sched->tp_handler->wakeup_event(sched, evsel, sample, machine);

	return 0;
}

static int map_switch_event(struct perf_sched *sched, struct perf_evsel *evsel,
			    struct perf_sample *sample, struct machine *machine)
{
	const u32 prev_pid = perf_evsel__intval(evsel, sample, "prev_pid"),
		  next_pid = perf_evsel__intval(evsel, sample, "next_pid");
	struct thread *sched_out __maybe_unused, *sched_in;
	int new_shortname;
	u64 timestamp0, timestamp = sample->time;
	s64 delta;
	int cpu, this_cpu = sample->cpu;

	BUG_ON(this_cpu >= MAX_CPUS || this_cpu < 0);

	if (this_cpu > sched->max_cpu)
		sched->max_cpu = this_cpu;

	timestamp0 = sched->cpu_last_switched[this_cpu];
	sched->cpu_last_switched[this_cpu] = timestamp;
	if (timestamp0)
		delta = timestamp - timestamp0;
	else
		delta = 0;

	if (delta < 0) {
		pr_err("hm, delta: %" PRIu64 " < 0 ?\n", delta);
		return -1;
	}

	sched_out = machine__findnew_thread(machine, prev_pid);
	sched_in = machine__findnew_thread(machine, next_pid);

	sched->curr_thread[this_cpu] = sched_in;

	printf("  ");

	new_shortname = 0;
	if (!sched_in->shortname[0]) {
		sched_in->shortname[0] = sched->next_shortname1;
		sched_in->shortname[1] = sched->next_shortname2;

		if (sched->next_shortname1 < 'Z') {
			sched->next_shortname1++;
		} else {
			sched->next_shortname1='A';
			if (sched->next_shortname2 < '9') {
				sched->next_shortname2++;
			} else {
				sched->next_shortname2='0';
			}
		}
		new_shortname = 1;
	}

	for (cpu = 0; cpu <= sched->max_cpu; cpu++) {
		if (cpu != this_cpu)
			printf(" ");
		else
			printf("*");

		if (sched->curr_thread[cpu]) {
			if (sched->curr_thread[cpu]->pid)
				printf("%2s ", sched->curr_thread[cpu]->shortname);
			else
				printf(".  ");
		} else
			printf("   ");
	}

	printf("  %12.6f secs ", (double)timestamp/1e9);
	if (new_shortname) {
		printf("%s => %s:%d\n",
			sched_in->shortname, sched_in->comm, sched_in->pid);
	} else {
		printf("\n");
	}

	return 0;
}

static int process_sched_switch_event(struct perf_tool *tool,
				      struct perf_evsel *evsel,
				      struct perf_sample *sample,
				      struct machine *machine)
{
	struct perf_sched *sched = container_of(tool, struct perf_sched, tool);
	int this_cpu = sample->cpu, err = 0;
	u32 prev_pid = perf_evsel__intval(evsel, sample, "prev_pid"),
	    next_pid = perf_evsel__intval(evsel, sample, "next_pid");

	if (sched->curr_pid[this_cpu] != (u32)-1) {
		/*
		 * Are we trying to switch away a PID that is
		 * not current?
		 */
		if (sched->curr_pid[this_cpu] != prev_pid)
			sched->nr_context_switch_bugs++;
	}

	if (sched->tp_handler->switch_event)
		err = sched->tp_handler->switch_event(sched, evsel, sample, machine);

	sched->curr_pid[this_cpu] = next_pid;
	return err;
}

static int process_sched_runtime_event(struct perf_tool *tool,
				       struct perf_evsel *evsel,
				       struct perf_sample *sample,
				       struct machine *machine)
{
	struct perf_sched *sched = container_of(tool, struct perf_sched, tool);

	if (sched->tp_handler->runtime_event)
		return sched->tp_handler->runtime_event(sched, evsel, sample, machine);

	return 0;
}

static int process_sched_fork_event(struct perf_tool *tool,
				    struct perf_evsel *evsel,
				    struct perf_sample *sample,
				    struct machine *machine __maybe_unused)
{
	struct perf_sched *sched = container_of(tool, struct perf_sched, tool);

	if (sched->tp_handler->fork_event)
		return sched->tp_handler->fork_event(sched, evsel, sample);

	return 0;
}

static int process_sched_exit_event(struct perf_tool *tool __maybe_unused,
				    struct perf_evsel *evsel,
				    struct perf_sample *sample __maybe_unused,
				    struct machine *machine __maybe_unused)
{
	pr_debug("sched_exit event %p\n", evsel);
	return 0;
}

static int process_sched_migrate_task_event(struct perf_tool *tool,
					    struct perf_evsel *evsel,
					    struct perf_sample *sample,
					    struct machine *machine)
{
	struct perf_sched *sched = container_of(tool, struct perf_sched, tool);

	if (sched->tp_handler->migrate_task_event)
		return sched->tp_handler->migrate_task_event(sched, evsel, sample, machine);

	return 0;
}

typedef int (*tracepoint_handler)(struct perf_tool *tool,
				  struct perf_evsel *evsel,
				  struct perf_sample *sample,
				  struct machine *machine);

static int perf_sched__process_tracepoint_sample(struct perf_tool *tool __maybe_unused,
						 union perf_event *event __maybe_unused,
						 struct perf_sample *sample,
						 struct perf_evsel *evsel,
						 struct machine *machine)
{
	struct thread *thread = machine__findnew_thread(machine, sample->tid);
	int err = 0;

	if (thread == NULL) {
		pr_debug("problem processing %s event, skipping it.\n",
			 perf_evsel__name(evsel));
		return -1;
	}

	evsel->hists.stats.total_period += sample->period;
	hists__inc_nr_events(&evsel->hists, PERF_RECORD_SAMPLE);

	if (evsel->handler.func != NULL) {
		tracepoint_handler f = evsel->handler.func;
		err = f(tool, evsel, sample, machine);
	}

	return err;
}

static int perf_sched__read_events(struct perf_sched *sched, bool destroy,
				   struct perf_session **psession)
{
	const struct perf_evsel_str_handler handlers[] = {
		{ "sched:sched_switch",	      process_sched_switch_event, },
		{ "sched:sched_stat_runtime", process_sched_runtime_event, },
		{ "sched:sched_wakeup",	      process_sched_wakeup_event, },
		{ "sched:sched_wakeup_new",   process_sched_wakeup_event, },
		{ "sched:sched_process_fork", process_sched_fork_event, },
		{ "sched:sched_process_exit", process_sched_exit_event, },
		{ "sched:sched_migrate_task", process_sched_migrate_task_event, },
	};
	struct perf_session *session;

	session = perf_session__new(sched->input_name, O_RDONLY, 0, false, &sched->tool);
	if (session == NULL) {
		pr_debug("No Memory for session\n");
		return -1;
	}

	if (perf_session__set_tracepoints_handlers(session, handlers))
		goto out_delete;

	if (perf_session__has_traces(session, "record -R")) {
		int err = perf_session__process_events(session, &sched->tool);
		if (err) {
			pr_err("Failed to process events, error %d", err);
			goto out_delete;
		}

		sched->nr_events      = session->hists.stats.nr_events[0];
		sched->nr_lost_events = session->hists.stats.total_lost;
		sched->nr_lost_chunks = session->hists.stats.nr_events[PERF_RECORD_LOST];
	}

	if (destroy)
		perf_session__delete(session);

	if (psession)
		*psession = session;

	return 0;

out_delete:
	perf_session__delete(session);
	return -1;
}

static void print_bad_events(struct perf_sched *sched)
{
	if (sched->nr_unordered_timestamps && sched->nr_timestamps) {
		printf("  INFO: %.3f%% unordered timestamps (%ld out of %ld)\n",
			(double)sched->nr_unordered_timestamps/(double)sched->nr_timestamps*100.0,
			sched->nr_unordered_timestamps, sched->nr_timestamps);
	}
	if (sched->nr_lost_events && sched->nr_events) {
		printf("  INFO: %.3f%% lost events (%ld out of %ld, in %ld chunks)\n",
			(double)sched->nr_lost_events/(double)sched->nr_events * 100.0,
			sched->nr_lost_events, sched->nr_events, sched->nr_lost_chunks);
	}
	if (sched->nr_state_machine_bugs && sched->nr_timestamps) {
		printf("  INFO: %.3f%% state machine bugs (%ld out of %ld)",
			(double)sched->nr_state_machine_bugs/(double)sched->nr_timestamps*100.0,
			sched->nr_state_machine_bugs, sched->nr_timestamps);
		if (sched->nr_lost_events)
			printf(" (due to lost events?)");
		printf("\n");
	}
	if (sched->nr_context_switch_bugs && sched->nr_timestamps) {
		printf("  INFO: %.3f%% context switch bugs (%ld out of %ld)",
			(double)sched->nr_context_switch_bugs/(double)sched->nr_timestamps*100.0,
			sched->nr_context_switch_bugs, sched->nr_timestamps);
		if (sched->nr_lost_events)
			printf(" (due to lost events?)");
		printf("\n");
	}
}

static int perf_sched__lat(struct perf_sched *sched)
{
	struct rb_node *next;
	struct perf_session *session;

	setup_pager();
	if (perf_sched__read_events(sched, false, &session))
		return -1;
	perf_sched__sort_lat(sched);

	printf("\n ---------------------------------------------------------------------------------------------------------------\n");
	printf("  Task                  |   Runtime ms  | Switches | Average delay ms | Maximum delay ms | Maximum delay at     |\n");
	printf(" ---------------------------------------------------------------------------------------------------------------\n");

	next = rb_first(&sched->sorted_atom_root);

	while (next) {
		struct work_atoms *work_list;

		work_list = rb_entry(next, struct work_atoms, node);
		output_lat_thread(sched, work_list);
		next = rb_next(next);
	}

	printf(" -----------------------------------------------------------------------------------------\n");
	printf("  TOTAL:                |%11.3f ms |%9" PRIu64 " |\n",
		(double)sched->all_runtime / 1e6, sched->all_count);

	printf(" ---------------------------------------------------\n");

	print_bad_events(sched);
	printf("\n");

	perf_session__delete(session);
	return 0;
}

static int perf_sched__map(struct perf_sched *sched)
{
	sched->max_cpu = sysconf(_SC_NPROCESSORS_CONF);

	setup_pager();
	if (perf_sched__read_events(sched, true, NULL))
		return -1;
	print_bad_events(sched);
	return 0;
}

static int perf_sched__replay(struct perf_sched *sched)
{
	unsigned long i;

	calibrate_run_measurement_overhead(sched);
	calibrate_sleep_measurement_overhead(sched);

	test_calibrations(sched);

	if (perf_sched__read_events(sched, true, NULL))
		return -1;

	printf("nr_run_events:        %ld\n", sched->nr_run_events);
	printf("nr_sleep_events:      %ld\n", sched->nr_sleep_events);
	printf("nr_wakeup_events:     %ld\n", sched->nr_wakeup_events);

	if (sched->targetless_wakeups)
		printf("target-less wakeups:  %ld\n", sched->targetless_wakeups);
	if (sched->multitarget_wakeups)
		printf("multi-target wakeups: %ld\n", sched->multitarget_wakeups);
	if (sched->nr_run_events_optimized)
		printf("run atoms optimized: %ld\n",
			sched->nr_run_events_optimized);

	print_task_traces(sched);
	add_cross_task_wakeups(sched);

	create_tasks(sched);
	printf("------------------------------------------------------------\n");
	for (i = 0; i < sched->replay_repeat; i++)
		run_one_test(sched);

	return 0;
}

static void setup_sorting(struct perf_sched *sched, const struct option *options,
			  const char * const usage_msg[])
{
	char *tmp, *tok, *str = strdup(sched->sort_order);

	for (tok = strtok_r(str, ", ", &tmp);
			tok; tok = strtok_r(NULL, ", ", &tmp)) {
		if (sort_dimension__add(tok, &sched->sort_list) < 0) {
			error("Unknown --sort key: `%s'", tok);
			usage_with_options(usage_msg, options);
		}
	}

	free(str);

	sort_dimension__add("pid", &sched->cmp_pid);
}

static int __cmd_record(int argc, const char **argv)
{
	unsigned int rec_argc, i, j;
	const char **rec_argv;
	const char * const record_args[] = {
		"record",
		"-a",
		"-R",
		"-f",
		"-m", "1024",
		"-c", "1",
		"-e", "sched:sched_switch",
		"-e", "sched:sched_stat_wait",
		"-e", "sched:sched_stat_sleep",
		"-e", "sched:sched_stat_iowait",
		"-e", "sched:sched_stat_runtime",
		"-e", "sched:sched_process_exit",
		"-e", "sched:sched_process_fork",
		"-e", "sched:sched_wakeup",
		"-e", "sched:sched_migrate_task",
	};

	rec_argc = ARRAY_SIZE(record_args) + argc - 1;
	rec_argv = calloc(rec_argc + 1, sizeof(char *));

	if (rec_argv == NULL)
		return -ENOMEM;

	for (i = 0; i < ARRAY_SIZE(record_args); i++)
		rec_argv[i] = strdup(record_args[i]);

	for (j = 1; j < (unsigned int)argc; j++, i++)
		rec_argv[i] = argv[j];

	BUG_ON(i != rec_argc);

	return cmd_record(i, rec_argv, NULL);
}

int cmd_sched(int argc, const char **argv, const char *prefix __maybe_unused)
{
	const char default_sort_order[] = "avg, max, switch, runtime";
	struct perf_sched sched = {
		.tool = {
			.sample		 = perf_sched__process_tracepoint_sample,
			.comm		 = perf_event__process_comm,
			.lost		 = perf_event__process_lost,
<<<<<<< HEAD
			.fork		 = perf_event__process_task,
=======
			.exit		 = perf_event__process_exit,
			.fork		 = perf_event__process_fork,
>>>>>>> 4b84058f
			.ordered_samples = true,
		},
		.cmp_pid	      = LIST_HEAD_INIT(sched.cmp_pid),
		.sort_list	      = LIST_HEAD_INIT(sched.sort_list),
		.start_work_mutex     = PTHREAD_MUTEX_INITIALIZER,
		.work_done_wait_mutex = PTHREAD_MUTEX_INITIALIZER,
		.curr_pid	      = { [0 ... MAX_CPUS - 1] = -1 },
		.sort_order	      = default_sort_order,
		.replay_repeat	      = 10,
		.profile_cpu	      = -1,
		.next_shortname1      = 'A',
		.next_shortname2      = '0',
	};
	const struct option latency_options[] = {
	OPT_STRING('s', "sort", &sched.sort_order, "key[,key2...]",
		   "sort by key(s): runtime, switch, avg, max"),
	OPT_INCR('v', "verbose", &verbose,
		    "be more verbose (show symbol address, etc)"),
	OPT_INTEGER('C', "CPU", &sched.profile_cpu,
		    "CPU to profile on"),
	OPT_BOOLEAN('D', "dump-raw-trace", &dump_trace,
		    "dump raw trace in ASCII"),
	OPT_END()
	};
	const struct option replay_options[] = {
	OPT_UINTEGER('r', "repeat", &sched.replay_repeat,
		     "repeat the workload replay N times (-1: infinite)"),
	OPT_INCR('v', "verbose", &verbose,
		    "be more verbose (show symbol address, etc)"),
	OPT_BOOLEAN('D', "dump-raw-trace", &dump_trace,
		    "dump raw trace in ASCII"),
	OPT_END()
	};
	const struct option sched_options[] = {
	OPT_STRING('i', "input", &sched.input_name, "file",
		    "input file name"),
	OPT_INCR('v', "verbose", &verbose,
		    "be more verbose (show symbol address, etc)"),
	OPT_BOOLEAN('D', "dump-raw-trace", &dump_trace,
		    "dump raw trace in ASCII"),
	OPT_END()
	};
	const char * const latency_usage[] = {
		"perf sched latency [<options>]",
		NULL
	};
	const char * const replay_usage[] = {
		"perf sched replay [<options>]",
		NULL
	};
	const char * const sched_usage[] = {
		"perf sched [<options>] {record|latency|map|replay|script}",
		NULL
	};
	struct trace_sched_handler lat_ops  = {
		.wakeup_event	    = latency_wakeup_event,
		.switch_event	    = latency_switch_event,
		.runtime_event	    = latency_runtime_event,
		.fork_event	    = latency_fork_event,
		.migrate_task_event = latency_migrate_task_event,
	};
	struct trace_sched_handler map_ops  = {
		.switch_event	    = map_switch_event,
	};
	struct trace_sched_handler replay_ops  = {
		.wakeup_event	    = replay_wakeup_event,
		.switch_event	    = replay_switch_event,
		.fork_event	    = replay_fork_event,
	};

	argc = parse_options(argc, argv, sched_options, sched_usage,
			     PARSE_OPT_STOP_AT_NON_OPTION);
	if (!argc)
		usage_with_options(sched_usage, sched_options);

	/*
	 * Aliased to 'perf script' for now:
	 */
	if (!strcmp(argv[0], "script"))
		return cmd_script(argc, argv, prefix);

	symbol__init();
	if (!strncmp(argv[0], "rec", 3)) {
		return __cmd_record(argc, argv);
	} else if (!strncmp(argv[0], "lat", 3)) {
		sched.tp_handler = &lat_ops;
		if (argc > 1) {
			argc = parse_options(argc, argv, latency_options, latency_usage, 0);
			if (argc)
				usage_with_options(latency_usage, latency_options);
		}
		setup_sorting(&sched, latency_options, latency_usage);
		return perf_sched__lat(&sched);
	} else if (!strcmp(argv[0], "map")) {
		sched.tp_handler = &map_ops;
		setup_sorting(&sched, latency_options, latency_usage);
		return perf_sched__map(&sched);
	} else if (!strncmp(argv[0], "rep", 3)) {
		sched.tp_handler = &replay_ops;
		if (argc) {
			argc = parse_options(argc, argv, replay_options, replay_usage, 0);
			if (argc)
				usage_with_options(replay_usage, replay_options);
		}
		return perf_sched__replay(&sched);
	} else {
		usage_with_options(sched_usage, sched_options);
	}

	return 0;
}<|MERGE_RESOLUTION|>--- conflicted
+++ resolved
@@ -1672,12 +1672,8 @@
 			.sample		 = perf_sched__process_tracepoint_sample,
 			.comm		 = perf_event__process_comm,
 			.lost		 = perf_event__process_lost,
-<<<<<<< HEAD
-			.fork		 = perf_event__process_task,
-=======
 			.exit		 = perf_event__process_exit,
 			.fork		 = perf_event__process_fork,
->>>>>>> 4b84058f
 			.ordered_samples = true,
 		},
 		.cmp_pid	      = LIST_HEAD_INIT(sched.cmp_pid),
