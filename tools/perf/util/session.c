// SPDX-License-Identifier: GPL-2.0
#include <errno.h>
#include <inttypes.h>
#include <linux/kernel.h>
#include <traceevent/event-parse.h>
#include <api/fs/fs.h>

#include <byteswap.h>
#include <unistd.h>
#include <sys/types.h>
#include <sys/mman.h>

#include "evlist.h"
#include "evsel.h"
#include "memswap.h"
#include "session.h"
#include "tool.h"
#include "sort.h"
#include "util.h"
#include "cpumap.h"
#include "perf_regs.h"
#include "asm/bug.h"
#include "auxtrace.h"
#include "thread.h"
#include "thread-stack.h"
#include "stat.h"

static int perf_session__deliver_event(struct perf_session *session,
				       union perf_event *event,
				       struct perf_tool *tool,
				       u64 file_offset);

static int perf_session__open(struct perf_session *session)
{
	struct perf_data *data = session->data;

	if (perf_session__read_header(session) < 0) {
		pr_err("incompatible file format (rerun with -v to learn more)\n");
		return -1;
	}

	if (perf_data__is_pipe(data))
		return 0;

	if (perf_header__has_feat(&session->header, HEADER_STAT))
		return 0;

	if (!perf_evlist__valid_sample_type(session->evlist)) {
		pr_err("non matching sample_type\n");
		return -1;
	}

	if (!perf_evlist__valid_sample_id_all(session->evlist)) {
		pr_err("non matching sample_id_all\n");
		return -1;
	}

	if (!perf_evlist__valid_read_format(session->evlist)) {
		pr_err("non matching read_format\n");
		return -1;
	}

	return 0;
}

void perf_session__set_id_hdr_size(struct perf_session *session)
{
	u16 id_hdr_size = perf_evlist__id_hdr_size(session->evlist);

	machines__set_id_hdr_size(&session->machines, id_hdr_size);
}

int perf_session__create_kernel_maps(struct perf_session *session)
{
	int ret = machine__create_kernel_maps(&session->machines.host);

	if (ret >= 0)
		ret = machines__create_guest_kernel_maps(&session->machines);
	return ret;
}

static void perf_session__destroy_kernel_maps(struct perf_session *session)
{
	machines__destroy_kernel_maps(&session->machines);
}

static bool perf_session__has_comm_exec(struct perf_session *session)
{
	struct perf_evsel *evsel;

	evlist__for_each_entry(session->evlist, evsel) {
		if (evsel->attr.comm_exec)
			return true;
	}

	return false;
}

static void perf_session__set_comm_exec(struct perf_session *session)
{
	bool comm_exec = perf_session__has_comm_exec(session);

	machines__set_comm_exec(&session->machines, comm_exec);
}

static int ordered_events__deliver_event(struct ordered_events *oe,
					 struct ordered_event *event)
{
	struct perf_session *session = container_of(oe, struct perf_session,
						    ordered_events);

	return perf_session__deliver_event(session, event->event,
					   session->tool, event->file_offset);
}

struct perf_session *perf_session__new(struct perf_data *data,
				       bool repipe, struct perf_tool *tool)
{
	struct perf_session *session = zalloc(sizeof(*session));

	if (!session)
		goto out;

	session->repipe = repipe;
	session->tool   = tool;
	INIT_LIST_HEAD(&session->auxtrace_index);
	machines__init(&session->machines);
	ordered_events__init(&session->ordered_events, ordered_events__deliver_event);

	if (data) {
		if (perf_data__open(data))
			goto out_delete;

		session->data = data;

		if (perf_data__is_read(data)) {
			if (perf_session__open(session) < 0)
				goto out_close;

			/*
			 * set session attributes that are present in perf.data
			 * but not in pipe-mode.
			 */
			if (!data->is_pipe) {
				perf_session__set_id_hdr_size(session);
				perf_session__set_comm_exec(session);
			}
		}
	} else  {
		session->machines.host.env = &perf_env;
	}

	if (!data || perf_data__is_write(data)) {
		/*
		 * In O_RDONLY mode this will be performed when reading the
		 * kernel MMAP event, in perf_event__process_mmap().
		 */
		if (perf_session__create_kernel_maps(session) < 0)
			pr_warning("Cannot read kernel map\n");
	}

	/*
	 * In pipe-mode, evlist is empty until PERF_RECORD_HEADER_ATTR is
	 * processed, so perf_evlist__sample_id_all is not meaningful here.
	 */
	if ((!data || !data->is_pipe) && tool && tool->ordering_requires_timestamps &&
	    tool->ordered_events && !perf_evlist__sample_id_all(session->evlist)) {
		dump_printf("WARNING: No sample_id_all support, falling back to unordered processing\n");
		tool->ordered_events = false;
	}

	return session;

 out_close:
	perf_data__close(data);
 out_delete:
	perf_session__delete(session);
 out:
	return NULL;
}

static void perf_session__delete_threads(struct perf_session *session)
{
	machine__delete_threads(&session->machines.host);
}

void perf_session__delete(struct perf_session *session)
{
	if (session == NULL)
		return;
	auxtrace__free(session);
	auxtrace_index__free(&session->auxtrace_index);
	perf_session__destroy_kernel_maps(session);
	perf_session__delete_threads(session);
	perf_env__exit(&session->header.env);
	machines__exit(&session->machines);
	if (session->data)
		perf_data__close(session->data);
	free(session);
}

static int process_event_synth_tracing_data_stub(struct perf_tool *tool
						 __maybe_unused,
						 union perf_event *event
						 __maybe_unused,
						 struct perf_session *session
						__maybe_unused)
{
	dump_printf(": unhandled!\n");
	return 0;
}

static int process_event_synth_attr_stub(struct perf_tool *tool __maybe_unused,
					 union perf_event *event __maybe_unused,
					 struct perf_evlist **pevlist
					 __maybe_unused)
{
	dump_printf(": unhandled!\n");
	return 0;
}

static int process_event_synth_event_update_stub(struct perf_tool *tool __maybe_unused,
						 union perf_event *event __maybe_unused,
						 struct perf_evlist **pevlist
						 __maybe_unused)
{
	if (dump_trace)
		perf_event__fprintf_event_update(event, stdout);

	dump_printf(": unhandled!\n");
	return 0;
}

static int process_event_sample_stub(struct perf_tool *tool __maybe_unused,
				     union perf_event *event __maybe_unused,
				     struct perf_sample *sample __maybe_unused,
				     struct perf_evsel *evsel __maybe_unused,
				     struct machine *machine __maybe_unused)
{
	dump_printf(": unhandled!\n");
	return 0;
}

static int process_event_stub(struct perf_tool *tool __maybe_unused,
			      union perf_event *event __maybe_unused,
			      struct perf_sample *sample __maybe_unused,
			      struct machine *machine __maybe_unused)
{
	dump_printf(": unhandled!\n");
	return 0;
}

static int process_finished_round_stub(struct perf_tool *tool __maybe_unused,
				       union perf_event *event __maybe_unused,
				       struct ordered_events *oe __maybe_unused)
{
	dump_printf(": unhandled!\n");
	return 0;
}

static int process_finished_round(struct perf_tool *tool,
				  union perf_event *event,
				  struct ordered_events *oe);

static int skipn(int fd, off_t n)
{
	char buf[4096];
	ssize_t ret;

	while (n > 0) {
		ret = read(fd, buf, min(n, (off_t)sizeof(buf)));
		if (ret <= 0)
			return ret;
		n -= ret;
	}

	return 0;
}

static s64 process_event_auxtrace_stub(struct perf_tool *tool __maybe_unused,
				       union perf_event *event,
				       struct perf_session *session
				       __maybe_unused)
{
	dump_printf(": unhandled!\n");
	if (perf_data__is_pipe(session->data))
		skipn(perf_data__fd(session->data), event->auxtrace.size);
	return event->auxtrace.size;
}

static int process_event_op2_stub(struct perf_tool *tool __maybe_unused,
				  union perf_event *event __maybe_unused,
				  struct perf_session *session __maybe_unused)
{
	dump_printf(": unhandled!\n");
	return 0;
}


static
int process_event_thread_map_stub(struct perf_tool *tool __maybe_unused,
				  union perf_event *event __maybe_unused,
				  struct perf_session *session __maybe_unused)
{
	if (dump_trace)
		perf_event__fprintf_thread_map(event, stdout);

	dump_printf(": unhandled!\n");
	return 0;
}

static
int process_event_cpu_map_stub(struct perf_tool *tool __maybe_unused,
			       union perf_event *event __maybe_unused,
			       struct perf_session *session __maybe_unused)
{
	if (dump_trace)
		perf_event__fprintf_cpu_map(event, stdout);

	dump_printf(": unhandled!\n");
	return 0;
}

static
int process_event_stat_config_stub(struct perf_tool *tool __maybe_unused,
				   union perf_event *event __maybe_unused,
				   struct perf_session *session __maybe_unused)
{
	if (dump_trace)
		perf_event__fprintf_stat_config(event, stdout);

	dump_printf(": unhandled!\n");
	return 0;
}

static int process_stat_stub(struct perf_tool *tool __maybe_unused,
			     union perf_event *event __maybe_unused,
			     struct perf_session *perf_session
			     __maybe_unused)
{
	if (dump_trace)
		perf_event__fprintf_stat(event, stdout);

	dump_printf(": unhandled!\n");
	return 0;
}

static int process_stat_round_stub(struct perf_tool *tool __maybe_unused,
				   union perf_event *event __maybe_unused,
				   struct perf_session *perf_session
				   __maybe_unused)
{
	if (dump_trace)
		perf_event__fprintf_stat_round(event, stdout);

	dump_printf(": unhandled!\n");
	return 0;
}

void perf_tool__fill_defaults(struct perf_tool *tool)
{
	if (tool->sample == NULL)
		tool->sample = process_event_sample_stub;
	if (tool->mmap == NULL)
		tool->mmap = process_event_stub;
	if (tool->mmap2 == NULL)
		tool->mmap2 = process_event_stub;
	if (tool->comm == NULL)
		tool->comm = process_event_stub;
	if (tool->namespaces == NULL)
		tool->namespaces = process_event_stub;
	if (tool->fork == NULL)
		tool->fork = process_event_stub;
	if (tool->exit == NULL)
		tool->exit = process_event_stub;
	if (tool->lost == NULL)
		tool->lost = perf_event__process_lost;
	if (tool->lost_samples == NULL)
		tool->lost_samples = perf_event__process_lost_samples;
	if (tool->aux == NULL)
		tool->aux = perf_event__process_aux;
	if (tool->itrace_start == NULL)
		tool->itrace_start = perf_event__process_itrace_start;
	if (tool->context_switch == NULL)
		tool->context_switch = perf_event__process_switch;
	if (tool->read == NULL)
		tool->read = process_event_sample_stub;
	if (tool->throttle == NULL)
		tool->throttle = process_event_stub;
	if (tool->unthrottle == NULL)
		tool->unthrottle = process_event_stub;
	if (tool->attr == NULL)
		tool->attr = process_event_synth_attr_stub;
	if (tool->event_update == NULL)
		tool->event_update = process_event_synth_event_update_stub;
	if (tool->tracing_data == NULL)
		tool->tracing_data = process_event_synth_tracing_data_stub;
	if (tool->build_id == NULL)
		tool->build_id = process_event_op2_stub;
	if (tool->finished_round == NULL) {
		if (tool->ordered_events)
			tool->finished_round = process_finished_round;
		else
			tool->finished_round = process_finished_round_stub;
	}
	if (tool->id_index == NULL)
		tool->id_index = process_event_op2_stub;
	if (tool->auxtrace_info == NULL)
		tool->auxtrace_info = process_event_op2_stub;
	if (tool->auxtrace == NULL)
		tool->auxtrace = process_event_auxtrace_stub;
	if (tool->auxtrace_error == NULL)
		tool->auxtrace_error = process_event_op2_stub;
	if (tool->thread_map == NULL)
		tool->thread_map = process_event_thread_map_stub;
	if (tool->cpu_map == NULL)
		tool->cpu_map = process_event_cpu_map_stub;
	if (tool->stat_config == NULL)
		tool->stat_config = process_event_stat_config_stub;
	if (tool->stat == NULL)
		tool->stat = process_stat_stub;
	if (tool->stat_round == NULL)
		tool->stat_round = process_stat_round_stub;
	if (tool->time_conv == NULL)
		tool->time_conv = process_event_op2_stub;
	if (tool->feature == NULL)
		tool->feature = process_event_op2_stub;
}

static void swap_sample_id_all(union perf_event *event, void *data)
{
	void *end = (void *) event + event->header.size;
	int size = end - data;

	BUG_ON(size % sizeof(u64));
	mem_bswap_64(data, size);
}

static void perf_event__all64_swap(union perf_event *event,
				   bool sample_id_all __maybe_unused)
{
	struct perf_event_header *hdr = &event->header;
	mem_bswap_64(hdr + 1, event->header.size - sizeof(*hdr));
}

static void perf_event__comm_swap(union perf_event *event, bool sample_id_all)
{
	event->comm.pid = bswap_32(event->comm.pid);
	event->comm.tid = bswap_32(event->comm.tid);

	if (sample_id_all) {
		void *data = &event->comm.comm;

		data += PERF_ALIGN(strlen(data) + 1, sizeof(u64));
		swap_sample_id_all(event, data);
	}
}

static void perf_event__mmap_swap(union perf_event *event,
				  bool sample_id_all)
{
	event->mmap.pid	  = bswap_32(event->mmap.pid);
	event->mmap.tid	  = bswap_32(event->mmap.tid);
	event->mmap.start = bswap_64(event->mmap.start);
	event->mmap.len	  = bswap_64(event->mmap.len);
	event->mmap.pgoff = bswap_64(event->mmap.pgoff);

	if (sample_id_all) {
		void *data = &event->mmap.filename;

		data += PERF_ALIGN(strlen(data) + 1, sizeof(u64));
		swap_sample_id_all(event, data);
	}
}

static void perf_event__mmap2_swap(union perf_event *event,
				  bool sample_id_all)
{
	event->mmap2.pid   = bswap_32(event->mmap2.pid);
	event->mmap2.tid   = bswap_32(event->mmap2.tid);
	event->mmap2.start = bswap_64(event->mmap2.start);
	event->mmap2.len   = bswap_64(event->mmap2.len);
	event->mmap2.pgoff = bswap_64(event->mmap2.pgoff);
	event->mmap2.maj   = bswap_32(event->mmap2.maj);
	event->mmap2.min   = bswap_32(event->mmap2.min);
	event->mmap2.ino   = bswap_64(event->mmap2.ino);

	if (sample_id_all) {
		void *data = &event->mmap2.filename;

		data += PERF_ALIGN(strlen(data) + 1, sizeof(u64));
		swap_sample_id_all(event, data);
	}
}
static void perf_event__task_swap(union perf_event *event, bool sample_id_all)
{
	event->fork.pid	 = bswap_32(event->fork.pid);
	event->fork.tid	 = bswap_32(event->fork.tid);
	event->fork.ppid = bswap_32(event->fork.ppid);
	event->fork.ptid = bswap_32(event->fork.ptid);
	event->fork.time = bswap_64(event->fork.time);

	if (sample_id_all)
		swap_sample_id_all(event, &event->fork + 1);
}

static void perf_event__read_swap(union perf_event *event, bool sample_id_all)
{
	event->read.pid		 = bswap_32(event->read.pid);
	event->read.tid		 = bswap_32(event->read.tid);
	event->read.value	 = bswap_64(event->read.value);
	event->read.time_enabled = bswap_64(event->read.time_enabled);
	event->read.time_running = bswap_64(event->read.time_running);
	event->read.id		 = bswap_64(event->read.id);

	if (sample_id_all)
		swap_sample_id_all(event, &event->read + 1);
}

static void perf_event__aux_swap(union perf_event *event, bool sample_id_all)
{
	event->aux.aux_offset = bswap_64(event->aux.aux_offset);
	event->aux.aux_size   = bswap_64(event->aux.aux_size);
	event->aux.flags      = bswap_64(event->aux.flags);

	if (sample_id_all)
		swap_sample_id_all(event, &event->aux + 1);
}

static void perf_event__itrace_start_swap(union perf_event *event,
					  bool sample_id_all)
{
	event->itrace_start.pid	 = bswap_32(event->itrace_start.pid);
	event->itrace_start.tid	 = bswap_32(event->itrace_start.tid);

	if (sample_id_all)
		swap_sample_id_all(event, &event->itrace_start + 1);
}

static void perf_event__switch_swap(union perf_event *event, bool sample_id_all)
{
	if (event->header.type == PERF_RECORD_SWITCH_CPU_WIDE) {
		event->context_switch.next_prev_pid =
				bswap_32(event->context_switch.next_prev_pid);
		event->context_switch.next_prev_tid =
				bswap_32(event->context_switch.next_prev_tid);
	}

	if (sample_id_all)
		swap_sample_id_all(event, &event->context_switch + 1);
}

static void perf_event__throttle_swap(union perf_event *event,
				      bool sample_id_all)
{
	event->throttle.time	  = bswap_64(event->throttle.time);
	event->throttle.id	  = bswap_64(event->throttle.id);
	event->throttle.stream_id = bswap_64(event->throttle.stream_id);

	if (sample_id_all)
		swap_sample_id_all(event, &event->throttle + 1);
}

static u8 revbyte(u8 b)
{
	int rev = (b >> 4) | ((b & 0xf) << 4);
	rev = ((rev & 0xcc) >> 2) | ((rev & 0x33) << 2);
	rev = ((rev & 0xaa) >> 1) | ((rev & 0x55) << 1);
	return (u8) rev;
}

/*
 * XXX this is hack in attempt to carry flags bitfield
 * through endian village. ABI says:
 *
 * Bit-fields are allocated from right to left (least to most significant)
 * on little-endian implementations and from left to right (most to least
 * significant) on big-endian implementations.
 *
 * The above seems to be byte specific, so we need to reverse each
 * byte of the bitfield. 'Internet' also says this might be implementation
 * specific and we probably need proper fix and carry perf_event_attr
 * bitfield flags in separate data file FEAT_ section. Thought this seems
 * to work for now.
 */
static void swap_bitfield(u8 *p, unsigned len)
{
	unsigned i;

	for (i = 0; i < len; i++) {
		*p = revbyte(*p);
		p++;
	}
}

/* exported for swapping attributes in file header */
void perf_event__attr_swap(struct perf_event_attr *attr)
{
	attr->type		= bswap_32(attr->type);
	attr->size		= bswap_32(attr->size);

#define bswap_safe(f, n) 					\
	(attr->size > (offsetof(struct perf_event_attr, f) + 	\
		       sizeof(attr->f) * (n)))
#define bswap_field(f, sz) 			\
do { 						\
	if (bswap_safe(f, 0))			\
		attr->f = bswap_##sz(attr->f);	\
} while(0)
#define bswap_field_16(f) bswap_field(f, 16)
#define bswap_field_32(f) bswap_field(f, 32)
#define bswap_field_64(f) bswap_field(f, 64)

	bswap_field_64(config);
	bswap_field_64(sample_period);
	bswap_field_64(sample_type);
	bswap_field_64(read_format);
	bswap_field_32(wakeup_events);
	bswap_field_32(bp_type);
	bswap_field_64(bp_addr);
	bswap_field_64(bp_len);
	bswap_field_64(branch_sample_type);
	bswap_field_64(sample_regs_user);
	bswap_field_32(sample_stack_user);
	bswap_field_32(aux_watermark);
	bswap_field_16(sample_max_stack);

	/*
	 * After read_format are bitfields. Check read_format because
	 * we are unable to use offsetof on bitfield.
	 */
	if (bswap_safe(read_format, 1))
		swap_bitfield((u8 *) (&attr->read_format + 1),
			      sizeof(u64));
#undef bswap_field_64
#undef bswap_field_32
#undef bswap_field
#undef bswap_safe
}

static void perf_event__hdr_attr_swap(union perf_event *event,
				      bool sample_id_all __maybe_unused)
{
	size_t size;

	perf_event__attr_swap(&event->attr.attr);

	size = event->header.size;
	size -= (void *)&event->attr.id - (void *)event;
	mem_bswap_64(event->attr.id, size);
}

static void perf_event__event_update_swap(union perf_event *event,
					  bool sample_id_all __maybe_unused)
{
	event->event_update.type = bswap_64(event->event_update.type);
	event->event_update.id   = bswap_64(event->event_update.id);
}

static void perf_event__event_type_swap(union perf_event *event,
					bool sample_id_all __maybe_unused)
{
	event->event_type.event_type.event_id =
		bswap_64(event->event_type.event_type.event_id);
}

static void perf_event__tracing_data_swap(union perf_event *event,
					  bool sample_id_all __maybe_unused)
{
	event->tracing_data.size = bswap_32(event->tracing_data.size);
}

static void perf_event__auxtrace_info_swap(union perf_event *event,
					   bool sample_id_all __maybe_unused)
{
	size_t size;

	event->auxtrace_info.type = bswap_32(event->auxtrace_info.type);

	size = event->header.size;
	size -= (void *)&event->auxtrace_info.priv - (void *)event;
	mem_bswap_64(event->auxtrace_info.priv, size);
}

static void perf_event__auxtrace_swap(union perf_event *event,
				      bool sample_id_all __maybe_unused)
{
	event->auxtrace.size      = bswap_64(event->auxtrace.size);
	event->auxtrace.offset    = bswap_64(event->auxtrace.offset);
	event->auxtrace.reference = bswap_64(event->auxtrace.reference);
	event->auxtrace.idx       = bswap_32(event->auxtrace.idx);
	event->auxtrace.tid       = bswap_32(event->auxtrace.tid);
	event->auxtrace.cpu       = bswap_32(event->auxtrace.cpu);
}

static void perf_event__auxtrace_error_swap(union perf_event *event,
					    bool sample_id_all __maybe_unused)
{
	event->auxtrace_error.type = bswap_32(event->auxtrace_error.type);
	event->auxtrace_error.code = bswap_32(event->auxtrace_error.code);
	event->auxtrace_error.cpu  = bswap_32(event->auxtrace_error.cpu);
	event->auxtrace_error.pid  = bswap_32(event->auxtrace_error.pid);
	event->auxtrace_error.tid  = bswap_32(event->auxtrace_error.tid);
	event->auxtrace_error.ip   = bswap_64(event->auxtrace_error.ip);
}

static void perf_event__thread_map_swap(union perf_event *event,
					bool sample_id_all __maybe_unused)
{
	unsigned i;

	event->thread_map.nr = bswap_64(event->thread_map.nr);

	for (i = 0; i < event->thread_map.nr; i++)
		event->thread_map.entries[i].pid = bswap_64(event->thread_map.entries[i].pid);
}

static void perf_event__cpu_map_swap(union perf_event *event,
				     bool sample_id_all __maybe_unused)
{
	struct cpu_map_data *data = &event->cpu_map.data;
	struct cpu_map_entries *cpus;
	struct cpu_map_mask *mask;
	unsigned i;

	data->type = bswap_64(data->type);

	switch (data->type) {
	case PERF_CPU_MAP__CPUS:
		cpus = (struct cpu_map_entries *)data->data;

		cpus->nr = bswap_16(cpus->nr);

		for (i = 0; i < cpus->nr; i++)
			cpus->cpu[i] = bswap_16(cpus->cpu[i]);
		break;
	case PERF_CPU_MAP__MASK:
		mask = (struct cpu_map_mask *) data->data;

		mask->nr = bswap_16(mask->nr);
		mask->long_size = bswap_16(mask->long_size);

		switch (mask->long_size) {
		case 4: mem_bswap_32(&mask->mask, mask->nr); break;
		case 8: mem_bswap_64(&mask->mask, mask->nr); break;
		default:
			pr_err("cpu_map swap: unsupported long size\n");
		}
	default:
		break;
	}
}

static void perf_event__stat_config_swap(union perf_event *event,
					 bool sample_id_all __maybe_unused)
{
	u64 size;

	size  = event->stat_config.nr * sizeof(event->stat_config.data[0]);
	size += 1; /* nr item itself */
	mem_bswap_64(&event->stat_config.nr, size);
}

static void perf_event__stat_swap(union perf_event *event,
				  bool sample_id_all __maybe_unused)
{
	event->stat.id     = bswap_64(event->stat.id);
	event->stat.thread = bswap_32(event->stat.thread);
	event->stat.cpu    = bswap_32(event->stat.cpu);
	event->stat.val    = bswap_64(event->stat.val);
	event->stat.ena    = bswap_64(event->stat.ena);
	event->stat.run    = bswap_64(event->stat.run);
}

static void perf_event__stat_round_swap(union perf_event *event,
					bool sample_id_all __maybe_unused)
{
	event->stat_round.type = bswap_64(event->stat_round.type);
	event->stat_round.time = bswap_64(event->stat_round.time);
}

typedef void (*perf_event__swap_op)(union perf_event *event,
				    bool sample_id_all);

static perf_event__swap_op perf_event__swap_ops[] = {
	[PERF_RECORD_MMAP]		  = perf_event__mmap_swap,
	[PERF_RECORD_MMAP2]		  = perf_event__mmap2_swap,
	[PERF_RECORD_COMM]		  = perf_event__comm_swap,
	[PERF_RECORD_FORK]		  = perf_event__task_swap,
	[PERF_RECORD_EXIT]		  = perf_event__task_swap,
	[PERF_RECORD_LOST]		  = perf_event__all64_swap,
	[PERF_RECORD_READ]		  = perf_event__read_swap,
	[PERF_RECORD_THROTTLE]		  = perf_event__throttle_swap,
	[PERF_RECORD_UNTHROTTLE]	  = perf_event__throttle_swap,
	[PERF_RECORD_SAMPLE]		  = perf_event__all64_swap,
	[PERF_RECORD_AUX]		  = perf_event__aux_swap,
	[PERF_RECORD_ITRACE_START]	  = perf_event__itrace_start_swap,
	[PERF_RECORD_LOST_SAMPLES]	  = perf_event__all64_swap,
	[PERF_RECORD_SWITCH]		  = perf_event__switch_swap,
	[PERF_RECORD_SWITCH_CPU_WIDE]	  = perf_event__switch_swap,
	[PERF_RECORD_HEADER_ATTR]	  = perf_event__hdr_attr_swap,
	[PERF_RECORD_HEADER_EVENT_TYPE]	  = perf_event__event_type_swap,
	[PERF_RECORD_HEADER_TRACING_DATA] = perf_event__tracing_data_swap,
	[PERF_RECORD_HEADER_BUILD_ID]	  = NULL,
	[PERF_RECORD_ID_INDEX]		  = perf_event__all64_swap,
	[PERF_RECORD_AUXTRACE_INFO]	  = perf_event__auxtrace_info_swap,
	[PERF_RECORD_AUXTRACE]		  = perf_event__auxtrace_swap,
	[PERF_RECORD_AUXTRACE_ERROR]	  = perf_event__auxtrace_error_swap,
	[PERF_RECORD_THREAD_MAP]	  = perf_event__thread_map_swap,
	[PERF_RECORD_CPU_MAP]		  = perf_event__cpu_map_swap,
	[PERF_RECORD_STAT_CONFIG]	  = perf_event__stat_config_swap,
	[PERF_RECORD_STAT]		  = perf_event__stat_swap,
	[PERF_RECORD_STAT_ROUND]	  = perf_event__stat_round_swap,
	[PERF_RECORD_EVENT_UPDATE]	  = perf_event__event_update_swap,
	[PERF_RECORD_TIME_CONV]		  = perf_event__all64_swap,
	[PERF_RECORD_HEADER_MAX]	  = NULL,
};

/*
 * When perf record finishes a pass on every buffers, it records this pseudo
 * event.
 * We record the max timestamp t found in the pass n.
 * Assuming these timestamps are monotonic across cpus, we know that if
 * a buffer still has events with timestamps below t, they will be all
 * available and then read in the pass n + 1.
 * Hence when we start to read the pass n + 2, we can safely flush every
 * events with timestamps below t.
 *
 *    ============ PASS n =================
 *       CPU 0         |   CPU 1
 *                     |
 *    cnt1 timestamps  |   cnt2 timestamps
 *          1          |         2
 *          2          |         3
 *          -          |         4  <--- max recorded
 *
 *    ============ PASS n + 1 ==============
 *       CPU 0         |   CPU 1
 *                     |
 *    cnt1 timestamps  |   cnt2 timestamps
 *          3          |         5
 *          4          |         6
 *          5          |         7 <---- max recorded
 *
 *      Flush every events below timestamp 4
 *
 *    ============ PASS n + 2 ==============
 *       CPU 0         |   CPU 1
 *                     |
 *    cnt1 timestamps  |   cnt2 timestamps
 *          6          |         8
 *          7          |         9
 *          -          |         10
 *
 *      Flush every events below timestamp 7
 *      etc...
 */
static int process_finished_round(struct perf_tool *tool __maybe_unused,
				  union perf_event *event __maybe_unused,
				  struct ordered_events *oe)
{
	if (dump_trace)
		fprintf(stdout, "\n");
	return ordered_events__flush(oe, OE_FLUSH__ROUND);
}

int perf_session__queue_event(struct perf_session *s, union perf_event *event,
			      u64 timestamp, u64 file_offset)
{
	return ordered_events__queue(&s->ordered_events, event, timestamp, file_offset);
}

static void callchain__lbr_callstack_printf(struct perf_sample *sample)
{
	struct ip_callchain *callchain = sample->callchain;
	struct branch_stack *lbr_stack = sample->branch_stack;
	u64 kernel_callchain_nr = callchain->nr;
	unsigned int i;

	for (i = 0; i < kernel_callchain_nr; i++) {
		if (callchain->ips[i] == PERF_CONTEXT_USER)
			break;
	}

	if ((i != kernel_callchain_nr) && lbr_stack->nr) {
		u64 total_nr;
		/*
		 * LBR callstack can only get user call chain,
		 * i is kernel call chain number,
		 * 1 is PERF_CONTEXT_USER.
		 *
		 * The user call chain is stored in LBR registers.
		 * LBR are pair registers. The caller is stored
		 * in "from" register, while the callee is stored
		 * in "to" register.
		 * For example, there is a call stack
		 * "A"->"B"->"C"->"D".
		 * The LBR registers will recorde like
		 * "C"->"D", "B"->"C", "A"->"B".
		 * So only the first "to" register and all "from"
		 * registers are needed to construct the whole stack.
		 */
		total_nr = i + 1 + lbr_stack->nr + 1;
		kernel_callchain_nr = i + 1;

		printf("... LBR call chain: nr:%" PRIu64 "\n", total_nr);

		for (i = 0; i < kernel_callchain_nr; i++)
			printf("..... %2d: %016" PRIx64 "\n",
			       i, callchain->ips[i]);

		printf("..... %2d: %016" PRIx64 "\n",
		       (int)(kernel_callchain_nr), lbr_stack->entries[0].to);
		for (i = 0; i < lbr_stack->nr; i++)
			printf("..... %2d: %016" PRIx64 "\n",
			       (int)(i + kernel_callchain_nr + 1), lbr_stack->entries[i].from);
	}
}

static void callchain__printf(struct perf_evsel *evsel,
			      struct perf_sample *sample)
{
	unsigned int i;
	struct ip_callchain *callchain = sample->callchain;

	if (perf_evsel__has_branch_callstack(evsel))
		callchain__lbr_callstack_printf(sample);

	printf("... FP chain: nr:%" PRIu64 "\n", callchain->nr);

	for (i = 0; i < callchain->nr; i++)
		printf("..... %2d: %016" PRIx64 "\n",
		       i, callchain->ips[i]);
}

static void branch_stack__printf(struct perf_sample *sample)
{
	uint64_t i;

	printf("... branch stack: nr:%" PRIu64 "\n", sample->branch_stack->nr);

	for (i = 0; i < sample->branch_stack->nr; i++) {
		struct branch_entry *e = &sample->branch_stack->entries[i];

		printf("..... %2"PRIu64": %016" PRIx64 " -> %016" PRIx64 " %hu cycles %s%s%s%s %x\n",
			i, e->from, e->to,
			(unsigned short)e->flags.cycles,
			e->flags.mispred ? "M" : " ",
			e->flags.predicted ? "P" : " ",
			e->flags.abort ? "A" : " ",
			e->flags.in_tx ? "T" : " ",
			(unsigned)e->flags.reserved);
	}
}

static void regs_dump__printf(u64 mask, u64 *regs)
{
	unsigned rid, i = 0;

	for_each_set_bit(rid, (unsigned long *) &mask, sizeof(mask) * 8) {
		u64 val = regs[i++];

		printf(".... %-5s 0x%" PRIx64 "\n",
		       perf_reg_name(rid), val);
	}
}

static const char *regs_abi[] = {
	[PERF_SAMPLE_REGS_ABI_NONE] = "none",
	[PERF_SAMPLE_REGS_ABI_32] = "32-bit",
	[PERF_SAMPLE_REGS_ABI_64] = "64-bit",
};

static inline const char *regs_dump_abi(struct regs_dump *d)
{
	if (d->abi > PERF_SAMPLE_REGS_ABI_64)
		return "unknown";

	return regs_abi[d->abi];
}

static void regs__printf(const char *type, struct regs_dump *regs)
{
	u64 mask = regs->mask;

	printf("... %s regs: mask 0x%" PRIx64 " ABI %s\n",
	       type,
	       mask,
	       regs_dump_abi(regs));

	regs_dump__printf(mask, regs->regs);
}

static void regs_user__printf(struct perf_sample *sample)
{
	struct regs_dump *user_regs = &sample->user_regs;

	if (user_regs->regs)
		regs__printf("user", user_regs);
}

static void regs_intr__printf(struct perf_sample *sample)
{
	struct regs_dump *intr_regs = &sample->intr_regs;

	if (intr_regs->regs)
		regs__printf("intr", intr_regs);
}

static void stack_user__printf(struct stack_dump *dump)
{
	printf("... ustack: size %" PRIu64 ", offset 0x%x\n",
	       dump->size, dump->offset);
}

static void perf_evlist__print_tstamp(struct perf_evlist *evlist,
				       union perf_event *event,
				       struct perf_sample *sample)
{
	u64 sample_type = __perf_evlist__combined_sample_type(evlist);

	if (event->header.type != PERF_RECORD_SAMPLE &&
	    !perf_evlist__sample_id_all(evlist)) {
		fputs("-1 -1 ", stdout);
		return;
	}

	if ((sample_type & PERF_SAMPLE_CPU))
		printf("%u ", sample->cpu);

	if (sample_type & PERF_SAMPLE_TIME)
		printf("%" PRIu64 " ", sample->time);
}

static void sample_read__printf(struct perf_sample *sample, u64 read_format)
{
	printf("... sample_read:\n");

	if (read_format & PERF_FORMAT_TOTAL_TIME_ENABLED)
		printf("...... time enabled %016" PRIx64 "\n",
		       sample->read.time_enabled);

	if (read_format & PERF_FORMAT_TOTAL_TIME_RUNNING)
		printf("...... time running %016" PRIx64 "\n",
		       sample->read.time_running);

	if (read_format & PERF_FORMAT_GROUP) {
		u64 i;

		printf(".... group nr %" PRIu64 "\n", sample->read.group.nr);

		for (i = 0; i < sample->read.group.nr; i++) {
			struct sample_read_value *value;

			value = &sample->read.group.values[i];
			printf("..... id %016" PRIx64
			       ", value %016" PRIx64 "\n",
			       value->id, value->value);
		}
	} else
		printf("..... id %016" PRIx64 ", value %016" PRIx64 "\n",
			sample->read.one.id, sample->read.one.value);
}

static void dump_event(struct perf_evlist *evlist, union perf_event *event,
		       u64 file_offset, struct perf_sample *sample)
{
	if (!dump_trace)
		return;

	printf("\n%#" PRIx64 " [%#x]: event: %d\n",
	       file_offset, event->header.size, event->header.type);

	trace_event(event);

	if (sample)
		perf_evlist__print_tstamp(evlist, event, sample);

	printf("%#" PRIx64 " [%#x]: PERF_RECORD_%s", file_offset,
	       event->header.size, perf_event__name(event->header.type));
}

static void dump_sample(struct perf_evsel *evsel, union perf_event *event,
			struct perf_sample *sample)
{
	u64 sample_type;

	if (!dump_trace)
		return;

	printf("(IP, 0x%x): %d/%d: %#" PRIx64 " period: %" PRIu64 " addr: %#" PRIx64 "\n",
	       event->header.misc, sample->pid, sample->tid, sample->ip,
	       sample->period, sample->addr);

	sample_type = evsel->attr.sample_type;

	if (sample_type & PERF_SAMPLE_CALLCHAIN)
		callchain__printf(evsel, sample);

	if ((sample_type & PERF_SAMPLE_BRANCH_STACK) && !perf_evsel__has_branch_callstack(evsel))
		branch_stack__printf(sample);

	if (sample_type & PERF_SAMPLE_REGS_USER)
		regs_user__printf(sample);

	if (sample_type & PERF_SAMPLE_REGS_INTR)
		regs_intr__printf(sample);

	if (sample_type & PERF_SAMPLE_STACK_USER)
		stack_user__printf(&sample->user_stack);

	if (sample_type & PERF_SAMPLE_WEIGHT)
		printf("... weight: %" PRIu64 "\n", sample->weight);

	if (sample_type & PERF_SAMPLE_DATA_SRC)
		printf(" . data_src: 0x%"PRIx64"\n", sample->data_src);

	if (sample_type & PERF_SAMPLE_PHYS_ADDR)
		printf(" .. phys_addr: 0x%"PRIx64"\n", sample->phys_addr);

	if (sample_type & PERF_SAMPLE_TRANSACTION)
		printf("... transaction: %" PRIx64 "\n", sample->transaction);

	if (sample_type & PERF_SAMPLE_READ)
		sample_read__printf(sample, evsel->attr.read_format);
}

static void dump_read(struct perf_evsel *evsel, union perf_event *event)
{
	struct read_event *read_event = &event->read;
	u64 read_format;

	if (!dump_trace)
		return;

	printf(": %d %d %s %" PRIu64 "\n", event->read.pid, event->read.tid,
	       evsel ? perf_evsel__name(evsel) : "FAIL",
	       event->read.value);

	read_format = evsel->attr.read_format;

	if (read_format & PERF_FORMAT_TOTAL_TIME_ENABLED)
		printf("... time enabled : %" PRIu64 "\n", read_event->time_enabled);

	if (read_format & PERF_FORMAT_TOTAL_TIME_RUNNING)
		printf("... time running : %" PRIu64 "\n", read_event->time_running);

	if (read_format & PERF_FORMAT_ID)
		printf("... id           : %" PRIu64 "\n", read_event->id);
}

static struct machine *machines__find_for_cpumode(struct machines *machines,
					       union perf_event *event,
					       struct perf_sample *sample)
{
	struct machine *machine;

	if (perf_guest &&
	    ((sample->cpumode == PERF_RECORD_MISC_GUEST_KERNEL) ||
	     (sample->cpumode == PERF_RECORD_MISC_GUEST_USER))) {
		u32 pid;

		if (event->header.type == PERF_RECORD_MMAP
		    || event->header.type == PERF_RECORD_MMAP2)
			pid = event->mmap.pid;
		else
			pid = sample->pid;

		machine = machines__find(machines, pid);
		if (!machine)
			machine = machines__findnew(machines, DEFAULT_GUEST_KERNEL_ID);
		return machine;
	}

	return &machines->host;
}

static int deliver_sample_value(struct perf_evlist *evlist,
				struct perf_tool *tool,
				union perf_event *event,
				struct perf_sample *sample,
				struct sample_read_value *v,
				struct machine *machine)
{
	struct perf_sample_id *sid = perf_evlist__id2sid(evlist, v->id);

	if (sid) {
		sample->id     = v->id;
		sample->period = v->value - sid->period;
		sid->period    = v->value;
	}

	if (!sid || sid->evsel == NULL) {
		++evlist->stats.nr_unknown_id;
		return 0;
	}

	return tool->sample(tool, event, sample, sid->evsel, machine);
}

static int deliver_sample_group(struct perf_evlist *evlist,
				struct perf_tool *tool,
				union  perf_event *event,
				struct perf_sample *sample,
				struct machine *machine)
{
	int ret = -EINVAL;
	u64 i;

	for (i = 0; i < sample->read.group.nr; i++) {
		ret = deliver_sample_value(evlist, tool, event, sample,
					   &sample->read.group.values[i],
					   machine);
		if (ret)
			break;
	}

	return ret;
}

static int
 perf_evlist__deliver_sample(struct perf_evlist *evlist,
			     struct perf_tool *tool,
			     union  perf_event *event,
			     struct perf_sample *sample,
			     struct perf_evsel *evsel,
			     struct machine *machine)
{
	/* We know evsel != NULL. */
	u64 sample_type = evsel->attr.sample_type;
	u64 read_format = evsel->attr.read_format;

	/* Standard sample delivery. */
	if (!(sample_type & PERF_SAMPLE_READ))
		return tool->sample(tool, event, sample, evsel, machine);

	/* For PERF_SAMPLE_READ we have either single or group mode. */
	if (read_format & PERF_FORMAT_GROUP)
		return deliver_sample_group(evlist, tool, event, sample,
					    machine);
	else
		return deliver_sample_value(evlist, tool, event, sample,
					    &sample->read.one, machine);
}

static int machines__deliver_event(struct machines *machines,
				   struct perf_evlist *evlist,
				   union perf_event *event,
				   struct perf_sample *sample,
				   struct perf_tool *tool, u64 file_offset)
{
	struct perf_evsel *evsel;
	struct machine *machine;

	dump_event(evlist, event, file_offset, sample);

	evsel = perf_evlist__id2evsel(evlist, sample->id);

	machine = machines__find_for_cpumode(machines, event, sample);

	switch (event->header.type) {
	case PERF_RECORD_SAMPLE:
		if (evsel == NULL) {
			++evlist->stats.nr_unknown_id;
			return 0;
		}
		dump_sample(evsel, event, sample);
		if (machine == NULL) {
			++evlist->stats.nr_unprocessable_samples;
			return 0;
		}
		return perf_evlist__deliver_sample(evlist, tool, event, sample, evsel, machine);
	case PERF_RECORD_MMAP:
		return tool->mmap(tool, event, sample, machine);
	case PERF_RECORD_MMAP2:
		if (event->header.misc & PERF_RECORD_MISC_PROC_MAP_PARSE_TIMEOUT)
			++evlist->stats.nr_proc_map_timeout;
		return tool->mmap2(tool, event, sample, machine);
	case PERF_RECORD_COMM:
		return tool->comm(tool, event, sample, machine);
	case PERF_RECORD_NAMESPACES:
		return tool->namespaces(tool, event, sample, machine);
	case PERF_RECORD_FORK:
		return tool->fork(tool, event, sample, machine);
	case PERF_RECORD_EXIT:
		return tool->exit(tool, event, sample, machine);
	case PERF_RECORD_LOST:
		if (tool->lost == perf_event__process_lost)
			evlist->stats.total_lost += event->lost.lost;
		return tool->lost(tool, event, sample, machine);
	case PERF_RECORD_LOST_SAMPLES:
		if (tool->lost_samples == perf_event__process_lost_samples)
			evlist->stats.total_lost_samples += event->lost_samples.lost;
		return tool->lost_samples(tool, event, sample, machine);
	case PERF_RECORD_READ:
		dump_read(evsel, event);
		return tool->read(tool, event, sample, evsel, machine);
	case PERF_RECORD_THROTTLE:
		return tool->throttle(tool, event, sample, machine);
	case PERF_RECORD_UNTHROTTLE:
		return tool->unthrottle(tool, event, sample, machine);
	case PERF_RECORD_AUX:
		if (tool->aux == perf_event__process_aux) {
			if (event->aux.flags & PERF_AUX_FLAG_TRUNCATED)
				evlist->stats.total_aux_lost += 1;
			if (event->aux.flags & PERF_AUX_FLAG_PARTIAL)
				evlist->stats.total_aux_partial += 1;
		}
		return tool->aux(tool, event, sample, machine);
	case PERF_RECORD_ITRACE_START:
		return tool->itrace_start(tool, event, sample, machine);
	case PERF_RECORD_SWITCH:
	case PERF_RECORD_SWITCH_CPU_WIDE:
		return tool->context_switch(tool, event, sample, machine);
	default:
		++evlist->stats.nr_unknown_events;
		return -1;
	}
}

static int perf_session__deliver_event(struct perf_session *session,
				       union perf_event *event,
				       struct perf_tool *tool,
				       u64 file_offset)
{
	struct perf_sample sample;
	int ret;

	ret = perf_evlist__parse_sample(session->evlist, event, &sample);
	if (ret) {
		pr_err("Can't parse sample, err = %d\n", ret);
		return ret;
	}

	ret = auxtrace__process_event(session, event, &sample, tool);
	if (ret < 0)
		return ret;
	if (ret > 0)
		return 0;

	return machines__deliver_event(&session->machines, session->evlist,
				       event, &sample, tool, file_offset);
}

static s64 perf_session__process_user_event(struct perf_session *session,
					    union perf_event *event,
					    u64 file_offset)
{
	struct ordered_events *oe = &session->ordered_events;
	struct perf_tool *tool = session->tool;
<<<<<<< HEAD
=======
	struct perf_sample sample = { .time = 0, };
>>>>>>> 661e50bc
	int fd = perf_data__fd(session->data);
	int err;

	dump_event(session->evlist, event, file_offset, &sample);

	/* These events are processed right away */
	switch (event->header.type) {
	case PERF_RECORD_HEADER_ATTR:
		err = tool->attr(tool, event, &session->evlist);
		if (err == 0) {
			perf_session__set_id_hdr_size(session);
			perf_session__set_comm_exec(session);
		}
		return err;
	case PERF_RECORD_EVENT_UPDATE:
		return tool->event_update(tool, event, &session->evlist);
	case PERF_RECORD_HEADER_EVENT_TYPE:
		/*
		 * Depreceated, but we need to handle it for sake
		 * of old data files create in pipe mode.
		 */
		return 0;
	case PERF_RECORD_HEADER_TRACING_DATA:
		/* setup for reading amidst mmap */
		lseek(fd, file_offset, SEEK_SET);
		return tool->tracing_data(tool, event, session);
	case PERF_RECORD_HEADER_BUILD_ID:
		return tool->build_id(tool, event, session);
	case PERF_RECORD_FINISHED_ROUND:
		return tool->finished_round(tool, event, oe);
	case PERF_RECORD_ID_INDEX:
		return tool->id_index(tool, event, session);
	case PERF_RECORD_AUXTRACE_INFO:
		return tool->auxtrace_info(tool, event, session);
	case PERF_RECORD_AUXTRACE:
		/* setup for reading amidst mmap */
		lseek(fd, file_offset + event->header.size, SEEK_SET);
		return tool->auxtrace(tool, event, session);
	case PERF_RECORD_AUXTRACE_ERROR:
		perf_session__auxtrace_error_inc(session, event);
		return tool->auxtrace_error(tool, event, session);
	case PERF_RECORD_THREAD_MAP:
		return tool->thread_map(tool, event, session);
	case PERF_RECORD_CPU_MAP:
		return tool->cpu_map(tool, event, session);
	case PERF_RECORD_STAT_CONFIG:
		return tool->stat_config(tool, event, session);
	case PERF_RECORD_STAT:
		return tool->stat(tool, event, session);
	case PERF_RECORD_STAT_ROUND:
		return tool->stat_round(tool, event, session);
	case PERF_RECORD_TIME_CONV:
		session->time_conv = event->time_conv;
		return tool->time_conv(tool, event, session);
	case PERF_RECORD_HEADER_FEATURE:
		return tool->feature(tool, event, session);
	default:
		return -EINVAL;
	}
}

int perf_session__deliver_synth_event(struct perf_session *session,
				      union perf_event *event,
				      struct perf_sample *sample)
{
	struct perf_evlist *evlist = session->evlist;
	struct perf_tool *tool = session->tool;

	events_stats__inc(&evlist->stats, event->header.type);

	if (event->header.type >= PERF_RECORD_USER_TYPE_START)
		return perf_session__process_user_event(session, event, 0);

	return machines__deliver_event(&session->machines, evlist, event, sample, tool, 0);
}

static void event_swap(union perf_event *event, bool sample_id_all)
{
	perf_event__swap_op swap;

	swap = perf_event__swap_ops[event->header.type];
	if (swap)
		swap(event, sample_id_all);
}

int perf_session__peek_event(struct perf_session *session, off_t file_offset,
			     void *buf, size_t buf_sz,
			     union perf_event **event_ptr,
			     struct perf_sample *sample)
{
	union perf_event *event;
	size_t hdr_sz, rest;
	int fd;

	if (session->one_mmap && !session->header.needs_swap) {
		event = file_offset - session->one_mmap_offset +
			session->one_mmap_addr;
		goto out_parse_sample;
	}

	if (perf_data__is_pipe(session->data))
		return -1;

	fd = perf_data__fd(session->data);
	hdr_sz = sizeof(struct perf_event_header);

	if (buf_sz < hdr_sz)
		return -1;

	if (lseek(fd, file_offset, SEEK_SET) == (off_t)-1 ||
	    readn(fd, buf, hdr_sz) != (ssize_t)hdr_sz)
		return -1;

	event = (union perf_event *)buf;

	if (session->header.needs_swap)
		perf_event_header__bswap(&event->header);

	if (event->header.size < hdr_sz || event->header.size > buf_sz)
		return -1;

	rest = event->header.size - hdr_sz;

	if (readn(fd, buf, rest) != (ssize_t)rest)
		return -1;

	if (session->header.needs_swap)
		event_swap(event, perf_evlist__sample_id_all(session->evlist));

out_parse_sample:

	if (sample && event->header.type < PERF_RECORD_USER_TYPE_START &&
	    perf_evlist__parse_sample(session->evlist, event, sample))
		return -1;

	*event_ptr = event;

	return 0;
}

static s64 perf_session__process_event(struct perf_session *session,
				       union perf_event *event, u64 file_offset)
{
	struct perf_evlist *evlist = session->evlist;
	struct perf_tool *tool = session->tool;
	int ret;

	if (session->header.needs_swap)
		event_swap(event, perf_evlist__sample_id_all(evlist));

	if (event->header.type >= PERF_RECORD_HEADER_MAX)
		return -EINVAL;

	events_stats__inc(&evlist->stats, event->header.type);

	if (event->header.type >= PERF_RECORD_USER_TYPE_START)
		return perf_session__process_user_event(session, event, file_offset);

	if (tool->ordered_events) {
		u64 timestamp = -1ULL;

		ret = perf_evlist__parse_sample_timestamp(evlist, event, &timestamp);
		if (ret && ret != -1)
			return ret;

		ret = perf_session__queue_event(session, event, timestamp, file_offset);
		if (ret != -ETIME)
			return ret;
	}

	return perf_session__deliver_event(session, event, tool, file_offset);
}

void perf_event_header__bswap(struct perf_event_header *hdr)
{
	hdr->type = bswap_32(hdr->type);
	hdr->misc = bswap_16(hdr->misc);
	hdr->size = bswap_16(hdr->size);
}

struct thread *perf_session__findnew(struct perf_session *session, pid_t pid)
{
	return machine__findnew_thread(&session->machines.host, -1, pid);
}

int perf_session__register_idle_thread(struct perf_session *session)
{
	struct thread *thread;
	int err = 0;

	thread = machine__findnew_thread(&session->machines.host, 0, 0);
	if (thread == NULL || thread__set_comm(thread, "swapper", 0)) {
		pr_err("problem inserting idle task.\n");
		err = -1;
	}

	if (thread == NULL || thread__set_namespaces(thread, 0, NULL)) {
		pr_err("problem inserting idle task.\n");
		err = -1;
	}

	/* machine__findnew_thread() got the thread, so put it */
	thread__put(thread);
	return err;
}

static void
perf_session__warn_order(const struct perf_session *session)
{
	const struct ordered_events *oe = &session->ordered_events;
	struct perf_evsel *evsel;
	bool should_warn = true;

	evlist__for_each_entry(session->evlist, evsel) {
		if (evsel->attr.write_backward)
			should_warn = false;
	}

	if (!should_warn)
		return;
	if (oe->nr_unordered_events != 0)
		ui__warning("%u out of order events recorded.\n", oe->nr_unordered_events);
}

static void perf_session__warn_about_errors(const struct perf_session *session)
{
	const struct events_stats *stats = &session->evlist->stats;

	if (session->tool->lost == perf_event__process_lost &&
	    stats->nr_events[PERF_RECORD_LOST] != 0) {
		ui__warning("Processed %d events and lost %d chunks!\n\n"
			    "Check IO/CPU overload!\n\n",
			    stats->nr_events[0],
			    stats->nr_events[PERF_RECORD_LOST]);
	}

	if (session->tool->lost_samples == perf_event__process_lost_samples) {
		double drop_rate;

		drop_rate = (double)stats->total_lost_samples /
			    (double) (stats->nr_events[PERF_RECORD_SAMPLE] + stats->total_lost_samples);
		if (drop_rate > 0.05) {
			ui__warning("Processed %" PRIu64 " samples and lost %3.2f%% samples!\n\n",
				    stats->nr_events[PERF_RECORD_SAMPLE] + stats->total_lost_samples,
				    drop_rate * 100.0);
		}
	}

	if (session->tool->aux == perf_event__process_aux &&
	    stats->total_aux_lost != 0) {
		ui__warning("AUX data lost %" PRIu64 " times out of %u!\n\n",
			    stats->total_aux_lost,
			    stats->nr_events[PERF_RECORD_AUX]);
	}

	if (session->tool->aux == perf_event__process_aux &&
	    stats->total_aux_partial != 0) {
		bool vmm_exclusive = false;

		(void)sysfs__read_bool("module/kvm_intel/parameters/vmm_exclusive",
		                       &vmm_exclusive);

		ui__warning("AUX data had gaps in it %" PRIu64 " times out of %u!\n\n"
		            "Are you running a KVM guest in the background?%s\n\n",
			    stats->total_aux_partial,
			    stats->nr_events[PERF_RECORD_AUX],
			    vmm_exclusive ?
			    "\nReloading kvm_intel module with vmm_exclusive=0\n"
			    "will reduce the gaps to only guest's timeslices." :
			    "");
	}

	if (stats->nr_unknown_events != 0) {
		ui__warning("Found %u unknown events!\n\n"
			    "Is this an older tool processing a perf.data "
			    "file generated by a more recent tool?\n\n"
			    "If that is not the case, consider "
			    "reporting to linux-kernel@vger.kernel.org.\n\n",
			    stats->nr_unknown_events);
	}

	if (stats->nr_unknown_id != 0) {
		ui__warning("%u samples with id not present in the header\n",
			    stats->nr_unknown_id);
	}

	if (stats->nr_invalid_chains != 0) {
		ui__warning("Found invalid callchains!\n\n"
			    "%u out of %u events were discarded for this reason.\n\n"
			    "Consider reporting to linux-kernel@vger.kernel.org.\n\n",
			    stats->nr_invalid_chains,
			    stats->nr_events[PERF_RECORD_SAMPLE]);
	}

	if (stats->nr_unprocessable_samples != 0) {
		ui__warning("%u unprocessable samples recorded.\n"
			    "Do you have a KVM guest running and not using 'perf kvm'?\n",
			    stats->nr_unprocessable_samples);
	}

	perf_session__warn_order(session);

	events_stats__auxtrace_error_warn(stats);

	if (stats->nr_proc_map_timeout != 0) {
		ui__warning("%d map information files for pre-existing threads were\n"
			    "not processed, if there are samples for addresses they\n"
			    "will not be resolved, you may find out which are these\n"
			    "threads by running with -v and redirecting the output\n"
			    "to a file.\n"
			    "The time limit to process proc map is too short?\n"
			    "Increase it by --proc-map-timeout\n",
			    stats->nr_proc_map_timeout);
	}
}

static int perf_session__flush_thread_stack(struct thread *thread,
					    void *p __maybe_unused)
{
	return thread_stack__flush(thread);
}

static int perf_session__flush_thread_stacks(struct perf_session *session)
{
	return machines__for_each_thread(&session->machines,
					 perf_session__flush_thread_stack,
					 NULL);
}

volatile int session_done;

static int __perf_session__process_pipe_events(struct perf_session *session)
{
	struct ordered_events *oe = &session->ordered_events;
	struct perf_tool *tool = session->tool;
	int fd = perf_data__fd(session->data);
	union perf_event *event;
	uint32_t size, cur_size = 0;
	void *buf = NULL;
	s64 skip = 0;
	u64 head;
	ssize_t err;
	void *p;

	perf_tool__fill_defaults(tool);

	head = 0;
	cur_size = sizeof(union perf_event);

	buf = malloc(cur_size);
	if (!buf)
		return -errno;
	ordered_events__set_copy_on_queue(oe, true);
more:
	event = buf;
	err = readn(fd, event, sizeof(struct perf_event_header));
	if (err <= 0) {
		if (err == 0)
			goto done;

		pr_err("failed to read event header\n");
		goto out_err;
	}

	if (session->header.needs_swap)
		perf_event_header__bswap(&event->header);

	size = event->header.size;
	if (size < sizeof(struct perf_event_header)) {
		pr_err("bad event header size\n");
		goto out_err;
	}

	if (size > cur_size) {
		void *new = realloc(buf, size);
		if (!new) {
			pr_err("failed to allocate memory to read event\n");
			goto out_err;
		}
		buf = new;
		cur_size = size;
		event = buf;
	}
	p = event;
	p += sizeof(struct perf_event_header);

	if (size - sizeof(struct perf_event_header)) {
		err = readn(fd, p, size - sizeof(struct perf_event_header));
		if (err <= 0) {
			if (err == 0) {
				pr_err("unexpected end of event stream\n");
				goto done;
			}

			pr_err("failed to read event data\n");
			goto out_err;
		}
	}

	if ((skip = perf_session__process_event(session, event, head)) < 0) {
		pr_err("%#" PRIx64 " [%#x]: failed to process type: %d\n",
		       head, event->header.size, event->header.type);
		err = -EINVAL;
		goto out_err;
	}

	head += size;

	if (skip > 0)
		head += skip;

	if (!session_done())
		goto more;
done:
	/* do the final flush for ordered samples */
	err = ordered_events__flush(oe, OE_FLUSH__FINAL);
	if (err)
		goto out_err;
	err = auxtrace__flush_events(session, tool);
	if (err)
		goto out_err;
	err = perf_session__flush_thread_stacks(session);
out_err:
	free(buf);
	if (!tool->no_warn)
		perf_session__warn_about_errors(session);
	ordered_events__free(&session->ordered_events);
	auxtrace__free_events(session);
	return err;
}

static union perf_event *
fetch_mmaped_event(struct perf_session *session,
		   u64 head, size_t mmap_size, char *buf)
{
	union perf_event *event;

	/*
	 * Ensure we have enough space remaining to read
	 * the size of the event in the headers.
	 */
	if (head + sizeof(event->header) > mmap_size)
		return NULL;

	event = (union perf_event *)(buf + head);

	if (session->header.needs_swap)
		perf_event_header__bswap(&event->header);

	if (head + event->header.size > mmap_size) {
		/* We're not fetching the event so swap back again */
		if (session->header.needs_swap)
			perf_event_header__bswap(&event->header);
		return NULL;
	}

	return event;
}

/*
 * On 64bit we can mmap the data file in one go. No need for tiny mmap
 * slices. On 32bit we use 32MB.
 */
#if BITS_PER_LONG == 64
#define MMAP_SIZE ULLONG_MAX
#define NUM_MMAPS 1
#else
#define MMAP_SIZE (32 * 1024 * 1024ULL)
#define NUM_MMAPS 128
#endif

static int __perf_session__process_events(struct perf_session *session,
					  u64 data_offset, u64 data_size,
					  u64 file_size)
{
	struct ordered_events *oe = &session->ordered_events;
	struct perf_tool *tool = session->tool;
	int fd = perf_data__fd(session->data);
	u64 head, page_offset, file_offset, file_pos, size;
	int err, mmap_prot, mmap_flags, map_idx = 0;
	size_t	mmap_size;
	char *buf, *mmaps[NUM_MMAPS];
	union perf_event *event;
	struct ui_progress prog;
	s64 skip;

	perf_tool__fill_defaults(tool);

	page_offset = page_size * (data_offset / page_size);
	file_offset = page_offset;
	head = data_offset - page_offset;

	if (data_size == 0)
		goto out;

	if (data_offset + data_size < file_size)
		file_size = data_offset + data_size;

	ui_progress__init_size(&prog, file_size, "Processing events...");

	mmap_size = MMAP_SIZE;
	if (mmap_size > file_size) {
		mmap_size = file_size;
		session->one_mmap = true;
	}

	memset(mmaps, 0, sizeof(mmaps));

	mmap_prot  = PROT_READ;
	mmap_flags = MAP_SHARED;

	if (session->header.needs_swap) {
		mmap_prot  |= PROT_WRITE;
		mmap_flags = MAP_PRIVATE;
	}
remap:
	buf = mmap(NULL, mmap_size, mmap_prot, mmap_flags, fd,
		   file_offset);
	if (buf == MAP_FAILED) {
		pr_err("failed to mmap file\n");
		err = -errno;
		goto out_err;
	}
	mmaps[map_idx] = buf;
	map_idx = (map_idx + 1) & (ARRAY_SIZE(mmaps) - 1);
	file_pos = file_offset + head;
	if (session->one_mmap) {
		session->one_mmap_addr = buf;
		session->one_mmap_offset = file_offset;
	}

more:
	event = fetch_mmaped_event(session, head, mmap_size, buf);
	if (!event) {
		if (mmaps[map_idx]) {
			munmap(mmaps[map_idx], mmap_size);
			mmaps[map_idx] = NULL;
		}

		page_offset = page_size * (head / page_size);
		file_offset += page_offset;
		head -= page_offset;
		goto remap;
	}

	size = event->header.size;

	if (size < sizeof(struct perf_event_header) ||
	    (skip = perf_session__process_event(session, event, file_pos)) < 0) {
		pr_err("%#" PRIx64 " [%#x]: failed to process type: %d\n",
		       file_offset + head, event->header.size,
		       event->header.type);
		err = -EINVAL;
		goto out_err;
	}

	if (skip)
		size += skip;

	head += size;
	file_pos += size;

	ui_progress__update(&prog, size);

	if (session_done())
		goto out;

	if (file_pos < file_size)
		goto more;

out:
	/* do the final flush for ordered samples */
	err = ordered_events__flush(oe, OE_FLUSH__FINAL);
	if (err)
		goto out_err;
	err = auxtrace__flush_events(session, tool);
	if (err)
		goto out_err;
	err = perf_session__flush_thread_stacks(session);
out_err:
	ui_progress__finish();
	if (!tool->no_warn)
		perf_session__warn_about_errors(session);
	/*
	 * We may switching perf.data output, make ordered_events
	 * reusable.
	 */
	ordered_events__reinit(&session->ordered_events);
	auxtrace__free_events(session);
	session->one_mmap = false;
	return err;
}

int perf_session__process_events(struct perf_session *session)
{
	u64 size = perf_data__size(session->data);
	int err;

	if (perf_session__register_idle_thread(session) < 0)
		return -ENOMEM;

	if (!perf_data__is_pipe(session->data))
		err = __perf_session__process_events(session,
						     session->header.data_offset,
						     session->header.data_size, size);
	else
		err = __perf_session__process_pipe_events(session);

	return err;
}

bool perf_session__has_traces(struct perf_session *session, const char *msg)
{
	struct perf_evsel *evsel;

	evlist__for_each_entry(session->evlist, evsel) {
		if (evsel->attr.type == PERF_TYPE_TRACEPOINT)
			return true;
	}

	pr_err("No trace sample to read. Did you call 'perf %s'?\n", msg);
	return false;
}

int maps__set_kallsyms_ref_reloc_sym(struct map **maps,
				     const char *symbol_name, u64 addr)
{
	char *bracket;
	int i;
	struct ref_reloc_sym *ref;

	ref = zalloc(sizeof(struct ref_reloc_sym));
	if (ref == NULL)
		return -ENOMEM;

	ref->name = strdup(symbol_name);
	if (ref->name == NULL) {
		free(ref);
		return -ENOMEM;
	}

	bracket = strchr(ref->name, ']');
	if (bracket)
		*bracket = '\0';

	ref->addr = addr;

	for (i = 0; i < MAP__NR_TYPES; ++i) {
		struct kmap *kmap = map__kmap(maps[i]);

		if (!kmap)
			continue;
		kmap->ref_reloc_sym = ref;
	}

	return 0;
}

size_t perf_session__fprintf_dsos(struct perf_session *session, FILE *fp)
{
	return machines__fprintf_dsos(&session->machines, fp);
}

size_t perf_session__fprintf_dsos_buildid(struct perf_session *session, FILE *fp,
					  bool (skip)(struct dso *dso, int parm), int parm)
{
	return machines__fprintf_dsos_buildid(&session->machines, fp, skip, parm);
}

size_t perf_session__fprintf_nr_events(struct perf_session *session, FILE *fp)
{
	size_t ret;
	const char *msg = "";

	if (perf_header__has_feat(&session->header, HEADER_AUXTRACE))
		msg = " (excludes AUX area (e.g. instruction trace) decoded / synthesized events)";

	ret = fprintf(fp, "\nAggregated stats:%s\n", msg);

	ret += events_stats__fprintf(&session->evlist->stats, fp);
	return ret;
}

size_t perf_session__fprintf(struct perf_session *session, FILE *fp)
{
	/*
	 * FIXME: Here we have to actually print all the machines in this
	 * session, not just the host...
	 */
	return machine__fprintf(&session->machines.host, fp);
}

struct perf_evsel *perf_session__find_first_evtype(struct perf_session *session,
					      unsigned int type)
{
	struct perf_evsel *pos;

	evlist__for_each_entry(session->evlist, pos) {
		if (pos->attr.type == type)
			return pos;
	}
	return NULL;
}

int perf_session__cpu_bitmap(struct perf_session *session,
			     const char *cpu_list, unsigned long *cpu_bitmap)
{
	int i, err = -1;
	struct cpu_map *map;

	for (i = 0; i < PERF_TYPE_MAX; ++i) {
		struct perf_evsel *evsel;

		evsel = perf_session__find_first_evtype(session, i);
		if (!evsel)
			continue;

		if (!(evsel->attr.sample_type & PERF_SAMPLE_CPU)) {
			pr_err("File does not contain CPU events. "
			       "Remove -C option to proceed.\n");
			return -1;
		}
	}

	map = cpu_map__new(cpu_list);
	if (map == NULL) {
		pr_err("Invalid cpu_list\n");
		return -1;
	}

	for (i = 0; i < map->nr; i++) {
		int cpu = map->map[i];

		if (cpu >= MAX_NR_CPUS) {
			pr_err("Requested CPU %d too large. "
			       "Consider raising MAX_NR_CPUS\n", cpu);
			goto out_delete_map;
		}

		set_bit(cpu, cpu_bitmap);
	}

	err = 0;

out_delete_map:
	cpu_map__put(map);
	return err;
}

void perf_session__fprintf_info(struct perf_session *session, FILE *fp,
				bool full)
{
	if (session == NULL || fp == NULL)
		return;

	fprintf(fp, "# ========\n");
	perf_header__fprintf_info(session, fp, full);
	fprintf(fp, "# ========\n#\n");
}


int __perf_session__set_tracepoints_handlers(struct perf_session *session,
					     const struct perf_evsel_str_handler *assocs,
					     size_t nr_assocs)
{
	struct perf_evsel *evsel;
	size_t i;
	int err;

	for (i = 0; i < nr_assocs; i++) {
		/*
		 * Adding a handler for an event not in the session,
		 * just ignore it.
		 */
		evsel = perf_evlist__find_tracepoint_by_name(session->evlist, assocs[i].name);
		if (evsel == NULL)
			continue;

		err = -EEXIST;
		if (evsel->handler != NULL)
			goto out;
		evsel->handler = assocs[i].handler;
	}

	err = 0;
out:
	return err;
}

int perf_event__process_id_index(struct perf_tool *tool __maybe_unused,
				 union perf_event *event,
				 struct perf_session *session)
{
	struct perf_evlist *evlist = session->evlist;
	struct id_index_event *ie = &event->id_index;
	size_t i, nr, max_nr;

	max_nr = (ie->header.size - sizeof(struct id_index_event)) /
		 sizeof(struct id_index_entry);
	nr = ie->nr;
	if (nr > max_nr)
		return -EINVAL;

	if (dump_trace)
		fprintf(stdout, " nr: %zu\n", nr);

	for (i = 0; i < nr; i++) {
		struct id_index_entry *e = &ie->entries[i];
		struct perf_sample_id *sid;

		if (dump_trace) {
			fprintf(stdout,	" ... id: %"PRIu64, e->id);
			fprintf(stdout,	"  idx: %"PRIu64, e->idx);
			fprintf(stdout,	"  cpu: %"PRId64, e->cpu);
			fprintf(stdout,	"  tid: %"PRId64"\n", e->tid);
		}

		sid = perf_evlist__id2sid(evlist, e->id);
		if (!sid)
			return -ENOENT;
		sid->idx = e->idx;
		sid->cpu = e->cpu;
		sid->tid = e->tid;
	}
	return 0;
}

int perf_event__synthesize_id_index(struct perf_tool *tool,
				    perf_event__handler_t process,
				    struct perf_evlist *evlist,
				    struct machine *machine)
{
	union perf_event *ev;
	struct perf_evsel *evsel;
	size_t nr = 0, i = 0, sz, max_nr, n;
	int err;

	pr_debug2("Synthesizing id index\n");

	max_nr = (UINT16_MAX - sizeof(struct id_index_event)) /
		 sizeof(struct id_index_entry);

	evlist__for_each_entry(evlist, evsel)
		nr += evsel->ids;

	n = nr > max_nr ? max_nr : nr;
	sz = sizeof(struct id_index_event) + n * sizeof(struct id_index_entry);
	ev = zalloc(sz);
	if (!ev)
		return -ENOMEM;

	ev->id_index.header.type = PERF_RECORD_ID_INDEX;
	ev->id_index.header.size = sz;
	ev->id_index.nr = n;

	evlist__for_each_entry(evlist, evsel) {
		u32 j;

		for (j = 0; j < evsel->ids; j++) {
			struct id_index_entry *e;
			struct perf_sample_id *sid;

			if (i >= n) {
				err = process(tool, ev, NULL, machine);
				if (err)
					goto out_err;
				nr -= n;
				i = 0;
			}

			e = &ev->id_index.entries[i++];

			e->id = evsel->id[j];

			sid = perf_evlist__id2sid(evlist, e->id);
			if (!sid) {
				free(ev);
				return -ENOENT;
			}

			e->idx = sid->idx;
			e->cpu = sid->cpu;
			e->tid = sid->tid;
		}
	}

	sz = sizeof(struct id_index_event) + nr * sizeof(struct id_index_entry);
	ev->id_index.header.size = sz;
	ev->id_index.nr = nr;

	err = process(tool, ev, NULL, machine);
out_err:
	free(ev);

	return err;
}<|MERGE_RESOLUTION|>--- conflicted
+++ resolved
@@ -1348,10 +1348,7 @@
 {
 	struct ordered_events *oe = &session->ordered_events;
 	struct perf_tool *tool = session->tool;
-<<<<<<< HEAD
-=======
 	struct perf_sample sample = { .time = 0, };
->>>>>>> 661e50bc
 	int fd = perf_data__fd(session->data);
 	int err;
 
