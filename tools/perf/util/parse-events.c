#include "../../../include/linux/hw_breakpoint.h"
#include "util.h"
#include "../perf.h"
#include "evlist.h"
#include "evsel.h"
#include "parse-options.h"
#include "parse-events.h"
#include "exec_cmd.h"
#include "string.h"
#include "symbol.h"
#include "cache.h"
#include "header.h"
#include "debugfs.h"
#include "parse-events-flex.h"
#include "pmu.h"

#define MAX_NAME_LEN 100

struct event_symbol {
	u8		type;
	u64		config;
	const char	*symbol;
	const char	*alias;
};

<<<<<<< HEAD
int parse_events_parse(struct list_head *list, int *idx);
=======
int parse_events_parse(struct list_head *list, struct list_head *list_tmp,
		       int *idx);
>>>>>>> c5bc4377

#define CHW(x) .type = PERF_TYPE_HARDWARE, .config = PERF_COUNT_HW_##x
#define CSW(x) .type = PERF_TYPE_SOFTWARE, .config = PERF_COUNT_SW_##x

static struct event_symbol event_symbols[] = {
  { CHW(CPU_CYCLES),			"cpu-cycles",			"cycles"		},
  { CHW(STALLED_CYCLES_FRONTEND),	"stalled-cycles-frontend",	"idle-cycles-frontend"	},
  { CHW(STALLED_CYCLES_BACKEND),	"stalled-cycles-backend",	"idle-cycles-backend"	},
  { CHW(INSTRUCTIONS),			"instructions",			""			},
  { CHW(CACHE_REFERENCES),		"cache-references",		""			},
  { CHW(CACHE_MISSES),			"cache-misses",			""			},
  { CHW(BRANCH_INSTRUCTIONS),		"branch-instructions",		"branches"		},
  { CHW(BRANCH_MISSES),			"branch-misses",		""			},
  { CHW(BUS_CYCLES),			"bus-cycles",			""			},
  { CHW(REF_CPU_CYCLES),		"ref-cycles",			""			},

  { CSW(CPU_CLOCK),			"cpu-clock",			""			},
  { CSW(TASK_CLOCK),			"task-clock",			""			},
  { CSW(PAGE_FAULTS),			"page-faults",			"faults"		},
  { CSW(PAGE_FAULTS_MIN),		"minor-faults",			""			},
  { CSW(PAGE_FAULTS_MAJ),		"major-faults",			""			},
  { CSW(CONTEXT_SWITCHES),		"context-switches",		"cs"			},
  { CSW(CPU_MIGRATIONS),		"cpu-migrations",		"migrations"		},
  { CSW(ALIGNMENT_FAULTS),		"alignment-faults",		""			},
  { CSW(EMULATION_FAULTS),		"emulation-faults",		""			},
};

#define __PERF_EVENT_FIELD(config, name) \
	((config & PERF_EVENT_##name##_MASK) >> PERF_EVENT_##name##_SHIFT)

#define PERF_EVENT_RAW(config)		__PERF_EVENT_FIELD(config, RAW)
#define PERF_EVENT_CONFIG(config)	__PERF_EVENT_FIELD(config, CONFIG)
#define PERF_EVENT_TYPE(config)		__PERF_EVENT_FIELD(config, TYPE)
#define PERF_EVENT_ID(config)		__PERF_EVENT_FIELD(config, EVENT)

static const char *hw_event_names[PERF_COUNT_HW_MAX] = {
	"cycles",
	"instructions",
	"cache-references",
	"cache-misses",
	"branches",
	"branch-misses",
	"bus-cycles",
	"stalled-cycles-frontend",
	"stalled-cycles-backend",
	"ref-cycles",
};

static const char *sw_event_names[PERF_COUNT_SW_MAX] = {
	"cpu-clock",
	"task-clock",
	"page-faults",
	"context-switches",
	"CPU-migrations",
	"minor-faults",
	"major-faults",
	"alignment-faults",
	"emulation-faults",
};

#define MAX_ALIASES 8

static const char *hw_cache[PERF_COUNT_HW_CACHE_MAX][MAX_ALIASES] = {
 { "L1-dcache",	"l1-d",		"l1d",		"L1-data",		},
 { "L1-icache",	"l1-i",		"l1i",		"L1-instruction",	},
 { "LLC",	"L2",							},
 { "dTLB",	"d-tlb",	"Data-TLB",				},
 { "iTLB",	"i-tlb",	"Instruction-TLB",			},
 { "branch",	"branches",	"bpu",		"btb",		"bpc",	},
 { "node",								},
};

static const char *hw_cache_op[PERF_COUNT_HW_CACHE_OP_MAX][MAX_ALIASES] = {
 { "load",	"loads",	"read",					},
 { "store",	"stores",	"write",				},
 { "prefetch",	"prefetches",	"speculative-read", "speculative-load",	},
};

static const char *hw_cache_result[PERF_COUNT_HW_CACHE_RESULT_MAX]
				  [MAX_ALIASES] = {
 { "refs",	"Reference",	"ops",		"access",		},
 { "misses",	"miss",							},
};

#define C(x)		PERF_COUNT_HW_CACHE_##x
#define CACHE_READ	(1 << C(OP_READ))
#define CACHE_WRITE	(1 << C(OP_WRITE))
#define CACHE_PREFETCH	(1 << C(OP_PREFETCH))
#define COP(x)		(1 << x)

/*
 * cache operartion stat
 * L1I : Read and prefetch only
 * ITLB and BPU : Read-only
 */
static unsigned long hw_cache_stat[C(MAX)] = {
 [C(L1D)]	= (CACHE_READ | CACHE_WRITE | CACHE_PREFETCH),
 [C(L1I)]	= (CACHE_READ | CACHE_PREFETCH),
 [C(LL)]	= (CACHE_READ | CACHE_WRITE | CACHE_PREFETCH),
 [C(DTLB)]	= (CACHE_READ | CACHE_WRITE | CACHE_PREFETCH),
 [C(ITLB)]	= (CACHE_READ),
 [C(BPU)]	= (CACHE_READ),
 [C(NODE)]	= (CACHE_READ | CACHE_WRITE | CACHE_PREFETCH),
};

#define for_each_subsystem(sys_dir, sys_dirent, sys_next)	       \
	while (!readdir_r(sys_dir, &sys_dirent, &sys_next) && sys_next)	       \
	if (sys_dirent.d_type == DT_DIR &&				       \
	   (strcmp(sys_dirent.d_name, ".")) &&				       \
	   (strcmp(sys_dirent.d_name, "..")))

static int tp_event_has_id(struct dirent *sys_dir, struct dirent *evt_dir)
{
	char evt_path[MAXPATHLEN];
	int fd;

	snprintf(evt_path, MAXPATHLEN, "%s/%s/%s/id", tracing_events_path,
			sys_dir->d_name, evt_dir->d_name);
	fd = open(evt_path, O_RDONLY);
	if (fd < 0)
		return -EINVAL;
	close(fd);

	return 0;
}

#define for_each_event(sys_dirent, evt_dir, evt_dirent, evt_next)	       \
	while (!readdir_r(evt_dir, &evt_dirent, &evt_next) && evt_next)        \
	if (evt_dirent.d_type == DT_DIR &&				       \
	   (strcmp(evt_dirent.d_name, ".")) &&				       \
	   (strcmp(evt_dirent.d_name, "..")) &&				       \
	   (!tp_event_has_id(&sys_dirent, &evt_dirent)))

#define MAX_EVENT_LENGTH 512


struct tracepoint_path *tracepoint_id_to_path(u64 config)
{
	struct tracepoint_path *path = NULL;
	DIR *sys_dir, *evt_dir;
	struct dirent *sys_next, *evt_next, sys_dirent, evt_dirent;
	char id_buf[24];
	int fd;
	u64 id;
	char evt_path[MAXPATHLEN];
	char dir_path[MAXPATHLEN];

	if (debugfs_valid_mountpoint(tracing_events_path))
		return NULL;

	sys_dir = opendir(tracing_events_path);
	if (!sys_dir)
		return NULL;

	for_each_subsystem(sys_dir, sys_dirent, sys_next) {

		snprintf(dir_path, MAXPATHLEN, "%s/%s", tracing_events_path,
			 sys_dirent.d_name);
		evt_dir = opendir(dir_path);
		if (!evt_dir)
			continue;

		for_each_event(sys_dirent, evt_dir, evt_dirent, evt_next) {

			snprintf(evt_path, MAXPATHLEN, "%s/%s/id", dir_path,
				 evt_dirent.d_name);
			fd = open(evt_path, O_RDONLY);
			if (fd < 0)
				continue;
			if (read(fd, id_buf, sizeof(id_buf)) < 0) {
				close(fd);
				continue;
			}
			close(fd);
			id = atoll(id_buf);
			if (id == config) {
				closedir(evt_dir);
				closedir(sys_dir);
				path = zalloc(sizeof(*path));
				path->system = malloc(MAX_EVENT_LENGTH);
				if (!path->system) {
					free(path);
					return NULL;
				}
				path->name = malloc(MAX_EVENT_LENGTH);
				if (!path->name) {
					free(path->system);
					free(path);
					return NULL;
				}
				strncpy(path->system, sys_dirent.d_name,
					MAX_EVENT_LENGTH);
				strncpy(path->name, evt_dirent.d_name,
					MAX_EVENT_LENGTH);
				return path;
			}
		}
		closedir(evt_dir);
	}

	closedir(sys_dir);
	return NULL;
}

#define TP_PATH_LEN (MAX_EVENT_LENGTH * 2 + 1)
static const char *tracepoint_id_to_name(u64 config)
{
	static char buf[TP_PATH_LEN];
	struct tracepoint_path *path;

	path = tracepoint_id_to_path(config);
	if (path) {
		snprintf(buf, TP_PATH_LEN, "%s:%s", path->system, path->name);
		free(path->name);
		free(path->system);
		free(path);
	} else
		snprintf(buf, TP_PATH_LEN, "%s:%s", "unknown", "unknown");

	return buf;
}

static int is_cache_op_valid(u8 cache_type, u8 cache_op)
{
	if (hw_cache_stat[cache_type] & COP(cache_op))
		return 1;	/* valid */
	else
		return 0;	/* invalid */
}

static char *event_cache_name(u8 cache_type, u8 cache_op, u8 cache_result)
{
	static char name[50];

	if (cache_result) {
		sprintf(name, "%s-%s-%s", hw_cache[cache_type][0],
			hw_cache_op[cache_op][0],
			hw_cache_result[cache_result][0]);
	} else {
		sprintf(name, "%s-%s", hw_cache[cache_type][0],
			hw_cache_op[cache_op][1]);
	}

	return name;
}

const char *event_type(int type)
{
	switch (type) {
	case PERF_TYPE_HARDWARE:
		return "hardware";

	case PERF_TYPE_SOFTWARE:
		return "software";

	case PERF_TYPE_TRACEPOINT:
		return "tracepoint";

	case PERF_TYPE_HW_CACHE:
		return "hardware-cache";

	default:
		break;
	}

	return "unknown";
}

const char *event_name(struct perf_evsel *evsel)
{
	u64 config = evsel->attr.config;
	int type = evsel->attr.type;

	if (evsel->name)
		return evsel->name;

	return __event_name(type, config);
}

const char *__event_name(int type, u64 config)
{
	static char buf[32];

	if (type == PERF_TYPE_RAW) {
		sprintf(buf, "raw 0x%" PRIx64, config);
		return buf;
	}

	switch (type) {
	case PERF_TYPE_HARDWARE:
		if (config < PERF_COUNT_HW_MAX && hw_event_names[config])
			return hw_event_names[config];
		return "unknown-hardware";

	case PERF_TYPE_HW_CACHE: {
		u8 cache_type, cache_op, cache_result;

		cache_type   = (config >>  0) & 0xff;
		if (cache_type > PERF_COUNT_HW_CACHE_MAX)
			return "unknown-ext-hardware-cache-type";

		cache_op     = (config >>  8) & 0xff;
		if (cache_op > PERF_COUNT_HW_CACHE_OP_MAX)
			return "unknown-ext-hardware-cache-op";

		cache_result = (config >> 16) & 0xff;
		if (cache_result > PERF_COUNT_HW_CACHE_RESULT_MAX)
			return "unknown-ext-hardware-cache-result";

		if (!is_cache_op_valid(cache_type, cache_op))
			return "invalid-cache";

		return event_cache_name(cache_type, cache_op, cache_result);
	}

	case PERF_TYPE_SOFTWARE:
		if (config < PERF_COUNT_SW_MAX && sw_event_names[config])
			return sw_event_names[config];
		return "unknown-software";

	case PERF_TYPE_TRACEPOINT:
		return tracepoint_id_to_name(config);

	default:
		break;
	}

	return "unknown";
}

static int add_event(struct list_head *list, int *idx,
		     struct perf_event_attr *attr, char *name)
{
	struct perf_evsel *evsel;

	event_attr_init(attr);

	evsel = perf_evsel__new(attr, (*idx)++);
	if (!evsel)
		return -ENOMEM;

	list_add_tail(&evsel->node, list);

	evsel->name = strdup(name);
	return 0;
}

static int parse_aliases(char *str, const char *names[][MAX_ALIASES], int size)
{
	int i, j;
	int n, longest = -1;

	for (i = 0; i < size; i++) {
		for (j = 0; j < MAX_ALIASES && names[i][j]; j++) {
			n = strlen(names[i][j]);
			if (n > longest && !strncasecmp(str, names[i][j], n))
				longest = n;
		}
		if (longest > 0)
			return i;
	}

	return -1;
}

int parse_events_add_cache(struct list_head *list, int *idx,
			   char *type, char *op_result1, char *op_result2)
{
	struct perf_event_attr attr;
	char name[MAX_NAME_LEN];
	int cache_type = -1, cache_op = -1, cache_result = -1;
	char *op_result[2] = { op_result1, op_result2 };
	int i, n;

	/*
	 * No fallback - if we cannot get a clear cache type
	 * then bail out:
	 */
	cache_type = parse_aliases(type, hw_cache,
				   PERF_COUNT_HW_CACHE_MAX);
	if (cache_type == -1)
		return -EINVAL;

	n = snprintf(name, MAX_NAME_LEN, "%s", type);

	for (i = 0; (i < 2) && (op_result[i]); i++) {
		char *str = op_result[i];

		snprintf(name + n, MAX_NAME_LEN - n, "-%s\n", str);

		if (cache_op == -1) {
			cache_op = parse_aliases(str, hw_cache_op,
						 PERF_COUNT_HW_CACHE_OP_MAX);
			if (cache_op >= 0) {
				if (!is_cache_op_valid(cache_type, cache_op))
					return -EINVAL;
				continue;
			}
		}

		if (cache_result == -1) {
			cache_result = parse_aliases(str, hw_cache_result,
						PERF_COUNT_HW_CACHE_RESULT_MAX);
			if (cache_result >= 0)
				continue;
		}
	}

	/*
	 * Fall back to reads:
	 */
	if (cache_op == -1)
		cache_op = PERF_COUNT_HW_CACHE_OP_READ;

	/*
	 * Fall back to accesses:
	 */
	if (cache_result == -1)
		cache_result = PERF_COUNT_HW_CACHE_RESULT_ACCESS;

	memset(&attr, 0, sizeof(attr));
	attr.config = cache_type | (cache_op << 8) | (cache_result << 16);
	attr.type = PERF_TYPE_HW_CACHE;
	return add_event(list, idx, &attr, name);
}

static int add_tracepoint(struct list_head *list, int *idx,
			  char *sys_name, char *evt_name)
{
	struct perf_event_attr attr;
	char name[MAX_NAME_LEN];
	char evt_path[MAXPATHLEN];
	char id_buf[4];
	u64 id;
	int fd;

	snprintf(evt_path, MAXPATHLEN, "%s/%s/%s/id", tracing_events_path,
		 sys_name, evt_name);

	fd = open(evt_path, O_RDONLY);
	if (fd < 0)
		return -1;

	if (read(fd, id_buf, sizeof(id_buf)) < 0) {
		close(fd);
		return -1;
	}

	close(fd);
	id = atoll(id_buf);
<<<<<<< HEAD

	memset(&attr, 0, sizeof(attr));
	attr.config = id;
	attr.type = PERF_TYPE_TRACEPOINT;
	attr.sample_type |= PERF_SAMPLE_RAW;
	attr.sample_type |= PERF_SAMPLE_TIME;
	attr.sample_type |= PERF_SAMPLE_CPU;
	attr.sample_period = 1;

=======

	memset(&attr, 0, sizeof(attr));
	attr.config = id;
	attr.type = PERF_TYPE_TRACEPOINT;
	attr.sample_type |= PERF_SAMPLE_RAW;
	attr.sample_type |= PERF_SAMPLE_TIME;
	attr.sample_type |= PERF_SAMPLE_CPU;
	attr.sample_period = 1;

>>>>>>> c5bc4377
	snprintf(name, MAX_NAME_LEN, "%s:%s", sys_name, evt_name);
	return add_event(list, idx, &attr, name);
}

static int add_tracepoint_multi(struct list_head *list, int *idx,
				char *sys_name, char *evt_name)
{
	char evt_path[MAXPATHLEN];
	struct dirent *evt_ent;
	DIR *evt_dir;
	int ret = 0;

	snprintf(evt_path, MAXPATHLEN, "%s/%s", tracing_events_path, sys_name);
	evt_dir = opendir(evt_path);
	if (!evt_dir) {
		perror("Can't open event dir");
		return -1;
	}

	while (!ret && (evt_ent = readdir(evt_dir))) {
		if (!strcmp(evt_ent->d_name, ".")
		    || !strcmp(evt_ent->d_name, "..")
		    || !strcmp(evt_ent->d_name, "enable")
		    || !strcmp(evt_ent->d_name, "filter"))
			continue;

		if (!strglobmatch(evt_ent->d_name, evt_name))
			continue;

		ret = add_tracepoint(list, idx, sys_name, evt_ent->d_name);
	}

	return ret;
}

int parse_events_add_tracepoint(struct list_head *list, int *idx,
				char *sys, char *event)
{
	int ret;
<<<<<<< HEAD

	ret = debugfs_valid_mountpoint(tracing_events_path);
	if (ret)
		return ret;

=======

	ret = debugfs_valid_mountpoint(tracing_events_path);
	if (ret)
		return ret;

>>>>>>> c5bc4377
	return strpbrk(event, "*?") ?
	       add_tracepoint_multi(list, idx, sys, event) :
	       add_tracepoint(list, idx, sys, event);
}

static int
parse_breakpoint_type(const char *type, struct perf_event_attr *attr)
{
	int i;

	for (i = 0; i < 3; i++) {
		if (!type || !type[i])
			break;

		switch (type[i]) {
		case 'r':
			attr->bp_type |= HW_BREAKPOINT_R;
			break;
		case 'w':
			attr->bp_type |= HW_BREAKPOINT_W;
			break;
		case 'x':
			attr->bp_type |= HW_BREAKPOINT_X;
			break;
		default:
			return -EINVAL;
		}
	}

	if (!attr->bp_type) /* Default */
		attr->bp_type = HW_BREAKPOINT_R | HW_BREAKPOINT_W;

	return 0;
}

int parse_events_add_breakpoint(struct list_head *list, int *idx,
				void *ptr, char *type)
{
	struct perf_event_attr attr;
	char name[MAX_NAME_LEN];

	memset(&attr, 0, sizeof(attr));
<<<<<<< HEAD
	attr.bp_addr = (u64) ptr;
=======
	attr.bp_addr = (unsigned long) ptr;
>>>>>>> c5bc4377

	if (parse_breakpoint_type(type, &attr))
		return -EINVAL;

	/*
	 * We should find a nice way to override the access length
	 * Provide some defaults for now
	 */
	if (attr.bp_type == HW_BREAKPOINT_X)
		attr.bp_len = sizeof(long);
	else
		attr.bp_len = HW_BREAKPOINT_LEN_4;

	attr.type = PERF_TYPE_BREAKPOINT;

	snprintf(name, MAX_NAME_LEN, "mem:%p:%s", ptr, type ? type : "rw");
	return add_event(list, idx, &attr, name);
}

static int config_term(struct perf_event_attr *attr,
		       struct parse_events__term *term)
{
	switch (term->type) {
	case PARSE_EVENTS__TERM_TYPE_CONFIG:
		attr->config = term->val.num;
		break;
	case PARSE_EVENTS__TERM_TYPE_CONFIG1:
		attr->config1 = term->val.num;
		break;
	case PARSE_EVENTS__TERM_TYPE_CONFIG2:
		attr->config2 = term->val.num;
		break;
	case PARSE_EVENTS__TERM_TYPE_SAMPLE_PERIOD:
		attr->sample_period = term->val.num;
		break;
	case PARSE_EVENTS__TERM_TYPE_BRANCH_SAMPLE_TYPE:
		/*
		 * TODO uncomment when the field is available
		 * attr->branch_sample_type = term->val.num;
		 */
		break;
	default:
		return -EINVAL;
	}
<<<<<<< HEAD
	return 0;
}

static int config_attr(struct perf_event_attr *attr,
		       struct list_head *head, int fail)
{
	struct parse_events__term *term;

	list_for_each_entry(term, head, list)
		if (config_term(attr, term) && fail)
			return -EINVAL;

	return 0;
}

int parse_events_add_numeric(struct list_head *list, int *idx,
			     unsigned long type, unsigned long config,
			     struct list_head *head_config)
{
	struct perf_event_attr attr;

	memset(&attr, 0, sizeof(attr));
	attr.type = type;
	attr.config = config;

	if (head_config &&
	    config_attr(&attr, head_config, 1))
		return -EINVAL;

	return add_event(list, idx, &attr,
			 (char *) __event_name(type, config));
}

int parse_events_add_pmu(struct list_head *list, int *idx,
			 char *name, struct list_head *head_config)
{
	struct perf_event_attr attr;
	struct perf_pmu *pmu;

	pmu = perf_pmu__find(name);
	if (!pmu)
		return -EINVAL;

	memset(&attr, 0, sizeof(attr));

	/*
	 * Configure hardcoded terms first, no need to check
	 * return value when called with fail == 0 ;)
	 */
	config_attr(&attr, head_config, 0);

	if (perf_pmu__config(pmu, &attr, head_config))
		return -EINVAL;

	return add_event(list, idx, &attr, (char *) "pmu");
=======
	return 0;
}

static int config_attr(struct perf_event_attr *attr,
		       struct list_head *head, int fail)
{
	struct parse_events__term *term;

	list_for_each_entry(term, head, list)
		if (config_term(attr, term) && fail)
			return -EINVAL;

	return 0;
}

int parse_events_add_numeric(struct list_head *list, int *idx,
			     unsigned long type, unsigned long config,
			     struct list_head *head_config)
{
	struct perf_event_attr attr;

	memset(&attr, 0, sizeof(attr));
	attr.type = type;
	attr.config = config;

	if (head_config &&
	    config_attr(&attr, head_config, 1))
		return -EINVAL;

	return add_event(list, idx, &attr,
			 (char *) __event_name(type, config));
}

int parse_events_add_pmu(struct list_head *list, int *idx,
			 char *name, struct list_head *head_config)
{
	struct perf_event_attr attr;
	struct perf_pmu *pmu;

	pmu = perf_pmu__find(name);
	if (!pmu)
		return -EINVAL;

	memset(&attr, 0, sizeof(attr));

	/*
	 * Configure hardcoded terms first, no need to check
	 * return value when called with fail == 0 ;)
	 */
	config_attr(&attr, head_config, 0);

	if (perf_pmu__config(pmu, &attr, head_config))
		return -EINVAL;

	return add_event(list, idx, &attr, (char *) "pmu");
}

void parse_events_update_lists(struct list_head *list_event,
			       struct list_head *list_all)
{
	/*
	 * Called for single event definition. Update the
	 * 'all event' list, and reinit the 'signle event'
	 * list, for next event definition.
	 */
	list_splice_tail(list_event, list_all);
	INIT_LIST_HEAD(list_event);
>>>>>>> c5bc4377
}

int parse_events_modifier(struct list_head *list, char *str)
{
	struct perf_evsel *evsel;
	int exclude = 0, exclude_GH = 0;
	int eu = 0, ek = 0, eh = 0, eH = 0, eG = 0, precise = 0;

	if (str == NULL)
		return 0;

	while (*str) {
		if (*str == 'u') {
			if (!exclude)
				exclude = eu = ek = eh = 1;
			eu = 0;
		} else if (*str == 'k') {
			if (!exclude)
				exclude = eu = ek = eh = 1;
			ek = 0;
		} else if (*str == 'h') {
			if (!exclude)
				exclude = eu = ek = eh = 1;
			eh = 0;
		} else if (*str == 'G') {
			if (!exclude_GH)
				exclude_GH = eG = eH = 1;
			eG = 0;
		} else if (*str == 'H') {
			if (!exclude_GH)
				exclude_GH = eG = eH = 1;
			eH = 0;
		} else if (*str == 'p') {
			precise++;
		} else
			break;

		++str;
	}

	/*
	 * precise ip:
	 *
	 *  0 - SAMPLE_IP can have arbitrary skid
	 *  1 - SAMPLE_IP must have constant skid
	 *  2 - SAMPLE_IP requested to have 0 skid
	 *  3 - SAMPLE_IP must have 0 skid
	 *
	 *  See also PERF_RECORD_MISC_EXACT_IP
	 */
	if (precise > 3)
		return -EINVAL;

	list_for_each_entry(evsel, list, node) {
		evsel->attr.exclude_user   = eu;
		evsel->attr.exclude_kernel = ek;
		evsel->attr.exclude_hv     = eh;
		evsel->attr.precise_ip     = precise;
		evsel->attr.exclude_host   = eH;
		evsel->attr.exclude_guest  = eG;
	}

	return 0;
}

int parse_events(struct perf_evlist *evlist, const char *str, int unset __used)
{
<<<<<<< HEAD
	struct perf_evsel *evsel, *h;
	LIST_HEAD(list);
	YY_BUFFER_STATE buffer;
	int ret, idx = evlist->nr_entries;

	buffer = parse_events__scan_string(str);

	ret = parse_events_parse(&list, &idx);

	parse_events__flush_buffer(buffer);
	parse_events__delete_buffer(buffer);

	if (!ret) {
		int entries = idx - evlist->nr_entries;
		perf_evlist__splice_list_tail(evlist, &list, entries);
		return 0;
	}

	list_for_each_entry_safe(evsel, h, &list, node)
		perf_evsel__delete(evsel);

=======
	LIST_HEAD(list);
	LIST_HEAD(list_tmp);
	YY_BUFFER_STATE buffer;
	int ret, idx = evlist->nr_entries;

	buffer = parse_events__scan_string(str);

	ret = parse_events_parse(&list, &list_tmp, &idx);

	parse_events__flush_buffer(buffer);
	parse_events__delete_buffer(buffer);

	if (!ret) {
		int entries = idx - evlist->nr_entries;
		perf_evlist__splice_list_tail(evlist, &list, entries);
		return 0;
	}

	/*
	 * There are 2 users - builtin-record and builtin-test objects.
	 * Both call perf_evlist__delete in case of error, so we dont
	 * need to bother.
	 */
>>>>>>> c5bc4377
	fprintf(stderr, "invalid or unsupported event: '%s'\n", str);
	fprintf(stderr, "Run 'perf list' for a list of valid events\n");
	return ret;
}

int parse_events_option(const struct option *opt, const char *str,
			int unset __used)
{
	struct perf_evlist *evlist = *(struct perf_evlist **)opt->value;
	return parse_events(evlist, str, unset);
}

int parse_filter(const struct option *opt, const char *str,
		 int unset __used)
{
	struct perf_evlist *evlist = *(struct perf_evlist **)opt->value;
	struct perf_evsel *last = NULL;

	if (evlist->nr_entries > 0)
		last = list_entry(evlist->entries.prev, struct perf_evsel, node);

	if (last == NULL || last->attr.type != PERF_TYPE_TRACEPOINT) {
		fprintf(stderr,
			"-F option should follow a -e tracepoint option\n");
		return -1;
	}

	last->filter = strdup(str);
	if (last->filter == NULL) {
		fprintf(stderr, "not enough memory to hold filter string\n");
		return -1;
	}

	return 0;
}

static const char * const event_type_descriptors[] = {
	"Hardware event",
	"Software event",
	"Tracepoint event",
	"Hardware cache event",
	"Raw hardware event descriptor",
	"Hardware breakpoint",
};

/*
 * Print the events from <debugfs_mount_point>/tracing/events
 */

void print_tracepoint_events(const char *subsys_glob, const char *event_glob)
{
	DIR *sys_dir, *evt_dir;
	struct dirent *sys_next, *evt_next, sys_dirent, evt_dirent;
	char evt_path[MAXPATHLEN];
	char dir_path[MAXPATHLEN];

	if (debugfs_valid_mountpoint(tracing_events_path))
		return;

	sys_dir = opendir(tracing_events_path);
	if (!sys_dir)
		return;

	for_each_subsystem(sys_dir, sys_dirent, sys_next) {
		if (subsys_glob != NULL && 
		    !strglobmatch(sys_dirent.d_name, subsys_glob))
			continue;

		snprintf(dir_path, MAXPATHLEN, "%s/%s", tracing_events_path,
			 sys_dirent.d_name);
		evt_dir = opendir(dir_path);
		if (!evt_dir)
			continue;

		for_each_event(sys_dirent, evt_dir, evt_dirent, evt_next) {
			if (event_glob != NULL && 
			    !strglobmatch(evt_dirent.d_name, event_glob))
				continue;

			snprintf(evt_path, MAXPATHLEN, "%s:%s",
				 sys_dirent.d_name, evt_dirent.d_name);
			printf("  %-50s [%s]\n", evt_path,
				event_type_descriptors[PERF_TYPE_TRACEPOINT]);
		}
		closedir(evt_dir);
	}
	closedir(sys_dir);
}

/*
 * Check whether event is in <debugfs_mount_point>/tracing/events
 */

int is_valid_tracepoint(const char *event_string)
{
	DIR *sys_dir, *evt_dir;
	struct dirent *sys_next, *evt_next, sys_dirent, evt_dirent;
	char evt_path[MAXPATHLEN];
	char dir_path[MAXPATHLEN];

	if (debugfs_valid_mountpoint(tracing_events_path))
		return 0;

	sys_dir = opendir(tracing_events_path);
	if (!sys_dir)
		return 0;

	for_each_subsystem(sys_dir, sys_dirent, sys_next) {

		snprintf(dir_path, MAXPATHLEN, "%s/%s", tracing_events_path,
			 sys_dirent.d_name);
		evt_dir = opendir(dir_path);
		if (!evt_dir)
			continue;

		for_each_event(sys_dirent, evt_dir, evt_dirent, evt_next) {
			snprintf(evt_path, MAXPATHLEN, "%s:%s",
				 sys_dirent.d_name, evt_dirent.d_name);
			if (!strcmp(evt_path, event_string)) {
				closedir(evt_dir);
				closedir(sys_dir);
				return 1;
			}
		}
		closedir(evt_dir);
	}
	closedir(sys_dir);
	return 0;
}

void print_events_type(u8 type)
{
	struct event_symbol *syms = event_symbols;
	unsigned int i;
	char name[64];

	for (i = 0; i < ARRAY_SIZE(event_symbols); i++, syms++) {
		if (type != syms->type)
			continue;

		if (strlen(syms->alias))
			snprintf(name, sizeof(name),  "%s OR %s",
				 syms->symbol, syms->alias);
		else
			snprintf(name, sizeof(name), "%s", syms->symbol);

		printf("  %-50s [%s]\n", name,
			event_type_descriptors[type]);
	}
}

int print_hwcache_events(const char *event_glob)
{
	unsigned int type, op, i, printed = 0;

	for (type = 0; type < PERF_COUNT_HW_CACHE_MAX; type++) {
		for (op = 0; op < PERF_COUNT_HW_CACHE_OP_MAX; op++) {
			/* skip invalid cache type */
			if (!is_cache_op_valid(type, op))
				continue;

			for (i = 0; i < PERF_COUNT_HW_CACHE_RESULT_MAX; i++) {
				char *name = event_cache_name(type, op, i);

				if (event_glob != NULL && !strglobmatch(name, event_glob))
					continue;

				printf("  %-50s [%s]\n", name,
					event_type_descriptors[PERF_TYPE_HW_CACHE]);
				++printed;
			}
		}
	}

	return printed;
}

/*
 * Print the help text for the event symbols:
 */
void print_events(const char *event_glob)
{
	unsigned int i, type, prev_type = -1, printed = 0, ntypes_printed = 0;
	struct event_symbol *syms = event_symbols;
	char name[MAX_NAME_LEN];

	printf("\n");
	printf("List of pre-defined events (to be used in -e):\n");

	for (i = 0; i < ARRAY_SIZE(event_symbols); i++, syms++) {
		type = syms->type;

		if (type != prev_type && printed) {
			printf("\n");
			printed = 0;
			ntypes_printed++;
		}

		if (event_glob != NULL && 
		    !(strglobmatch(syms->symbol, event_glob) ||
		      (syms->alias && strglobmatch(syms->alias, event_glob))))
			continue;

		if (strlen(syms->alias))
			snprintf(name, MAX_NAME_LEN, "%s OR %s", syms->symbol, syms->alias);
		else
			strncpy(name, syms->symbol, MAX_NAME_LEN);
		printf("  %-50s [%s]\n", name,
			event_type_descriptors[type]);

		prev_type = type;
		++printed;
	}

	if (ntypes_printed) {
		printed = 0;
		printf("\n");
	}
	print_hwcache_events(event_glob);

	if (event_glob != NULL)
		return;

	printf("\n");
	printf("  %-50s [%s]\n",
	       "rNNN",
<<<<<<< HEAD
	       event_type_descriptors[PERF_TYPE_RAW]);
	printf("  %-50s [%s]\n",
	       "cpu/t1=v1[,t2=v2,t3 ...]/modifier",
	       event_type_descriptors[PERF_TYPE_RAW]);
=======
	       event_type_descriptors[PERF_TYPE_RAW]);
	printf("  %-50s [%s]\n",
	       "cpu/t1=v1[,t2=v2,t3 ...]/modifier",
	       event_type_descriptors[PERF_TYPE_RAW]);
>>>>>>> c5bc4377
	printf("   (see 'perf list --help' on how to encode it)\n");
	printf("\n");

	printf("  %-50s [%s]\n",
			"mem:<addr>[:access]",
			event_type_descriptors[PERF_TYPE_BREAKPOINT]);
	printf("\n");

	print_tracepoint_events(NULL, NULL);
}

int parse_events__is_hardcoded_term(struct parse_events__term *term)
{
	return term->type <= PARSE_EVENTS__TERM_TYPE_HARDCODED_MAX;
}

int parse_events__new_term(struct parse_events__term **_term, int type,
			   char *config, char *str, long num)
{
	struct parse_events__term *term;

	term = zalloc(sizeof(*term));
	if (!term)
		return -ENOMEM;

	INIT_LIST_HEAD(&term->list);
	term->type = type;
	term->config = config;

	switch (type) {
	case PARSE_EVENTS__TERM_TYPE_CONFIG:
	case PARSE_EVENTS__TERM_TYPE_CONFIG1:
	case PARSE_EVENTS__TERM_TYPE_CONFIG2:
	case PARSE_EVENTS__TERM_TYPE_SAMPLE_PERIOD:
	case PARSE_EVENTS__TERM_TYPE_BRANCH_SAMPLE_TYPE:
	case PARSE_EVENTS__TERM_TYPE_NUM:
		term->val.num = num;
		break;
	case PARSE_EVENTS__TERM_TYPE_STR:
		term->val.str = str;
		break;
	default:
		return -EINVAL;
	}

	*_term = term;
	return 0;
}

void parse_events__free_terms(struct list_head *terms)
{
	struct parse_events__term *term, *h;

	list_for_each_entry_safe(term, h, terms, list)
		free(term);

	free(terms);
}<|MERGE_RESOLUTION|>--- conflicted
+++ resolved
@@ -23,12 +23,8 @@
 	const char	*alias;
 };
 
-<<<<<<< HEAD
-int parse_events_parse(struct list_head *list, int *idx);
-=======
 int parse_events_parse(struct list_head *list, struct list_head *list_tmp,
 		       int *idx);
->>>>>>> c5bc4377
 
 #define CHW(x) .type = PERF_TYPE_HARDWARE, .config = PERF_COUNT_HW_##x
 #define CSW(x) .type = PERF_TYPE_SOFTWARE, .config = PERF_COUNT_SW_##x
@@ -479,7 +475,6 @@
 
 	close(fd);
 	id = atoll(id_buf);
-<<<<<<< HEAD
 
 	memset(&attr, 0, sizeof(attr));
 	attr.config = id;
@@ -489,17 +484,6 @@
 	attr.sample_type |= PERF_SAMPLE_CPU;
 	attr.sample_period = 1;
 
-=======
-
-	memset(&attr, 0, sizeof(attr));
-	attr.config = id;
-	attr.type = PERF_TYPE_TRACEPOINT;
-	attr.sample_type |= PERF_SAMPLE_RAW;
-	attr.sample_type |= PERF_SAMPLE_TIME;
-	attr.sample_type |= PERF_SAMPLE_CPU;
-	attr.sample_period = 1;
-
->>>>>>> c5bc4377
 	snprintf(name, MAX_NAME_LEN, "%s:%s", sys_name, evt_name);
 	return add_event(list, idx, &attr, name);
 }
@@ -539,19 +523,11 @@
 				char *sys, char *event)
 {
 	int ret;
-<<<<<<< HEAD
 
 	ret = debugfs_valid_mountpoint(tracing_events_path);
 	if (ret)
 		return ret;
 
-=======
-
-	ret = debugfs_valid_mountpoint(tracing_events_path);
-	if (ret)
-		return ret;
-
->>>>>>> c5bc4377
 	return strpbrk(event, "*?") ?
 	       add_tracepoint_multi(list, idx, sys, event) :
 	       add_tracepoint(list, idx, sys, event);
@@ -594,11 +570,7 @@
 	char name[MAX_NAME_LEN];
 
 	memset(&attr, 0, sizeof(attr));
-<<<<<<< HEAD
-	attr.bp_addr = (u64) ptr;
-=======
 	attr.bp_addr = (unsigned long) ptr;
->>>>>>> c5bc4377
 
 	if (parse_breakpoint_type(type, &attr))
 		return -EINVAL;
@@ -643,63 +615,6 @@
 	default:
 		return -EINVAL;
 	}
-<<<<<<< HEAD
-	return 0;
-}
-
-static int config_attr(struct perf_event_attr *attr,
-		       struct list_head *head, int fail)
-{
-	struct parse_events__term *term;
-
-	list_for_each_entry(term, head, list)
-		if (config_term(attr, term) && fail)
-			return -EINVAL;
-
-	return 0;
-}
-
-int parse_events_add_numeric(struct list_head *list, int *idx,
-			     unsigned long type, unsigned long config,
-			     struct list_head *head_config)
-{
-	struct perf_event_attr attr;
-
-	memset(&attr, 0, sizeof(attr));
-	attr.type = type;
-	attr.config = config;
-
-	if (head_config &&
-	    config_attr(&attr, head_config, 1))
-		return -EINVAL;
-
-	return add_event(list, idx, &attr,
-			 (char *) __event_name(type, config));
-}
-
-int parse_events_add_pmu(struct list_head *list, int *idx,
-			 char *name, struct list_head *head_config)
-{
-	struct perf_event_attr attr;
-	struct perf_pmu *pmu;
-
-	pmu = perf_pmu__find(name);
-	if (!pmu)
-		return -EINVAL;
-
-	memset(&attr, 0, sizeof(attr));
-
-	/*
-	 * Configure hardcoded terms first, no need to check
-	 * return value when called with fail == 0 ;)
-	 */
-	config_attr(&attr, head_config, 0);
-
-	if (perf_pmu__config(pmu, &attr, head_config))
-		return -EINVAL;
-
-	return add_event(list, idx, &attr, (char *) "pmu");
-=======
 	return 0;
 }
 
@@ -767,7 +682,6 @@
 	 */
 	list_splice_tail(list_event, list_all);
 	INIT_LIST_HEAD(list_event);
->>>>>>> c5bc4377
 }
 
 int parse_events_modifier(struct list_head *list, char *str)
@@ -835,29 +749,6 @@
 
 int parse_events(struct perf_evlist *evlist, const char *str, int unset __used)
 {
-<<<<<<< HEAD
-	struct perf_evsel *evsel, *h;
-	LIST_HEAD(list);
-	YY_BUFFER_STATE buffer;
-	int ret, idx = evlist->nr_entries;
-
-	buffer = parse_events__scan_string(str);
-
-	ret = parse_events_parse(&list, &idx);
-
-	parse_events__flush_buffer(buffer);
-	parse_events__delete_buffer(buffer);
-
-	if (!ret) {
-		int entries = idx - evlist->nr_entries;
-		perf_evlist__splice_list_tail(evlist, &list, entries);
-		return 0;
-	}
-
-	list_for_each_entry_safe(evsel, h, &list, node)
-		perf_evsel__delete(evsel);
-
-=======
 	LIST_HEAD(list);
 	LIST_HEAD(list_tmp);
 	YY_BUFFER_STATE buffer;
@@ -881,7 +772,6 @@
 	 * Both call perf_evlist__delete in case of error, so we dont
 	 * need to bother.
 	 */
->>>>>>> c5bc4377
 	fprintf(stderr, "invalid or unsupported event: '%s'\n", str);
 	fprintf(stderr, "Run 'perf list' for a list of valid events\n");
 	return ret;
@@ -1108,17 +998,10 @@
 	printf("\n");
 	printf("  %-50s [%s]\n",
 	       "rNNN",
-<<<<<<< HEAD
 	       event_type_descriptors[PERF_TYPE_RAW]);
 	printf("  %-50s [%s]\n",
 	       "cpu/t1=v1[,t2=v2,t3 ...]/modifier",
 	       event_type_descriptors[PERF_TYPE_RAW]);
-=======
-	       event_type_descriptors[PERF_TYPE_RAW]);
-	printf("  %-50s [%s]\n",
-	       "cpu/t1=v1[,t2=v2,t3 ...]/modifier",
-	       event_type_descriptors[PERF_TYPE_RAW]);
->>>>>>> c5bc4377
 	printf("   (see 'perf list --help' on how to encode it)\n");
 	printf("\n");
 
