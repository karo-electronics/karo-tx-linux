--- conflicted
+++ resolved
@@ -31,8 +31,6 @@
 	AGGR_SOCKET,
 	AGGR_CORE,
 	AGGR_THREAD,
-<<<<<<< HEAD
-=======
 };
 
 struct perf_stat_config {
@@ -40,31 +38,7 @@
 	bool		scale;
 	FILE		*output;
 	unsigned int	interval;
->>>>>>> 9fe8ecca
 };
-
-struct perf_counts_values {
-	union {
-		struct {
-			u64 val;
-			u64 ena;
-			u64 run;
-		};
-		u64 values[3];
-	};
-};
-
-struct perf_counts {
-	s8			  scaled;
-	struct perf_counts_values aggr;
-	struct xyarray		  *values;
-};
-
-static inline struct perf_counts_values*
-perf_counts(struct perf_counts *counts, int cpu, int thread)
-{
-	return xyarray__entry(counts->values, cpu, thread);
-}
 
 void update_stats(struct stats *stats, u64 val);
 double avg_stats(struct stats *stats);
@@ -99,28 +73,6 @@
 void perf_stat__print_shadow_stats(FILE *out, struct perf_evsel *evsel,
 				   double avg, int cpu, enum aggr_mode aggr);
 
-<<<<<<< HEAD
-struct perf_counts *perf_counts__new(int ncpus, int nthreads);
-void perf_counts__delete(struct perf_counts *counts);
-
-void perf_evsel__reset_counts(struct perf_evsel *evsel);
-int perf_evsel__alloc_counts(struct perf_evsel *evsel, int ncpus, int nthreads);
-void perf_evsel__free_counts(struct perf_evsel *evsel);
-
-void perf_evsel__reset_stat_priv(struct perf_evsel *evsel);
-int perf_evsel__alloc_stat_priv(struct perf_evsel *evsel);
-void perf_evsel__free_stat_priv(struct perf_evsel *evsel);
-
-int perf_evsel__alloc_prev_raw_counts(struct perf_evsel *evsel,
-				      int ncpus, int nthreads);
-void perf_evsel__free_prev_raw_counts(struct perf_evsel *evsel);
-
-int perf_evsel__alloc_stats(struct perf_evsel *evsel, bool alloc_raw);
-
-int perf_evlist__alloc_stats(struct perf_evlist *evlist, bool alloc_raw);
-void perf_evlist__free_stats(struct perf_evlist *evlist);
-void perf_evlist__reset_stats(struct perf_evlist *evlist);
-=======
 void perf_evsel__reset_stat_priv(struct perf_evsel *evsel);
 int perf_evsel__alloc_stat_priv(struct perf_evsel *evsel);
 void perf_evsel__free_stat_priv(struct perf_evsel *evsel);
@@ -137,5 +89,4 @@
 
 int perf_stat_process_counter(struct perf_stat_config *config,
 			      struct perf_evsel *counter);
->>>>>>> 9fe8ecca
 #endif