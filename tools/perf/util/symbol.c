#define _GNU_SOURCE
#include <ctype.h>
#include <dirent.h>
#include <errno.h>
#include <libgen.h>
#include <stdlib.h>
#include <stdio.h>
#include <string.h>
#include <sys/types.h>
#include <sys/stat.h>
#include <sys/param.h>
#include <fcntl.h>
#include <unistd.h>
#include <inttypes.h>
#include "build-id.h"
#include "debug.h"
#include "symbol.h"
#include "strlist.h"

#include <libelf.h>
#include <gelf.h>
#include <elf.h>
#include <limits.h>
#include <sys/utsname.h>

#ifndef KSYM_NAME_LEN
#define KSYM_NAME_LEN 128
#endif

#ifndef NT_GNU_BUILD_ID
#define NT_GNU_BUILD_ID 3
#endif

static bool dso__build_id_equal(const struct dso *dso, u8 *build_id);
static int elf_read_build_id(Elf *elf, void *bf, size_t size);
static void dsos__add(struct list_head *head, struct dso *dso);
static struct map *map__new2(u64 start, struct dso *dso, enum map_type type);
static int dso__load_kernel_sym(struct dso *dso, struct map *map,
				symbol_filter_t filter);
static int dso__load_guest_kernel_sym(struct dso *dso, struct map *map,
			symbol_filter_t filter);
static int vmlinux_path__nr_entries;
static char **vmlinux_path;

struct symbol_conf symbol_conf = {
	.exclude_other	  = true,
	.use_modules	  = true,
	.try_vmlinux_path = true,
<<<<<<< HEAD
	.annotate_asm_raw = true,
=======
>>>>>>> 7588bada
	.annotate_src	  = true,
	.symfs            = "",
};

int dso__name_len(const struct dso *dso)
{
	if (verbose)
		return dso->long_name_len;

	return dso->short_name_len;
}

bool dso__loaded(const struct dso *dso, enum map_type type)
{
	return dso->loaded & (1 << type);
}

bool dso__sorted_by_name(const struct dso *dso, enum map_type type)
{
	return dso->sorted_by_name & (1 << type);
}

static void dso__set_sorted_by_name(struct dso *dso, enum map_type type)
{
	dso->sorted_by_name |= (1 << type);
}

bool symbol_type__is_a(char symbol_type, enum map_type map_type)
{
	symbol_type = toupper(symbol_type);

	switch (map_type) {
	case MAP__FUNCTION:
		return symbol_type == 'T' || symbol_type == 'W';
	case MAP__VARIABLE:
		return symbol_type == 'D';
	default:
		return false;
	}
}

static int prefix_underscores_count(const char *str)
{
	const char *tail = str;

	while (*tail == '_')
		tail++;

	return tail - str;
}

#define SYMBOL_A 0
#define SYMBOL_B 1

static int choose_best_symbol(struct symbol *syma, struct symbol *symb)
{
	s64 a;
	s64 b;

	/* Prefer a symbol with non zero length */
	a = syma->end - syma->start;
	b = symb->end - symb->start;
	if ((b == 0) && (a > 0))
		return SYMBOL_A;
	else if ((a == 0) && (b > 0))
		return SYMBOL_B;

	/* Prefer a non weak symbol over a weak one */
	a = syma->binding == STB_WEAK;
	b = symb->binding == STB_WEAK;
	if (b && !a)
		return SYMBOL_A;
	if (a && !b)
		return SYMBOL_B;

	/* Prefer a global symbol over a non global one */
	a = syma->binding == STB_GLOBAL;
	b = symb->binding == STB_GLOBAL;
	if (a && !b)
		return SYMBOL_A;
	if (b && !a)
		return SYMBOL_B;

	/* Prefer a symbol with less underscores */
	a = prefix_underscores_count(syma->name);
	b = prefix_underscores_count(symb->name);
	if (b > a)
		return SYMBOL_A;
	else if (a > b)
		return SYMBOL_B;

	/* If all else fails, choose the symbol with the longest name */
	if (strlen(syma->name) >= strlen(symb->name))
		return SYMBOL_A;
	else
		return SYMBOL_B;
}

static void symbols__fixup_duplicate(struct rb_root *symbols)
{
	struct rb_node *nd;
	struct symbol *curr, *next;

	nd = rb_first(symbols);

	while (nd) {
		curr = rb_entry(nd, struct symbol, rb_node);
again:
		nd = rb_next(&curr->rb_node);
		next = rb_entry(nd, struct symbol, rb_node);

		if (!nd)
			break;

		if (curr->start != next->start)
			continue;

		if (choose_best_symbol(curr, next) == SYMBOL_A) {
			rb_erase(&next->rb_node, symbols);
			goto again;
		} else {
			nd = rb_next(&curr->rb_node);
			rb_erase(&curr->rb_node, symbols);
		}
	}
}

static void symbols__fixup_end(struct rb_root *symbols)
{
	struct rb_node *nd, *prevnd = rb_first(symbols);
	struct symbol *curr, *prev;

	if (prevnd == NULL)
		return;

	curr = rb_entry(prevnd, struct symbol, rb_node);

	for (nd = rb_next(prevnd); nd; nd = rb_next(nd)) {
		prev = curr;
		curr = rb_entry(nd, struct symbol, rb_node);

		if (prev->end == prev->start && prev->end != curr->start)
			prev->end = curr->start - 1;
	}

	/* Last entry */
	if (curr->end == curr->start)
		curr->end = roundup(curr->start, 4096);
}

static void __map_groups__fixup_end(struct map_groups *mg, enum map_type type)
{
	struct map *prev, *curr;
	struct rb_node *nd, *prevnd = rb_first(&mg->maps[type]);

	if (prevnd == NULL)
		return;

	curr = rb_entry(prevnd, struct map, rb_node);

	for (nd = rb_next(prevnd); nd; nd = rb_next(nd)) {
		prev = curr;
		curr = rb_entry(nd, struct map, rb_node);
		prev->end = curr->start - 1;
	}

	/*
	 * We still haven't the actual symbols, so guess the
	 * last map final address.
	 */
	curr->end = ~0ULL;
}

static void map_groups__fixup_end(struct map_groups *mg)
{
	int i;
	for (i = 0; i < MAP__NR_TYPES; ++i)
		__map_groups__fixup_end(mg, i);
}

static struct symbol *symbol__new(u64 start, u64 len, u8 binding,
				  const char *name)
{
	size_t namelen = strlen(name) + 1;
	struct symbol *sym = calloc(1, (symbol_conf.priv_size +
					sizeof(*sym) + namelen));
	if (sym == NULL)
		return NULL;

	if (symbol_conf.priv_size)
		sym = ((void *)sym) + symbol_conf.priv_size;

	sym->start   = start;
	sym->end     = len ? start + len - 1 : start;
	sym->binding = binding;
	sym->namelen = namelen - 1;

	pr_debug4("%s: %s %#" PRIx64 "-%#" PRIx64 "\n",
		  __func__, name, start, sym->end);
	memcpy(sym->name, name, namelen);

	return sym;
}

void symbol__delete(struct symbol *sym)
{
	free(((void *)sym) - symbol_conf.priv_size);
}

static size_t symbol__fprintf(struct symbol *sym, FILE *fp)
{
	return fprintf(fp, " %" PRIx64 "-%" PRIx64 " %c %s\n",
		       sym->start, sym->end,
		       sym->binding == STB_GLOBAL ? 'g' :
		       sym->binding == STB_LOCAL  ? 'l' : 'w',
		       sym->name);
}

void dso__set_long_name(struct dso *dso, char *name)
{
	if (name == NULL)
		return;
	dso->long_name = name;
	dso->long_name_len = strlen(name);
}

static void dso__set_short_name(struct dso *dso, const char *name)
{
	if (name == NULL)
		return;
	dso->short_name = name;
	dso->short_name_len = strlen(name);
}

static void dso__set_basename(struct dso *dso)
{
	dso__set_short_name(dso, basename(dso->long_name));
}

struct dso *dso__new(const char *name)
{
	struct dso *dso = calloc(1, sizeof(*dso) + strlen(name) + 1);

	if (dso != NULL) {
		int i;
		strcpy(dso->name, name);
		dso__set_long_name(dso, dso->name);
		dso__set_short_name(dso, dso->name);
		for (i = 0; i < MAP__NR_TYPES; ++i)
			dso->symbols[i] = dso->symbol_names[i] = RB_ROOT;
		dso->symtab_type = SYMTAB__NOT_FOUND;
		dso->loaded = 0;
		dso->sorted_by_name = 0;
		dso->has_build_id = 0;
		dso->kernel = DSO_TYPE_USER;
		INIT_LIST_HEAD(&dso->node);
	}

	return dso;
}

static void symbols__delete(struct rb_root *symbols)
{
	struct symbol *pos;
	struct rb_node *next = rb_first(symbols);

	while (next) {
		pos = rb_entry(next, struct symbol, rb_node);
		next = rb_next(&pos->rb_node);
		rb_erase(&pos->rb_node, symbols);
		symbol__delete(pos);
	}
}

void dso__delete(struct dso *dso)
{
	int i;
	for (i = 0; i < MAP__NR_TYPES; ++i)
		symbols__delete(&dso->symbols[i]);
	if (dso->sname_alloc)
		free((char *)dso->short_name);
	if (dso->lname_alloc)
		free(dso->long_name);
	free(dso);
}

void dso__set_build_id(struct dso *dso, void *build_id)
{
	memcpy(dso->build_id, build_id, sizeof(dso->build_id));
	dso->has_build_id = 1;
}

static void symbols__insert(struct rb_root *symbols, struct symbol *sym)
{
	struct rb_node **p = &symbols->rb_node;
	struct rb_node *parent = NULL;
	const u64 ip = sym->start;
	struct symbol *s;

	while (*p != NULL) {
		parent = *p;
		s = rb_entry(parent, struct symbol, rb_node);
		if (ip < s->start)
			p = &(*p)->rb_left;
		else
			p = &(*p)->rb_right;
	}
	rb_link_node(&sym->rb_node, parent, p);
	rb_insert_color(&sym->rb_node, symbols);
}

static struct symbol *symbols__find(struct rb_root *symbols, u64 ip)
{
	struct rb_node *n;

	if (symbols == NULL)
		return NULL;

	n = symbols->rb_node;

	while (n) {
		struct symbol *s = rb_entry(n, struct symbol, rb_node);

		if (ip < s->start)
			n = n->rb_left;
		else if (ip > s->end)
			n = n->rb_right;
		else
			return s;
	}

	return NULL;
}

struct symbol_name_rb_node {
	struct rb_node	rb_node;
	struct symbol	sym;
};

static void symbols__insert_by_name(struct rb_root *symbols, struct symbol *sym)
{
	struct rb_node **p = &symbols->rb_node;
	struct rb_node *parent = NULL;
	struct symbol_name_rb_node *symn, *s;

	symn = container_of(sym, struct symbol_name_rb_node, sym);

	while (*p != NULL) {
		parent = *p;
		s = rb_entry(parent, struct symbol_name_rb_node, rb_node);
		if (strcmp(sym->name, s->sym.name) < 0)
			p = &(*p)->rb_left;
		else
			p = &(*p)->rb_right;
	}
	rb_link_node(&symn->rb_node, parent, p);
	rb_insert_color(&symn->rb_node, symbols);
}

static void symbols__sort_by_name(struct rb_root *symbols,
				  struct rb_root *source)
{
	struct rb_node *nd;

	for (nd = rb_first(source); nd; nd = rb_next(nd)) {
		struct symbol *pos = rb_entry(nd, struct symbol, rb_node);
		symbols__insert_by_name(symbols, pos);
	}
}

static struct symbol *symbols__find_by_name(struct rb_root *symbols,
					    const char *name)
{
	struct rb_node *n;

	if (symbols == NULL)
		return NULL;

	n = symbols->rb_node;

	while (n) {
		struct symbol_name_rb_node *s;
		int cmp;

		s = rb_entry(n, struct symbol_name_rb_node, rb_node);
		cmp = strcmp(name, s->sym.name);

		if (cmp < 0)
			n = n->rb_left;
		else if (cmp > 0)
			n = n->rb_right;
		else
			return &s->sym;
	}

	return NULL;
}

struct symbol *dso__find_symbol(struct dso *dso,
				enum map_type type, u64 addr)
{
	return symbols__find(&dso->symbols[type], addr);
}

struct symbol *dso__find_symbol_by_name(struct dso *dso, enum map_type type,
					const char *name)
{
	return symbols__find_by_name(&dso->symbol_names[type], name);
}

void dso__sort_by_name(struct dso *dso, enum map_type type)
{
	dso__set_sorted_by_name(dso, type);
	return symbols__sort_by_name(&dso->symbol_names[type],
				     &dso->symbols[type]);
}

int build_id__sprintf(const u8 *build_id, int len, char *bf)
{
	char *bid = bf;
	const u8 *raw = build_id;
	int i;

	for (i = 0; i < len; ++i) {
		sprintf(bid, "%02x", *raw);
		++raw;
		bid += 2;
	}

	return raw - build_id;
}

size_t dso__fprintf_buildid(struct dso *dso, FILE *fp)
{
	char sbuild_id[BUILD_ID_SIZE * 2 + 1];

	build_id__sprintf(dso->build_id, sizeof(dso->build_id), sbuild_id);
	return fprintf(fp, "%s", sbuild_id);
}

size_t dso__fprintf_symbols_by_name(struct dso *dso,
				    enum map_type type, FILE *fp)
{
	size_t ret = 0;
	struct rb_node *nd;
	struct symbol_name_rb_node *pos;

	for (nd = rb_first(&dso->symbol_names[type]); nd; nd = rb_next(nd)) {
		pos = rb_entry(nd, struct symbol_name_rb_node, rb_node);
		fprintf(fp, "%s\n", pos->sym.name);
	}

	return ret;
}

size_t dso__fprintf(struct dso *dso, enum map_type type, FILE *fp)
{
	struct rb_node *nd;
	size_t ret = fprintf(fp, "dso: %s (", dso->short_name);

	if (dso->short_name != dso->long_name)
		ret += fprintf(fp, "%s, ", dso->long_name);
	ret += fprintf(fp, "%s, %sloaded, ", map_type__name[type],
		       dso->loaded ? "" : "NOT ");
	ret += dso__fprintf_buildid(dso, fp);
	ret += fprintf(fp, ")\n");
	for (nd = rb_first(&dso->symbols[type]); nd; nd = rb_next(nd)) {
		struct symbol *pos = rb_entry(nd, struct symbol, rb_node);
		ret += symbol__fprintf(pos, fp);
	}

	return ret;
}

int kallsyms__parse(const char *filename, void *arg,
		    int (*process_symbol)(void *arg, const char *name,
					  char type, u64 start, u64 end))
{
	char *line = NULL;
	size_t n;
	int err = -1;
	FILE *file = fopen(filename, "r");

	if (file == NULL)
		goto out_failure;

	err = 0;

	while (!feof(file)) {
		u64 start;
		int line_len, len;
		char symbol_type;
		char *symbol_name;

		line_len = getline(&line, &n, file);
		if (line_len < 0 || !line)
			break;

		line[--line_len] = '\0'; /* \n */

		len = hex2u64(line, &start);

		len++;
		if (len + 2 >= line_len)
			continue;

		symbol_type = line[len];
		len += 2;
		symbol_name = line + len;
		len = line_len - len;

		if (len >= KSYM_NAME_LEN) {
			err = -1;
			break;
		}

		/*
		 * module symbols are not sorted so we add all
		 * symbols with zero length and rely on
		 * symbols__fixup_end() to fix it up.
		 */
		err = process_symbol(arg, symbol_name,
				     symbol_type, start, start);
		if (err)
			break;
	}

	free(line);
	fclose(file);
	return err;

out_failure:
	return -1;
}

struct process_kallsyms_args {
	struct map *map;
	struct dso *dso;
};

static u8 kallsyms2elf_type(char type)
{
	if (type == 'W')
		return STB_WEAK;

	return isupper(type) ? STB_GLOBAL : STB_LOCAL;
}

static int map__process_kallsym_symbol(void *arg, const char *name,
				       char type, u64 start, u64 end)
{
	struct symbol *sym;
	struct process_kallsyms_args *a = arg;
	struct rb_root *root = &a->dso->symbols[a->map->type];

	if (!symbol_type__is_a(type, a->map->type))
		return 0;

	sym = symbol__new(start, end - start + 1,
			  kallsyms2elf_type(type), name);
	if (sym == NULL)
		return -ENOMEM;
	/*
	 * We will pass the symbols to the filter later, in
	 * map__split_kallsyms, when we have split the maps per module
	 */
	symbols__insert(root, sym);

	return 0;
}

/*
 * Loads the function entries in /proc/kallsyms into kernel_map->dso,
 * so that we can in the next step set the symbol ->end address and then
 * call kernel_maps__split_kallsyms.
 */
static int dso__load_all_kallsyms(struct dso *dso, const char *filename,
				  struct map *map)
{
	struct process_kallsyms_args args = { .map = map, .dso = dso, };
	return kallsyms__parse(filename, &args, map__process_kallsym_symbol);
}

/*
 * Split the symbols into maps, making sure there are no overlaps, i.e. the
 * kernel range is broken in several maps, named [kernel].N, as we don't have
 * the original ELF section names vmlinux have.
 */
static int dso__split_kallsyms(struct dso *dso, struct map *map,
			       symbol_filter_t filter)
{
	struct map_groups *kmaps = map__kmap(map)->kmaps;
	struct machine *machine = kmaps->machine;
	struct map *curr_map = map;
	struct symbol *pos;
	int count = 0, moved = 0;	
	struct rb_root *root = &dso->symbols[map->type];
	struct rb_node *next = rb_first(root);
	int kernel_range = 0;

	while (next) {
		char *module;

		pos = rb_entry(next, struct symbol, rb_node);
		next = rb_next(&pos->rb_node);

		module = strchr(pos->name, '\t');
		if (module) {
			if (!symbol_conf.use_modules)
				goto discard_symbol;

			*module++ = '\0';

			if (strcmp(curr_map->dso->short_name, module)) {
				if (curr_map != map &&
				    dso->kernel == DSO_TYPE_GUEST_KERNEL &&
				    machine__is_default_guest(machine)) {
					/*
					 * We assume all symbols of a module are
					 * continuous in * kallsyms, so curr_map
					 * points to a module and all its
					 * symbols are in its kmap. Mark it as
					 * loaded.
					 */
					dso__set_loaded(curr_map->dso,
							curr_map->type);
				}

				curr_map = map_groups__find_by_name(kmaps,
							map->type, module);
				if (curr_map == NULL) {
					pr_debug("%s/proc/{kallsyms,modules} "
					         "inconsistency while looking "
						 "for \"%s\" module!\n",
						 machine->root_dir, module);
					curr_map = map;
					goto discard_symbol;
				}

				if (curr_map->dso->loaded &&
				    !machine__is_default_guest(machine))
					goto discard_symbol;
			}
			/*
			 * So that we look just like we get from .ko files,
			 * i.e. not prelinked, relative to map->start.
			 */
			pos->start = curr_map->map_ip(curr_map, pos->start);
			pos->end   = curr_map->map_ip(curr_map, pos->end);
		} else if (curr_map != map) {
			char dso_name[PATH_MAX];
			struct dso *ndso;

			if (count == 0) {
				curr_map = map;
				goto filter_symbol;
			}

			if (dso->kernel == DSO_TYPE_GUEST_KERNEL)
				snprintf(dso_name, sizeof(dso_name),
					"[guest.kernel].%d",
					kernel_range++);
			else
				snprintf(dso_name, sizeof(dso_name),
					"[kernel].%d",
					kernel_range++);

			ndso = dso__new(dso_name);
			if (ndso == NULL)
				return -1;

			ndso->kernel = dso->kernel;

			curr_map = map__new2(pos->start, ndso, map->type);
			if (curr_map == NULL) {
				dso__delete(ndso);
				return -1;
			}

			curr_map->map_ip = curr_map->unmap_ip = identity__map_ip;
			map_groups__insert(kmaps, curr_map);
			++kernel_range;
		}
filter_symbol:
		if (filter && filter(curr_map, pos)) {
discard_symbol:		rb_erase(&pos->rb_node, root);
			symbol__delete(pos);
		} else {
			if (curr_map != map) {
				rb_erase(&pos->rb_node, root);
				symbols__insert(&curr_map->dso->symbols[curr_map->type], pos);
				++moved;
			} else
				++count;
		}
	}

	if (curr_map != map &&
	    dso->kernel == DSO_TYPE_GUEST_KERNEL &&
	    machine__is_default_guest(kmaps->machine)) {
		dso__set_loaded(curr_map->dso, curr_map->type);
	}

	return count + moved;
}

static bool symbol__restricted_filename(const char *filename,
					const char *restricted_filename)
{
	bool restricted = false;

	if (symbol_conf.kptr_restrict) {
		char *r = realpath(filename, NULL);

		if (r != NULL) {
			restricted = strcmp(r, restricted_filename) == 0;
			free(r);
			return restricted;
		}
	}

	return restricted;
}

int dso__load_kallsyms(struct dso *dso, const char *filename,
		       struct map *map, symbol_filter_t filter)
{
	if (symbol__restricted_filename(filename, "/proc/kallsyms"))
		return -1;

	if (dso__load_all_kallsyms(dso, filename, map) < 0)
		return -1;

	symbols__fixup_duplicate(&dso->symbols[map->type]);
	symbols__fixup_end(&dso->symbols[map->type]);

	if (dso->kernel == DSO_TYPE_GUEST_KERNEL)
		dso->symtab_type = SYMTAB__GUEST_KALLSYMS;
	else
		dso->symtab_type = SYMTAB__KALLSYMS;

	return dso__split_kallsyms(dso, map, filter);
}

static int dso__load_perf_map(struct dso *dso, struct map *map,
			      symbol_filter_t filter)
{
	char *line = NULL;
	size_t n;
	FILE *file;
	int nr_syms = 0;

	file = fopen(dso->long_name, "r");
	if (file == NULL)
		goto out_failure;

	while (!feof(file)) {
		u64 start, size;
		struct symbol *sym;
		int line_len, len;

		line_len = getline(&line, &n, file);
		if (line_len < 0)
			break;

		if (!line)
			goto out_failure;

		line[--line_len] = '\0'; /* \n */

		len = hex2u64(line, &start);

		len++;
		if (len + 2 >= line_len)
			continue;

		len += hex2u64(line + len, &size);

		len++;
		if (len + 2 >= line_len)
			continue;

		sym = symbol__new(start, size, STB_GLOBAL, line + len);

		if (sym == NULL)
			goto out_delete_line;

		if (filter && filter(map, sym))
			symbol__delete(sym);
		else {
			symbols__insert(&dso->symbols[map->type], sym);
			nr_syms++;
		}
	}

	free(line);
	fclose(file);

	return nr_syms;

out_delete_line:
	free(line);
out_failure:
	return -1;
}

/**
 * elf_symtab__for_each_symbol - iterate thru all the symbols
 *
 * @syms: struct elf_symtab instance to iterate
 * @idx: uint32_t idx
 * @sym: GElf_Sym iterator
 */
#define elf_symtab__for_each_symbol(syms, nr_syms, idx, sym) \
	for (idx = 0, gelf_getsym(syms, idx, &sym);\
	     idx < nr_syms; \
	     idx++, gelf_getsym(syms, idx, &sym))

static inline uint8_t elf_sym__type(const GElf_Sym *sym)
{
	return GELF_ST_TYPE(sym->st_info);
}

static inline int elf_sym__is_function(const GElf_Sym *sym)
{
	return elf_sym__type(sym) == STT_FUNC &&
	       sym->st_name != 0 &&
	       sym->st_shndx != SHN_UNDEF;
}

static inline bool elf_sym__is_object(const GElf_Sym *sym)
{
	return elf_sym__type(sym) == STT_OBJECT &&
		sym->st_name != 0 &&
		sym->st_shndx != SHN_UNDEF;
}

static inline int elf_sym__is_label(const GElf_Sym *sym)
{
	return elf_sym__type(sym) == STT_NOTYPE &&
		sym->st_name != 0 &&
		sym->st_shndx != SHN_UNDEF &&
		sym->st_shndx != SHN_ABS;
}

static inline const char *elf_sec__name(const GElf_Shdr *shdr,
					const Elf_Data *secstrs)
{
	return secstrs->d_buf + shdr->sh_name;
}

static inline int elf_sec__is_text(const GElf_Shdr *shdr,
					const Elf_Data *secstrs)
{
	return strstr(elf_sec__name(shdr, secstrs), "text") != NULL;
}

static inline bool elf_sec__is_data(const GElf_Shdr *shdr,
				    const Elf_Data *secstrs)
{
	return strstr(elf_sec__name(shdr, secstrs), "data") != NULL;
}

static inline const char *elf_sym__name(const GElf_Sym *sym,
					const Elf_Data *symstrs)
{
	return symstrs->d_buf + sym->st_name;
}

static Elf_Scn *elf_section_by_name(Elf *elf, GElf_Ehdr *ep,
				    GElf_Shdr *shp, const char *name,
				    size_t *idx)
{
	Elf_Scn *sec = NULL;
	size_t cnt = 1;

	while ((sec = elf_nextscn(elf, sec)) != NULL) {
		char *str;

		gelf_getshdr(sec, shp);
		str = elf_strptr(elf, ep->e_shstrndx, shp->sh_name);
		if (!strcmp(name, str)) {
			if (idx)
				*idx = cnt;
			break;
		}
		++cnt;
	}

	return sec;
}

#define elf_section__for_each_rel(reldata, pos, pos_mem, idx, nr_entries) \
	for (idx = 0, pos = gelf_getrel(reldata, 0, &pos_mem); \
	     idx < nr_entries; \
	     ++idx, pos = gelf_getrel(reldata, idx, &pos_mem))

#define elf_section__for_each_rela(reldata, pos, pos_mem, idx, nr_entries) \
	for (idx = 0, pos = gelf_getrela(reldata, 0, &pos_mem); \
	     idx < nr_entries; \
	     ++idx, pos = gelf_getrela(reldata, idx, &pos_mem))

/*
 * We need to check if we have a .dynsym, so that we can handle the
 * .plt, synthesizing its symbols, that aren't on the symtabs (be it
 * .dynsym or .symtab).
 * And always look at the original dso, not at debuginfo packages, that
 * have the PLT data stripped out (shdr_rel_plt.sh_type == SHT_NOBITS).
 */
static int dso__synthesize_plt_symbols(struct  dso *dso, struct map *map,
				       symbol_filter_t filter)
{
	uint32_t nr_rel_entries, idx;
	GElf_Sym sym;
	u64 plt_offset;
	GElf_Shdr shdr_plt;
	struct symbol *f;
	GElf_Shdr shdr_rel_plt, shdr_dynsym;
	Elf_Data *reldata, *syms, *symstrs;
	Elf_Scn *scn_plt_rel, *scn_symstrs, *scn_dynsym;
	size_t dynsym_idx;
	GElf_Ehdr ehdr;
	char sympltname[1024];
	Elf *elf;
	int nr = 0, symidx, fd, err = 0;
	char name[PATH_MAX];

	snprintf(name, sizeof(name), "%s%s",
		 symbol_conf.symfs, dso->long_name);
	fd = open(name, O_RDONLY);
	if (fd < 0)
		goto out;

	elf = elf_begin(fd, PERF_ELF_C_READ_MMAP, NULL);
	if (elf == NULL)
		goto out_close;

	if (gelf_getehdr(elf, &ehdr) == NULL)
		goto out_elf_end;

	scn_dynsym = elf_section_by_name(elf, &ehdr, &shdr_dynsym,
					 ".dynsym", &dynsym_idx);
	if (scn_dynsym == NULL)
		goto out_elf_end;

	scn_plt_rel = elf_section_by_name(elf, &ehdr, &shdr_rel_plt,
					  ".rela.plt", NULL);
	if (scn_plt_rel == NULL) {
		scn_plt_rel = elf_section_by_name(elf, &ehdr, &shdr_rel_plt,
						  ".rel.plt", NULL);
		if (scn_plt_rel == NULL)
			goto out_elf_end;
	}

	err = -1;

	if (shdr_rel_plt.sh_link != dynsym_idx)
		goto out_elf_end;

	if (elf_section_by_name(elf, &ehdr, &shdr_plt, ".plt", NULL) == NULL)
		goto out_elf_end;

	/*
	 * Fetch the relocation section to find the idxes to the GOT
	 * and the symbols in the .dynsym they refer to.
	 */
	reldata = elf_getdata(scn_plt_rel, NULL);
	if (reldata == NULL)
		goto out_elf_end;

	syms = elf_getdata(scn_dynsym, NULL);
	if (syms == NULL)
		goto out_elf_end;

	scn_symstrs = elf_getscn(elf, shdr_dynsym.sh_link);
	if (scn_symstrs == NULL)
		goto out_elf_end;

	symstrs = elf_getdata(scn_symstrs, NULL);
	if (symstrs == NULL)
		goto out_elf_end;

	nr_rel_entries = shdr_rel_plt.sh_size / shdr_rel_plt.sh_entsize;
	plt_offset = shdr_plt.sh_offset;

	if (shdr_rel_plt.sh_type == SHT_RELA) {
		GElf_Rela pos_mem, *pos;

		elf_section__for_each_rela(reldata, pos, pos_mem, idx,
					   nr_rel_entries) {
			symidx = GELF_R_SYM(pos->r_info);
			plt_offset += shdr_plt.sh_entsize;
			gelf_getsym(syms, symidx, &sym);
			snprintf(sympltname, sizeof(sympltname),
				 "%s@plt", elf_sym__name(&sym, symstrs));

			f = symbol__new(plt_offset, shdr_plt.sh_entsize,
					STB_GLOBAL, sympltname);
			if (!f)
				goto out_elf_end;

			if (filter && filter(map, f))
				symbol__delete(f);
			else {
				symbols__insert(&dso->symbols[map->type], f);
				++nr;
			}
		}
	} else if (shdr_rel_plt.sh_type == SHT_REL) {
		GElf_Rel pos_mem, *pos;
		elf_section__for_each_rel(reldata, pos, pos_mem, idx,
					  nr_rel_entries) {
			symidx = GELF_R_SYM(pos->r_info);
			plt_offset += shdr_plt.sh_entsize;
			gelf_getsym(syms, symidx, &sym);
			snprintf(sympltname, sizeof(sympltname),
				 "%s@plt", elf_sym__name(&sym, symstrs));

			f = symbol__new(plt_offset, shdr_plt.sh_entsize,
					STB_GLOBAL, sympltname);
			if (!f)
				goto out_elf_end;

			if (filter && filter(map, f))
				symbol__delete(f);
			else {
				symbols__insert(&dso->symbols[map->type], f);
				++nr;
			}
		}
	}

	err = 0;
out_elf_end:
	elf_end(elf);
out_close:
	close(fd);

	if (err == 0)
		return nr;
out:
	pr_debug("%s: problems reading %s PLT info.\n",
		 __func__, dso->long_name);
	return 0;
}

static bool elf_sym__is_a(GElf_Sym *sym, enum map_type type)
{
	switch (type) {
	case MAP__FUNCTION:
		return elf_sym__is_function(sym);
	case MAP__VARIABLE:
		return elf_sym__is_object(sym);
	default:
		return false;
	}
}

static bool elf_sec__is_a(GElf_Shdr *shdr, Elf_Data *secstrs,
			  enum map_type type)
{
	switch (type) {
	case MAP__FUNCTION:
		return elf_sec__is_text(shdr, secstrs);
	case MAP__VARIABLE:
		return elf_sec__is_data(shdr, secstrs);
	default:
		return false;
	}
}

static size_t elf_addr_to_index(Elf *elf, GElf_Addr addr)
{
	Elf_Scn *sec = NULL;
	GElf_Shdr shdr;
	size_t cnt = 1;

	while ((sec = elf_nextscn(elf, sec)) != NULL) {
		gelf_getshdr(sec, &shdr);

		if ((addr >= shdr.sh_addr) &&
		    (addr < (shdr.sh_addr + shdr.sh_size)))
			return cnt;

		++cnt;
	}

	return -1;
}

static int dso__load_sym(struct dso *dso, struct map *map, const char *name,
			 int fd, symbol_filter_t filter, int kmodule,
			 int want_symtab)
{
	struct kmap *kmap = dso->kernel ? map__kmap(map) : NULL;
	struct map *curr_map = map;
	struct dso *curr_dso = dso;
	Elf_Data *symstrs, *secstrs;
	uint32_t nr_syms;
	int err = -1;
	uint32_t idx;
	GElf_Ehdr ehdr;
	GElf_Shdr shdr, opdshdr;
	Elf_Data *syms, *opddata = NULL;
	GElf_Sym sym;
	Elf_Scn *sec, *sec_strndx, *opdsec;
	Elf *elf;
	int nr = 0;
	size_t opdidx = 0;

	elf = elf_begin(fd, PERF_ELF_C_READ_MMAP, NULL);
	if (elf == NULL) {
		pr_debug("%s: cannot read %s ELF file.\n", __func__, name);
		goto out_close;
	}

	if (gelf_getehdr(elf, &ehdr) == NULL) {
		pr_debug("%s: cannot get elf header.\n", __func__);
		goto out_elf_end;
	}

	/* Always reject images with a mismatched build-id: */
	if (dso->has_build_id) {
		u8 build_id[BUILD_ID_SIZE];

		if (elf_read_build_id(elf, build_id, BUILD_ID_SIZE) < 0)
			goto out_elf_end;

		if (!dso__build_id_equal(dso, build_id))
			goto out_elf_end;
	}

	sec = elf_section_by_name(elf, &ehdr, &shdr, ".symtab", NULL);
	if (sec == NULL) {
		if (want_symtab)
			goto out_elf_end;

		sec = elf_section_by_name(elf, &ehdr, &shdr, ".dynsym", NULL);
		if (sec == NULL)
			goto out_elf_end;
	}

	opdsec = elf_section_by_name(elf, &ehdr, &opdshdr, ".opd", &opdidx);
	if (opdshdr.sh_type != SHT_PROGBITS)
		opdsec = NULL;
	if (opdsec)
		opddata = elf_rawdata(opdsec, NULL);

	syms = elf_getdata(sec, NULL);
	if (syms == NULL)
		goto out_elf_end;

	sec = elf_getscn(elf, shdr.sh_link);
	if (sec == NULL)
		goto out_elf_end;

	symstrs = elf_getdata(sec, NULL);
	if (symstrs == NULL)
		goto out_elf_end;

	sec_strndx = elf_getscn(elf, ehdr.e_shstrndx);
	if (sec_strndx == NULL)
		goto out_elf_end;

	secstrs = elf_getdata(sec_strndx, NULL);
	if (secstrs == NULL)
		goto out_elf_end;

	nr_syms = shdr.sh_size / shdr.sh_entsize;

	memset(&sym, 0, sizeof(sym));
	if (dso->kernel == DSO_TYPE_USER) {
		dso->adjust_symbols = (ehdr.e_type == ET_EXEC ||
				elf_section_by_name(elf, &ehdr, &shdr,
						     ".gnu.prelink_undo",
						     NULL) != NULL);
	} else {
		dso->adjust_symbols = 0;
	}
	elf_symtab__for_each_symbol(syms, nr_syms, idx, sym) {
		struct symbol *f;
		const char *elf_name = elf_sym__name(&sym, symstrs);
		char *demangled = NULL;
		int is_label = elf_sym__is_label(&sym);
		const char *section_name;

		if (kmap && kmap->ref_reloc_sym && kmap->ref_reloc_sym->name &&
		    strcmp(elf_name, kmap->ref_reloc_sym->name) == 0)
			kmap->ref_reloc_sym->unrelocated_addr = sym.st_value;

		if (!is_label && !elf_sym__is_a(&sym, map->type))
			continue;

		/* Reject ARM ELF "mapping symbols": these aren't unique and
		 * don't identify functions, so will confuse the profile
		 * output: */
		if (ehdr.e_machine == EM_ARM) {
			if (!strcmp(elf_name, "$a") ||
			    !strcmp(elf_name, "$d") ||
			    !strcmp(elf_name, "$t"))
				continue;
		}

		if (opdsec && sym.st_shndx == opdidx) {
			u32 offset = sym.st_value - opdshdr.sh_addr;
			u64 *opd = opddata->d_buf + offset;
			sym.st_value = *opd;
			sym.st_shndx = elf_addr_to_index(elf, sym.st_value);
		}

		sec = elf_getscn(elf, sym.st_shndx);
		if (!sec)
			goto out_elf_end;

		gelf_getshdr(sec, &shdr);

		if (is_label && !elf_sec__is_a(&shdr, secstrs, map->type))
			continue;

		section_name = elf_sec__name(&shdr, secstrs);

		/* On ARM, symbols for thumb functions have 1 added to
		 * the symbol address as a flag - remove it */
		if ((ehdr.e_machine == EM_ARM) &&
		    (map->type == MAP__FUNCTION) &&
		    (sym.st_value & 1))
			--sym.st_value;

		if (dso->kernel != DSO_TYPE_USER || kmodule) {
			char dso_name[PATH_MAX];

			if (strcmp(section_name,
				   (curr_dso->short_name +
				    dso->short_name_len)) == 0)
				goto new_symbol;

			if (strcmp(section_name, ".text") == 0) {
				curr_map = map;
				curr_dso = dso;
				goto new_symbol;
			}

			snprintf(dso_name, sizeof(dso_name),
				 "%s%s", dso->short_name, section_name);

			curr_map = map_groups__find_by_name(kmap->kmaps, map->type, dso_name);
			if (curr_map == NULL) {
				u64 start = sym.st_value;

				if (kmodule)
					start += map->start + shdr.sh_offset;

				curr_dso = dso__new(dso_name);
				if (curr_dso == NULL)
					goto out_elf_end;
				curr_dso->kernel = dso->kernel;
				curr_dso->long_name = dso->long_name;
				curr_dso->long_name_len = dso->long_name_len;
				curr_map = map__new2(start, curr_dso,
						     map->type);
				if (curr_map == NULL) {
					dso__delete(curr_dso);
					goto out_elf_end;
				}
				curr_map->map_ip = identity__map_ip;
				curr_map->unmap_ip = identity__map_ip;
				curr_dso->symtab_type = dso->symtab_type;
				map_groups__insert(kmap->kmaps, curr_map);
				dsos__add(&dso->node, curr_dso);
				dso__set_loaded(curr_dso, map->type);
			} else
				curr_dso = curr_map->dso;

			goto new_symbol;
		}

		if (curr_dso->adjust_symbols) {
			pr_debug4("%s: adjusting symbol: st_value: %#" PRIx64 " "
				  "sh_addr: %#" PRIx64 " sh_offset: %#" PRIx64 "\n", __func__,
				  (u64)sym.st_value, (u64)shdr.sh_addr,
				  (u64)shdr.sh_offset);
			sym.st_value -= shdr.sh_addr - shdr.sh_offset;
		}
		/*
		 * We need to figure out if the object was created from C++ sources
		 * DWARF DW_compile_unit has this, but we don't always have access
		 * to it...
		 */
		demangled = bfd_demangle(NULL, elf_name, DMGL_PARAMS | DMGL_ANSI);
		if (demangled != NULL)
			elf_name = demangled;
new_symbol:
		f = symbol__new(sym.st_value, sym.st_size,
				GELF_ST_BIND(sym.st_info), elf_name);
		free(demangled);
		if (!f)
			goto out_elf_end;

		if (filter && filter(curr_map, f))
			symbol__delete(f);
		else {
			symbols__insert(&curr_dso->symbols[curr_map->type], f);
			nr++;
		}
	}

	/*
	 * For misannotated, zeroed, ASM function sizes.
	 */
	if (nr > 0) {
		symbols__fixup_duplicate(&dso->symbols[map->type]);
		symbols__fixup_end(&dso->symbols[map->type]);
		if (kmap) {
			/*
			 * We need to fixup this here too because we create new
			 * maps here, for things like vsyscall sections.
			 */
			__map_groups__fixup_end(kmap->kmaps, map->type);
		}
	}
	err = nr;
out_elf_end:
	elf_end(elf);
out_close:
	return err;
}

static bool dso__build_id_equal(const struct dso *dso, u8 *build_id)
{
	return memcmp(dso->build_id, build_id, sizeof(dso->build_id)) == 0;
}

bool __dsos__read_build_ids(struct list_head *head, bool with_hits)
{
	bool have_build_id = false;
	struct dso *pos;

	list_for_each_entry(pos, head, node) {
		if (with_hits && !pos->hit)
			continue;
		if (pos->has_build_id) {
			have_build_id = true;
			continue;
		}
		if (filename__read_build_id(pos->long_name, pos->build_id,
					    sizeof(pos->build_id)) > 0) {
			have_build_id	  = true;
			pos->has_build_id = true;
		}
	}

	return have_build_id;
}

/*
 * Align offset to 4 bytes as needed for note name and descriptor data.
 */
#define NOTE_ALIGN(n) (((n) + 3) & -4U)

static int elf_read_build_id(Elf *elf, void *bf, size_t size)
{
	int err = -1;
	GElf_Ehdr ehdr;
	GElf_Shdr shdr;
	Elf_Data *data;
	Elf_Scn *sec;
	Elf_Kind ek;
	void *ptr;

	if (size < BUILD_ID_SIZE)
		goto out;

	ek = elf_kind(elf);
	if (ek != ELF_K_ELF)
		goto out;

	if (gelf_getehdr(elf, &ehdr) == NULL) {
		pr_err("%s: cannot get elf header.\n", __func__);
		goto out;
	}

	sec = elf_section_by_name(elf, &ehdr, &shdr,
				  ".note.gnu.build-id", NULL);
	if (sec == NULL) {
		sec = elf_section_by_name(elf, &ehdr, &shdr,
					  ".notes", NULL);
		if (sec == NULL)
			goto out;
	}

	data = elf_getdata(sec, NULL);
	if (data == NULL)
		goto out;

	ptr = data->d_buf;
	while (ptr < (data->d_buf + data->d_size)) {
		GElf_Nhdr *nhdr = ptr;
		size_t namesz = NOTE_ALIGN(nhdr->n_namesz),
		       descsz = NOTE_ALIGN(nhdr->n_descsz);
		const char *name;

		ptr += sizeof(*nhdr);
		name = ptr;
		ptr += namesz;
		if (nhdr->n_type == NT_GNU_BUILD_ID &&
		    nhdr->n_namesz == sizeof("GNU")) {
			if (memcmp(name, "GNU", sizeof("GNU")) == 0) {
				size_t sz = min(size, descsz);
				memcpy(bf, ptr, sz);
				memset(bf + sz, 0, size - sz);
				err = descsz;
				break;
			}
		}
		ptr += descsz;
	}

out:
	return err;
}

int filename__read_build_id(const char *filename, void *bf, size_t size)
{
	int fd, err = -1;
	Elf *elf;

	if (size < BUILD_ID_SIZE)
		goto out;

	fd = open(filename, O_RDONLY);
	if (fd < 0)
		goto out;

	elf = elf_begin(fd, PERF_ELF_C_READ_MMAP, NULL);
	if (elf == NULL) {
		pr_debug2("%s: cannot read %s ELF file.\n", __func__, filename);
		goto out_close;
	}

	err = elf_read_build_id(elf, bf, size);

	elf_end(elf);
out_close:
	close(fd);
out:
	return err;
}

int sysfs__read_build_id(const char *filename, void *build_id, size_t size)
{
	int fd, err = -1;

	if (size < BUILD_ID_SIZE)
		goto out;

	fd = open(filename, O_RDONLY);
	if (fd < 0)
		goto out;

	while (1) {
		char bf[BUFSIZ];
		GElf_Nhdr nhdr;
		size_t namesz, descsz;

		if (read(fd, &nhdr, sizeof(nhdr)) != sizeof(nhdr))
			break;

		namesz = NOTE_ALIGN(nhdr.n_namesz);
		descsz = NOTE_ALIGN(nhdr.n_descsz);
		if (nhdr.n_type == NT_GNU_BUILD_ID &&
		    nhdr.n_namesz == sizeof("GNU")) {
			if (read(fd, bf, namesz) != (ssize_t)namesz)
				break;
			if (memcmp(bf, "GNU", sizeof("GNU")) == 0) {
				size_t sz = min(descsz, size);
				if (read(fd, build_id, sz) == (ssize_t)sz) {
					memset(build_id + sz, 0, size - sz);
					err = 0;
					break;
				}
			} else if (read(fd, bf, descsz) != (ssize_t)descsz)
				break;
		} else {
			int n = namesz + descsz;
			if (read(fd, bf, n) != n)
				break;
		}
	}
	close(fd);
out:
	return err;
}

char dso__symtab_origin(const struct dso *dso)
{
	static const char origin[] = {
		[SYMTAB__KALLSYMS]	      = 'k',
		[SYMTAB__JAVA_JIT]	      = 'j',
		[SYMTAB__BUILD_ID_CACHE]      = 'B',
		[SYMTAB__FEDORA_DEBUGINFO]    = 'f',
		[SYMTAB__UBUNTU_DEBUGINFO]    = 'u',
		[SYMTAB__BUILDID_DEBUGINFO]   = 'b',
		[SYMTAB__SYSTEM_PATH_DSO]     = 'd',
		[SYMTAB__SYSTEM_PATH_KMODULE] = 'K',
		[SYMTAB__GUEST_KALLSYMS]      =  'g',
		[SYMTAB__GUEST_KMODULE]	      =  'G',
	};

	if (dso == NULL || dso->symtab_type == SYMTAB__NOT_FOUND)
		return '!';
	return origin[dso->symtab_type];
}

int dso__load(struct dso *dso, struct map *map, symbol_filter_t filter)
{
	int size = PATH_MAX;
	char *name;
	int ret = -1;
	int fd;
	struct machine *machine;
	const char *root_dir;
	int want_symtab;

	dso__set_loaded(dso, map->type);

	if (dso->kernel == DSO_TYPE_KERNEL)
		return dso__load_kernel_sym(dso, map, filter);
	else if (dso->kernel == DSO_TYPE_GUEST_KERNEL)
		return dso__load_guest_kernel_sym(dso, map, filter);

	if (map->groups && map->groups->machine)
		machine = map->groups->machine;
	else
		machine = NULL;

	name = malloc(size);
	if (!name)
		return -1;

	dso->adjust_symbols = 0;

	if (strncmp(dso->name, "/tmp/perf-", 10) == 0) {
		struct stat st;

		if (lstat(dso->name, &st) < 0)
			return -1;

		if (st.st_uid && (st.st_uid != geteuid())) {
			pr_warning("File %s not owned by current user or root, "
				"ignoring it.\n", dso->name);
			return -1;
		}

		ret = dso__load_perf_map(dso, map, filter);
		dso->symtab_type = ret > 0 ? SYMTAB__JAVA_JIT :
					      SYMTAB__NOT_FOUND;
		return ret;
	}

	/* Iterate over candidate debug images.
	 * On the first pass, only load images if they have a full symtab.
	 * Failing that, do a second pass where we accept .dynsym also
	 */
	want_symtab = 1;
restart:
	for (dso->symtab_type = SYMTAB__BUILD_ID_CACHE;
	     dso->symtab_type != SYMTAB__NOT_FOUND;
	     dso->symtab_type++) {
		switch (dso->symtab_type) {
		case SYMTAB__BUILD_ID_CACHE:
			/* skip the locally configured cache if a symfs is given */
			if (symbol_conf.symfs[0] ||
			    (dso__build_id_filename(dso, name, size) == NULL)) {
				continue;
			}
			break;
		case SYMTAB__FEDORA_DEBUGINFO:
			snprintf(name, size, "%s/usr/lib/debug%s.debug",
				 symbol_conf.symfs, dso->long_name);
			break;
		case SYMTAB__UBUNTU_DEBUGINFO:
			snprintf(name, size, "%s/usr/lib/debug%s",
				 symbol_conf.symfs, dso->long_name);
			break;
		case SYMTAB__BUILDID_DEBUGINFO: {
			char build_id_hex[BUILD_ID_SIZE * 2 + 1];

			if (!dso->has_build_id)
				continue;

			build_id__sprintf(dso->build_id,
					  sizeof(dso->build_id),
					  build_id_hex);
			snprintf(name, size,
				 "%s/usr/lib/debug/.build-id/%.2s/%s.debug",
				 symbol_conf.symfs, build_id_hex, build_id_hex + 2);
			}
			break;
		case SYMTAB__SYSTEM_PATH_DSO:
			snprintf(name, size, "%s%s",
			     symbol_conf.symfs, dso->long_name);
			break;
		case SYMTAB__GUEST_KMODULE:
			if (map->groups && machine)
				root_dir = machine->root_dir;
			else
				root_dir = "";
			snprintf(name, size, "%s%s%s", symbol_conf.symfs,
				 root_dir, dso->long_name);
			break;

		case SYMTAB__SYSTEM_PATH_KMODULE:
			snprintf(name, size, "%s%s", symbol_conf.symfs,
				 dso->long_name);
			break;
		default:;
		}

		/* Name is now the name of the next image to try */
		fd = open(name, O_RDONLY);
		if (fd < 0)
			continue;

		ret = dso__load_sym(dso, map, name, fd, filter, 0,
				    want_symtab);
		close(fd);

		/*
		 * Some people seem to have debuginfo files _WITHOUT_ debug
		 * info!?!?
		 */
		if (!ret)
			continue;

		if (ret > 0) {
			int nr_plt = dso__synthesize_plt_symbols(dso, map,
								 filter);
			if (nr_plt > 0)
				ret += nr_plt;
			break;
		}
	}

	/*
	 * If we wanted a full symtab but no image had one,
	 * relax our requirements and repeat the search.
	 */
	if (ret <= 0 && want_symtab) {
		want_symtab = 0;
		goto restart;
	}

	free(name);
	if (ret < 0 && strstr(dso->name, " (deleted)") != NULL)
		return 0;
	return ret;
}

struct map *map_groups__find_by_name(struct map_groups *mg,
				     enum map_type type, const char *name)
{
	struct rb_node *nd;

	for (nd = rb_first(&mg->maps[type]); nd; nd = rb_next(nd)) {
		struct map *map = rb_entry(nd, struct map, rb_node);

		if (map->dso && strcmp(map->dso->short_name, name) == 0)
			return map;
	}

	return NULL;
}

static int dso__kernel_module_get_build_id(struct dso *dso,
					   const char *root_dir)
{
	char filename[PATH_MAX];
	/*
	 * kernel module short names are of the form "[module]" and
	 * we need just "module" here.
	 */
	const char *name = dso->short_name + 1;

	snprintf(filename, sizeof(filename),
		 "%s/sys/module/%.*s/notes/.note.gnu.build-id",
		 root_dir, (int)strlen(name) - 1, name);

	if (sysfs__read_build_id(filename, dso->build_id,
				 sizeof(dso->build_id)) == 0)
		dso->has_build_id = true;

	return 0;
}

static int map_groups__set_modules_path_dir(struct map_groups *mg,
				const char *dir_name)
{
	struct dirent *dent;
	DIR *dir = opendir(dir_name);
	int ret = 0;

	if (!dir) {
		pr_debug("%s: cannot open %s dir\n", __func__, dir_name);
		return -1;
	}

	while ((dent = readdir(dir)) != NULL) {
		char path[PATH_MAX];
		struct stat st;

		/*sshfs might return bad dent->d_type, so we have to stat*/
		sprintf(path, "%s/%s", dir_name, dent->d_name);
		if (stat(path, &st))
			continue;

		if (S_ISDIR(st.st_mode)) {
			if (!strcmp(dent->d_name, ".") ||
			    !strcmp(dent->d_name, ".."))
				continue;

			snprintf(path, sizeof(path), "%s/%s",
				 dir_name, dent->d_name);
			ret = map_groups__set_modules_path_dir(mg, path);
			if (ret < 0)
				goto out;
		} else {
			char *dot = strrchr(dent->d_name, '.'),
			     dso_name[PATH_MAX];
			struct map *map;
			char *long_name;

			if (dot == NULL || strcmp(dot, ".ko"))
				continue;
			snprintf(dso_name, sizeof(dso_name), "[%.*s]",
				 (int)(dot - dent->d_name), dent->d_name);

			strxfrchar(dso_name, '-', '_');
			map = map_groups__find_by_name(mg, MAP__FUNCTION,
						       dso_name);
			if (map == NULL)
				continue;

			snprintf(path, sizeof(path), "%s/%s",
				 dir_name, dent->d_name);

			long_name = strdup(path);
			if (long_name == NULL) {
				ret = -1;
				goto out;
			}
			dso__set_long_name(map->dso, long_name);
			map->dso->lname_alloc = 1;
			dso__kernel_module_get_build_id(map->dso, "");
		}
	}

out:
	closedir(dir);
	return ret;
}

static char *get_kernel_version(const char *root_dir)
{
	char version[PATH_MAX];
	FILE *file;
	char *name, *tmp;
	const char *prefix = "Linux version ";

	sprintf(version, "%s/proc/version", root_dir);
	file = fopen(version, "r");
	if (!file)
		return NULL;

	version[0] = '\0';
	tmp = fgets(version, sizeof(version), file);
	fclose(file);

	name = strstr(version, prefix);
	if (!name)
		return NULL;
	name += strlen(prefix);
	tmp = strchr(name, ' ');
	if (tmp)
		*tmp = '\0';

	return strdup(name);
}

static int machine__set_modules_path(struct machine *machine)
{
	char *version;
	char modules_path[PATH_MAX];

	version = get_kernel_version(machine->root_dir);
	if (!version)
		return -1;

	snprintf(modules_path, sizeof(modules_path), "%s/lib/modules/%s/kernel",
		 machine->root_dir, version);
	free(version);

	return map_groups__set_modules_path_dir(&machine->kmaps, modules_path);
}

/*
 * Constructor variant for modules (where we know from /proc/modules where
 * they are loaded) and for vmlinux, where only after we load all the
 * symbols we'll know where it starts and ends.
 */
static struct map *map__new2(u64 start, struct dso *dso, enum map_type type)
{
	struct map *map = calloc(1, (sizeof(*map) +
				     (dso->kernel ? sizeof(struct kmap) : 0)));
	if (map != NULL) {
		/*
		 * ->end will be filled after we load all the symbols
		 */
		map__init(map, type, start, 0, 0, dso);
	}

	return map;
}

struct map *machine__new_module(struct machine *machine, u64 start,
				const char *filename)
{
	struct map *map;
	struct dso *dso = __dsos__findnew(&machine->kernel_dsos, filename);

	if (dso == NULL)
		return NULL;

	map = map__new2(start, dso, MAP__FUNCTION);
	if (map == NULL)
		return NULL;

	if (machine__is_host(machine))
		dso->symtab_type = SYMTAB__SYSTEM_PATH_KMODULE;
	else
		dso->symtab_type = SYMTAB__GUEST_KMODULE;
	map_groups__insert(&machine->kmaps, map);
	return map;
}

static int machine__create_modules(struct machine *machine)
{
	char *line = NULL;
	size_t n;
	FILE *file;
	struct map *map;
	const char *modules;
	char path[PATH_MAX];

	if (machine__is_default_guest(machine))
		modules = symbol_conf.default_guest_modules;
	else {
		sprintf(path, "%s/proc/modules", machine->root_dir);
		modules = path;
	}

	if (symbol__restricted_filename(path, "/proc/modules"))
		return -1;

	file = fopen(modules, "r");
	if (file == NULL)
		return -1;

	while (!feof(file)) {
		char name[PATH_MAX];
		u64 start;
		char *sep;
		int line_len;

		line_len = getline(&line, &n, file);
		if (line_len < 0)
			break;

		if (!line)
			goto out_failure;

		line[--line_len] = '\0'; /* \n */

		sep = strrchr(line, 'x');
		if (sep == NULL)
			continue;

		hex2u64(sep + 1, &start);

		sep = strchr(line, ' ');
		if (sep == NULL)
			continue;

		*sep = '\0';

		snprintf(name, sizeof(name), "[%s]", line);
		map = machine__new_module(machine, start, name);
		if (map == NULL)
			goto out_delete_line;
		dso__kernel_module_get_build_id(map->dso, machine->root_dir);
	}

	free(line);
	fclose(file);

	return machine__set_modules_path(machine);

out_delete_line:
	free(line);
out_failure:
	return -1;
}

int dso__load_vmlinux(struct dso *dso, struct map *map,
		      const char *vmlinux, symbol_filter_t filter)
{
	int err = -1, fd;
	char symfs_vmlinux[PATH_MAX];

	snprintf(symfs_vmlinux, sizeof(symfs_vmlinux), "%s%s",
		 symbol_conf.symfs, vmlinux);
	fd = open(symfs_vmlinux, O_RDONLY);
	if (fd < 0)
		return -1;

	dso__set_long_name(dso, (char *)vmlinux);
	dso__set_loaded(dso, map->type);
	err = dso__load_sym(dso, map, symfs_vmlinux, fd, filter, 0, 0);
	close(fd);

	if (err > 0)
		pr_debug("Using %s for symbols\n", symfs_vmlinux);

	return err;
}

int dso__load_vmlinux_path(struct dso *dso, struct map *map,
			   symbol_filter_t filter)
{
	int i, err = 0;
	char *filename;

	pr_debug("Looking at the vmlinux_path (%d entries long)\n",
		 vmlinux_path__nr_entries + 1);

	filename = dso__build_id_filename(dso, NULL, 0);
	if (filename != NULL) {
		err = dso__load_vmlinux(dso, map, filename, filter);
		if (err > 0) {
			dso__set_long_name(dso, filename);
			goto out;
		}
		free(filename);
	}

	for (i = 0; i < vmlinux_path__nr_entries; ++i) {
		err = dso__load_vmlinux(dso, map, vmlinux_path[i], filter);
		if (err > 0) {
			dso__set_long_name(dso, strdup(vmlinux_path[i]));
			break;
		}
	}
out:
	return err;
}

static int dso__load_kernel_sym(struct dso *dso, struct map *map,
				symbol_filter_t filter)
{
	int err;
	const char *kallsyms_filename = NULL;
	char *kallsyms_allocated_filename = NULL;
	/*
	 * Step 1: if the user specified a kallsyms or vmlinux filename, use
	 * it and only it, reporting errors to the user if it cannot be used.
	 *
	 * For instance, try to analyse an ARM perf.data file _without_ a
	 * build-id, or if the user specifies the wrong path to the right
	 * vmlinux file, obviously we can't fallback to another vmlinux (a
	 * x86_86 one, on the machine where analysis is being performed, say),
	 * or worse, /proc/kallsyms.
	 *
	 * If the specified file _has_ a build-id and there is a build-id
	 * section in the perf.data file, we will still do the expected
	 * validation in dso__load_vmlinux and will bail out if they don't
	 * match.
	 */
	if (symbol_conf.kallsyms_name != NULL) {
		kallsyms_filename = symbol_conf.kallsyms_name;
		goto do_kallsyms;
	}

	if (symbol_conf.vmlinux_name != NULL) {
		err = dso__load_vmlinux(dso, map,
					symbol_conf.vmlinux_name, filter);
		if (err > 0) {
			dso__set_long_name(dso,
					   strdup(symbol_conf.vmlinux_name));
			goto out_fixup;
		}
		return err;
	}

	if (vmlinux_path != NULL) {
		err = dso__load_vmlinux_path(dso, map, filter);
		if (err > 0)
			goto out_fixup;
	}

	/* do not try local files if a symfs was given */
	if (symbol_conf.symfs[0] != 0)
		return -1;

	/*
	 * Say the kernel DSO was created when processing the build-id header table,
	 * we have a build-id, so check if it is the same as the running kernel,
	 * using it if it is.
	 */
	if (dso->has_build_id) {
		u8 kallsyms_build_id[BUILD_ID_SIZE];
		char sbuild_id[BUILD_ID_SIZE * 2 + 1];

		if (sysfs__read_build_id("/sys/kernel/notes", kallsyms_build_id,
					 sizeof(kallsyms_build_id)) == 0) {
			if (dso__build_id_equal(dso, kallsyms_build_id)) {
				kallsyms_filename = "/proc/kallsyms";
				goto do_kallsyms;
			}
		}
		/*
		 * Now look if we have it on the build-id cache in
		 * $HOME/.debug/[kernel.kallsyms].
		 */
		build_id__sprintf(dso->build_id, sizeof(dso->build_id),
				  sbuild_id);

		if (asprintf(&kallsyms_allocated_filename,
			     "%s/.debug/[kernel.kallsyms]/%s",
			     getenv("HOME"), sbuild_id) == -1) {
			pr_err("Not enough memory for kallsyms file lookup\n");
			return -1;
		}

		kallsyms_filename = kallsyms_allocated_filename;

		if (access(kallsyms_filename, F_OK)) {
			pr_err("No kallsyms or vmlinux with build-id %s "
			       "was found\n", sbuild_id);
			free(kallsyms_allocated_filename);
			return -1;
		}
	} else {
		/*
		 * Last resort, if we don't have a build-id and couldn't find
		 * any vmlinux file, try the running kernel kallsyms table.
		 */
		kallsyms_filename = "/proc/kallsyms";
	}

do_kallsyms:
	err = dso__load_kallsyms(dso, kallsyms_filename, map, filter);
	if (err > 0)
		pr_debug("Using %s for symbols\n", kallsyms_filename);
	free(kallsyms_allocated_filename);

	if (err > 0) {
out_fixup:
		if (kallsyms_filename != NULL)
			dso__set_long_name(dso, strdup("[kernel.kallsyms]"));
		map__fixup_start(map);
		map__fixup_end(map);
	}

	return err;
}

static int dso__load_guest_kernel_sym(struct dso *dso, struct map *map,
				      symbol_filter_t filter)
{
	int err;
	const char *kallsyms_filename = NULL;
	struct machine *machine;
	char path[PATH_MAX];

	if (!map->groups) {
		pr_debug("Guest kernel map hasn't the point to groups\n");
		return -1;
	}
	machine = map->groups->machine;

	if (machine__is_default_guest(machine)) {
		/*
		 * if the user specified a vmlinux filename, use it and only
		 * it, reporting errors to the user if it cannot be used.
		 * Or use file guest_kallsyms inputted by user on commandline
		 */
		if (symbol_conf.default_guest_vmlinux_name != NULL) {
			err = dso__load_vmlinux(dso, map,
				symbol_conf.default_guest_vmlinux_name, filter);
			goto out_try_fixup;
		}

		kallsyms_filename = symbol_conf.default_guest_kallsyms;
		if (!kallsyms_filename)
			return -1;
	} else {
		sprintf(path, "%s/proc/kallsyms", machine->root_dir);
		kallsyms_filename = path;
	}

	err = dso__load_kallsyms(dso, kallsyms_filename, map, filter);
	if (err > 0)
		pr_debug("Using %s for symbols\n", kallsyms_filename);

out_try_fixup:
	if (err > 0) {
		if (kallsyms_filename != NULL) {
			machine__mmap_name(machine, path, sizeof(path));
			dso__set_long_name(dso, strdup(path));
		}
		map__fixup_start(map);
		map__fixup_end(map);
	}

	return err;
}

static void dsos__add(struct list_head *head, struct dso *dso)
{
	list_add_tail(&dso->node, head);
}

static struct dso *dsos__find(struct list_head *head, const char *name)
{
	struct dso *pos;

	list_for_each_entry(pos, head, node)
		if (strcmp(pos->long_name, name) == 0)
			return pos;
	return NULL;
}

struct dso *__dsos__findnew(struct list_head *head, const char *name)
{
	struct dso *dso = dsos__find(head, name);

	if (!dso) {
		dso = dso__new(name);
		if (dso != NULL) {
			dsos__add(head, dso);
			dso__set_basename(dso);
		}
	}

	return dso;
}

size_t __dsos__fprintf(struct list_head *head, FILE *fp)
{
	struct dso *pos;
	size_t ret = 0;

	list_for_each_entry(pos, head, node) {
		int i;
		for (i = 0; i < MAP__NR_TYPES; ++i)
			ret += dso__fprintf(pos, i, fp);
	}

	return ret;
}

size_t machines__fprintf_dsos(struct rb_root *machines, FILE *fp)
{
	struct rb_node *nd;
	size_t ret = 0;

	for (nd = rb_first(machines); nd; nd = rb_next(nd)) {
		struct machine *pos = rb_entry(nd, struct machine, rb_node);
		ret += __dsos__fprintf(&pos->kernel_dsos, fp);
		ret += __dsos__fprintf(&pos->user_dsos, fp);
	}

	return ret;
}

static size_t __dsos__fprintf_buildid(struct list_head *head, FILE *fp,
				      bool with_hits)
{
	struct dso *pos;
	size_t ret = 0;

	list_for_each_entry(pos, head, node) {
		if (with_hits && !pos->hit)
			continue;
		ret += dso__fprintf_buildid(pos, fp);
		ret += fprintf(fp, " %s\n", pos->long_name);
	}
	return ret;
}

size_t machine__fprintf_dsos_buildid(struct machine *machine, FILE *fp,
				     bool with_hits)
{
	return __dsos__fprintf_buildid(&machine->kernel_dsos, fp, with_hits) +
	       __dsos__fprintf_buildid(&machine->user_dsos, fp, with_hits);
}

size_t machines__fprintf_dsos_buildid(struct rb_root *machines,
				      FILE *fp, bool with_hits)
{
	struct rb_node *nd;
	size_t ret = 0;

	for (nd = rb_first(machines); nd; nd = rb_next(nd)) {
		struct machine *pos = rb_entry(nd, struct machine, rb_node);
		ret += machine__fprintf_dsos_buildid(pos, fp, with_hits);
	}
	return ret;
}

static struct dso*
dso__kernel_findnew(struct machine *machine, const char *name,
		    const char *short_name, int dso_type)
{
	/*
	 * The kernel dso could be created by build_id processing.
	 */
	struct dso *dso = __dsos__findnew(&machine->kernel_dsos, name);

	/*
	 * We need to run this in all cases, since during the build_id
	 * processing we had no idea this was the kernel dso.
	 */
	if (dso != NULL) {
		dso__set_short_name(dso, short_name);
		dso->kernel = dso_type;
	}

	return dso;
}

void dso__read_running_kernel_build_id(struct dso *dso, struct machine *machine)
{
	char path[PATH_MAX];

	if (machine__is_default_guest(machine))
		return;
	sprintf(path, "%s/sys/kernel/notes", machine->root_dir);
	if (sysfs__read_build_id(path, dso->build_id,
				 sizeof(dso->build_id)) == 0)
		dso->has_build_id = true;
}

static struct dso *machine__get_kernel(struct machine *machine)
{
	const char *vmlinux_name = NULL;
	struct dso *kernel;

	if (machine__is_host(machine)) {
		vmlinux_name = symbol_conf.vmlinux_name;
		if (!vmlinux_name)
			vmlinux_name = "[kernel.kallsyms]";

		kernel = dso__kernel_findnew(machine, vmlinux_name,
					     "[kernel]",
					     DSO_TYPE_KERNEL);
	} else {
		char bf[PATH_MAX];

		if (machine__is_default_guest(machine))
			vmlinux_name = symbol_conf.default_guest_vmlinux_name;
		if (!vmlinux_name)
			vmlinux_name = machine__mmap_name(machine, bf,
							  sizeof(bf));

		kernel = dso__kernel_findnew(machine, vmlinux_name,
					     "[guest.kernel]",
					     DSO_TYPE_GUEST_KERNEL);
	}

	if (kernel != NULL && (!kernel->has_build_id))
		dso__read_running_kernel_build_id(kernel, machine);

	return kernel;
}

struct process_args {
	u64 start;
};

static int symbol__in_kernel(void *arg, const char *name,
			     char type __used, u64 start, u64 end __used)
{
	struct process_args *args = arg;

	if (strchr(name, '['))
		return 0;

	args->start = start;
	return 1;
}

/* Figure out the start address of kernel map from /proc/kallsyms */
static u64 machine__get_kernel_start_addr(struct machine *machine)
{
	const char *filename;
	char path[PATH_MAX];
	struct process_args args;

	if (machine__is_host(machine)) {
		filename = "/proc/kallsyms";
	} else {
		if (machine__is_default_guest(machine))
			filename = (char *)symbol_conf.default_guest_kallsyms;
		else {
			sprintf(path, "%s/proc/kallsyms", machine->root_dir);
			filename = path;
		}
	}

	if (symbol__restricted_filename(filename, "/proc/kallsyms"))
		return 0;

	if (kallsyms__parse(filename, &args, symbol__in_kernel) <= 0)
		return 0;

	return args.start;
}

int __machine__create_kernel_maps(struct machine *machine, struct dso *kernel)
{
	enum map_type type;
	u64 start = machine__get_kernel_start_addr(machine);

	for (type = 0; type < MAP__NR_TYPES; ++type) {
		struct kmap *kmap;

		machine->vmlinux_maps[type] = map__new2(start, kernel, type);
		if (machine->vmlinux_maps[type] == NULL)
			return -1;

		machine->vmlinux_maps[type]->map_ip =
			machine->vmlinux_maps[type]->unmap_ip =
				identity__map_ip;
		kmap = map__kmap(machine->vmlinux_maps[type]);
		kmap->kmaps = &machine->kmaps;
		map_groups__insert(&machine->kmaps,
				   machine->vmlinux_maps[type]);
	}

	return 0;
}

void machine__destroy_kernel_maps(struct machine *machine)
{
	enum map_type type;

	for (type = 0; type < MAP__NR_TYPES; ++type) {
		struct kmap *kmap;

		if (machine->vmlinux_maps[type] == NULL)
			continue;

		kmap = map__kmap(machine->vmlinux_maps[type]);
		map_groups__remove(&machine->kmaps,
				   machine->vmlinux_maps[type]);
		if (kmap->ref_reloc_sym) {
			/*
			 * ref_reloc_sym is shared among all maps, so free just
			 * on one of them.
			 */
			if (type == MAP__FUNCTION) {
				free((char *)kmap->ref_reloc_sym->name);
				kmap->ref_reloc_sym->name = NULL;
				free(kmap->ref_reloc_sym);
			}
			kmap->ref_reloc_sym = NULL;
		}

		map__delete(machine->vmlinux_maps[type]);
		machine->vmlinux_maps[type] = NULL;
	}
}

int machine__create_kernel_maps(struct machine *machine)
{
	struct dso *kernel = machine__get_kernel(machine);

	if (kernel == NULL ||
	    __machine__create_kernel_maps(machine, kernel) < 0)
		return -1;

	if (symbol_conf.use_modules && machine__create_modules(machine) < 0)
		pr_debug("Problems creating module maps, continuing anyway...\n");
	/*
	 * Now that we have all the maps created, just set the ->end of them:
	 */
	map_groups__fixup_end(&machine->kmaps);
	return 0;
}

static void vmlinux_path__exit(void)
{
	while (--vmlinux_path__nr_entries >= 0) {
		free(vmlinux_path[vmlinux_path__nr_entries]);
		vmlinux_path[vmlinux_path__nr_entries] = NULL;
	}

	free(vmlinux_path);
	vmlinux_path = NULL;
}

static int vmlinux_path__init(void)
{
	struct utsname uts;
	char bf[PATH_MAX];

	vmlinux_path = malloc(sizeof(char *) * 5);
	if (vmlinux_path == NULL)
		return -1;

	vmlinux_path[vmlinux_path__nr_entries] = strdup("vmlinux");
	if (vmlinux_path[vmlinux_path__nr_entries] == NULL)
		goto out_fail;
	++vmlinux_path__nr_entries;
	vmlinux_path[vmlinux_path__nr_entries] = strdup("/boot/vmlinux");
	if (vmlinux_path[vmlinux_path__nr_entries] == NULL)
		goto out_fail;
	++vmlinux_path__nr_entries;

	/* only try running kernel version if no symfs was given */
	if (symbol_conf.symfs[0] != 0)
		return 0;

	if (uname(&uts) < 0)
		return -1;

	snprintf(bf, sizeof(bf), "/boot/vmlinux-%s", uts.release);
	vmlinux_path[vmlinux_path__nr_entries] = strdup(bf);
	if (vmlinux_path[vmlinux_path__nr_entries] == NULL)
		goto out_fail;
	++vmlinux_path__nr_entries;
	snprintf(bf, sizeof(bf), "/lib/modules/%s/build/vmlinux", uts.release);
	vmlinux_path[vmlinux_path__nr_entries] = strdup(bf);
	if (vmlinux_path[vmlinux_path__nr_entries] == NULL)
		goto out_fail;
	++vmlinux_path__nr_entries;
	snprintf(bf, sizeof(bf), "/usr/lib/debug/lib/modules/%s/vmlinux",
		 uts.release);
	vmlinux_path[vmlinux_path__nr_entries] = strdup(bf);
	if (vmlinux_path[vmlinux_path__nr_entries] == NULL)
		goto out_fail;
	++vmlinux_path__nr_entries;

	return 0;

out_fail:
	vmlinux_path__exit();
	return -1;
}

size_t machine__fprintf_vmlinux_path(struct machine *machine, FILE *fp)
{
	int i;
	size_t printed = 0;
	struct dso *kdso = machine->vmlinux_maps[MAP__FUNCTION]->dso;

	if (kdso->has_build_id) {
		char filename[PATH_MAX];
		if (dso__build_id_filename(kdso, filename, sizeof(filename)))
			printed += fprintf(fp, "[0] %s\n", filename);
	}

	for (i = 0; i < vmlinux_path__nr_entries; ++i)
		printed += fprintf(fp, "[%d] %s\n",
				   i + kdso->has_build_id, vmlinux_path[i]);

	return printed;
}

static int setup_list(struct strlist **list, const char *list_str,
		      const char *list_name)
{
	if (list_str == NULL)
		return 0;

	*list = strlist__new(true, list_str);
	if (!*list) {
		pr_err("problems parsing %s list\n", list_name);
		return -1;
	}
	return 0;
}

static bool symbol__read_kptr_restrict(void)
{
	bool value = false;

	if (geteuid() != 0) {
		FILE *fp = fopen("/proc/sys/kernel/kptr_restrict", "r");
		if (fp != NULL) {
			char line[8];

			if (fgets(line, sizeof(line), fp) != NULL)
				value = atoi(line) != 0;

			fclose(fp);
		}
	}

	return value;
}

int symbol__init(void)
{
	const char *symfs;

	if (symbol_conf.initialized)
		return 0;

	symbol_conf.priv_size = ALIGN(symbol_conf.priv_size, sizeof(u64));

	elf_version(EV_CURRENT);
	if (symbol_conf.sort_by_name)
		symbol_conf.priv_size += (sizeof(struct symbol_name_rb_node) -
					  sizeof(struct symbol));

	if (symbol_conf.try_vmlinux_path && vmlinux_path__init() < 0)
		return -1;

	if (symbol_conf.field_sep && *symbol_conf.field_sep == '.') {
		pr_err("'.' is the only non valid --field-separator argument\n");
		return -1;
	}

	if (setup_list(&symbol_conf.dso_list,
		       symbol_conf.dso_list_str, "dso") < 0)
		return -1;

	if (setup_list(&symbol_conf.comm_list,
		       symbol_conf.comm_list_str, "comm") < 0)
		goto out_free_dso_list;

	if (setup_list(&symbol_conf.sym_list,
		       symbol_conf.sym_list_str, "symbol") < 0)
		goto out_free_comm_list;

	/*
	 * A path to symbols of "/" is identical to ""
	 * reset here for simplicity.
	 */
	symfs = realpath(symbol_conf.symfs, NULL);
	if (symfs == NULL)
		symfs = symbol_conf.symfs;
	if (strcmp(symfs, "/") == 0)
		symbol_conf.symfs = "";
	if (symfs != symbol_conf.symfs)
		free((void *)symfs);

	symbol_conf.kptr_restrict = symbol__read_kptr_restrict();

	symbol_conf.initialized = true;
	return 0;

out_free_dso_list:
	strlist__delete(symbol_conf.dso_list);
out_free_comm_list:
	strlist__delete(symbol_conf.comm_list);
	return -1;
}

void symbol__exit(void)
{
	if (!symbol_conf.initialized)
		return;
	strlist__delete(symbol_conf.sym_list);
	strlist__delete(symbol_conf.dso_list);
	strlist__delete(symbol_conf.comm_list);
	vmlinux_path__exit();
	symbol_conf.sym_list = symbol_conf.dso_list = symbol_conf.comm_list = NULL;
	symbol_conf.initialized = false;
}

int machines__create_kernel_maps(struct rb_root *machines, pid_t pid)
{
	struct machine *machine = machines__findnew(machines, pid);

	if (machine == NULL)
		return -1;

	return machine__create_kernel_maps(machine);
}

static int hex(char ch)
{
	if ((ch >= '0') && (ch <= '9'))
		return ch - '0';
	if ((ch >= 'a') && (ch <= 'f'))
		return ch - 'a' + 10;
	if ((ch >= 'A') && (ch <= 'F'))
		return ch - 'A' + 10;
	return -1;
}

/*
 * While we find nice hex chars, build a long_val.
 * Return number of chars processed.
 */
int hex2u64(const char *ptr, u64 *long_val)
{
	const char *p = ptr;
	*long_val = 0;

	while (*p) {
		const int hex_val = hex(*p);

		if (hex_val < 0)
			break;

		*long_val = (*long_val << 4) | hex_val;
		p++;
	}

	return p - ptr;
}

char *strxfrchar(char *s, char from, char to)
{
	char *p = s;

	while ((p = strchr(p, from)) != NULL)
		*p++ = to;

	return s;
}

int machines__create_guest_kernel_maps(struct rb_root *machines)
{
	int ret = 0;
	struct dirent **namelist = NULL;
	int i, items = 0;
	char path[PATH_MAX];
	pid_t pid;

	if (symbol_conf.default_guest_vmlinux_name ||
	    symbol_conf.default_guest_modules ||
	    symbol_conf.default_guest_kallsyms) {
		machines__create_kernel_maps(machines, DEFAULT_GUEST_KERNEL_ID);
	}

	if (symbol_conf.guestmount) {
		items = scandir(symbol_conf.guestmount, &namelist, NULL, NULL);
		if (items <= 0)
			return -ENOENT;
		for (i = 0; i < items; i++) {
			if (!isdigit(namelist[i]->d_name[0])) {
				/* Filter out . and .. */
				continue;
			}
			pid = atoi(namelist[i]->d_name);
			sprintf(path, "%s/%s/proc/kallsyms",
				symbol_conf.guestmount,
				namelist[i]->d_name);
			ret = access(path, R_OK);
			if (ret) {
				pr_debug("Can't access file %s\n", path);
				goto failure;
			}
			machines__create_kernel_maps(machines, pid);
		}
failure:
		free(namelist);
	}

	return ret;
}

void machines__destroy_guest_kernel_maps(struct rb_root *machines)
{
	struct rb_node *next = rb_first(machines);

	while (next) {
		struct machine *pos = rb_entry(next, struct machine, rb_node);

		next = rb_next(&pos->rb_node);
		rb_erase(&pos->rb_node, machines);
		machine__delete(pos);
	}
}

int machine__load_kallsyms(struct machine *machine, const char *filename,
			   enum map_type type, symbol_filter_t filter)
{
	struct map *map = machine->vmlinux_maps[type];
	int ret = dso__load_kallsyms(map->dso, filename, map, filter);

	if (ret > 0) {
		dso__set_loaded(map->dso, type);
		/*
		 * Since /proc/kallsyms will have multiple sessions for the
		 * kernel, with modules between them, fixup the end of all
		 * sections.
		 */
		__map_groups__fixup_end(&machine->kmaps, type);
	}

	return ret;
}

int machine__load_vmlinux_path(struct machine *machine, enum map_type type,
			       symbol_filter_t filter)
{
	struct map *map = machine->vmlinux_maps[type];
	int ret = dso__load_vmlinux_path(map->dso, map, filter);

	if (ret > 0) {
		dso__set_loaded(map->dso, type);
		map__reloc_vmlinux(map);
	}

	return ret;
}<|MERGE_RESOLUTION|>--- conflicted
+++ resolved
@@ -46,10 +46,6 @@
 	.exclude_other	  = true,
 	.use_modules	  = true,
 	.try_vmlinux_path = true,
-<<<<<<< HEAD
-	.annotate_asm_raw = true,
-=======
->>>>>>> 7588bada
 	.annotate_src	  = true,
 	.symfs            = "",
 };
