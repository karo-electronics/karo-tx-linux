#include "symbol.h"
#include <errno.h>
#include <inttypes.h>
#include <limits.h>
#include <stdlib.h>
#include <string.h>
#include <stdio.h>
#include <unistd.h>
#include "map.h"
#include "thread.h"
#include "strlist.h"
#include "vdso.h"
#include "build-id.h"
#include <linux/string.h>

const char *map_type__name[MAP__NR_TYPES] = {
	[MAP__FUNCTION] = "Functions",
	[MAP__VARIABLE] = "Variables",
};

static inline int is_anon_memory(const char *filename)
{
	return !strcmp(filename, "//anon") ||
<<<<<<< HEAD
=======
	       !strcmp(filename, "/dev/zero (deleted)") ||
>>>>>>> d0e0ac97
	       !strcmp(filename, "/anon_hugepage (deleted)");
}

static inline int is_no_dso_memory(const char *filename)
{
	return !strncmp(filename, "[stack", 6) ||
	       !strcmp(filename, "[heap]");
}

void map__init(struct map *map, enum map_type type,
	       u64 start, u64 end, u64 pgoff, struct dso *dso)
{
	map->type     = type;
	map->start    = start;
	map->end      = end;
	map->pgoff    = pgoff;
	map->dso      = dso;
	map->map_ip   = map__map_ip;
	map->unmap_ip = map__unmap_ip;
	RB_CLEAR_NODE(&map->rb_node);
	map->groups   = NULL;
	map->referenced = false;
	map->erange_warned = false;
}

struct map *map__new(struct list_head *dsos__list, u64 start, u64 len,
		     u64 pgoff, u32 pid, char *filename,
		     enum map_type type)
{
	struct map *map = malloc(sizeof(*map));

	if (map != NULL) {
		char newfilename[PATH_MAX];
		struct dso *dso;
		int anon, no_dso, vdso;

		anon = is_anon_memory(filename);
		vdso = is_vdso_map(filename);
		no_dso = is_no_dso_memory(filename);

		if (anon) {
			snprintf(newfilename, sizeof(newfilename), "/tmp/perf-%d.map", pid);
			filename = newfilename;
		}

		if (vdso) {
			pgoff = 0;
			dso = vdso__dso_findnew(dsos__list);
		} else
			dso = __dsos__findnew(dsos__list, filename);

		if (dso == NULL)
			goto out_delete;

		map__init(map, type, start, start + len, pgoff, dso);

		if (anon || no_dso) {
			map->map_ip = map->unmap_ip = identity__map_ip;

			/*
			 * Set memory without DSO as loaded. All map__find_*
			 * functions still return NULL, and we avoid the
			 * unnecessary map__load warning.
			 */
			if (no_dso)
				dso__set_loaded(dso, map->type);
		}
	}
	return map;
out_delete:
	free(map);
	return NULL;
}

/*
 * Constructor variant for modules (where we know from /proc/modules where
 * they are loaded) and for vmlinux, where only after we load all the
 * symbols we'll know where it starts and ends.
 */
struct map *map__new2(u64 start, struct dso *dso, enum map_type type)
{
	struct map *map = calloc(1, (sizeof(*map) +
				     (dso->kernel ? sizeof(struct kmap) : 0)));
	if (map != NULL) {
		/*
		 * ->end will be filled after we load all the symbols
		 */
		map__init(map, type, start, 0, 0, dso);
	}

	return map;
}

void map__delete(struct map *map)
{
	free(map);
}

void map__fixup_start(struct map *map)
{
	struct rb_root *symbols = &map->dso->symbols[map->type];
	struct rb_node *nd = rb_first(symbols);
	if (nd != NULL) {
		struct symbol *sym = rb_entry(nd, struct symbol, rb_node);
		map->start = sym->start;
	}
}

void map__fixup_end(struct map *map)
{
	struct rb_root *symbols = &map->dso->symbols[map->type];
	struct rb_node *nd = rb_last(symbols);
	if (nd != NULL) {
		struct symbol *sym = rb_entry(nd, struct symbol, rb_node);
		map->end = sym->end;
	}
}

#define DSO__DELETED "(deleted)"

int map__load(struct map *map, symbol_filter_t filter)
{
	const char *name = map->dso->long_name;
	int nr;

	if (dso__loaded(map->dso, map->type))
		return 0;

	nr = dso__load(map->dso, map, filter);
	if (nr < 0) {
		if (map->dso->has_build_id) {
			char sbuild_id[BUILD_ID_SIZE * 2 + 1];

			build_id__sprintf(map->dso->build_id,
					  sizeof(map->dso->build_id),
					  sbuild_id);
			pr_warning("%s with build id %s not found",
				   name, sbuild_id);
		} else
			pr_warning("Failed to open %s", name);

		pr_warning(", continuing without symbols\n");
		return -1;
	} else if (nr == 0) {
#ifdef LIBELF_SUPPORT
		const size_t len = strlen(name);
		const size_t real_len = len - sizeof(DSO__DELETED);

		if (len > sizeof(DSO__DELETED) &&
		    strcmp(name + real_len + 1, DSO__DELETED) == 0) {
			pr_warning("%.*s was updated (is prelink enabled?). "
				"Restart the long running apps that use it!\n",
				   (int)real_len, name);
		} else {
			pr_warning("no symbols found in %s, maybe install "
				   "a debug package?\n", name);
		}
#endif
		return -1;
	}
	/*
	 * Only applies to the kernel, as its symtabs aren't relative like the
	 * module ones.
	 */
	if (map->dso->kernel)
		map__reloc_vmlinux(map);

	return 0;
}

struct symbol *map__find_symbol(struct map *map, u64 addr,
				symbol_filter_t filter)
{
	if (map__load(map, filter) < 0)
		return NULL;

	return dso__find_symbol(map->dso, map->type, addr);
}

struct symbol *map__find_symbol_by_name(struct map *map, const char *name,
					symbol_filter_t filter)
{
	if (map__load(map, filter) < 0)
		return NULL;

	if (!dso__sorted_by_name(map->dso, map->type))
		dso__sort_by_name(map->dso, map->type);

	return dso__find_symbol_by_name(map->dso, map->type, name);
}

struct map *map__clone(struct map *map)
{
	return memdup(map, sizeof(*map));
}

int map__overlap(struct map *l, struct map *r)
{
	if (l->start > r->start) {
		struct map *t = l;
		l = r;
		r = t;
	}

	if (l->end > r->start)
		return 1;

	return 0;
}

size_t map__fprintf(struct map *map, FILE *fp)
{
	return fprintf(fp, " %" PRIx64 "-%" PRIx64 " %" PRIx64 " %s\n",
		       map->start, map->end, map->pgoff, map->dso->name);
}

size_t map__fprintf_dsoname(struct map *map, FILE *fp)
{
	const char *dsoname = "[unknown]";

	if (map && map->dso && (map->dso->name || map->dso->long_name)) {
		if (symbol_conf.show_kernel_path && map->dso->long_name)
			dsoname = map->dso->long_name;
		else if (map->dso->name)
			dsoname = map->dso->name;
	}

	return fprintf(fp, "%s", dsoname);
}

/*
 * objdump wants/reports absolute IPs for ET_EXEC, and RIPs for ET_DYN.
 * map->dso->adjust_symbols==1 for ET_EXEC-like cases.
 */
u64 map__rip_2objdump(struct map *map, u64 rip)
{
	u64 addr = map->dso->adjust_symbols ?
			map->unmap_ip(map, rip) :	/* RIP -> IP */
			rip;
	return addr;
}

void map_groups__init(struct map_groups *mg)
{
	int i;
	for (i = 0; i < MAP__NR_TYPES; ++i) {
		mg->maps[i] = RB_ROOT;
		INIT_LIST_HEAD(&mg->removed_maps[i]);
	}
	mg->machine = NULL;
}

static void maps__delete(struct rb_root *maps)
{
	struct rb_node *next = rb_first(maps);

	while (next) {
		struct map *pos = rb_entry(next, struct map, rb_node);

		next = rb_next(&pos->rb_node);
		rb_erase(&pos->rb_node, maps);
		map__delete(pos);
	}
}

static void maps__delete_removed(struct list_head *maps)
{
	struct map *pos, *n;

	list_for_each_entry_safe(pos, n, maps, node) {
		list_del(&pos->node);
		map__delete(pos);
	}
}

void map_groups__exit(struct map_groups *mg)
{
	int i;

	for (i = 0; i < MAP__NR_TYPES; ++i) {
		maps__delete(&mg->maps[i]);
		maps__delete_removed(&mg->removed_maps[i]);
	}
}

void map_groups__flush(struct map_groups *mg)
{
	int type;

	for (type = 0; type < MAP__NR_TYPES; type++) {
		struct rb_root *root = &mg->maps[type];
		struct rb_node *next = rb_first(root);

		while (next) {
			struct map *pos = rb_entry(next, struct map, rb_node);
			next = rb_next(&pos->rb_node);
			rb_erase(&pos->rb_node, root);
			/*
			 * We may have references to this map, for
			 * instance in some hist_entry instances, so
			 * just move them to a separate list.
			 */
			list_add_tail(&pos->node, &mg->removed_maps[pos->type]);
		}
	}
}

struct symbol *map_groups__find_symbol(struct map_groups *mg,
				       enum map_type type, u64 addr,
				       struct map **mapp,
				       symbol_filter_t filter)
{
	struct map *map = map_groups__find(mg, type, addr);

	if (map != NULL) {
		if (mapp != NULL)
			*mapp = map;
		return map__find_symbol(map, map->map_ip(map, addr), filter);
	}

	return NULL;
}

struct symbol *map_groups__find_symbol_by_name(struct map_groups *mg,
					       enum map_type type,
					       const char *name,
					       struct map **mapp,
					       symbol_filter_t filter)
{
	struct rb_node *nd;

	for (nd = rb_first(&mg->maps[type]); nd; nd = rb_next(nd)) {
		struct map *pos = rb_entry(nd, struct map, rb_node);
		struct symbol *sym = map__find_symbol_by_name(pos, name, filter);

		if (sym == NULL)
			continue;
		if (mapp != NULL)
			*mapp = pos;
		return sym;
	}

	return NULL;
}

size_t __map_groups__fprintf_maps(struct map_groups *mg,
				  enum map_type type, int verbose, FILE *fp)
{
	size_t printed = fprintf(fp, "%s:\n", map_type__name[type]);
	struct rb_node *nd;

	for (nd = rb_first(&mg->maps[type]); nd; nd = rb_next(nd)) {
		struct map *pos = rb_entry(nd, struct map, rb_node);
		printed += fprintf(fp, "Map:");
		printed += map__fprintf(pos, fp);
		if (verbose > 2) {
			printed += dso__fprintf(pos->dso, type, fp);
			printed += fprintf(fp, "--\n");
		}
	}

	return printed;
}

size_t map_groups__fprintf_maps(struct map_groups *mg, int verbose, FILE *fp)
{
	size_t printed = 0, i;
	for (i = 0; i < MAP__NR_TYPES; ++i)
		printed += __map_groups__fprintf_maps(mg, i, verbose, fp);
	return printed;
}

static size_t __map_groups__fprintf_removed_maps(struct map_groups *mg,
						 enum map_type type,
						 int verbose, FILE *fp)
{
	struct map *pos;
	size_t printed = 0;

	list_for_each_entry(pos, &mg->removed_maps[type], node) {
		printed += fprintf(fp, "Map:");
		printed += map__fprintf(pos, fp);
		if (verbose > 1) {
			printed += dso__fprintf(pos->dso, type, fp);
			printed += fprintf(fp, "--\n");
		}
	}
	return printed;
}

static size_t map_groups__fprintf_removed_maps(struct map_groups *mg,
					       int verbose, FILE *fp)
{
	size_t printed = 0, i;
	for (i = 0; i < MAP__NR_TYPES; ++i)
		printed += __map_groups__fprintf_removed_maps(mg, i, verbose, fp);
	return printed;
}

size_t map_groups__fprintf(struct map_groups *mg, int verbose, FILE *fp)
{
	size_t printed = map_groups__fprintf_maps(mg, verbose, fp);
	printed += fprintf(fp, "Removed maps:\n");
	return printed + map_groups__fprintf_removed_maps(mg, verbose, fp);
}

int map_groups__fixup_overlappings(struct map_groups *mg, struct map *map,
				   int verbose, FILE *fp)
{
	struct rb_root *root = &mg->maps[map->type];
	struct rb_node *next = rb_first(root);
	int err = 0;

	while (next) {
		struct map *pos = rb_entry(next, struct map, rb_node);
		next = rb_next(&pos->rb_node);

		if (!map__overlap(pos, map))
			continue;

		if (verbose >= 2) {
			fputs("overlapping maps:\n", fp);
			map__fprintf(map, fp);
			map__fprintf(pos, fp);
		}

		rb_erase(&pos->rb_node, root);
		/*
		 * Now check if we need to create new maps for areas not
		 * overlapped by the new map:
		 */
		if (map->start > pos->start) {
			struct map *before = map__clone(pos);

			if (before == NULL) {
				err = -ENOMEM;
				goto move_map;
			}

			before->end = map->start - 1;
			map_groups__insert(mg, before);
			if (verbose >= 2)
				map__fprintf(before, fp);
		}

		if (map->end < pos->end) {
			struct map *after = map__clone(pos);

			if (after == NULL) {
				err = -ENOMEM;
				goto move_map;
			}

			after->start = map->end + 1;
			map_groups__insert(mg, after);
			if (verbose >= 2)
				map__fprintf(after, fp);
		}
move_map:
		/*
		 * If we have references, just move them to a separate list.
		 */
		if (pos->referenced)
			list_add_tail(&pos->node, &mg->removed_maps[map->type]);
		else
			map__delete(pos);

		if (err)
			return err;
	}

	return 0;
}

/*
 * XXX This should not really _copy_ te maps, but refcount them.
 */
int map_groups__clone(struct map_groups *mg,
		      struct map_groups *parent, enum map_type type)
{
	struct rb_node *nd;
	for (nd = rb_first(&parent->maps[type]); nd; nd = rb_next(nd)) {
		struct map *map = rb_entry(nd, struct map, rb_node);
		struct map *new = map__clone(map);
		if (new == NULL)
			return -ENOMEM;
		map_groups__insert(mg, new);
	}
	return 0;
}

static u64 map__reloc_map_ip(struct map *map, u64 ip)
{
	return ip + (s64)map->pgoff;
}

static u64 map__reloc_unmap_ip(struct map *map, u64 ip)
{
	return ip - (s64)map->pgoff;
}

void map__reloc_vmlinux(struct map *map)
{
	struct kmap *kmap = map__kmap(map);
	s64 reloc;

	if (!kmap->ref_reloc_sym || !kmap->ref_reloc_sym->unrelocated_addr)
		return;

	reloc = (kmap->ref_reloc_sym->unrelocated_addr -
		 kmap->ref_reloc_sym->addr);

	if (!reloc)
		return;

	map->map_ip   = map__reloc_map_ip;
	map->unmap_ip = map__reloc_unmap_ip;
	map->pgoff    = reloc;
}

void maps__insert(struct rb_root *maps, struct map *map)
{
	struct rb_node **p = &maps->rb_node;
	struct rb_node *parent = NULL;
	const u64 ip = map->start;
	struct map *m;

	while (*p != NULL) {
		parent = *p;
		m = rb_entry(parent, struct map, rb_node);
		if (ip < m->start)
			p = &(*p)->rb_left;
		else
			p = &(*p)->rb_right;
	}

	rb_link_node(&map->rb_node, parent, p);
	rb_insert_color(&map->rb_node, maps);
}

void maps__remove(struct rb_root *maps, struct map *map)
{
	rb_erase(&map->rb_node, maps);
}

struct map *maps__find(struct rb_root *maps, u64 ip)
{
	struct rb_node **p = &maps->rb_node;
	struct rb_node *parent = NULL;
	struct map *m;

	while (*p != NULL) {
		parent = *p;
		m = rb_entry(parent, struct map, rb_node);
		if (ip < m->start)
			p = &(*p)->rb_left;
		else if (ip > m->end)
			p = &(*p)->rb_right;
		else
			return m;
	}

	return NULL;
}<|MERGE_RESOLUTION|>--- conflicted
+++ resolved
@@ -21,10 +21,7 @@
 static inline int is_anon_memory(const char *filename)
 {
 	return !strcmp(filename, "//anon") ||
-<<<<<<< HEAD
-=======
 	       !strcmp(filename, "/dev/zero (deleted)") ||
->>>>>>> d0e0ac97
 	       !strcmp(filename, "/anon_hugepage (deleted)");
 }
 
