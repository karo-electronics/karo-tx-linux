#include "annotate.h"
#include "util.h"
#include "build-id.h"
#include "hist.h"
#include "session.h"
#include "sort.h"
#include <math.h>

static bool hists__filter_entry_by_dso(struct hists *hists,
				       struct hist_entry *he);
static bool hists__filter_entry_by_thread(struct hists *hists,
					  struct hist_entry *he);
static bool hists__filter_entry_by_symbol(struct hists *hists,
					  struct hist_entry *he);

enum hist_filter {
	HIST_FILTER__DSO,
	HIST_FILTER__THREAD,
	HIST_FILTER__PARENT,
	HIST_FILTER__SYMBOL,
};

struct callchain_param	callchain_param = {
	.mode	= CHAIN_GRAPH_REL,
	.min_percent = 0.5,
	.order  = ORDER_CALLEE
};

u16 hists__col_len(struct hists *hists, enum hist_column col)
{
	return hists->col_len[col];
}

void hists__set_col_len(struct hists *hists, enum hist_column col, u16 len)
{
	hists->col_len[col] = len;
}

bool hists__new_col_len(struct hists *hists, enum hist_column col, u16 len)
{
	if (len > hists__col_len(hists, col)) {
		hists__set_col_len(hists, col, len);
		return true;
	}
	return false;
}

void hists__reset_col_len(struct hists *hists)
{
	enum hist_column col;

	for (col = 0; col < HISTC_NR_COLS; ++col)
		hists__set_col_len(hists, col, 0);
}

static void hists__set_unres_dso_col_len(struct hists *hists, int dso)
{
	const unsigned int unresolved_col_width = BITS_PER_LONG / 4;

	if (hists__col_len(hists, dso) < unresolved_col_width &&
	    !symbol_conf.col_width_list_str && !symbol_conf.field_sep &&
	    !symbol_conf.dso_list)
		hists__set_col_len(hists, dso, unresolved_col_width);
}

void hists__calc_col_len(struct hists *hists, struct hist_entry *h)
{
	const unsigned int unresolved_col_width = BITS_PER_LONG / 4;
	u16 len;

	if (h->ms.sym)
		hists__new_col_len(hists, HISTC_SYMBOL, h->ms.sym->namelen + 4);
	else
		hists__set_unres_dso_col_len(hists, HISTC_DSO);

	len = thread__comm_len(h->thread);
	if (hists__new_col_len(hists, HISTC_COMM, len))
		hists__set_col_len(hists, HISTC_THREAD, len + 6);

	if (h->ms.map) {
		len = dso__name_len(h->ms.map->dso);
		hists__new_col_len(hists, HISTC_DSO, len);
	}

	if (h->branch_info) {
		int symlen;
		/*
		 * +4 accounts for '[x] ' priv level info
		 * +2 account of 0x prefix on raw addresses
		 */
		if (h->branch_info->from.sym) {
			symlen = (int)h->branch_info->from.sym->namelen + 4;
			hists__new_col_len(hists, HISTC_SYMBOL_FROM, symlen);

			symlen = dso__name_len(h->branch_info->from.map->dso);
			hists__new_col_len(hists, HISTC_DSO_FROM, symlen);
		} else {
			symlen = unresolved_col_width + 4 + 2;
			hists__new_col_len(hists, HISTC_SYMBOL_FROM, symlen);
			hists__set_unres_dso_col_len(hists, HISTC_DSO_FROM);
		}

		if (h->branch_info->to.sym) {
			symlen = (int)h->branch_info->to.sym->namelen + 4;
			hists__new_col_len(hists, HISTC_SYMBOL_TO, symlen);

			symlen = dso__name_len(h->branch_info->to.map->dso);
			hists__new_col_len(hists, HISTC_DSO_TO, symlen);
		} else {
			symlen = unresolved_col_width + 4 + 2;
			hists__new_col_len(hists, HISTC_SYMBOL_TO, symlen);
			hists__set_unres_dso_col_len(hists, HISTC_DSO_TO);
		}
	}
}

void hists__output_recalc_col_len(struct hists *hists, int max_rows)
{
	struct rb_node *next = rb_first(&hists->entries);
	struct hist_entry *n;
	int row = 0;

	hists__reset_col_len(hists);

	while (next && row++ < max_rows) {
		n = rb_entry(next, struct hist_entry, rb_node);
		if (!n->filtered)
			hists__calc_col_len(hists, n);
		next = rb_next(&n->rb_node);
	}
}

static void hist_entry__add_cpumode_period(struct hist_entry *he,
					   unsigned int cpumode, u64 period)
{
	switch (cpumode) {
	case PERF_RECORD_MISC_KERNEL:
		he->stat.period_sys += period;
		break;
	case PERF_RECORD_MISC_USER:
		he->stat.period_us += period;
		break;
	case PERF_RECORD_MISC_GUEST_KERNEL:
		he->stat.period_guest_sys += period;
		break;
	case PERF_RECORD_MISC_GUEST_USER:
		he->stat.period_guest_us += period;
		break;
	default:
		break;
	}
}

static void he_stat__add_period(struct he_stat *he_stat, u64 period)
{
	he_stat->period		+= period;
	he_stat->nr_events	+= 1;
}

static void he_stat__add_stat(struct he_stat *dest, struct he_stat *src)
{
	dest->period		+= src->period;
	dest->period_sys	+= src->period_sys;
	dest->period_us		+= src->period_us;
	dest->period_guest_sys	+= src->period_guest_sys;
	dest->period_guest_us	+= src->period_guest_us;
	dest->nr_events		+= src->nr_events;
}

static void hist_entry__decay(struct hist_entry *he)
{
	he->stat.period = (he->stat.period * 7) / 8;
	he->stat.nr_events = (he->stat.nr_events * 7) / 8;
}

static bool hists__decay_entry(struct hists *hists, struct hist_entry *he)
{
	u64 prev_period = he->stat.period;

	if (prev_period == 0)
		return true;

	hist_entry__decay(he);

	if (!he->filtered)
		hists->stats.total_period -= prev_period - he->stat.period;

	return he->stat.period == 0;
}

static void __hists__decay_entries(struct hists *hists, bool zap_user,
				   bool zap_kernel, bool threaded)
{
	struct rb_node *next = rb_first(&hists->entries);
	struct hist_entry *n;

	while (next) {
		n = rb_entry(next, struct hist_entry, rb_node);
		next = rb_next(&n->rb_node);
		/*
		 * We may be annotating this, for instance, so keep it here in
		 * case some it gets new samples, we'll eventually free it when
		 * the user stops browsing and it agains gets fully decayed.
		 */
		if (((zap_user && n->level == '.') ||
		     (zap_kernel && n->level != '.') ||
		     hists__decay_entry(hists, n)) &&
		    !n->used) {
			rb_erase(&n->rb_node, &hists->entries);

			if (sort__need_collapse || threaded)
				rb_erase(&n->rb_node_in, &hists->entries_collapsed);

			hist_entry__free(n);
			--hists->nr_entries;
		}
	}
}

void hists__decay_entries(struct hists *hists, bool zap_user, bool zap_kernel)
{
	return __hists__decay_entries(hists, zap_user, zap_kernel, false);
}

void hists__decay_entries_threaded(struct hists *hists,
				   bool zap_user, bool zap_kernel)
{
	return __hists__decay_entries(hists, zap_user, zap_kernel, true);
}

/*
 * histogram, sorted on item, collects periods
 */

static struct hist_entry *hist_entry__new(struct hist_entry *template)
{
	size_t callchain_size = symbol_conf.use_callchain ? sizeof(struct callchain_root) : 0;
	struct hist_entry *he = malloc(sizeof(*he) + callchain_size);

	if (he != NULL) {
		*he = *template;

		if (he->ms.map)
			he->ms.map->referenced = true;
		if (symbol_conf.use_callchain)
			callchain_init(he->callchain);
	}

	return he;
}

static void hists__inc_nr_entries(struct hists *hists, struct hist_entry *h)
{
	if (!h->filtered) {
		hists__calc_col_len(hists, h);
		++hists->nr_entries;
		hists->stats.total_period += h->stat.period;
	}
}

static u8 symbol__parent_filter(const struct symbol *parent)
{
	if (symbol_conf.exclude_other && parent == NULL)
		return 1 << HIST_FILTER__PARENT;
	return 0;
}

static struct hist_entry *add_hist_entry(struct hists *hists,
				      struct hist_entry *entry,
				      struct addr_location *al,
				      u64 period)
{
	struct rb_node **p;
	struct rb_node *parent = NULL;
	struct hist_entry *he;
	int cmp;

	pthread_mutex_lock(&hists->lock);

	p = &hists->entries_in->rb_node;

	while (*p != NULL) {
		parent = *p;
		he = rb_entry(parent, struct hist_entry, rb_node_in);

		cmp = hist_entry__cmp(entry, he);

		if (!cmp) {
			he_stat__add_period(&he->stat, period);

			/* If the map of an existing hist_entry has
			 * become out-of-date due to an exec() or
			 * similar, update it.  Otherwise we will
			 * mis-adjust symbol addresses when computing
			 * the history counter to increment.
			 */
			if (he->ms.map != entry->ms.map) {
				he->ms.map = entry->ms.map;
				if (he->ms.map)
					he->ms.map->referenced = true;
			}
			goto out;
		}

		if (cmp < 0)
			p = &(*p)->rb_left;
		else
			p = &(*p)->rb_right;
	}

	he = hist_entry__new(entry);
	if (!he)
		goto out_unlock;

	rb_link_node(&he->rb_node_in, parent, p);
	rb_insert_color(&he->rb_node_in, hists->entries_in);
out:
	hist_entry__add_cpumode_period(he, al->cpumode, period);
out_unlock:
	pthread_mutex_unlock(&hists->lock);
	return he;
}

struct hist_entry *__hists__add_branch_entry(struct hists *self,
					     struct addr_location *al,
					     struct symbol *sym_parent,
					     struct branch_info *bi,
					     u64 period)
{
	struct hist_entry entry = {
		.thread	= al->thread,
		.ms = {
			.map	= bi->to.map,
			.sym	= bi->to.sym,
		},
		.cpu	= al->cpu,
		.ip	= bi->to.addr,
		.level	= al->level,
		.stat = {
			.period	= period,
			.nr_events = 1,
		},
		.parent = sym_parent,
		.filtered = symbol__parent_filter(sym_parent),
		.branch_info = bi,
		.hists	= self,
	};

	return add_hist_entry(self, &entry, al, period);
}

struct hist_entry *__hists__add_entry(struct hists *self,
				      struct addr_location *al,
				      struct symbol *sym_parent, u64 period)
{
	struct hist_entry entry = {
		.thread	= al->thread,
		.ms = {
			.map	= al->map,
			.sym	= al->sym,
		},
		.cpu	= al->cpu,
		.ip	= al->addr,
		.level	= al->level,
		.stat = {
			.period	= period,
			.nr_events = 1,
		},
		.parent = sym_parent,
		.filtered = symbol__parent_filter(sym_parent),
		.hists	= self,
	};

	return add_hist_entry(self, &entry, al, period);
}

int64_t
hist_entry__cmp(struct hist_entry *left, struct hist_entry *right)
{
	struct sort_entry *se;
	int64_t cmp = 0;

	list_for_each_entry(se, &hist_entry__sort_list, list) {
		cmp = se->se_cmp(left, right);
		if (cmp)
			break;
	}

	return cmp;
}

int64_t
hist_entry__collapse(struct hist_entry *left, struct hist_entry *right)
{
	struct sort_entry *se;
	int64_t cmp = 0;

	list_for_each_entry(se, &hist_entry__sort_list, list) {
		int64_t (*f)(struct hist_entry *, struct hist_entry *);

		f = se->se_collapse ?: se->se_cmp;

		cmp = f(left, right);
		if (cmp)
			break;
	}

	return cmp;
}

void hist_entry__free(struct hist_entry *he)
{
	free(he);
}

/*
 * collapse the histogram
 */

static bool hists__collapse_insert_entry(struct hists *hists __maybe_unused,
					 struct rb_root *root,
					 struct hist_entry *he)
{
	struct rb_node **p = &root->rb_node;
	struct rb_node *parent = NULL;
	struct hist_entry *iter;
	int64_t cmp;

	while (*p != NULL) {
		parent = *p;
		iter = rb_entry(parent, struct hist_entry, rb_node_in);

		cmp = hist_entry__collapse(iter, he);

		if (!cmp) {
<<<<<<< HEAD
			iter->period		+= he->period;
			iter->period_sys	+= he->period_sys;
			iter->period_us		+= he->period_us;
			iter->period_guest_sys	+= he->period_guest_sys;
			iter->period_guest_us	+= he->period_guest_us;
			iter->nr_events		+= he->nr_events;
=======
			he_stat__add_stat(&iter->stat, &he->stat);
>>>>>>> ddffeb8c

			if (symbol_conf.use_callchain) {
				callchain_cursor_reset(&callchain_cursor);
				callchain_merge(&callchain_cursor,
						iter->callchain,
						he->callchain);
			}
			hist_entry__free(he);
			return false;
		}

		if (cmp < 0)
			p = &(*p)->rb_left;
		else
			p = &(*p)->rb_right;
	}

	rb_link_node(&he->rb_node_in, parent, p);
	rb_insert_color(&he->rb_node_in, root);
	return true;
}

static struct rb_root *hists__get_rotate_entries_in(struct hists *hists)
{
	struct rb_root *root;

	pthread_mutex_lock(&hists->lock);

	root = hists->entries_in;
	if (++hists->entries_in > &hists->entries_in_array[1])
		hists->entries_in = &hists->entries_in_array[0];

	pthread_mutex_unlock(&hists->lock);

	return root;
}

static void hists__apply_filters(struct hists *hists, struct hist_entry *he)
{
	hists__filter_entry_by_dso(hists, he);
	hists__filter_entry_by_thread(hists, he);
	hists__filter_entry_by_symbol(hists, he);
}

static void __hists__collapse_resort(struct hists *hists, bool threaded)
{
	struct rb_root *root;
	struct rb_node *next;
	struct hist_entry *n;

	if (!sort__need_collapse && !threaded)
		return;

	root = hists__get_rotate_entries_in(hists);
	next = rb_first(root);

	while (next) {
		n = rb_entry(next, struct hist_entry, rb_node_in);
		next = rb_next(&n->rb_node_in);

		rb_erase(&n->rb_node_in, root);
		if (hists__collapse_insert_entry(hists, &hists->entries_collapsed, n)) {
			/*
			 * If it wasn't combined with one of the entries already
			 * collapsed, we need to apply the filters that may have
			 * been set by, say, the hist_browser.
			 */
			hists__apply_filters(hists, n);
		}
	}
}

void hists__collapse_resort(struct hists *hists)
{
	return __hists__collapse_resort(hists, false);
}

void hists__collapse_resort_threaded(struct hists *hists)
{
	return __hists__collapse_resort(hists, true);
}

/*
 * reverse the map, sort on period.
 */

static void __hists__insert_output_entry(struct rb_root *entries,
					 struct hist_entry *he,
					 u64 min_callchain_hits)
{
	struct rb_node **p = &entries->rb_node;
	struct rb_node *parent = NULL;
	struct hist_entry *iter;

	if (symbol_conf.use_callchain)
		callchain_param.sort(&he->sorted_chain, he->callchain,
				      min_callchain_hits, &callchain_param);

	while (*p != NULL) {
		parent = *p;
		iter = rb_entry(parent, struct hist_entry, rb_node);

		if (he->stat.period > iter->stat.period)
			p = &(*p)->rb_left;
		else
			p = &(*p)->rb_right;
	}

	rb_link_node(&he->rb_node, parent, p);
	rb_insert_color(&he->rb_node, entries);
}

static void __hists__output_resort(struct hists *hists, bool threaded)
{
	struct rb_root *root;
	struct rb_node *next;
	struct hist_entry *n;
	u64 min_callchain_hits;

	min_callchain_hits = hists->stats.total_period * (callchain_param.min_percent / 100);

	if (sort__need_collapse || threaded)
		root = &hists->entries_collapsed;
	else
		root = hists->entries_in;

	next = rb_first(root);
	hists->entries = RB_ROOT;

	hists->nr_entries = 0;
	hists->stats.total_period = 0;
	hists__reset_col_len(hists);

	while (next) {
		n = rb_entry(next, struct hist_entry, rb_node_in);
		next = rb_next(&n->rb_node_in);

		__hists__insert_output_entry(&hists->entries, n, min_callchain_hits);
		hists__inc_nr_entries(hists, n);
	}
}

void hists__output_resort(struct hists *hists)
{
	return __hists__output_resort(hists, false);
}

void hists__output_resort_threaded(struct hists *hists)
{
	return __hists__output_resort(hists, true);
}

static void hists__remove_entry_filter(struct hists *hists, struct hist_entry *h,
				       enum hist_filter filter)
{
	h->filtered &= ~(1 << filter);
	if (h->filtered)
		return;

	++hists->nr_entries;
	if (h->ms.unfolded)
		hists->nr_entries += h->nr_rows;
	h->row_offset = 0;
	hists->stats.total_period += h->stat.period;
	hists->stats.nr_events[PERF_RECORD_SAMPLE] += h->stat.nr_events;

	hists__calc_col_len(hists, h);
}


static bool hists__filter_entry_by_dso(struct hists *hists,
				       struct hist_entry *he)
{
	if (hists->dso_filter != NULL &&
	    (he->ms.map == NULL || he->ms.map->dso != hists->dso_filter)) {
		he->filtered |= (1 << HIST_FILTER__DSO);
		return true;
	}

	return false;
}

void hists__filter_by_dso(struct hists *hists)
{
	struct rb_node *nd;

	hists->nr_entries = hists->stats.total_period = 0;
	hists->stats.nr_events[PERF_RECORD_SAMPLE] = 0;
	hists__reset_col_len(hists);

	for (nd = rb_first(&hists->entries); nd; nd = rb_next(nd)) {
		struct hist_entry *h = rb_entry(nd, struct hist_entry, rb_node);

		if (symbol_conf.exclude_other && !h->parent)
			continue;

		if (hists__filter_entry_by_dso(hists, h))
			continue;

		hists__remove_entry_filter(hists, h, HIST_FILTER__DSO);
	}
}

static bool hists__filter_entry_by_thread(struct hists *hists,
					  struct hist_entry *he)
{
	if (hists->thread_filter != NULL &&
	    he->thread != hists->thread_filter) {
		he->filtered |= (1 << HIST_FILTER__THREAD);
		return true;
	}

	return false;
}

void hists__filter_by_thread(struct hists *hists)
{
	struct rb_node *nd;

	hists->nr_entries = hists->stats.total_period = 0;
	hists->stats.nr_events[PERF_RECORD_SAMPLE] = 0;
	hists__reset_col_len(hists);

	for (nd = rb_first(&hists->entries); nd; nd = rb_next(nd)) {
		struct hist_entry *h = rb_entry(nd, struct hist_entry, rb_node);

		if (hists__filter_entry_by_thread(hists, h))
			continue;

		hists__remove_entry_filter(hists, h, HIST_FILTER__THREAD);
	}
}

static bool hists__filter_entry_by_symbol(struct hists *hists,
					  struct hist_entry *he)
{
	if (hists->symbol_filter_str != NULL &&
	    (!he->ms.sym || strstr(he->ms.sym->name,
				   hists->symbol_filter_str) == NULL)) {
		he->filtered |= (1 << HIST_FILTER__SYMBOL);
		return true;
	}

	return false;
}

void hists__filter_by_symbol(struct hists *hists)
{
	struct rb_node *nd;

	hists->nr_entries = hists->stats.total_period = 0;
	hists->stats.nr_events[PERF_RECORD_SAMPLE] = 0;
	hists__reset_col_len(hists);

	for (nd = rb_first(&hists->entries); nd; nd = rb_next(nd)) {
		struct hist_entry *h = rb_entry(nd, struct hist_entry, rb_node);

		if (hists__filter_entry_by_symbol(hists, h))
			continue;

		hists__remove_entry_filter(hists, h, HIST_FILTER__SYMBOL);
	}
}

int hist_entry__inc_addr_samples(struct hist_entry *he, int evidx, u64 ip)
{
	return symbol__inc_addr_samples(he->ms.sym, he->ms.map, evidx, ip);
}

int hist_entry__annotate(struct hist_entry *he, size_t privsize)
{
	return symbol__annotate(he->ms.sym, he->ms.map, privsize);
}

void hists__inc_nr_events(struct hists *hists, u32 type)
{
	++hists->stats.nr_events[0];
	++hists->stats.nr_events[type];
}<|MERGE_RESOLUTION|>--- conflicted
+++ resolved
@@ -433,16 +433,7 @@
 		cmp = hist_entry__collapse(iter, he);
 
 		if (!cmp) {
-<<<<<<< HEAD
-			iter->period		+= he->period;
-			iter->period_sys	+= he->period_sys;
-			iter->period_us		+= he->period_us;
-			iter->period_guest_sys	+= he->period_guest_sys;
-			iter->period_guest_us	+= he->period_guest_us;
-			iter->nr_events		+= he->nr_events;
-=======
 			he_stat__add_stat(&iter->stat, &he->stat);
->>>>>>> ddffeb8c
 
 			if (symbol_conf.use_callchain) {
 				callchain_cursor_reset(&callchain_cursor);
