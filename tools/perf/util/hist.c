#include "util.h"
#include "build-id.h"
#include "hist.h"
#include "session.h"
#include "sort.h"
#include "evlist.h"
#include "evsel.h"
#include "annotate.h"
#include "ui/progress.h"
#include <math.h>

static bool hists__filter_entry_by_dso(struct hists *hists,
				       struct hist_entry *he);
static bool hists__filter_entry_by_thread(struct hists *hists,
					  struct hist_entry *he);
static bool hists__filter_entry_by_symbol(struct hists *hists,
					  struct hist_entry *he);

u16 hists__col_len(struct hists *hists, enum hist_column col)
{
	return hists->col_len[col];
}

void hists__set_col_len(struct hists *hists, enum hist_column col, u16 len)
{
	hists->col_len[col] = len;
}

bool hists__new_col_len(struct hists *hists, enum hist_column col, u16 len)
{
	if (len > hists__col_len(hists, col)) {
		hists__set_col_len(hists, col, len);
		return true;
	}
	return false;
}

void hists__reset_col_len(struct hists *hists)
{
	enum hist_column col;

	for (col = 0; col < HISTC_NR_COLS; ++col)
		hists__set_col_len(hists, col, 0);
}

static void hists__set_unres_dso_col_len(struct hists *hists, int dso)
{
	const unsigned int unresolved_col_width = BITS_PER_LONG / 4;

	if (hists__col_len(hists, dso) < unresolved_col_width &&
	    !symbol_conf.col_width_list_str && !symbol_conf.field_sep &&
	    !symbol_conf.dso_list)
		hists__set_col_len(hists, dso, unresolved_col_width);
}

void hists__calc_col_len(struct hists *hists, struct hist_entry *h)
{
	const unsigned int unresolved_col_width = BITS_PER_LONG / 4;
	int symlen;
	u16 len;

	/*
	 * +4 accounts for '[x] ' priv level info
	 * +2 accounts for 0x prefix on raw addresses
	 * +3 accounts for ' y ' symtab origin info
	 */
	if (h->ms.sym) {
		symlen = h->ms.sym->namelen + 4;
		if (verbose)
			symlen += BITS_PER_LONG / 4 + 2 + 3;
		hists__new_col_len(hists, HISTC_SYMBOL, symlen);
	} else {
		symlen = unresolved_col_width + 4 + 2;
		hists__new_col_len(hists, HISTC_SYMBOL, symlen);
		hists__set_unres_dso_col_len(hists, HISTC_DSO);
	}

	len = thread__comm_len(h->thread);
	if (hists__new_col_len(hists, HISTC_COMM, len))
		hists__set_col_len(hists, HISTC_THREAD, len + 6);

	if (h->ms.map) {
		len = dso__name_len(h->ms.map->dso);
		hists__new_col_len(hists, HISTC_DSO, len);
	}

	if (h->parent)
		hists__new_col_len(hists, HISTC_PARENT, h->parent->namelen);

	if (h->branch_info) {
		if (h->branch_info->from.sym) {
			symlen = (int)h->branch_info->from.sym->namelen + 4;
			if (verbose)
				symlen += BITS_PER_LONG / 4 + 2 + 3;
			hists__new_col_len(hists, HISTC_SYMBOL_FROM, symlen);

			symlen = dso__name_len(h->branch_info->from.map->dso);
			hists__new_col_len(hists, HISTC_DSO_FROM, symlen);
		} else {
			symlen = unresolved_col_width + 4 + 2;
			hists__new_col_len(hists, HISTC_SYMBOL_FROM, symlen);
			hists__set_unres_dso_col_len(hists, HISTC_DSO_FROM);
		}

		if (h->branch_info->to.sym) {
			symlen = (int)h->branch_info->to.sym->namelen + 4;
			if (verbose)
				symlen += BITS_PER_LONG / 4 + 2 + 3;
			hists__new_col_len(hists, HISTC_SYMBOL_TO, symlen);

			symlen = dso__name_len(h->branch_info->to.map->dso);
			hists__new_col_len(hists, HISTC_DSO_TO, symlen);
		} else {
			symlen = unresolved_col_width + 4 + 2;
			hists__new_col_len(hists, HISTC_SYMBOL_TO, symlen);
			hists__set_unres_dso_col_len(hists, HISTC_DSO_TO);
		}
	}

	if (h->mem_info) {
		if (h->mem_info->daddr.sym) {
			symlen = (int)h->mem_info->daddr.sym->namelen + 4
			       + unresolved_col_width + 2;
			hists__new_col_len(hists, HISTC_MEM_DADDR_SYMBOL,
					   symlen);
			hists__new_col_len(hists, HISTC_MEM_DCACHELINE,
					   symlen + 1);
		} else {
			symlen = unresolved_col_width + 4 + 2;
			hists__new_col_len(hists, HISTC_MEM_DADDR_SYMBOL,
					   symlen);
		}
		if (h->mem_info->daddr.map) {
			symlen = dso__name_len(h->mem_info->daddr.map->dso);
			hists__new_col_len(hists, HISTC_MEM_DADDR_DSO,
					   symlen);
		} else {
			symlen = unresolved_col_width + 4 + 2;
			hists__set_unres_dso_col_len(hists, HISTC_MEM_DADDR_DSO);
		}
	} else {
		symlen = unresolved_col_width + 4 + 2;
		hists__new_col_len(hists, HISTC_MEM_DADDR_SYMBOL, symlen);
		hists__set_unres_dso_col_len(hists, HISTC_MEM_DADDR_DSO);
	}

	hists__new_col_len(hists, HISTC_MEM_LOCKED, 6);
	hists__new_col_len(hists, HISTC_MEM_TLB, 22);
	hists__new_col_len(hists, HISTC_MEM_SNOOP, 12);
	hists__new_col_len(hists, HISTC_MEM_LVL, 21 + 3);
	hists__new_col_len(hists, HISTC_LOCAL_WEIGHT, 12);
	hists__new_col_len(hists, HISTC_GLOBAL_WEIGHT, 12);

	if (h->transaction)
		hists__new_col_len(hists, HISTC_TRANSACTION,
				   hist_entry__transaction_len());
}

void hists__output_recalc_col_len(struct hists *hists, int max_rows)
{
	struct rb_node *next = rb_first(&hists->entries);
	struct hist_entry *n;
	int row = 0;

	hists__reset_col_len(hists);

	while (next && row++ < max_rows) {
		n = rb_entry(next, struct hist_entry, rb_node);
		if (!n->filtered)
			hists__calc_col_len(hists, n);
		next = rb_next(&n->rb_node);
	}
}

static void he_stat__add_cpumode_period(struct he_stat *he_stat,
					unsigned int cpumode, u64 period)
{
	switch (cpumode) {
	case PERF_RECORD_MISC_KERNEL:
		he_stat->period_sys += period;
		break;
	case PERF_RECORD_MISC_USER:
		he_stat->period_us += period;
		break;
	case PERF_RECORD_MISC_GUEST_KERNEL:
		he_stat->period_guest_sys += period;
		break;
	case PERF_RECORD_MISC_GUEST_USER:
		he_stat->period_guest_us += period;
		break;
	default:
		break;
	}
}

static void he_stat__add_period(struct he_stat *he_stat, u64 period,
				u64 weight)
{

	he_stat->period		+= period;
	he_stat->weight		+= weight;
	he_stat->nr_events	+= 1;
}

static void he_stat__add_stat(struct he_stat *dest, struct he_stat *src)
{
	dest->period		+= src->period;
	dest->period_sys	+= src->period_sys;
	dest->period_us		+= src->period_us;
	dest->period_guest_sys	+= src->period_guest_sys;
	dest->period_guest_us	+= src->period_guest_us;
	dest->nr_events		+= src->nr_events;
	dest->weight		+= src->weight;
}

static void he_stat__decay(struct he_stat *he_stat)
{
	he_stat->period = (he_stat->period * 7) / 8;
	he_stat->nr_events = (he_stat->nr_events * 7) / 8;
	/* XXX need decay for weight too? */
}

static bool hists__decay_entry(struct hists *hists, struct hist_entry *he)
{
	u64 prev_period = he->stat.period;
	u64 diff;

	if (prev_period == 0)
		return true;

	he_stat__decay(&he->stat);
	if (symbol_conf.cumulate_callchain)
		he_stat__decay(he->stat_acc);

	diff = prev_period - he->stat.period;

	hists->stats.total_period -= diff;
	if (!he->filtered)
		hists->stats.total_non_filtered_period -= diff;

	return he->stat.period == 0;
}

static void hists__delete_entry(struct hists *hists, struct hist_entry *he)
{
	rb_erase(&he->rb_node, &hists->entries);

	if (sort__need_collapse)
		rb_erase(&he->rb_node_in, &hists->entries_collapsed);

	--hists->nr_entries;
	if (!he->filtered)
		--hists->nr_non_filtered_entries;

	hist_entry__delete(he);
}

void hists__decay_entries(struct hists *hists, bool zap_user, bool zap_kernel)
{
	struct rb_node *next = rb_first(&hists->entries);
	struct hist_entry *n;

	while (next) {
		n = rb_entry(next, struct hist_entry, rb_node);
		next = rb_next(&n->rb_node);
		if (((zap_user && n->level == '.') ||
		     (zap_kernel && n->level != '.') ||
		     hists__decay_entry(hists, n))) {
			hists__delete_entry(hists, n);
		}
	}
}

void hists__delete_entries(struct hists *hists)
{
	struct rb_node *next = rb_first(&hists->entries);
	struct hist_entry *n;

	while (next) {
		n = rb_entry(next, struct hist_entry, rb_node);
		next = rb_next(&n->rb_node);

		hists__delete_entry(hists, n);
	}
}

/*
 * histogram, sorted on item, collects periods
 */

static struct hist_entry *hist_entry__new(struct hist_entry *template,
					  bool sample_self)
{
	size_t callchain_size = 0;
	struct hist_entry *he;

	if (symbol_conf.use_callchain)
		callchain_size = sizeof(struct callchain_root);

	he = zalloc(sizeof(*he) + callchain_size);

	if (he != NULL) {
		*he = *template;

		if (symbol_conf.cumulate_callchain) {
			he->stat_acc = malloc(sizeof(he->stat));
			if (he->stat_acc == NULL) {
				free(he);
				return NULL;
			}
			memcpy(he->stat_acc, &he->stat, sizeof(he->stat));
			if (!sample_self)
				memset(&he->stat, 0, sizeof(he->stat));
		}

		map__get(he->ms.map);

		if (he->branch_info) {
			/*
			 * This branch info is (a part of) allocated from
			 * sample__resolve_bstack() and will be freed after
			 * adding new entries.  So we need to save a copy.
			 */
			he->branch_info = malloc(sizeof(*he->branch_info));
			if (he->branch_info == NULL) {
				map__zput(he->ms.map);
				free(he->stat_acc);
				free(he);
				return NULL;
			}

			memcpy(he->branch_info, template->branch_info,
			       sizeof(*he->branch_info));

			map__get(he->branch_info->from.map);
			map__get(he->branch_info->to.map);
		}

		if (he->mem_info) {
			map__get(he->mem_info->iaddr.map);
			map__get(he->mem_info->daddr.map);
		}

		if (symbol_conf.use_callchain)
			callchain_init(he->callchain);

		INIT_LIST_HEAD(&he->pairs.node);
		thread__get(he->thread);
	}

	return he;
}

static u8 symbol__parent_filter(const struct symbol *parent)
{
	if (symbol_conf.exclude_other && parent == NULL)
		return 1 << HIST_FILTER__PARENT;
	return 0;
}

static struct hist_entry *hists__findnew_entry(struct hists *hists,
					       struct hist_entry *entry,
					       struct addr_location *al,
					       bool sample_self)
{
	struct rb_node **p;
	struct rb_node *parent = NULL;
	struct hist_entry *he;
	int64_t cmp;
	u64 period = entry->stat.period;
	u64 weight = entry->stat.weight;

	p = &hists->entries_in->rb_node;

	while (*p != NULL) {
		parent = *p;
		he = rb_entry(parent, struct hist_entry, rb_node_in);

		/*
		 * Make sure that it receives arguments in a same order as
		 * hist_entry__collapse() so that we can use an appropriate
		 * function when searching an entry regardless which sort
		 * keys were used.
		 */
		cmp = hist_entry__cmp(he, entry);

		if (!cmp) {
			if (sample_self)
				he_stat__add_period(&he->stat, period, weight);
			if (symbol_conf.cumulate_callchain)
				he_stat__add_period(he->stat_acc, period, weight);

			/*
			 * This mem info was allocated from sample__resolve_mem
			 * and will not be used anymore.
			 */
			zfree(&entry->mem_info);

			/* If the map of an existing hist_entry has
			 * become out-of-date due to an exec() or
			 * similar, update it.  Otherwise we will
			 * mis-adjust symbol addresses when computing
			 * the history counter to increment.
			 */
			if (he->ms.map != entry->ms.map) {
				map__put(he->ms.map);
				he->ms.map = map__get(entry->ms.map);
			}
			goto out;
		}

		if (cmp < 0)
			p = &(*p)->rb_left;
		else
			p = &(*p)->rb_right;
	}

	he = hist_entry__new(entry, sample_self);
	if (!he)
		return NULL;

	hists->nr_entries++;

	rb_link_node(&he->rb_node_in, parent, p);
	rb_insert_color(&he->rb_node_in, hists->entries_in);
out:
	if (sample_self)
		he_stat__add_cpumode_period(&he->stat, al->cpumode, period);
	if (symbol_conf.cumulate_callchain)
		he_stat__add_cpumode_period(he->stat_acc, al->cpumode, period);
	return he;
}

struct hist_entry *__hists__add_entry(struct hists *hists,
				      struct addr_location *al,
				      struct symbol *sym_parent,
				      struct branch_info *bi,
				      struct mem_info *mi,
				      u64 period, u64 weight, u64 transaction,
				      bool sample_self)
{
	struct hist_entry entry = {
		.thread	= al->thread,
		.comm = thread__comm(al->thread),
		.ms = {
			.map	= al->map,
			.sym	= al->sym,
		},
		.cpu	 = al->cpu,
		.cpumode = al->cpumode,
		.ip	 = al->addr,
		.level	 = al->level,
		.stat = {
			.nr_events = 1,
			.period	= period,
			.weight = weight,
		},
		.parent = sym_parent,
		.filtered = symbol__parent_filter(sym_parent) | al->filtered,
		.hists	= hists,
		.branch_info = bi,
		.mem_info = mi,
		.transaction = transaction,
	};

	return hists__findnew_entry(hists, &entry, al, sample_self);
}

static int
iter_next_nop_entry(struct hist_entry_iter *iter __maybe_unused,
		    struct addr_location *al __maybe_unused)
{
	return 0;
}

static int
iter_add_next_nop_entry(struct hist_entry_iter *iter __maybe_unused,
			struct addr_location *al __maybe_unused)
{
	return 0;
}

static int
iter_prepare_mem_entry(struct hist_entry_iter *iter, struct addr_location *al)
{
	struct perf_sample *sample = iter->sample;
	struct mem_info *mi;

	mi = sample__resolve_mem(sample, al);
	if (mi == NULL)
		return -ENOMEM;

	iter->priv = mi;
	return 0;
}

static int
iter_add_single_mem_entry(struct hist_entry_iter *iter, struct addr_location *al)
{
	u64 cost;
	struct mem_info *mi = iter->priv;
	struct hists *hists = evsel__hists(iter->evsel);
	struct hist_entry *he;

	if (mi == NULL)
		return -EINVAL;

	cost = iter->sample->weight;
	if (!cost)
		cost = 1;

	/*
	 * must pass period=weight in order to get the correct
	 * sorting from hists__collapse_resort() which is solely
	 * based on periods. We want sorting be done on nr_events * weight
	 * and this is indirectly achieved by passing period=weight here
	 * and the he_stat__add_period() function.
	 */
	he = __hists__add_entry(hists, al, iter->parent, NULL, mi,
				cost, cost, 0, true);
	if (!he)
		return -ENOMEM;

	iter->he = he;
	return 0;
}

static int
iter_finish_mem_entry(struct hist_entry_iter *iter,
		      struct addr_location *al __maybe_unused)
{
	struct perf_evsel *evsel = iter->evsel;
	struct hists *hists = evsel__hists(evsel);
	struct hist_entry *he = iter->he;
	int err = -EINVAL;

	if (he == NULL)
		goto out;

	hists__inc_nr_samples(hists, he->filtered);

	err = hist_entry__append_callchain(he, iter->sample);

out:
	/*
	 * We don't need to free iter->priv (mem_info) here since the mem info
	 * was either already freed in hists__findnew_entry() or passed to a
	 * new hist entry by hist_entry__new().
	 */
	iter->priv = NULL;

	iter->he = NULL;
	return err;
}

static int
iter_prepare_branch_entry(struct hist_entry_iter *iter, struct addr_location *al)
{
	struct branch_info *bi;
	struct perf_sample *sample = iter->sample;

	bi = sample__resolve_bstack(sample, al);
	if (!bi)
		return -ENOMEM;

	iter->curr = 0;
	iter->total = sample->branch_stack->nr;

	iter->priv = bi;
	return 0;
}

static int
iter_add_single_branch_entry(struct hist_entry_iter *iter __maybe_unused,
			     struct addr_location *al __maybe_unused)
{
	/* to avoid calling callback function */
	iter->he = NULL;

	return 0;
}

static int
iter_next_branch_entry(struct hist_entry_iter *iter, struct addr_location *al)
{
	struct branch_info *bi = iter->priv;
	int i = iter->curr;

	if (bi == NULL)
		return 0;

	if (iter->curr >= iter->total)
		return 0;

	al->map = bi[i].to.map;
	al->sym = bi[i].to.sym;
	al->addr = bi[i].to.addr;
	return 1;
}

static int
iter_add_next_branch_entry(struct hist_entry_iter *iter, struct addr_location *al)
{
	struct branch_info *bi;
	struct perf_evsel *evsel = iter->evsel;
	struct hists *hists = evsel__hists(evsel);
	struct hist_entry *he = NULL;
	int i = iter->curr;
	int err = 0;

	bi = iter->priv;

	if (iter->hide_unresolved && !(bi[i].from.sym && bi[i].to.sym))
		goto out;

	/*
	 * The report shows the percentage of total branches captured
	 * and not events sampled. Thus we use a pseudo period of 1.
	 */
	he = __hists__add_entry(hists, al, iter->parent, &bi[i], NULL,
				1, 1, 0, true);
	if (he == NULL)
		return -ENOMEM;

	hists__inc_nr_samples(hists, he->filtered);

out:
	iter->he = he;
	iter->curr++;
	return err;
}

static int
iter_finish_branch_entry(struct hist_entry_iter *iter,
			 struct addr_location *al __maybe_unused)
{
	zfree(&iter->priv);
	iter->he = NULL;

	return iter->curr >= iter->total ? 0 : -1;
}

static int
iter_prepare_normal_entry(struct hist_entry_iter *iter __maybe_unused,
			  struct addr_location *al __maybe_unused)
{
	return 0;
}

static int
iter_add_single_normal_entry(struct hist_entry_iter *iter, struct addr_location *al)
{
	struct perf_evsel *evsel = iter->evsel;
	struct perf_sample *sample = iter->sample;
	struct hist_entry *he;

	he = __hists__add_entry(evsel__hists(evsel), al, iter->parent, NULL, NULL,
				sample->period, sample->weight,
				sample->transaction, true);
	if (he == NULL)
		return -ENOMEM;

	iter->he = he;
	return 0;
}

static int
iter_finish_normal_entry(struct hist_entry_iter *iter,
			 struct addr_location *al __maybe_unused)
{
	struct hist_entry *he = iter->he;
	struct perf_evsel *evsel = iter->evsel;
	struct perf_sample *sample = iter->sample;

	if (he == NULL)
		return 0;

	iter->he = NULL;

	hists__inc_nr_samples(evsel__hists(evsel), he->filtered);

	return hist_entry__append_callchain(he, sample);
}

static int
iter_prepare_cumulative_entry(struct hist_entry_iter *iter __maybe_unused,
			      struct addr_location *al __maybe_unused)
{
	struct hist_entry **he_cache;

	callchain_cursor_commit(&callchain_cursor);

	/*
	 * This is for detecting cycles or recursions so that they're
	 * cumulated only one time to prevent entries more than 100%
	 * overhead.
	 */
	he_cache = malloc(sizeof(*he_cache) * (PERF_MAX_STACK_DEPTH + 1));
	if (he_cache == NULL)
		return -ENOMEM;

	iter->priv = he_cache;
	iter->curr = 0;

	return 0;
}

static int
iter_add_single_cumulative_entry(struct hist_entry_iter *iter,
				 struct addr_location *al)
{
	struct perf_evsel *evsel = iter->evsel;
	struct hists *hists = evsel__hists(evsel);
	struct perf_sample *sample = iter->sample;
	struct hist_entry **he_cache = iter->priv;
	struct hist_entry *he;
	int err = 0;

	he = __hists__add_entry(hists, al, iter->parent, NULL, NULL,
				sample->period, sample->weight,
				sample->transaction, true);
	if (he == NULL)
		return -ENOMEM;

	iter->he = he;
	he_cache[iter->curr++] = he;

	hist_entry__append_callchain(he, sample);

	/*
	 * We need to re-initialize the cursor since callchain_append()
	 * advanced the cursor to the end.
	 */
	callchain_cursor_commit(&callchain_cursor);

	hists__inc_nr_samples(hists, he->filtered);

	return err;
}

static int
iter_next_cumulative_entry(struct hist_entry_iter *iter,
			   struct addr_location *al)
{
	struct callchain_cursor_node *node;

	node = callchain_cursor_current(&callchain_cursor);
	if (node == NULL)
		return 0;

	return fill_callchain_info(al, node, iter->hide_unresolved);
}

static int
iter_add_next_cumulative_entry(struct hist_entry_iter *iter,
			       struct addr_location *al)
{
	struct perf_evsel *evsel = iter->evsel;
	struct perf_sample *sample = iter->sample;
	struct hist_entry **he_cache = iter->priv;
	struct hist_entry *he;
	struct hist_entry he_tmp = {
		.cpu = al->cpu,
		.thread = al->thread,
		.comm = thread__comm(al->thread),
		.ip = al->addr,
		.ms = {
			.map = al->map,
			.sym = al->sym,
		},
		.parent = iter->parent,
	};
	int i;
	struct callchain_cursor cursor;

	callchain_cursor_snapshot(&cursor, &callchain_cursor);

	callchain_cursor_advance(&callchain_cursor);

	/*
	 * Check if there's duplicate entries in the callchain.
	 * It's possible that it has cycles or recursive calls.
	 */
	for (i = 0; i < iter->curr; i++) {
		if (hist_entry__cmp(he_cache[i], &he_tmp) == 0) {
			/* to avoid calling callback function */
			iter->he = NULL;
			return 0;
		}
	}

	he = __hists__add_entry(evsel__hists(evsel), al, iter->parent, NULL, NULL,
				sample->period, sample->weight,
				sample->transaction, false);
	if (he == NULL)
		return -ENOMEM;

	iter->he = he;
	he_cache[iter->curr++] = he;

	if (symbol_conf.use_callchain)
		callchain_append(he->callchain, &cursor, sample->period);
	return 0;
}

static int
iter_finish_cumulative_entry(struct hist_entry_iter *iter,
			     struct addr_location *al __maybe_unused)
{
	zfree(&iter->priv);
	iter->he = NULL;

	return 0;
}

const struct hist_iter_ops hist_iter_mem = {
	.prepare_entry 		= iter_prepare_mem_entry,
	.add_single_entry 	= iter_add_single_mem_entry,
	.next_entry 		= iter_next_nop_entry,
	.add_next_entry 	= iter_add_next_nop_entry,
	.finish_entry 		= iter_finish_mem_entry,
};

const struct hist_iter_ops hist_iter_branch = {
	.prepare_entry 		= iter_prepare_branch_entry,
	.add_single_entry 	= iter_add_single_branch_entry,
	.next_entry 		= iter_next_branch_entry,
	.add_next_entry 	= iter_add_next_branch_entry,
	.finish_entry 		= iter_finish_branch_entry,
};

const struct hist_iter_ops hist_iter_normal = {
	.prepare_entry 		= iter_prepare_normal_entry,
	.add_single_entry 	= iter_add_single_normal_entry,
	.next_entry 		= iter_next_nop_entry,
	.add_next_entry 	= iter_add_next_nop_entry,
	.finish_entry 		= iter_finish_normal_entry,
};

const struct hist_iter_ops hist_iter_cumulative = {
	.prepare_entry 		= iter_prepare_cumulative_entry,
	.add_single_entry 	= iter_add_single_cumulative_entry,
	.next_entry 		= iter_next_cumulative_entry,
	.add_next_entry 	= iter_add_next_cumulative_entry,
	.finish_entry 		= iter_finish_cumulative_entry,
};

int hist_entry_iter__add(struct hist_entry_iter *iter, struct addr_location *al,
			 int max_stack_depth, void *arg)
{
	int err, err2;

	err = sample__resolve_callchain(iter->sample, &iter->parent,
					iter->evsel, al, max_stack_depth);
	if (err)
		return err;

	err = iter->ops->prepare_entry(iter, al);
	if (err)
		goto out;

	err = iter->ops->add_single_entry(iter, al);
	if (err)
		goto out;

	if (iter->he && iter->add_entry_cb) {
		err = iter->add_entry_cb(iter, al, true, arg);
		if (err)
			goto out;
	}

	while (iter->ops->next_entry(iter, al)) {
		err = iter->ops->add_next_entry(iter, al);
		if (err)
			break;

		if (iter->he && iter->add_entry_cb) {
			err = iter->add_entry_cb(iter, al, false, arg);
			if (err)
				goto out;
		}
	}

out:
	err2 = iter->ops->finish_entry(iter, al);
	if (!err)
		err = err2;

	return err;
}

int64_t
hist_entry__cmp(struct hist_entry *left, struct hist_entry *right)
{
	struct perf_hpp_fmt *fmt;
	int64_t cmp = 0;

	perf_hpp__for_each_sort_list(fmt) {
		if (perf_hpp__should_skip(fmt))
			continue;

		cmp = fmt->cmp(fmt, left, right);
		if (cmp)
			break;
	}

	return cmp;
}

int64_t
hist_entry__collapse(struct hist_entry *left, struct hist_entry *right)
{
	struct perf_hpp_fmt *fmt;
	int64_t cmp = 0;

	perf_hpp__for_each_sort_list(fmt) {
		if (perf_hpp__should_skip(fmt))
			continue;

		cmp = fmt->collapse(fmt, left, right);
		if (cmp)
			break;
	}

	return cmp;
}

void hist_entry__delete(struct hist_entry *he)
{
	thread__zput(he->thread);
<<<<<<< HEAD
	zfree(&he->branch_info);
	zfree(&he->mem_info);
=======
	map__zput(he->ms.map);

	if (he->branch_info) {
		map__zput(he->branch_info->from.map);
		map__zput(he->branch_info->to.map);
		zfree(&he->branch_info);
	}

	if (he->mem_info) {
		map__zput(he->mem_info->iaddr.map);
		map__zput(he->mem_info->daddr.map);
		zfree(&he->mem_info);
	}

>>>>>>> 4b8a8262
	zfree(&he->stat_acc);
	free_srcline(he->srcline);
	free_callchain(he->callchain);
	free(he);
}

/*
 * collapse the histogram
 */

static bool hists__collapse_insert_entry(struct hists *hists __maybe_unused,
					 struct rb_root *root,
					 struct hist_entry *he)
{
	struct rb_node **p = &root->rb_node;
	struct rb_node *parent = NULL;
	struct hist_entry *iter;
	int64_t cmp;

	while (*p != NULL) {
		parent = *p;
		iter = rb_entry(parent, struct hist_entry, rb_node_in);

		cmp = hist_entry__collapse(iter, he);

		if (!cmp) {
			he_stat__add_stat(&iter->stat, &he->stat);
			if (symbol_conf.cumulate_callchain)
				he_stat__add_stat(iter->stat_acc, he->stat_acc);

			if (symbol_conf.use_callchain) {
				callchain_cursor_reset(&callchain_cursor);
				callchain_merge(&callchain_cursor,
						iter->callchain,
						he->callchain);
			}
			hist_entry__delete(he);
			return false;
		}

		if (cmp < 0)
			p = &(*p)->rb_left;
		else
			p = &(*p)->rb_right;
	}
	hists->nr_entries++;

	rb_link_node(&he->rb_node_in, parent, p);
	rb_insert_color(&he->rb_node_in, root);
	return true;
}

static struct rb_root *hists__get_rotate_entries_in(struct hists *hists)
{
	struct rb_root *root;

	pthread_mutex_lock(&hists->lock);

	root = hists->entries_in;
	if (++hists->entries_in > &hists->entries_in_array[1])
		hists->entries_in = &hists->entries_in_array[0];

	pthread_mutex_unlock(&hists->lock);

	return root;
}

static void hists__apply_filters(struct hists *hists, struct hist_entry *he)
{
	hists__filter_entry_by_dso(hists, he);
	hists__filter_entry_by_thread(hists, he);
	hists__filter_entry_by_symbol(hists, he);
}

void hists__collapse_resort(struct hists *hists, struct ui_progress *prog)
{
	struct rb_root *root;
	struct rb_node *next;
	struct hist_entry *n;

	if (!sort__need_collapse)
		return;

	hists->nr_entries = 0;

	root = hists__get_rotate_entries_in(hists);

	next = rb_first(root);

	while (next) {
		if (session_done())
			break;
		n = rb_entry(next, struct hist_entry, rb_node_in);
		next = rb_next(&n->rb_node_in);

		rb_erase(&n->rb_node_in, root);
		if (hists__collapse_insert_entry(hists, &hists->entries_collapsed, n)) {
			/*
			 * If it wasn't combined with one of the entries already
			 * collapsed, we need to apply the filters that may have
			 * been set by, say, the hist_browser.
			 */
			hists__apply_filters(hists, n);
		}
		if (prog)
			ui_progress__update(prog, 1);
	}
}

static int hist_entry__sort(struct hist_entry *a, struct hist_entry *b)
{
	struct perf_hpp_fmt *fmt;
	int64_t cmp = 0;

	perf_hpp__for_each_sort_list(fmt) {
		if (perf_hpp__should_skip(fmt))
			continue;

		cmp = fmt->sort(fmt, a, b);
		if (cmp)
			break;
	}

	return cmp;
}

static void hists__reset_filter_stats(struct hists *hists)
{
	hists->nr_non_filtered_entries = 0;
	hists->stats.total_non_filtered_period = 0;
}

void hists__reset_stats(struct hists *hists)
{
	hists->nr_entries = 0;
	hists->stats.total_period = 0;

	hists__reset_filter_stats(hists);
}

static void hists__inc_filter_stats(struct hists *hists, struct hist_entry *h)
{
	hists->nr_non_filtered_entries++;
	hists->stats.total_non_filtered_period += h->stat.period;
}

void hists__inc_stats(struct hists *hists, struct hist_entry *h)
{
	if (!h->filtered)
		hists__inc_filter_stats(hists, h);

	hists->nr_entries++;
	hists->stats.total_period += h->stat.period;
}

static void __hists__insert_output_entry(struct rb_root *entries,
					 struct hist_entry *he,
					 u64 min_callchain_hits)
{
	struct rb_node **p = &entries->rb_node;
	struct rb_node *parent = NULL;
	struct hist_entry *iter;

	if (symbol_conf.use_callchain)
		callchain_param.sort(&he->sorted_chain, he->callchain,
				      min_callchain_hits, &callchain_param);

	while (*p != NULL) {
		parent = *p;
		iter = rb_entry(parent, struct hist_entry, rb_node);

		if (hist_entry__sort(he, iter) > 0)
			p = &(*p)->rb_left;
		else
			p = &(*p)->rb_right;
	}

	rb_link_node(&he->rb_node, parent, p);
	rb_insert_color(&he->rb_node, entries);
}

void hists__output_resort(struct hists *hists, struct ui_progress *prog)
{
	struct rb_root *root;
	struct rb_node *next;
	struct hist_entry *n;
	u64 min_callchain_hits;

	min_callchain_hits = hists->stats.total_period * (callchain_param.min_percent / 100);

	if (sort__need_collapse)
		root = &hists->entries_collapsed;
	else
		root = hists->entries_in;

	next = rb_first(root);
	hists->entries = RB_ROOT;

	hists__reset_stats(hists);
	hists__reset_col_len(hists);

	while (next) {
		n = rb_entry(next, struct hist_entry, rb_node_in);
		next = rb_next(&n->rb_node_in);

		__hists__insert_output_entry(&hists->entries, n, min_callchain_hits);
		hists__inc_stats(hists, n);

		if (!n->filtered)
			hists__calc_col_len(hists, n);

		if (prog)
			ui_progress__update(prog, 1);
	}
}

static void hists__remove_entry_filter(struct hists *hists, struct hist_entry *h,
				       enum hist_filter filter)
{
	h->filtered &= ~(1 << filter);
	if (h->filtered)
		return;

	/* force fold unfiltered entry for simplicity */
	h->unfolded = false;
	h->row_offset = 0;
	h->nr_rows = 0;

	hists->stats.nr_non_filtered_samples += h->stat.nr_events;

	hists__inc_filter_stats(hists, h);
	hists__calc_col_len(hists, h);
}


static bool hists__filter_entry_by_dso(struct hists *hists,
				       struct hist_entry *he)
{
	if (hists->dso_filter != NULL &&
	    (he->ms.map == NULL || he->ms.map->dso != hists->dso_filter)) {
		he->filtered |= (1 << HIST_FILTER__DSO);
		return true;
	}

	return false;
}

void hists__filter_by_dso(struct hists *hists)
{
	struct rb_node *nd;

	hists->stats.nr_non_filtered_samples = 0;

	hists__reset_filter_stats(hists);
	hists__reset_col_len(hists);

	for (nd = rb_first(&hists->entries); nd; nd = rb_next(nd)) {
		struct hist_entry *h = rb_entry(nd, struct hist_entry, rb_node);

		if (symbol_conf.exclude_other && !h->parent)
			continue;

		if (hists__filter_entry_by_dso(hists, h))
			continue;

		hists__remove_entry_filter(hists, h, HIST_FILTER__DSO);
	}
}

static bool hists__filter_entry_by_thread(struct hists *hists,
					  struct hist_entry *he)
{
	if (hists->thread_filter != NULL &&
	    he->thread != hists->thread_filter) {
		he->filtered |= (1 << HIST_FILTER__THREAD);
		return true;
	}

	return false;
}

void hists__filter_by_thread(struct hists *hists)
{
	struct rb_node *nd;

	hists->stats.nr_non_filtered_samples = 0;

	hists__reset_filter_stats(hists);
	hists__reset_col_len(hists);

	for (nd = rb_first(&hists->entries); nd; nd = rb_next(nd)) {
		struct hist_entry *h = rb_entry(nd, struct hist_entry, rb_node);

		if (hists__filter_entry_by_thread(hists, h))
			continue;

		hists__remove_entry_filter(hists, h, HIST_FILTER__THREAD);
	}
}

static bool hists__filter_entry_by_symbol(struct hists *hists,
					  struct hist_entry *he)
{
	if (hists->symbol_filter_str != NULL &&
	    (!he->ms.sym || strstr(he->ms.sym->name,
				   hists->symbol_filter_str) == NULL)) {
		he->filtered |= (1 << HIST_FILTER__SYMBOL);
		return true;
	}

	return false;
}

void hists__filter_by_symbol(struct hists *hists)
{
	struct rb_node *nd;

	hists->stats.nr_non_filtered_samples = 0;

	hists__reset_filter_stats(hists);
	hists__reset_col_len(hists);

	for (nd = rb_first(&hists->entries); nd; nd = rb_next(nd)) {
		struct hist_entry *h = rb_entry(nd, struct hist_entry, rb_node);

		if (hists__filter_entry_by_symbol(hists, h))
			continue;

		hists__remove_entry_filter(hists, h, HIST_FILTER__SYMBOL);
	}
}

void events_stats__inc(struct events_stats *stats, u32 type)
{
	++stats->nr_events[0];
	++stats->nr_events[type];
}

void hists__inc_nr_events(struct hists *hists, u32 type)
{
	events_stats__inc(&hists->stats, type);
}

void hists__inc_nr_samples(struct hists *hists, bool filtered)
{
	events_stats__inc(&hists->stats, PERF_RECORD_SAMPLE);
	if (!filtered)
		hists->stats.nr_non_filtered_samples++;
}

static struct hist_entry *hists__add_dummy_entry(struct hists *hists,
						 struct hist_entry *pair)
{
	struct rb_root *root;
	struct rb_node **p;
	struct rb_node *parent = NULL;
	struct hist_entry *he;
	int64_t cmp;

	if (sort__need_collapse)
		root = &hists->entries_collapsed;
	else
		root = hists->entries_in;

	p = &root->rb_node;

	while (*p != NULL) {
		parent = *p;
		he = rb_entry(parent, struct hist_entry, rb_node_in);

		cmp = hist_entry__collapse(he, pair);

		if (!cmp)
			goto out;

		if (cmp < 0)
			p = &(*p)->rb_left;
		else
			p = &(*p)->rb_right;
	}

	he = hist_entry__new(pair, true);
	if (he) {
		memset(&he->stat, 0, sizeof(he->stat));
		he->hists = hists;
		rb_link_node(&he->rb_node_in, parent, p);
		rb_insert_color(&he->rb_node_in, root);
		hists__inc_stats(hists, he);
		he->dummy = true;
	}
out:
	return he;
}

static struct hist_entry *hists__find_entry(struct hists *hists,
					    struct hist_entry *he)
{
	struct rb_node *n;

	if (sort__need_collapse)
		n = hists->entries_collapsed.rb_node;
	else
		n = hists->entries_in->rb_node;

	while (n) {
		struct hist_entry *iter = rb_entry(n, struct hist_entry, rb_node_in);
		int64_t cmp = hist_entry__collapse(iter, he);

		if (cmp < 0)
			n = n->rb_left;
		else if (cmp > 0)
			n = n->rb_right;
		else
			return iter;
	}

	return NULL;
}

/*
 * Look for pairs to link to the leader buckets (hist_entries):
 */
void hists__match(struct hists *leader, struct hists *other)
{
	struct rb_root *root;
	struct rb_node *nd;
	struct hist_entry *pos, *pair;

	if (sort__need_collapse)
		root = &leader->entries_collapsed;
	else
		root = leader->entries_in;

	for (nd = rb_first(root); nd; nd = rb_next(nd)) {
		pos  = rb_entry(nd, struct hist_entry, rb_node_in);
		pair = hists__find_entry(other, pos);

		if (pair)
			hist_entry__add_pair(pair, pos);
	}
}

/*
 * Look for entries in the other hists that are not present in the leader, if
 * we find them, just add a dummy entry on the leader hists, with period=0,
 * nr_events=0, to serve as the list header.
 */
int hists__link(struct hists *leader, struct hists *other)
{
	struct rb_root *root;
	struct rb_node *nd;
	struct hist_entry *pos, *pair;

	if (sort__need_collapse)
		root = &other->entries_collapsed;
	else
		root = other->entries_in;

	for (nd = rb_first(root); nd; nd = rb_next(nd)) {
		pos = rb_entry(nd, struct hist_entry, rb_node_in);

		if (!hist_entry__has_pairs(pos)) {
			pair = hists__add_dummy_entry(leader, pos);
			if (pair == NULL)
				return -1;
			hist_entry__add_pair(pos, pair);
		}
	}

	return 0;
}


size_t perf_evlist__fprintf_nr_events(struct perf_evlist *evlist, FILE *fp)
{
	struct perf_evsel *pos;
	size_t ret = 0;

	evlist__for_each(evlist, pos) {
		ret += fprintf(fp, "%s stats:\n", perf_evsel__name(pos));
		ret += events_stats__fprintf(&evsel__hists(pos)->stats, fp);
	}

	return ret;
}


u64 hists__total_period(struct hists *hists)
{
	return symbol_conf.filter_relative ? hists->stats.total_non_filtered_period :
		hists->stats.total_period;
}

int parse_filter_percentage(const struct option *opt __maybe_unused,
			    const char *arg, int unset __maybe_unused)
{
	if (!strcmp(arg, "relative"))
		symbol_conf.filter_relative = true;
	else if (!strcmp(arg, "absolute"))
		symbol_conf.filter_relative = false;
	else
		return -1;

	return 0;
}

int perf_hist_config(const char *var, const char *value)
{
	if (!strcmp(var, "hist.percentage"))
		return parse_filter_percentage(NULL, value, 0);

	return 0;
}

static int hists_evsel__init(struct perf_evsel *evsel)
{
	struct hists *hists = evsel__hists(evsel);

	memset(hists, 0, sizeof(*hists));
	hists->entries_in_array[0] = hists->entries_in_array[1] = RB_ROOT;
	hists->entries_in = &hists->entries_in_array[0];
	hists->entries_collapsed = RB_ROOT;
	hists->entries = RB_ROOT;
	pthread_mutex_init(&hists->lock, NULL);
	return 0;
}

/*
 * XXX We probably need a hists_evsel__exit() to free the hist_entries
 * stored in the rbtree...
 */

int hists__init(void)
{
	int err = perf_evsel__object_config(sizeof(struct hists_evsel),
					    hists_evsel__init, NULL);
	if (err)
		fputs("FATAL ERROR: Couldn't setup hists class\n", stderr);

	return err;
}<|MERGE_RESOLUTION|>--- conflicted
+++ resolved
@@ -928,10 +928,6 @@
 void hist_entry__delete(struct hist_entry *he)
 {
 	thread__zput(he->thread);
-<<<<<<< HEAD
-	zfree(&he->branch_info);
-	zfree(&he->mem_info);
-=======
 	map__zput(he->ms.map);
 
 	if (he->branch_info) {
@@ -946,7 +942,6 @@
 		zfree(&he->mem_info);
 	}
 
->>>>>>> 4b8a8262
 	zfree(&he->stat_acc);
 	free_srcline(he->srcline);
 	free_callchain(he->callchain);
