#include <linux/types.h>
#include "event.h"
#include "debug.h"
#include "session.h"
#include "sort.h"
#include "string.h"
#include "strlist.h"
#include "thread.h"
#include "thread_map.h"

static const char *perf_event__names[] = {
	[0]			 = "TOTAL",
	[PERF_RECORD_MMAP]	 = "MMAP",
	[PERF_RECORD_LOST]	 = "LOST",
	[PERF_RECORD_COMM]	 = "COMM",
	[PERF_RECORD_EXIT]	 = "EXIT",
	[PERF_RECORD_THROTTLE]	 = "THROTTLE",
	[PERF_RECORD_UNTHROTTLE] = "UNTHROTTLE",
	[PERF_RECORD_FORK]	 = "FORK",
	[PERF_RECORD_READ]	 = "READ",
	[PERF_RECORD_SAMPLE]	 = "SAMPLE",
	[PERF_RECORD_HEADER_ATTR]	 = "ATTR",
	[PERF_RECORD_HEADER_EVENT_TYPE]	 = "EVENT_TYPE",
	[PERF_RECORD_HEADER_TRACING_DATA]	 = "TRACING_DATA",
	[PERF_RECORD_HEADER_BUILD_ID]	 = "BUILD_ID",
	[PERF_RECORD_FINISHED_ROUND]	 = "FINISHED_ROUND",
};

const char *perf_event__name(unsigned int id)
{
	if (id >= ARRAY_SIZE(perf_event__names))
		return "INVALID";
	if (!perf_event__names[id])
		return "UNKNOWN";
	return perf_event__names[id];
}

static struct perf_sample synth_sample = {
	.pid	   = -1,
	.tid	   = -1,
	.time	   = -1,
	.stream_id = -1,
	.cpu	   = -1,
	.period	   = 1,
};

static pid_t perf_event__synthesize_comm(union perf_event *event, pid_t pid,
					 int full, perf_event__handler_t process,
					 struct perf_session *session)
{
	char filename[PATH_MAX];
	char bf[BUFSIZ];
	FILE *fp;
	size_t size = 0;
	DIR *tasks;
	struct dirent dirent, *next;
	pid_t tgid = 0;

	snprintf(filename, sizeof(filename), "/proc/%d/status", pid);

	fp = fopen(filename, "r");
	if (fp == NULL) {
out_race:
		/*
		 * We raced with a task exiting - just return:
		 */
		pr_debug("couldn't open %s\n", filename);
		return 0;
	}

	memset(&event->comm, 0, sizeof(event->comm));

	while (!event->comm.comm[0] || !event->comm.pid) {
		if (fgets(bf, sizeof(bf), fp) == NULL) {
			pr_warning("couldn't get COMM and pgid, malformed %s\n", filename);
			goto out;
		}

		if (memcmp(bf, "Name:", 5) == 0) {
			char *name = bf + 5;
			while (*name && isspace(*name))
				++name;
			size = strlen(name) - 1;
			memcpy(event->comm.comm, name, size++);
		} else if (memcmp(bf, "Tgid:", 5) == 0) {
			char *tgids = bf + 5;
			while (*tgids && isspace(*tgids))
				++tgids;
			tgid = event->comm.pid = atoi(tgids);
		}
	}

	event->comm.header.type = PERF_RECORD_COMM;
	size = ALIGN(size, sizeof(u64));
	memset(event->comm.comm + size, 0, session->id_hdr_size);
	event->comm.header.size = (sizeof(event->comm) -
				(sizeof(event->comm.comm) - size) +
				session->id_hdr_size);
	if (!full) {
		event->comm.tid = pid;

		process(event, &synth_sample, session);
		goto out;
	}

	snprintf(filename, sizeof(filename), "/proc/%d/task", pid);

	tasks = opendir(filename);
	if (tasks == NULL)
		goto out_race;

	while (!readdir_r(tasks, &dirent, &next) && next) {
		char *end;
		pid = strtol(dirent.d_name, &end, 10);
		if (*end)
			continue;

		event->comm.tid = pid;

		process(event, &synth_sample, session);
	}

	closedir(tasks);
out:
	fclose(fp);

	return tgid;
}

static int perf_event__synthesize_mmap_events(union perf_event *event,
					      pid_t pid, pid_t tgid,
					      perf_event__handler_t process,
					      struct perf_session *session)
{
	char filename[PATH_MAX];
	FILE *fp;

	snprintf(filename, sizeof(filename), "/proc/%d/maps", pid);

	fp = fopen(filename, "r");
	if (fp == NULL) {
		/*
		 * We raced with a task exiting - just return:
		 */
		pr_debug("couldn't open %s\n", filename);
		return -1;
	}

	event->header.type = PERF_RECORD_MMAP;
	/*
	 * Just like the kernel, see __perf_event_mmap in kernel/perf_event.c
	 */
	event->header.misc = PERF_RECORD_MISC_USER;

	while (1) {
		char bf[BUFSIZ], *pbf = bf;
		int n;
		size_t size;
		if (fgets(bf, sizeof(bf), fp) == NULL)
			break;

		/* 00400000-0040c000 r-xp 00000000 fd:01 41038  /bin/cat */
		n = hex2u64(pbf, &event->mmap.start);
		if (n < 0)
			continue;
		pbf += n + 1;
		n = hex2u64(pbf, &event->mmap.len);
		if (n < 0)
			continue;
		pbf += n + 3;
		if (*pbf == 'x') { /* vm_exec */
			char *execname = strchr(bf, '/');

			/* Catch VDSO */
			if (execname == NULL)
				execname = strstr(bf, "[vdso]");

			if (execname == NULL)
				continue;

			pbf += 3;
			n = hex2u64(pbf, &event->mmap.pgoff);

			size = strlen(execname);
			execname[size - 1] = '\0'; /* Remove \n */
			memcpy(event->mmap.filename, execname, size);
			size = ALIGN(size, sizeof(u64));
			event->mmap.len -= event->mmap.start;
			event->mmap.header.size = (sizeof(event->mmap) -
					        (sizeof(event->mmap.filename) - size));
			memset(event->mmap.filename + size, 0, session->id_hdr_size);
			event->mmap.header.size += session->id_hdr_size;
			event->mmap.pid = tgid;
			event->mmap.tid = pid;

			process(event, &synth_sample, session);
		}
	}

	fclose(fp);
	return 0;
}

int perf_event__synthesize_modules(perf_event__handler_t process,
				   struct perf_session *session,
				   struct machine *machine)
{
	struct rb_node *nd;
	struct map_groups *kmaps = &machine->kmaps;
	union perf_event *event = zalloc((sizeof(event->mmap) +
					  session->id_hdr_size));
	if (event == NULL) {
		pr_debug("Not enough memory synthesizing mmap event "
			 "for kernel modules\n");
		return -1;
	}

	event->header.type = PERF_RECORD_MMAP;

	/*
	 * kernel uses 0 for user space maps, see kernel/perf_event.c
	 * __perf_event_mmap
	 */
	if (machine__is_host(machine))
		event->header.misc = PERF_RECORD_MISC_KERNEL;
	else
		event->header.misc = PERF_RECORD_MISC_GUEST_KERNEL;

	for (nd = rb_first(&kmaps->maps[MAP__FUNCTION]);
	     nd; nd = rb_next(nd)) {
		size_t size;
		struct map *pos = rb_entry(nd, struct map, rb_node);

		if (pos->dso->kernel)
			continue;

		size = ALIGN(pos->dso->long_name_len + 1, sizeof(u64));
		event->mmap.header.type = PERF_RECORD_MMAP;
		event->mmap.header.size = (sizeof(event->mmap) -
				        (sizeof(event->mmap.filename) - size));
		memset(event->mmap.filename + size, 0, session->id_hdr_size);
		event->mmap.header.size += session->id_hdr_size;
		event->mmap.start = pos->start;
		event->mmap.len   = pos->end - pos->start;
		event->mmap.pid   = machine->pid;

		memcpy(event->mmap.filename, pos->dso->long_name,
		       pos->dso->long_name_len + 1);
		process(event, &synth_sample, session);
	}

	free(event);
	return 0;
}

static int __event__synthesize_thread(union perf_event *comm_event,
				      union perf_event *mmap_event,
				      pid_t pid, perf_event__handler_t process,
				      struct perf_session *session)
{
	pid_t tgid = perf_event__synthesize_comm(comm_event, pid, 1, process,
					    session);
	if (tgid == -1)
		return -1;
	return perf_event__synthesize_mmap_events(mmap_event, pid, tgid,
					     process, session);
}

<<<<<<< HEAD
int event__synthesize_thread_map(struct thread_map *threads,
				 event__handler_t process,
				 struct perf_session *session)
{
	event_t *comm_event, *mmap_event;
=======
int perf_event__synthesize_thread_map(struct thread_map *threads,
				      perf_event__handler_t process,
				      struct perf_session *session)
{
	union perf_event *comm_event, *mmap_event;
>>>>>>> 0ce790e7
	int err = -1, thread;

	comm_event = malloc(sizeof(comm_event->comm) + session->id_hdr_size);
	if (comm_event == NULL)
		goto out;

	mmap_event = malloc(sizeof(mmap_event->mmap) + session->id_hdr_size);
	if (mmap_event == NULL)
		goto out_free_comm;

	err = 0;
	for (thread = 0; thread < threads->nr; ++thread) {
		if (__event__synthesize_thread(comm_event, mmap_event,
					       threads->map[thread],
					       process, session)) {
			err = -1;
			break;
		}
	}
	free(mmap_event);
out_free_comm:
	free(comm_event);
out:
	return err;
}

int perf_event__synthesize_threads(perf_event__handler_t process,
				   struct perf_session *session)
{
	DIR *proc;
	struct dirent dirent, *next;
	union perf_event *comm_event, *mmap_event;
	int err = -1;

	comm_event = malloc(sizeof(comm_event->comm) + session->id_hdr_size);
	if (comm_event == NULL)
		goto out;

	mmap_event = malloc(sizeof(mmap_event->mmap) + session->id_hdr_size);
	if (mmap_event == NULL)
		goto out_free_comm;

	proc = opendir("/proc");
	if (proc == NULL)
		goto out_free_mmap;

	while (!readdir_r(proc, &dirent, &next) && next) {
		char *end;
		pid_t pid = strtol(dirent.d_name, &end, 10);

		if (*end) /* only interested in proper numerical dirents */
			continue;

		__event__synthesize_thread(comm_event, mmap_event, pid,
					   process, session);
	}

	closedir(proc);
	err = 0;
out_free_mmap:
	free(mmap_event);
out_free_comm:
	free(comm_event);
out:
	return err;
}

struct process_symbol_args {
	const char *name;
	u64	   start;
};

static int find_symbol_cb(void *arg, const char *name, char type,
			  u64 start, u64 end __used)
{
	struct process_symbol_args *args = arg;

	/*
	 * Must be a function or at least an alias, as in PARISC64, where "_text" is
	 * an 'A' to the same address as "_stext".
	 */
	if (!(symbol_type__is_a(type, MAP__FUNCTION) ||
	      type == 'A') || strcmp(name, args->name))
		return 0;

	args->start = start;
	return 1;
}

int perf_event__synthesize_kernel_mmap(perf_event__handler_t process,
				       struct perf_session *session,
				       struct machine *machine,
				       const char *symbol_name)
{
	size_t size;
	const char *filename, *mmap_name;
	char path[PATH_MAX];
	char name_buff[PATH_MAX];
	struct map *map;
	int err;
	/*
	 * We should get this from /sys/kernel/sections/.text, but till that is
	 * available use this, and after it is use this as a fallback for older
	 * kernels.
	 */
	struct process_symbol_args args = { .name = symbol_name, };
	union perf_event *event = zalloc((sizeof(event->mmap) +
					  session->id_hdr_size));
	if (event == NULL) {
		pr_debug("Not enough memory synthesizing mmap event "
			 "for kernel modules\n");
		return -1;
	}

	mmap_name = machine__mmap_name(machine, name_buff, sizeof(name_buff));
	if (machine__is_host(machine)) {
		/*
		 * kernel uses PERF_RECORD_MISC_USER for user space maps,
		 * see kernel/perf_event.c __perf_event_mmap
		 */
		event->header.misc = PERF_RECORD_MISC_KERNEL;
		filename = "/proc/kallsyms";
	} else {
		event->header.misc = PERF_RECORD_MISC_GUEST_KERNEL;
		if (machine__is_default_guest(machine))
			filename = (char *) symbol_conf.default_guest_kallsyms;
		else {
			sprintf(path, "%s/proc/kallsyms", machine->root_dir);
			filename = path;
		}
	}

	if (kallsyms__parse(filename, &args, find_symbol_cb) <= 0)
		return -ENOENT;

	map = machine->vmlinux_maps[MAP__FUNCTION];
	size = snprintf(event->mmap.filename, sizeof(event->mmap.filename),
			"%s%s", mmap_name, symbol_name) + 1;
	size = ALIGN(size, sizeof(u64));
	event->mmap.header.type = PERF_RECORD_MMAP;
	event->mmap.header.size = (sizeof(event->mmap) -
			(sizeof(event->mmap.filename) - size) + session->id_hdr_size);
	event->mmap.pgoff = args.start;
	event->mmap.start = map->start;
	event->mmap.len   = map->end - event->mmap.start;
	event->mmap.pid   = machine->pid;

	err = process(event, &synth_sample, session);
	free(event);

	return err;
}

int perf_event__process_comm(union perf_event *event,
			     struct perf_sample *sample __used,
			     struct perf_session *session)
{
	struct thread *thread = perf_session__findnew(session, event->comm.tid);

	dump_printf(": %s:%d\n", event->comm.comm, event->comm.tid);

	if (thread == NULL || thread__set_comm(thread, event->comm.comm)) {
		dump_printf("problem processing PERF_RECORD_COMM, skipping event.\n");
		return -1;
	}

	return 0;
}

int perf_event__process_lost(union perf_event *event,
			     struct perf_sample *sample __used,
			     struct perf_session *session)
{
	dump_printf(": id:%" PRIu64 ": lost:%" PRIu64 "\n",
<<<<<<< HEAD
		    self->lost.id, self->lost.lost);
	session->hists.stats.total_lost += self->lost.lost;
=======
		    event->lost.id, event->lost.lost);
	session->hists.stats.total_lost += event->lost.lost;
>>>>>>> 0ce790e7
	return 0;
}

static void perf_event__set_kernel_mmap_len(union perf_event *event,
					    struct map **maps)
{
	maps[MAP__FUNCTION]->start = event->mmap.start;
	maps[MAP__FUNCTION]->end   = event->mmap.start + event->mmap.len;
	/*
	 * Be a bit paranoid here, some perf.data file came with
	 * a zero sized synthesized MMAP event for the kernel.
	 */
	if (maps[MAP__FUNCTION]->end == 0)
		maps[MAP__FUNCTION]->end = ~0ULL;
}

static int perf_event__process_kernel_mmap(union perf_event *event,
					   struct perf_session *session)
{
	struct map *map;
	char kmmap_prefix[PATH_MAX];
	struct machine *machine;
	enum dso_kernel_type kernel_type;
	bool is_kernel_mmap;

	machine = perf_session__findnew_machine(session, event->mmap.pid);
	if (!machine) {
		pr_err("Can't find id %d's machine\n", event->mmap.pid);
		goto out_problem;
	}

	machine__mmap_name(machine, kmmap_prefix, sizeof(kmmap_prefix));
	if (machine__is_host(machine))
		kernel_type = DSO_TYPE_KERNEL;
	else
		kernel_type = DSO_TYPE_GUEST_KERNEL;

	is_kernel_mmap = memcmp(event->mmap.filename,
				kmmap_prefix,
				strlen(kmmap_prefix)) == 0;
	if (event->mmap.filename[0] == '/' ||
	    (!is_kernel_mmap && event->mmap.filename[0] == '[')) {

		char short_module_name[1024];
		char *name, *dot;

		if (event->mmap.filename[0] == '/') {
			name = strrchr(event->mmap.filename, '/');
			if (name == NULL)
				goto out_problem;

			++name; /* skip / */
			dot = strrchr(name, '.');
			if (dot == NULL)
				goto out_problem;
			snprintf(short_module_name, sizeof(short_module_name),
					"[%.*s]", (int)(dot - name), name);
			strxfrchar(short_module_name, '-', '_');
		} else
			strcpy(short_module_name, event->mmap.filename);

		map = machine__new_module(machine, event->mmap.start,
					  event->mmap.filename);
		if (map == NULL)
			goto out_problem;

		name = strdup(short_module_name);
		if (name == NULL)
			goto out_problem;

		map->dso->short_name = name;
		map->dso->sname_alloc = 1;
		map->end = map->start + event->mmap.len;
	} else if (is_kernel_mmap) {
		const char *symbol_name = (event->mmap.filename +
				strlen(kmmap_prefix));
		/*
		 * Should be there already, from the build-id table in
		 * the header.
		 */
		struct dso *kernel = __dsos__findnew(&machine->kernel_dsos,
						     kmmap_prefix);
		if (kernel == NULL)
			goto out_problem;

		kernel->kernel = kernel_type;
		if (__machine__create_kernel_maps(machine, kernel) < 0)
			goto out_problem;

		perf_event__set_kernel_mmap_len(event, machine->vmlinux_maps);
		perf_session__set_kallsyms_ref_reloc_sym(machine->vmlinux_maps,
							 symbol_name,
							 event->mmap.pgoff);
		if (machine__is_default_guest(machine)) {
			/*
			 * preload dso of guest kernel and modules
			 */
			dso__load(kernel, machine->vmlinux_maps[MAP__FUNCTION],
				  NULL);
		}
	}
	return 0;
out_problem:
	return -1;
}

int perf_event__process_mmap(union perf_event *event,
			     struct perf_sample *sample __used,
			     struct perf_session *session)
{
	struct machine *machine;
	struct thread *thread;
	struct map *map;
	u8 cpumode = event->header.misc & PERF_RECORD_MISC_CPUMODE_MASK;
	int ret = 0;

	dump_printf(" %d/%d: [%#" PRIx64 "(%#" PRIx64 ") @ %#" PRIx64 "]: %s\n",
<<<<<<< HEAD
			self->mmap.pid, self->mmap.tid, self->mmap.start,
			self->mmap.len, self->mmap.pgoff, self->mmap.filename);
=======
			event->mmap.pid, event->mmap.tid, event->mmap.start,
			event->mmap.len, event->mmap.pgoff, event->mmap.filename);
>>>>>>> 0ce790e7

	if (cpumode == PERF_RECORD_MISC_GUEST_KERNEL ||
	    cpumode == PERF_RECORD_MISC_KERNEL) {
		ret = perf_event__process_kernel_mmap(event, session);
		if (ret < 0)
			goto out_problem;
		return 0;
	}

	machine = perf_session__find_host_machine(session);
	if (machine == NULL)
		goto out_problem;
	thread = perf_session__findnew(session, event->mmap.pid);
	if (thread == NULL)
		goto out_problem;
	map = map__new(&machine->user_dsos, event->mmap.start,
			event->mmap.len, event->mmap.pgoff,
			event->mmap.pid, event->mmap.filename,
			MAP__FUNCTION);
	if (map == NULL)
		goto out_problem;

	thread__insert_map(thread, map);
	return 0;

out_problem:
	dump_printf("problem processing PERF_RECORD_MMAP, skipping event.\n");
	return 0;
}

int perf_event__process_task(union perf_event *event,
			     struct perf_sample *sample __used,
			     struct perf_session *session)
{
	struct thread *thread = perf_session__findnew(session, event->fork.tid);
	struct thread *parent = perf_session__findnew(session, event->fork.ptid);

	dump_printf("(%d:%d):(%d:%d)\n", event->fork.pid, event->fork.tid,
		    event->fork.ppid, event->fork.ptid);

	if (event->header.type == PERF_RECORD_EXIT) {
		perf_session__remove_thread(session, thread);
		return 0;
	}

	if (thread == NULL || parent == NULL ||
	    thread__fork(thread, parent) < 0) {
		dump_printf("problem processing PERF_RECORD_FORK, skipping event.\n");
		return -1;
	}

	return 0;
}

int perf_event__process(union perf_event *event, struct perf_sample *sample,
			struct perf_session *session)
{
	switch (event->header.type) {
	case PERF_RECORD_COMM:
		perf_event__process_comm(event, sample, session);
		break;
	case PERF_RECORD_MMAP:
		perf_event__process_mmap(event, sample, session);
		break;
	case PERF_RECORD_FORK:
	case PERF_RECORD_EXIT:
		perf_event__process_task(event, sample, session);
		break;
	case PERF_RECORD_LOST:
		perf_event__process_lost(event, sample, session);
	default:
		break;
	}

	return 0;
}

void thread__find_addr_map(struct thread *self,
			   struct perf_session *session, u8 cpumode,
			   enum map_type type, pid_t pid, u64 addr,
			   struct addr_location *al)
{
	struct map_groups *mg = &self->mg;
	struct machine *machine = NULL;

	al->thread = self;
	al->addr = addr;
	al->cpumode = cpumode;
	al->filtered = false;

	if (cpumode == PERF_RECORD_MISC_KERNEL && perf_host) {
		al->level = 'k';
		machine = perf_session__find_host_machine(session);
		if (machine == NULL) {
			al->map = NULL;
			return;
		}
		mg = &machine->kmaps;
	} else if (cpumode == PERF_RECORD_MISC_USER && perf_host) {
		al->level = '.';
		machine = perf_session__find_host_machine(session);
	} else if (cpumode == PERF_RECORD_MISC_GUEST_KERNEL && perf_guest) {
		al->level = 'g';
		machine = perf_session__find_machine(session, pid);
		if (machine == NULL) {
			al->map = NULL;
			return;
		}
		mg = &machine->kmaps;
	} else {
		/*
		 * 'u' means guest os user space.
		 * TODO: We don't support guest user space. Might support late.
		 */
		if (cpumode == PERF_RECORD_MISC_GUEST_USER && perf_guest)
			al->level = 'u';
		else
			al->level = 'H';
		al->map = NULL;

		if ((cpumode == PERF_RECORD_MISC_GUEST_USER ||
			cpumode == PERF_RECORD_MISC_GUEST_KERNEL) &&
			!perf_guest)
			al->filtered = true;
		if ((cpumode == PERF_RECORD_MISC_USER ||
			cpumode == PERF_RECORD_MISC_KERNEL) &&
			!perf_host)
			al->filtered = true;

		return;
	}
try_again:
	al->map = map_groups__find(mg, type, al->addr);
	if (al->map == NULL) {
		/*
		 * If this is outside of all known maps, and is a negative
		 * address, try to look it up in the kernel dso, as it might be
		 * a vsyscall or vdso (which executes in user-mode).
		 *
		 * XXX This is nasty, we should have a symbol list in the
		 * "[vdso]" dso, but for now lets use the old trick of looking
		 * in the whole kernel symbol list.
		 */
		if ((long long)al->addr < 0 &&
		    cpumode == PERF_RECORD_MISC_KERNEL &&
		    machine && mg != &machine->kmaps) {
			mg = &machine->kmaps;
			goto try_again;
		}
	} else
		al->addr = al->map->map_ip(al->map, al->addr);
}

void thread__find_addr_location(struct thread *self,
				struct perf_session *session, u8 cpumode,
				enum map_type type, pid_t pid, u64 addr,
				struct addr_location *al,
				symbol_filter_t filter)
{
	thread__find_addr_map(self, session, cpumode, type, pid, addr, al);
	if (al->map != NULL)
		al->sym = map__find_symbol(al->map, al->addr, filter);
	else
		al->sym = NULL;
}

int perf_event__preprocess_sample(const union perf_event *event,
				  struct perf_session *session,
				  struct addr_location *al,
				  struct perf_sample *sample,
				  symbol_filter_t filter)
{
	u8 cpumode = event->header.misc & PERF_RECORD_MISC_CPUMODE_MASK;
	struct thread *thread = perf_session__findnew(session, event->ip.pid);

	if (thread == NULL)
		return -1;

	if (symbol_conf.comm_list &&
	    !strlist__has_entry(symbol_conf.comm_list, thread->comm))
		goto out_filtered;

	dump_printf(" ... thread: %s:%d\n", thread->comm, thread->pid);
	/*
	 * Have we already created the kernel maps for the host machine?
	 *
	 * This should have happened earlier, when we processed the kernel MMAP
	 * events, but for older perf.data files there was no such thing, so do
	 * it now.
	 */
	if (cpumode == PERF_RECORD_MISC_KERNEL &&
	    session->host_machine.vmlinux_maps[MAP__FUNCTION] == NULL)
		machine__create_kernel_maps(&session->host_machine);

	thread__find_addr_map(thread, session, cpumode, MAP__FUNCTION,
			      event->ip.pid, event->ip.ip, al);
	dump_printf(" ...... dso: %s\n",
		    al->map ? al->map->dso->long_name :
			al->level == 'H' ? "[hypervisor]" : "<not found>");
	al->sym = NULL;
	al->cpu = sample->cpu;

	if (al->map) {
		if (symbol_conf.dso_list &&
		    (!al->map || !al->map->dso ||
		     !(strlist__has_entry(symbol_conf.dso_list,
					  al->map->dso->short_name) ||
		       (al->map->dso->short_name != al->map->dso->long_name &&
			strlist__has_entry(symbol_conf.dso_list,
					   al->map->dso->long_name)))))
			goto out_filtered;

		al->sym = map__find_symbol(al->map, al->addr, filter);
	}

	if (symbol_conf.sym_list && al->sym &&
	    !strlist__has_entry(symbol_conf.sym_list, al->sym->name))
		goto out_filtered;

	return 0;

out_filtered:
	al->filtered = true;
	return 0;
}<|MERGE_RESOLUTION|>--- conflicted
+++ resolved
@@ -266,19 +266,11 @@
 					     process, session);
 }
 
-<<<<<<< HEAD
-int event__synthesize_thread_map(struct thread_map *threads,
-				 event__handler_t process,
-				 struct perf_session *session)
-{
-	event_t *comm_event, *mmap_event;
-=======
 int perf_event__synthesize_thread_map(struct thread_map *threads,
 				      perf_event__handler_t process,
 				      struct perf_session *session)
 {
 	union perf_event *comm_event, *mmap_event;
->>>>>>> 0ce790e7
 	int err = -1, thread;
 
 	comm_event = malloc(sizeof(comm_event->comm) + session->id_hdr_size);
@@ -453,13 +445,8 @@
 			     struct perf_session *session)
 {
 	dump_printf(": id:%" PRIu64 ": lost:%" PRIu64 "\n",
-<<<<<<< HEAD
-		    self->lost.id, self->lost.lost);
-	session->hists.stats.total_lost += self->lost.lost;
-=======
 		    event->lost.id, event->lost.lost);
 	session->hists.stats.total_lost += event->lost.lost;
->>>>>>> 0ce790e7
 	return 0;
 }
 
@@ -577,13 +564,8 @@
 	int ret = 0;
 
 	dump_printf(" %d/%d: [%#" PRIx64 "(%#" PRIx64 ") @ %#" PRIx64 "]: %s\n",
-<<<<<<< HEAD
-			self->mmap.pid, self->mmap.tid, self->mmap.start,
-			self->mmap.len, self->mmap.pgoff, self->mmap.filename);
-=======
 			event->mmap.pid, event->mmap.tid, event->mmap.start,
 			event->mmap.len, event->mmap.pgoff, event->mmap.filename);
->>>>>>> 0ce790e7
 
 	if (cpumode == PERF_RECORD_MISC_GUEST_KERNEL ||
 	    cpumode == PERF_RECORD_MISC_KERNEL) {
