#include <linux/types.h>
#include "event.h"
#include "debug.h"
#include "machine.h"
#include "sort.h"
#include "string.h"
#include "strlist.h"
#include "thread.h"
#include "thread_map.h"

static const char *perf_event__names[] = {
	[0]					= "TOTAL",
	[PERF_RECORD_MMAP]			= "MMAP",
	[PERF_RECORD_LOST]			= "LOST",
	[PERF_RECORD_COMM]			= "COMM",
	[PERF_RECORD_EXIT]			= "EXIT",
	[PERF_RECORD_THROTTLE]			= "THROTTLE",
	[PERF_RECORD_UNTHROTTLE]		= "UNTHROTTLE",
	[PERF_RECORD_FORK]			= "FORK",
	[PERF_RECORD_READ]			= "READ",
	[PERF_RECORD_SAMPLE]			= "SAMPLE",
	[PERF_RECORD_HEADER_ATTR]		= "ATTR",
	[PERF_RECORD_HEADER_EVENT_TYPE]		= "EVENT_TYPE",
	[PERF_RECORD_HEADER_TRACING_DATA]	= "TRACING_DATA",
	[PERF_RECORD_HEADER_BUILD_ID]		= "BUILD_ID",
	[PERF_RECORD_FINISHED_ROUND]		= "FINISHED_ROUND",
};

const char *perf_event__name(unsigned int id)
{
	if (id >= ARRAY_SIZE(perf_event__names))
		return "INVALID";
	if (!perf_event__names[id])
		return "UNKNOWN";
	return perf_event__names[id];
}

static struct perf_sample synth_sample = {
	.pid	   = -1,
	.tid	   = -1,
	.time	   = -1,
	.stream_id = -1,
	.cpu	   = -1,
	.period	   = 1,
};

static pid_t perf_event__get_comm_tgid(pid_t pid, char *comm, size_t len)
{
	char filename[PATH_MAX];
	char bf[BUFSIZ];
	FILE *fp;
	size_t size = 0;
	pid_t tgid = -1;

	snprintf(filename, sizeof(filename), "/proc/%d/status", pid);

	fp = fopen(filename, "r");
	if (fp == NULL) {
		pr_debug("couldn't open %s\n", filename);
		return 0;
	}

	while (!comm[0] || (tgid < 0)) {
		if (fgets(bf, sizeof(bf), fp) == NULL) {
			pr_warning("couldn't get COMM and pgid, malformed %s\n",
				   filename);
			break;
		}

		if (memcmp(bf, "Name:", 5) == 0) {
			char *name = bf + 5;
			while (*name && isspace(*name))
				++name;
			size = strlen(name) - 1;
			if (size >= len)
				size = len - 1;
			memcpy(comm, name, size);
			comm[size] = '\0';

		} else if (memcmp(bf, "Tgid:", 5) == 0) {
			char *tgids = bf + 5;
			while (*tgids && isspace(*tgids))
				++tgids;
			tgid = atoi(tgids);
		}
	}

	fclose(fp);

	return tgid;
}

static pid_t perf_event__synthesize_comm(struct perf_tool *tool,
					 union perf_event *event, pid_t pid,
					 int full,
					 perf_event__handler_t process,
					 struct machine *machine)
{
	char filename[PATH_MAX];
	size_t size;
	DIR *tasks;
	struct dirent dirent, *next;
	pid_t tgid;

	memset(&event->comm, 0, sizeof(event->comm));

	tgid = perf_event__get_comm_tgid(pid, event->comm.comm,
					 sizeof(event->comm.comm));
	if (tgid < 0)
		goto out;

	event->comm.pid = tgid;
	event->comm.header.type = PERF_RECORD_COMM;

	size = strlen(event->comm.comm) + 1;
	size = PERF_ALIGN(size, sizeof(u64));
	memset(event->comm.comm + size, 0, machine->id_hdr_size);
	event->comm.header.size = (sizeof(event->comm) -
				(sizeof(event->comm.comm) - size) +
				machine->id_hdr_size);
	if (!full) {
		event->comm.tid = pid;

		if (process(tool, event, &synth_sample, machine) != 0)
			return -1;

		goto out;
	}

	snprintf(filename, sizeof(filename), "/proc/%d/task", pid);

	tasks = opendir(filename);
	if (tasks == NULL) {
		pr_debug("couldn't open %s\n", filename);
		return 0;
	}

	while (!readdir_r(tasks, &dirent, &next) && next) {
		char *end;
		pid = strtol(dirent.d_name, &end, 10);
		if (*end)
			continue;

		/* already have tgid; jut want to update the comm */
		(void) perf_event__get_comm_tgid(pid, event->comm.comm,
					 sizeof(event->comm.comm));

		size = strlen(event->comm.comm) + 1;
		size = PERF_ALIGN(size, sizeof(u64));
		memset(event->comm.comm + size, 0, machine->id_hdr_size);
		event->comm.header.size = (sizeof(event->comm) -
					  (sizeof(event->comm.comm) - size) +
					  machine->id_hdr_size);

		event->comm.tid = pid;

		if (process(tool, event, &synth_sample, machine) != 0) {
			tgid = -1;
			break;
		}
	}

	closedir(tasks);
out:
	return tgid;
}

static int perf_event__synthesize_mmap_events(struct perf_tool *tool,
					      union perf_event *event,
					      pid_t pid, pid_t tgid,
					      perf_event__handler_t process,
					      struct machine *machine)
{
	char filename[PATH_MAX];
	FILE *fp;
	int rc = 0;

	snprintf(filename, sizeof(filename), "/proc/%d/maps", pid);

	fp = fopen(filename, "r");
	if (fp == NULL) {
		/*
		 * We raced with a task exiting - just return:
		 */
		pr_debug("couldn't open %s\n", filename);
		return -1;
	}

	event->header.type = PERF_RECORD_MMAP;
	/*
	 * Just like the kernel, see __perf_event_mmap in kernel/perf_event.c
	 */
	event->header.misc = PERF_RECORD_MISC_USER;

	while (1) {
		char bf[BUFSIZ], *pbf = bf;
		int n;
		size_t size;
		if (fgets(bf, sizeof(bf), fp) == NULL)
			break;

		/* 00400000-0040c000 r-xp 00000000 fd:01 41038  /bin/cat */
		n = hex2u64(pbf, &event->mmap.start);
		if (n < 0)
			continue;
		pbf += n + 1;
		n = hex2u64(pbf, &event->mmap.len);
		if (n < 0)
			continue;
		pbf += n + 3;
		if (*pbf == 'x') { /* vm_exec */
			char anonstr[] = "//anon\n";
			char *execname = strchr(bf, '/');

			/* Catch VDSO */
			if (execname == NULL)
				execname = strstr(bf, "[vdso]");

			/* Catch anonymous mmaps */
			if ((execname == NULL) && !strstr(bf, "["))
				execname = anonstr;

			if (execname == NULL)
				continue;

			pbf += 3;
			n = hex2u64(pbf, &event->mmap.pgoff);

			size = strlen(execname);
			execname[size - 1] = '\0'; /* Remove \n */
			memcpy(event->mmap.filename, execname, size);
			size = PERF_ALIGN(size, sizeof(u64));
			event->mmap.len -= event->mmap.start;
			event->mmap.header.size = (sizeof(event->mmap) -
					        (sizeof(event->mmap.filename) - size));
			memset(event->mmap.filename + size, 0, machine->id_hdr_size);
			event->mmap.header.size += machine->id_hdr_size;
			event->mmap.pid = tgid;
			event->mmap.tid = pid;

			if (process(tool, event, &synth_sample, machine) != 0) {
				rc = -1;
				break;
			}
		}
	}

	fclose(fp);
	return rc;
}

int perf_event__synthesize_modules(struct perf_tool *tool,
				   perf_event__handler_t process,
				   struct machine *machine)
{
	int rc = 0;
	struct rb_node *nd;
	struct map_groups *kmaps = &machine->kmaps;
	union perf_event *event = zalloc((sizeof(event->mmap) +
					  machine->id_hdr_size));
	if (event == NULL) {
		pr_debug("Not enough memory synthesizing mmap event "
			 "for kernel modules\n");
		return -1;
	}

	event->header.type = PERF_RECORD_MMAP;

	/*
	 * kernel uses 0 for user space maps, see kernel/perf_event.c
	 * __perf_event_mmap
	 */
	if (machine__is_host(machine))
		event->header.misc = PERF_RECORD_MISC_KERNEL;
	else
		event->header.misc = PERF_RECORD_MISC_GUEST_KERNEL;

	for (nd = rb_first(&kmaps->maps[MAP__FUNCTION]);
	     nd; nd = rb_next(nd)) {
		size_t size;
		struct map *pos = rb_entry(nd, struct map, rb_node);

		if (pos->dso->kernel)
			continue;

		size = PERF_ALIGN(pos->dso->long_name_len + 1, sizeof(u64));
		event->mmap.header.type = PERF_RECORD_MMAP;
		event->mmap.header.size = (sizeof(event->mmap) -
				        (sizeof(event->mmap.filename) - size));
		memset(event->mmap.filename + size, 0, machine->id_hdr_size);
		event->mmap.header.size += machine->id_hdr_size;
		event->mmap.start = pos->start;
		event->mmap.len   = pos->end - pos->start;
		event->mmap.pid   = machine->pid;

		memcpy(event->mmap.filename, pos->dso->long_name,
		       pos->dso->long_name_len + 1);
		if (process(tool, event, &synth_sample, machine) != 0) {
			rc = -1;
			break;
		}
	}

	free(event);
	return rc;
}

static int __event__synthesize_thread(union perf_event *comm_event,
				      union perf_event *mmap_event,
				      pid_t pid, int full,
					  perf_event__handler_t process,
				      struct perf_tool *tool,
				      struct machine *machine)
{
	pid_t tgid = perf_event__synthesize_comm(tool, comm_event, pid, full,
						 process, machine);
	if (tgid == -1)
		return -1;
	return perf_event__synthesize_mmap_events(tool, mmap_event, pid, tgid,
						  process, machine);
}

int perf_event__synthesize_thread_map(struct perf_tool *tool,
				      struct thread_map *threads,
				      perf_event__handler_t process,
				      struct machine *machine)
{
	union perf_event *comm_event, *mmap_event;
	int err = -1, thread, j;

	comm_event = malloc(sizeof(comm_event->comm) + machine->id_hdr_size);
	if (comm_event == NULL)
		goto out;

	mmap_event = malloc(sizeof(mmap_event->mmap) + machine->id_hdr_size);
	if (mmap_event == NULL)
		goto out_free_comm;

	err = 0;
	for (thread = 0; thread < threads->nr; ++thread) {
		if (__event__synthesize_thread(comm_event, mmap_event,
					       threads->map[thread], 0,
					       process, tool, machine)) {
			err = -1;
			break;
		}

		/*
		 * comm.pid is set to thread group id by
		 * perf_event__synthesize_comm
		 */
		if ((int) comm_event->comm.pid != threads->map[thread]) {
			bool need_leader = true;

			/* is thread group leader in thread_map? */
			for (j = 0; j < threads->nr; ++j) {
				if ((int) comm_event->comm.pid == threads->map[j]) {
					need_leader = false;
					break;
				}
			}

			/* if not, generate events for it */
			if (need_leader &&
			    __event__synthesize_thread(comm_event,
						      mmap_event,
						      comm_event->comm.pid, 0,
						      process, tool, machine)) {
				err = -1;
				break;
			}
		}
	}
	free(mmap_event);
out_free_comm:
	free(comm_event);
out:
	return err;
}

int perf_event__synthesize_threads(struct perf_tool *tool,
				   perf_event__handler_t process,
				   struct machine *machine)
{
	DIR *proc;
	struct dirent dirent, *next;
	union perf_event *comm_event, *mmap_event;
	int err = -1;

	comm_event = malloc(sizeof(comm_event->comm) + machine->id_hdr_size);
	if (comm_event == NULL)
		goto out;

	mmap_event = malloc(sizeof(mmap_event->mmap) + machine->id_hdr_size);
	if (mmap_event == NULL)
		goto out_free_comm;

	proc = opendir("/proc");
	if (proc == NULL)
		goto out_free_mmap;

	while (!readdir_r(proc, &dirent, &next) && next) {
		char *end;
		pid_t pid = strtol(dirent.d_name, &end, 10);

		if (*end) /* only interested in proper numerical dirents */
			continue;

		if (__event__synthesize_thread(comm_event, mmap_event, pid, 1,
					   process, tool, machine) != 0) {
			err = -1;
			goto out_closedir;
		}
	}

	err = 0;
out_closedir:
	closedir(proc);
out_free_mmap:
	free(mmap_event);
out_free_comm:
	free(comm_event);
out:
	return err;
}

struct process_symbol_args {
	const char *name;
	u64	   start;
};

static int find_symbol_cb(void *arg, const char *name, char type,
			  u64 start)
{
	struct process_symbol_args *args = arg;

	/*
	 * Must be a function or at least an alias, as in PARISC64, where "_text" is
	 * an 'A' to the same address as "_stext".
	 */
	if (!(symbol_type__is_a(type, MAP__FUNCTION) ||
	      type == 'A') || strcmp(name, args->name))
		return 0;

	args->start = start;
	return 1;
}

int perf_event__synthesize_kernel_mmap(struct perf_tool *tool,
				       perf_event__handler_t process,
				       struct machine *machine,
				       const char *symbol_name)
{
	size_t size;
	const char *filename, *mmap_name;
	char path[PATH_MAX];
	char name_buff[PATH_MAX];
	struct map *map;
	int err;
	/*
	 * We should get this from /sys/kernel/sections/.text, but till that is
	 * available use this, and after it is use this as a fallback for older
	 * kernels.
	 */
	struct process_symbol_args args = { .name = symbol_name, };
	union perf_event *event = zalloc((sizeof(event->mmap) +
					  machine->id_hdr_size));
	if (event == NULL) {
		pr_debug("Not enough memory synthesizing mmap event "
			 "for kernel modules\n");
		return -1;
	}

	mmap_name = machine__mmap_name(machine, name_buff, sizeof(name_buff));
	if (machine__is_host(machine)) {
		/*
		 * kernel uses PERF_RECORD_MISC_USER for user space maps,
		 * see kernel/perf_event.c __perf_event_mmap
		 */
		event->header.misc = PERF_RECORD_MISC_KERNEL;
		filename = "/proc/kallsyms";
	} else {
		event->header.misc = PERF_RECORD_MISC_GUEST_KERNEL;
		if (machine__is_default_guest(machine))
			filename = (char *) symbol_conf.default_guest_kallsyms;
		else {
			sprintf(path, "%s/proc/kallsyms", machine->root_dir);
			filename = path;
		}
	}

	if (kallsyms__parse(filename, &args, find_symbol_cb) <= 0)
		return -ENOENT;

	map = machine->vmlinux_maps[MAP__FUNCTION];
	size = snprintf(event->mmap.filename, sizeof(event->mmap.filename),
			"%s%s", mmap_name, symbol_name) + 1;
	size = PERF_ALIGN(size, sizeof(u64));
	event->mmap.header.type = PERF_RECORD_MMAP;
	event->mmap.header.size = (sizeof(event->mmap) -
			(sizeof(event->mmap.filename) - size) + machine->id_hdr_size);
	event->mmap.pgoff = args.start;
	event->mmap.start = map->start;
	event->mmap.len   = map->end - event->mmap.start;
	event->mmap.pid   = machine->pid;

	err = process(tool, event, &synth_sample, machine);
	free(event);

	return err;
}

size_t perf_event__fprintf_comm(union perf_event *event, FILE *fp)
{
	return fprintf(fp, ": %s:%d\n", event->comm.comm, event->comm.tid);
}

int perf_event__process_comm(struct perf_tool *tool __maybe_unused,
			     union perf_event *event,
			     struct perf_sample *sample __maybe_unused,
			     struct machine *machine)
{
	return machine__process_comm_event(machine, event);
}

int perf_event__process_lost(struct perf_tool *tool __maybe_unused,
			     union perf_event *event,
			     struct perf_sample *sample __maybe_unused,
<<<<<<< HEAD
			     struct machine *machine __maybe_unused)
{
	dump_printf(": id:%" PRIu64 ": lost:%" PRIu64 "\n",
		    event->lost.id, event->lost.lost);
	return 0;
}

static void perf_event__set_kernel_mmap_len(union perf_event *event,
					    struct map **maps)
{
	maps[MAP__FUNCTION]->start = event->mmap.start;
	maps[MAP__FUNCTION]->end   = event->mmap.start + event->mmap.len;
	/*
	 * Be a bit paranoid here, some perf.data file came with
	 * a zero sized synthesized MMAP event for the kernel.
	 */
	if (maps[MAP__FUNCTION]->end == 0)
		maps[MAP__FUNCTION]->end = ~0ULL;
}

static int perf_event__process_kernel_mmap(struct perf_tool *tool
					   __maybe_unused,
					   union perf_event *event,
					   struct machine *machine)
=======
			     struct machine *machine)
>>>>>>> 4b84058f
{
	return machine__process_lost_event(machine, event);
}

size_t perf_event__fprintf_mmap(union perf_event *event, FILE *fp)
{
	return fprintf(fp, " %d/%d: [%#" PRIx64 "(%#" PRIx64 ") @ %#" PRIx64 "]: %s\n",
		       event->mmap.pid, event->mmap.tid, event->mmap.start,
		       event->mmap.len, event->mmap.pgoff, event->mmap.filename);
}

int perf_event__process_mmap(struct perf_tool *tool __maybe_unused,
			     union perf_event *event,
			     struct perf_sample *sample __maybe_unused,
			     struct machine *machine)
{
	return machine__process_mmap_event(machine, event);
}

size_t perf_event__fprintf_task(union perf_event *event, FILE *fp)
{
	return fprintf(fp, "(%d:%d):(%d:%d)\n",
		       event->fork.pid, event->fork.tid,
		       event->fork.ppid, event->fork.ptid);
}

<<<<<<< HEAD
int perf_event__process_task(struct perf_tool *tool __maybe_unused,
			     union perf_event *event,
			     struct perf_sample *sample __maybe_unused,
			      struct machine *machine)
=======
int perf_event__process_fork(struct perf_tool *tool __maybe_unused,
			     union perf_event *event,
			     struct perf_sample *sample __maybe_unused,
			     struct machine *machine)
>>>>>>> 4b84058f
{
	return machine__process_fork_event(machine, event);
}

int perf_event__process_exit(struct perf_tool *tool __maybe_unused,
			     union perf_event *event,
			     struct perf_sample *sample __maybe_unused,
			     struct machine *machine)
{
	return machine__process_exit_event(machine, event);
}

size_t perf_event__fprintf(union perf_event *event, FILE *fp)
{
	size_t ret = fprintf(fp, "PERF_RECORD_%s",
			     perf_event__name(event->header.type));

	switch (event->header.type) {
	case PERF_RECORD_COMM:
		ret += perf_event__fprintf_comm(event, fp);
		break;
	case PERF_RECORD_FORK:
	case PERF_RECORD_EXIT:
		ret += perf_event__fprintf_task(event, fp);
		break;
	case PERF_RECORD_MMAP:
		ret += perf_event__fprintf_mmap(event, fp);
		break;
	default:
		ret += fprintf(fp, "\n");
	}

	return ret;
}

int perf_event__process(struct perf_tool *tool __maybe_unused,
			union perf_event *event,
			struct perf_sample *sample __maybe_unused,
			struct machine *machine)
{
	return machine__process_event(machine, event);
}

void thread__find_addr_map(struct thread *self,
			   struct machine *machine, u8 cpumode,
			   enum map_type type, u64 addr,
			   struct addr_location *al)
{
	struct map_groups *mg = &self->mg;

	al->thread = self;
	al->addr = addr;
	al->cpumode = cpumode;
	al->filtered = false;

	if (machine == NULL) {
		al->map = NULL;
		return;
	}

	if (cpumode == PERF_RECORD_MISC_KERNEL && perf_host) {
		al->level = 'k';
		mg = &machine->kmaps;
	} else if (cpumode == PERF_RECORD_MISC_USER && perf_host) {
		al->level = '.';
	} else if (cpumode == PERF_RECORD_MISC_GUEST_KERNEL && perf_guest) {
		al->level = 'g';
		mg = &machine->kmaps;
	} else {
		/*
		 * 'u' means guest os user space.
		 * TODO: We don't support guest user space. Might support late.
		 */
		if (cpumode == PERF_RECORD_MISC_GUEST_USER && perf_guest)
			al->level = 'u';
		else
			al->level = 'H';
		al->map = NULL;

		if ((cpumode == PERF_RECORD_MISC_GUEST_USER ||
			cpumode == PERF_RECORD_MISC_GUEST_KERNEL) &&
			!perf_guest)
			al->filtered = true;
		if ((cpumode == PERF_RECORD_MISC_USER ||
			cpumode == PERF_RECORD_MISC_KERNEL) &&
			!perf_host)
			al->filtered = true;

		return;
	}
try_again:
	al->map = map_groups__find(mg, type, al->addr);
	if (al->map == NULL) {
		/*
		 * If this is outside of all known maps, and is a negative
		 * address, try to look it up in the kernel dso, as it might be
		 * a vsyscall or vdso (which executes in user-mode).
		 *
		 * XXX This is nasty, we should have a symbol list in the
		 * "[vdso]" dso, but for now lets use the old trick of looking
		 * in the whole kernel symbol list.
		 */
		if ((long long)al->addr < 0 &&
		    cpumode == PERF_RECORD_MISC_USER &&
		    machine && mg != &machine->kmaps) {
			mg = &machine->kmaps;
			goto try_again;
		}
	} else
		al->addr = al->map->map_ip(al->map, al->addr);
}

void thread__find_addr_location(struct thread *thread, struct machine *machine,
				u8 cpumode, enum map_type type, u64 addr,
				struct addr_location *al,
				symbol_filter_t filter)
{
	thread__find_addr_map(thread, machine, cpumode, type, addr, al);
	if (al->map != NULL)
		al->sym = map__find_symbol(al->map, al->addr, filter);
	else
		al->sym = NULL;
}

int perf_event__preprocess_sample(const union perf_event *event,
				  struct machine *machine,
				  struct addr_location *al,
				  struct perf_sample *sample,
				  symbol_filter_t filter)
{
	u8 cpumode = event->header.misc & PERF_RECORD_MISC_CPUMODE_MASK;
	struct thread *thread = machine__findnew_thread(machine, event->ip.pid);

	if (thread == NULL)
		return -1;

	if (symbol_conf.comm_list &&
	    !strlist__has_entry(symbol_conf.comm_list, thread->comm))
		goto out_filtered;

	dump_printf(" ... thread: %s:%d\n", thread->comm, thread->pid);
	/*
	 * Have we already created the kernel maps for this machine?
	 *
	 * This should have happened earlier, when we processed the kernel MMAP
	 * events, but for older perf.data files there was no such thing, so do
	 * it now.
	 */
	if (cpumode == PERF_RECORD_MISC_KERNEL &&
	    machine->vmlinux_maps[MAP__FUNCTION] == NULL)
		machine__create_kernel_maps(machine);

	thread__find_addr_map(thread, machine, cpumode, MAP__FUNCTION,
			      event->ip.ip, al);
	dump_printf(" ...... dso: %s\n",
		    al->map ? al->map->dso->long_name :
			al->level == 'H' ? "[hypervisor]" : "<not found>");
	al->sym = NULL;
	al->cpu = sample->cpu;

	if (al->map) {
		struct dso *dso = al->map->dso;

		if (symbol_conf.dso_list &&
		    (!dso || !(strlist__has_entry(symbol_conf.dso_list,
						  dso->short_name) ||
			       (dso->short_name != dso->long_name &&
				strlist__has_entry(symbol_conf.dso_list,
						   dso->long_name)))))
			goto out_filtered;

		al->sym = map__find_symbol(al->map, al->addr, filter);
	}

	if (symbol_conf.sym_list &&
		(!al->sym || !strlist__has_entry(symbol_conf.sym_list,
						al->sym->name)))
		goto out_filtered;

	return 0;

out_filtered:
	al->filtered = true;
	return 0;
}<|MERGE_RESOLUTION|>--- conflicted
+++ resolved
@@ -526,34 +526,7 @@
 int perf_event__process_lost(struct perf_tool *tool __maybe_unused,
 			     union perf_event *event,
 			     struct perf_sample *sample __maybe_unused,
-<<<<<<< HEAD
-			     struct machine *machine __maybe_unused)
-{
-	dump_printf(": id:%" PRIu64 ": lost:%" PRIu64 "\n",
-		    event->lost.id, event->lost.lost);
-	return 0;
-}
-
-static void perf_event__set_kernel_mmap_len(union perf_event *event,
-					    struct map **maps)
-{
-	maps[MAP__FUNCTION]->start = event->mmap.start;
-	maps[MAP__FUNCTION]->end   = event->mmap.start + event->mmap.len;
-	/*
-	 * Be a bit paranoid here, some perf.data file came with
-	 * a zero sized synthesized MMAP event for the kernel.
-	 */
-	if (maps[MAP__FUNCTION]->end == 0)
-		maps[MAP__FUNCTION]->end = ~0ULL;
-}
-
-static int perf_event__process_kernel_mmap(struct perf_tool *tool
-					   __maybe_unused,
-					   union perf_event *event,
-					   struct machine *machine)
-=======
 			     struct machine *machine)
->>>>>>> 4b84058f
 {
 	return machine__process_lost_event(machine, event);
 }
@@ -580,17 +553,10 @@
 		       event->fork.ppid, event->fork.ptid);
 }
 
-<<<<<<< HEAD
-int perf_event__process_task(struct perf_tool *tool __maybe_unused,
-			     union perf_event *event,
-			     struct perf_sample *sample __maybe_unused,
-			      struct machine *machine)
-=======
 int perf_event__process_fork(struct perf_tool *tool __maybe_unused,
 			     union perf_event *event,
 			     struct perf_sample *sample __maybe_unused,
 			     struct machine *machine)
->>>>>>> 4b84058f
 {
 	return machine__process_fork_event(machine, event);
 }
