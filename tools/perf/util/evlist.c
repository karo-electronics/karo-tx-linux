--- conflicted
+++ resolved
@@ -623,7 +623,6 @@
 	int err = 0;
 	const int ncpus = cpu_map__nr(evlist->cpus),
 		  nthreads = evlist->threads->nr;
-<<<<<<< HEAD
 
 	list_for_each_entry(evsel, &evlist->entries, node) {
 		err = perf_evsel__set_filter(evsel, ncpus, nthreads, filter);
@@ -634,18 +633,6 @@
 	return err;
 }
 
-=======
-
-	list_for_each_entry(evsel, &evlist->entries, node) {
-		err = perf_evsel__set_filter(evsel, ncpus, nthreads, filter);
-		if (err)
-			break;
-	}
-
-	return err;
-}
-
->>>>>>> ddffeb8c
 bool perf_evlist__valid_sample_type(struct perf_evlist *evlist)
 {
 	struct perf_evsel *first = perf_evlist__first(evlist), *pos = first;
@@ -837,7 +824,6 @@
 
 int perf_evlist__parse_sample(struct perf_evlist *evlist, union perf_event *event,
 			      struct perf_sample *sample)
-<<<<<<< HEAD
 {
 	struct perf_evsel *evsel = perf_evlist__first(evlist);
 	return perf_evsel__parse_sample(evsel, event, sample);
@@ -845,15 +831,6 @@
 
 size_t perf_evlist__fprintf(struct perf_evlist *evlist, FILE *fp)
 {
-=======
-{
-	struct perf_evsel *evsel = perf_evlist__first(evlist);
-	return perf_evsel__parse_sample(evsel, event, sample);
-}
-
-size_t perf_evlist__fprintf(struct perf_evlist *evlist, FILE *fp)
-{
->>>>>>> ddffeb8c
 	struct perf_evsel *evsel;
 	size_t printed = 0;
 
