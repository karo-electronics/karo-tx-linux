define SOURCE_HELLO
#include <stdio.h>
int main(void)
{
	return puts(\"hi\");
}
endef

ifndef NO_DWARF
define SOURCE_DWARF
#include <dwarf.h>
#include <elfutils/libdw.h>
#include <elfutils/version.h>
#ifndef _ELFUTILS_PREREQ
#error
#endif

int main(void)
{
	Dwarf *dbg = dwarf_begin(0, DWARF_C_READ);
	return (long)dbg;
}
endef
endif

define SOURCE_LIBELF
#include <libelf.h>

int main(void)
{
	Elf *elf = elf_begin(0, ELF_C_READ, 0);
	return (long)elf;
}
endef

define SOURCE_GLIBC
#include <gnu/libc-version.h>

int main(void)
{
	const char *version = gnu_get_libc_version();
	return (long)version;
}
endef

define SOURCE_BIONIC
#include <android/api-level.h>

int main(void)
{
	return __ANDROID_API__;
}
endef

define SOURCE_ELF_MMAP
#include <libelf.h>
int main(void)
{
	Elf *elf = elf_begin(0, ELF_C_READ_MMAP, 0);
	return (long)elf;
}
endef

ifndef NO_NEWT
define SOURCE_NEWT
#include <newt.h>

int main(void)
{
	newtInit();
	newtCls();
	return newtFinished();
}
endef
endif

ifndef NO_GTK2
define SOURCE_GTK2
#pragma GCC diagnostic ignored \"-Wstrict-prototypes\"
#include <gtk/gtk.h>
#pragma GCC diagnostic error \"-Wstrict-prototypes\"

int main(int argc, char *argv[])
{
        gtk_init(&argc, &argv);

        return 0;
}
endef

define SOURCE_GTK2_INFOBAR
#pragma GCC diagnostic ignored \"-Wstrict-prototypes\"
#include <gtk/gtk.h>
#pragma GCC diagnostic error \"-Wstrict-prototypes\"

int main(void)
{
	gtk_info_bar_new();

	return 0;
}
endef
endif

ifndef NO_LIBPERL
define SOURCE_PERL_EMBED
#include <EXTERN.h>
#include <perl.h>

int main(void)
{
perl_alloc();
return 0;
}
endef
endif

ifndef NO_LIBPYTHON
define SOURCE_PYTHON_VERSION
#include <Python.h>
#if PY_VERSION_HEX >= 0x03000000
	#error
#endif
int main(void){}
endef
define SOURCE_PYTHON_EMBED
#include <Python.h>
int main(void)
{
	Py_Initialize();
	return 0;
}
endef
endif

define SOURCE_BFD
#include <bfd.h>

int main(void)
{
	bfd_demangle(0, 0, 0);
	return 0;
}
endef

define SOURCE_CPLUS_DEMANGLE
extern char *cplus_demangle(const char *, int);

int main(void)
{
	cplus_demangle(0, 0);
	return 0;
}
endef

define SOURCE_STRLCPY
#include <stdlib.h>
extern size_t strlcpy(char *dest, const char *src, size_t size);

int main(void)
{
	strlcpy(NULL, NULL, 0);
	return 0;
}
endef

ifndef NO_LIBUNWIND
define SOURCE_LIBUNWIND
#include <libunwind.h>
#include <stdlib.h>

extern int UNW_OBJ(dwarf_search_unwind_table) (unw_addr_space_t as,
                                      unw_word_t ip,
                                      unw_dyn_info_t *di,
                                      unw_proc_info_t *pi,
                                      int need_unwind_info, void *arg);


#define dwarf_search_unwind_table UNW_OBJ(dwarf_search_unwind_table)

int main(void)
{
	unw_addr_space_t addr_space;
	addr_space = unw_create_addr_space(NULL, 0);
	unw_init_remote(NULL, addr_space, NULL);
	dwarf_search_unwind_table(addr_space, 0, NULL, NULL, 0, NULL);
	return 0;
}
endef
endif

ifndef NO_BACKTRACE
define SOURCE_BACKTRACE
#include <execinfo.h>
#include <stdio.h>

int main(void)
{
	backtrace(NULL, 0);
	backtrace_symbols(NULL, 0);
	return 0;
}
endef
endif

ifndef NO_LIBAUDIT
define SOURCE_LIBAUDIT
#include <libaudit.h>

int main(void)
{
	return audit_open();
}
endef
<<<<<<< HEAD
endif
=======
endif

define SOURCE_ON_EXIT
#include <stdio.h>

int main(void)
{
	return on_exit(NULL, NULL);
}
endef
>>>>>>> b57d0941
<|MERGE_RESOLUTION|>--- conflicted
+++ resolved
@@ -212,9 +212,6 @@
 	return audit_open();
 }
 endef
-<<<<<<< HEAD
-endif
-=======
 endif
 
 define SOURCE_ON_EXIT
@@ -224,5 +221,4 @@
 {
 	return on_exit(NULL, NULL);
 }
-endef
->>>>>>> b57d0941
+endef