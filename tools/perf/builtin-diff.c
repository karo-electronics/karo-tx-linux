--- conflicted
+++ resolved
@@ -39,8 +39,6 @@
 	COMPUTE_MAX,
 };
 
-<<<<<<< HEAD
-=======
 const char *compute_names[COMPUTE_MAX] = {
 	[COMPUTE_DELTA] = "delta",
 	[COMPUTE_RATIO] = "ratio",
@@ -249,7 +247,6 @@
 	return -1;
 }
 
->>>>>>> 4b84058f
 static int hists__add_entry(struct hists *self,
 			    struct addr_location *al, u64 period)
 {
@@ -288,13 +285,8 @@
 	.sample	= diff__process_sample_event,
 	.mmap	= perf_event__process_mmap,
 	.comm	= perf_event__process_comm,
-<<<<<<< HEAD
-	.exit	= perf_event__process_task,
-	.fork	= perf_event__process_task,
-=======
 	.exit	= perf_event__process_exit,
 	.fork	= perf_event__process_fork,
->>>>>>> 4b84058f
 	.lost	= perf_event__process_lost,
 	.ordered_samples = true,
 	.ordering_requires_timestamps = true,
@@ -402,8 +394,6 @@
 	}
 }
 
-<<<<<<< HEAD
-=======
 static void hists__baseline_only(struct hists *hists)
 {
 	struct rb_node *next = rb_first(&hists->entries);
@@ -540,7 +530,6 @@
 	hists__fprintf(new, true, 0, 0, stdout);
 }
 
->>>>>>> 4b84058f
 static int __cmd_diff(void)
 {
 	int ret, i;
@@ -582,12 +571,7 @@
 
 		first = false;
 
-<<<<<<< HEAD
-		hists__match(&evsel_old->hists, &evsel->hists);
-		hists__fprintf(&evsel->hists, true, 0, 0, stdout);
-=======
 		hists__process(&evsel_old->hists, &evsel->hists);
->>>>>>> 4b84058f
 	}
 
 out_delete:
@@ -646,14 +630,6 @@
 	/* No overhead column. */
 	perf_hpp__column_enable(PERF_HPP__OVERHEAD, false);
 
-<<<<<<< HEAD
-	/* Display baseline/delta/displacement columns. */
-	perf_hpp__column_enable(PERF_HPP__BASELINE, true);
-	perf_hpp__column_enable(PERF_HPP__DELTA, true);
-
-	if (show_displacement)
-		perf_hpp__column_enable(PERF_HPP__DISPL, true);
-=======
 	/*
 	 * Display baseline/delta/ratio/displacement/
 	 * formula/periods columns.
@@ -684,7 +660,6 @@
 		perf_hpp__column_enable(PERF_HPP__PERIOD, true);
 		perf_hpp__column_enable(PERF_HPP__PERIOD_BASELINE, true);
 	}
->>>>>>> 4b84058f
 }
 
 int cmd_diff(int argc, const char **argv, const char *prefix __maybe_unused)
