--- conflicted
+++ resolved
@@ -303,21 +303,12 @@
 {
 	struct rb_root *root;
 	struct rb_node *next;
-<<<<<<< HEAD
 
 	if (sort__need_collapse)
 		root = &hists->entries_collapsed;
 	else
 		root = hists->entries_in;
 
-=======
-
-	if (sort__need_collapse)
-		root = &hists->entries_collapsed;
-	else
-		root = hists->entries_in;
-
->>>>>>> d0e0ac97
 	next = rb_first(root);
 	while (next != NULL) {
 		struct hist_entry *he = rb_entry(next, struct hist_entry, rb_node_in);
@@ -342,17 +333,10 @@
 
 	next = rb_first(root);
 	while (next != NULL) {
-<<<<<<< HEAD
-		struct hist_entry *he = rb_entry(next, struct hist_entry, rb_node);
-		struct hist_entry *pair = hist_entry__next_pair(he);
-
-		next = rb_next(&he->rb_node);
-=======
 		struct hist_entry *he = rb_entry(next, struct hist_entry, rb_node_in);
 		struct hist_entry *pair = hist_entry__next_pair(he);
 
 		next = rb_next(&he->rb_node_in);
->>>>>>> d0e0ac97
 		if (!pair)
 			continue;
 
