--- conflicted
+++ resolved
@@ -520,13 +520,8 @@
 	.sample		 = process_sample_event,
 	.mmap		 = perf_event__process_mmap,
 	.comm		 = perf_event__process_comm,
-<<<<<<< HEAD
-	.exit		 = perf_event__process_task,
-	.fork		 = perf_event__process_task,
-=======
 	.exit		 = perf_event__process_exit,
 	.fork		 = perf_event__process_fork,
->>>>>>> 4b84058f
 	.attr		 = perf_event__process_attr,
 	.event_type	 = perf_event__process_event_type,
 	.tracing_data	 = perf_event__process_tracing_data,
