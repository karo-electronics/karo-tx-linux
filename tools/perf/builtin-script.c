#include "builtin.h"

#include "perf.h"
#include "util/cache.h"
#include "util/debug.h"
#include "util/exec_cmd.h"
#include "util/header.h"
#include "util/parse-options.h"
#include "util/session.h"
#include "util/tool.h"
#include "util/symbol.h"
#include "util/thread.h"
#include "util/trace-event.h"
#include "util/util.h"
#include "util/evlist.h"
#include "util/evsel.h"
#include "util/sort.h"
#include <linux/bitmap.h>

static char const		*script_name;
static char const		*generate_script_lang;
static bool			debug_mode;
static u64			last_timestamp;
static u64			nr_unordered;
extern const struct option	record_options[];
static bool			no_callchain;
static bool			system_wide;
static const char		*cpu_list;
static DECLARE_BITMAP(cpu_bitmap, MAX_NR_CPUS);

enum perf_output_field {
	PERF_OUTPUT_COMM            = 1U << 0,
	PERF_OUTPUT_TID             = 1U << 1,
	PERF_OUTPUT_PID             = 1U << 2,
	PERF_OUTPUT_TIME            = 1U << 3,
	PERF_OUTPUT_CPU             = 1U << 4,
	PERF_OUTPUT_EVNAME          = 1U << 5,
	PERF_OUTPUT_TRACE           = 1U << 6,
	PERF_OUTPUT_IP              = 1U << 7,
	PERF_OUTPUT_SYM             = 1U << 8,
	PERF_OUTPUT_DSO             = 1U << 9,
	PERF_OUTPUT_ADDR            = 1U << 10,
	PERF_OUTPUT_SYMOFFSET       = 1U << 11,
};

struct output_option {
	const char *str;
	enum perf_output_field field;
} all_output_options[] = {
	{.str = "comm",  .field = PERF_OUTPUT_COMM},
	{.str = "tid",   .field = PERF_OUTPUT_TID},
	{.str = "pid",   .field = PERF_OUTPUT_PID},
	{.str = "time",  .field = PERF_OUTPUT_TIME},
	{.str = "cpu",   .field = PERF_OUTPUT_CPU},
	{.str = "event", .field = PERF_OUTPUT_EVNAME},
	{.str = "trace", .field = PERF_OUTPUT_TRACE},
	{.str = "ip",    .field = PERF_OUTPUT_IP},
	{.str = "sym",   .field = PERF_OUTPUT_SYM},
	{.str = "dso",   .field = PERF_OUTPUT_DSO},
	{.str = "addr",  .field = PERF_OUTPUT_ADDR},
	{.str = "symoff", .field = PERF_OUTPUT_SYMOFFSET},
};

/* default set to maintain compatibility with current format */
static struct {
	bool user_set;
	bool wildcard_set;
	u64 fields;
	u64 invalid_fields;
} output[PERF_TYPE_MAX] = {

	[PERF_TYPE_HARDWARE] = {
		.user_set = false,

		.fields = PERF_OUTPUT_COMM | PERF_OUTPUT_TID |
			      PERF_OUTPUT_CPU | PERF_OUTPUT_TIME |
			      PERF_OUTPUT_EVNAME | PERF_OUTPUT_IP |
				  PERF_OUTPUT_SYM | PERF_OUTPUT_DSO,

		.invalid_fields = PERF_OUTPUT_TRACE,
	},

	[PERF_TYPE_SOFTWARE] = {
		.user_set = false,

		.fields = PERF_OUTPUT_COMM | PERF_OUTPUT_TID |
			      PERF_OUTPUT_CPU | PERF_OUTPUT_TIME |
			      PERF_OUTPUT_EVNAME | PERF_OUTPUT_IP |
				  PERF_OUTPUT_SYM | PERF_OUTPUT_DSO,

		.invalid_fields = PERF_OUTPUT_TRACE,
	},

	[PERF_TYPE_TRACEPOINT] = {
		.user_set = false,

		.fields = PERF_OUTPUT_COMM | PERF_OUTPUT_TID |
				  PERF_OUTPUT_CPU | PERF_OUTPUT_TIME |
				  PERF_OUTPUT_EVNAME | PERF_OUTPUT_TRACE,
	},

	[PERF_TYPE_RAW] = {
		.user_set = false,

		.fields = PERF_OUTPUT_COMM | PERF_OUTPUT_TID |
			      PERF_OUTPUT_CPU | PERF_OUTPUT_TIME |
			      PERF_OUTPUT_EVNAME | PERF_OUTPUT_IP |
				  PERF_OUTPUT_SYM | PERF_OUTPUT_DSO,

		.invalid_fields = PERF_OUTPUT_TRACE,
	},
};

static bool output_set_by_user(void)
{
	int j;
	for (j = 0; j < PERF_TYPE_MAX; ++j) {
		if (output[j].user_set)
			return true;
	}
	return false;
}

static const char *output_field2str(enum perf_output_field field)
{
	int i, imax = ARRAY_SIZE(all_output_options);
	const char *str = "";

	for (i = 0; i < imax; ++i) {
		if (all_output_options[i].field == field) {
			str = all_output_options[i].str;
			break;
		}
	}
	return str;
}

#define PRINT_FIELD(x)  (output[attr->type].fields & PERF_OUTPUT_##x)

static int perf_evsel__check_stype(struct perf_evsel *evsel,
				   u64 sample_type, const char *sample_msg,
				   enum perf_output_field field)
{
	struct perf_event_attr *attr = &evsel->attr;
	int type = attr->type;
	const char *evname;

	if (attr->sample_type & sample_type)
		return 0;

	if (output[type].user_set) {
		evname = perf_evsel__name(evsel);
		pr_err("Samples for '%s' event do not have %s attribute set. "
		       "Cannot print '%s' field.\n",
		       evname, sample_msg, output_field2str(field));
		return -1;
	}

	/* user did not ask for it explicitly so remove from the default list */
	output[type].fields &= ~field;
	evname = perf_evsel__name(evsel);
	pr_debug("Samples for '%s' event do not have %s attribute set. "
		 "Skipping '%s' field.\n",
		 evname, sample_msg, output_field2str(field));

	return 0;
}

static int perf_evsel__check_attr(struct perf_evsel *evsel,
				  struct perf_session *session)
{
	struct perf_event_attr *attr = &evsel->attr;

	if (PRINT_FIELD(TRACE) &&
		!perf_session__has_traces(session, "record -R"))
		return -EINVAL;

	if (PRINT_FIELD(IP)) {
		if (perf_evsel__check_stype(evsel, PERF_SAMPLE_IP, "IP",
					    PERF_OUTPUT_IP))
			return -EINVAL;

		if (!no_callchain &&
		    !(attr->sample_type & PERF_SAMPLE_CALLCHAIN))
			symbol_conf.use_callchain = false;
	}

	if (PRINT_FIELD(ADDR) &&
		perf_evsel__check_stype(evsel, PERF_SAMPLE_ADDR, "ADDR",
					PERF_OUTPUT_ADDR))
		return -EINVAL;

	if (PRINT_FIELD(SYM) && !PRINT_FIELD(IP) && !PRINT_FIELD(ADDR)) {
		pr_err("Display of symbols requested but neither sample IP nor "
			   "sample address\nis selected. Hence, no addresses to convert "
		       "to symbols.\n");
		return -EINVAL;
	}
	if (PRINT_FIELD(SYMOFFSET) && !PRINT_FIELD(SYM)) {
		pr_err("Display of offsets requested but symbol is not"
		       "selected.\n");
		return -EINVAL;
	}
	if (PRINT_FIELD(DSO) && !PRINT_FIELD(IP) && !PRINT_FIELD(ADDR)) {
		pr_err("Display of DSO requested but neither sample IP nor "
			   "sample address\nis selected. Hence, no addresses to convert "
		       "to DSO.\n");
		return -EINVAL;
	}

	if ((PRINT_FIELD(PID) || PRINT_FIELD(TID)) &&
		perf_evsel__check_stype(evsel, PERF_SAMPLE_TID, "TID",
					PERF_OUTPUT_TID|PERF_OUTPUT_PID))
		return -EINVAL;

	if (PRINT_FIELD(TIME) &&
		perf_evsel__check_stype(evsel, PERF_SAMPLE_TIME, "TIME",
					PERF_OUTPUT_TIME))
		return -EINVAL;

	if (PRINT_FIELD(CPU) &&
		perf_evsel__check_stype(evsel, PERF_SAMPLE_CPU, "CPU",
					PERF_OUTPUT_CPU))
		return -EINVAL;

	return 0;
}

/*
 * verify all user requested events exist and the samples
 * have the expected data
 */
static int perf_session__check_output_opt(struct perf_session *session)
{
	int j;
	struct perf_evsel *evsel;

	for (j = 0; j < PERF_TYPE_MAX; ++j) {
		evsel = perf_session__find_first_evtype(session, j);

		/*
		 * even if fields is set to 0 (ie., show nothing) event must
		 * exist if user explicitly includes it on the command line
		 */
		if (!evsel && output[j].user_set && !output[j].wildcard_set) {
			pr_err("%s events do not exist. "
			       "Remove corresponding -f option to proceed.\n",
			       event_type(j));
			return -1;
		}

		if (evsel && output[j].fields &&
			perf_evsel__check_attr(evsel, session))
			return -1;
	}

	return 0;
}

static void print_sample_start(struct perf_sample *sample,
			       struct thread *thread,
			       struct perf_evsel *evsel)
{
	struct perf_event_attr *attr = &evsel->attr;
	const char *evname = NULL;
	unsigned long secs;
	unsigned long usecs;
	unsigned long long nsecs;

	if (PRINT_FIELD(COMM)) {
		if (latency_format)
			printf("%8.8s ", thread->comm);
		else if (PRINT_FIELD(IP) && symbol_conf.use_callchain)
			printf("%s ", thread->comm);
		else
			printf("%16s ", thread->comm);
	}

	if (PRINT_FIELD(PID) && PRINT_FIELD(TID))
		printf("%5d/%-5d ", sample->pid, sample->tid);
	else if (PRINT_FIELD(PID))
		printf("%5d ", sample->pid);
	else if (PRINT_FIELD(TID))
		printf("%5d ", sample->tid);

	if (PRINT_FIELD(CPU)) {
		if (latency_format)
			printf("%3d ", sample->cpu);
		else
			printf("[%03d] ", sample->cpu);
	}

	if (PRINT_FIELD(TIME)) {
		nsecs = sample->time;
		secs = nsecs / NSECS_PER_SEC;
		nsecs -= secs * NSECS_PER_SEC;
		usecs = nsecs / NSECS_PER_USEC;
		printf("%5lu.%06lu: ", secs, usecs);
	}

	if (PRINT_FIELD(EVNAME)) {
		evname = perf_evsel__name(evsel);
		printf("%s: ", evname ? evname : "[unknown]");
	}
}

static bool is_bts_event(struct perf_event_attr *attr)
{
	return ((attr->type == PERF_TYPE_HARDWARE) &&
		(attr->config & PERF_COUNT_HW_BRANCH_INSTRUCTIONS) &&
		(attr->sample_period == 1));
}

static bool sample_addr_correlates_sym(struct perf_event_attr *attr)
{
	if ((attr->type == PERF_TYPE_SOFTWARE) &&
	    ((attr->config == PERF_COUNT_SW_PAGE_FAULTS) ||
	     (attr->config == PERF_COUNT_SW_PAGE_FAULTS_MIN) ||
	     (attr->config == PERF_COUNT_SW_PAGE_FAULTS_MAJ)))
		return true;

	if (is_bts_event(attr))
		return true;

	return false;
}

static void print_sample_addr(union perf_event *event,
			  struct perf_sample *sample,
			  struct machine *machine,
			  struct thread *thread,
			  struct perf_event_attr *attr)
{
	struct addr_location al;
	u8 cpumode = event->header.misc & PERF_RECORD_MISC_CPUMODE_MASK;

	printf("%16" PRIx64, sample->addr);

	if (!sample_addr_correlates_sym(attr))
		return;

	thread__find_addr_map(thread, machine, cpumode, MAP__FUNCTION,
			      sample->addr, &al);
	if (!al.map)
		thread__find_addr_map(thread, machine, cpumode, MAP__VARIABLE,
				      sample->addr, &al);

	al.cpu = sample->cpu;
	al.sym = NULL;

	if (al.map)
		al.sym = map__find_symbol(al.map, al.addr, NULL);

	if (PRINT_FIELD(SYM)) {
		printf(" ");
		if (PRINT_FIELD(SYMOFFSET))
			symbol__fprintf_symname_offs(al.sym, &al, stdout);
		else
			symbol__fprintf_symname(al.sym, stdout);
	}

	if (PRINT_FIELD(DSO)) {
		printf(" (");
		map__fprintf_dsoname(al.map, stdout);
		printf(")");
	}
}

static void print_sample_bts(union perf_event *event,
			     struct perf_sample *sample,
			     struct perf_evsel *evsel,
			     struct machine *machine,
			     struct thread *thread)
{
	struct perf_event_attr *attr = &evsel->attr;

	/* print branch_from information */
	if (PRINT_FIELD(IP)) {
		if (!symbol_conf.use_callchain)
			printf(" ");
		else
			printf("\n");
		perf_evsel__print_ip(evsel, event, sample, machine,
				     PRINT_FIELD(SYM), PRINT_FIELD(DSO),
				     PRINT_FIELD(SYMOFFSET));
	}

	printf(" => ");

	/* print branch_to information */
	if (PRINT_FIELD(ADDR))
		print_sample_addr(event, sample, machine, thread, attr);

	printf("\n");
}

static void process_event(union perf_event *event, struct perf_sample *sample,
			  struct perf_evsel *evsel, struct machine *machine,
			  struct addr_location *al)
{
	struct perf_event_attr *attr = &evsel->attr;
	struct thread *thread = al->thread;

	if (output[attr->type].fields == 0)
		return;

	print_sample_start(sample, thread, evsel);

	if (is_bts_event(attr)) {
		print_sample_bts(event, sample, evsel, machine, thread);
		return;
	}

	if (PRINT_FIELD(TRACE))
		event_format__print(evsel->tp_format, sample->cpu,
				    sample->raw_data, sample->raw_size);
	if (PRINT_FIELD(ADDR))
		print_sample_addr(event, sample, machine, thread, attr);

	if (PRINT_FIELD(IP)) {
		if (!symbol_conf.use_callchain)
			printf(" ");
		else
			printf("\n");
		perf_evsel__print_ip(evsel, event, sample, machine,
				     PRINT_FIELD(SYM), PRINT_FIELD(DSO),
				     PRINT_FIELD(SYMOFFSET));
	}

	printf("\n");
}

static int default_start_script(const char *script __maybe_unused,
				int argc __maybe_unused,
				const char **argv __maybe_unused)
{
	return 0;
}

static int default_stop_script(void)
{
	return 0;
}

static int default_generate_script(struct pevent *pevent __maybe_unused,
				   const char *outfile __maybe_unused)
{
	return 0;
}

static struct scripting_ops default_scripting_ops = {
	.start_script		= default_start_script,
	.stop_script		= default_stop_script,
	.process_event		= process_event,
	.generate_script	= default_generate_script,
};

static struct scripting_ops	*scripting_ops;

static void setup_scripting(void)
{
	setup_perl_scripting();
	setup_python_scripting();

	scripting_ops = &default_scripting_ops;
}

static int cleanup_scripting(void)
{
	pr_debug("\nperf script stopped\n");

	return scripting_ops->stop_script();
}

<<<<<<< HEAD
static const char *input_name;

=======
>>>>>>> ddffeb8c
static int process_sample_event(struct perf_tool *tool __maybe_unused,
				union perf_event *event,
				struct perf_sample *sample,
				struct perf_evsel *evsel,
				struct machine *machine)
{
	struct addr_location al;
	struct thread *thread = machine__findnew_thread(machine, event->ip.tid);

	if (thread == NULL) {
		pr_debug("problem processing %d event, skipping it.\n",
			 event->header.type);
		return -1;
	}

	if (debug_mode) {
		if (sample->time < last_timestamp) {
			pr_err("Samples misordered, previous: %" PRIu64
				" this: %" PRIu64 "\n", last_timestamp,
				sample->time);
			nr_unordered++;
		}
		last_timestamp = sample->time;
		return 0;
	}

	if (perf_event__preprocess_sample(event, machine, &al, sample, 0) < 0) {
		pr_err("problem processing %d event, skipping it.\n",
		       event->header.type);
		return -1;
	}

	if (al.filtered)
		return 0;

	if (cpu_list && !test_bit(sample->cpu, cpu_bitmap))
		return 0;

	scripting_ops->process_event(event, sample, evsel, machine, &al);

	evsel->hists.stats.total_period += sample->period;
	return 0;
}

static struct perf_tool perf_script = {
	.sample		 = process_sample_event,
	.mmap		 = perf_event__process_mmap,
	.comm		 = perf_event__process_comm,
	.exit		 = perf_event__process_task,
	.fork		 = perf_event__process_task,
	.attr		 = perf_event__process_attr,
	.event_type	 = perf_event__process_event_type,
	.tracing_data	 = perf_event__process_tracing_data,
	.build_id	 = perf_event__process_build_id,
	.ordered_samples = true,
	.ordering_requires_timestamps = true,
};

extern volatile int session_done;

static void sig_handler(int sig __maybe_unused)
{
	session_done = 1;
}

static int __cmd_script(struct perf_session *session)
{
	int ret;

	signal(SIGINT, sig_handler);

	ret = perf_session__process_events(session, &perf_script);

	if (debug_mode)
		pr_err("Misordered timestamps: %" PRIu64 "\n", nr_unordered);

	return ret;
}

struct script_spec {
	struct list_head	node;
	struct scripting_ops	*ops;
	char			spec[0];
};

static LIST_HEAD(script_specs);

static struct script_spec *script_spec__new(const char *spec,
					    struct scripting_ops *ops)
{
	struct script_spec *s = malloc(sizeof(*s) + strlen(spec) + 1);

	if (s != NULL) {
		strcpy(s->spec, spec);
		s->ops = ops;
	}

	return s;
}

static void script_spec__add(struct script_spec *s)
{
	list_add_tail(&s->node, &script_specs);
}

static struct script_spec *script_spec__find(const char *spec)
{
	struct script_spec *s;

	list_for_each_entry(s, &script_specs, node)
		if (strcasecmp(s->spec, spec) == 0)
			return s;
	return NULL;
}

static struct script_spec *script_spec__findnew(const char *spec,
						struct scripting_ops *ops)
{
	struct script_spec *s = script_spec__find(spec);

	if (s)
		return s;

	s = script_spec__new(spec, ops);
	if (!s)
		return NULL;

	script_spec__add(s);

	return s;
}

int script_spec_register(const char *spec, struct scripting_ops *ops)
{
	struct script_spec *s;

	s = script_spec__find(spec);
	if (s)
		return -1;

	s = script_spec__findnew(spec, ops);
	if (!s)
		return -1;

	return 0;
}

static struct scripting_ops *script_spec__lookup(const char *spec)
{
	struct script_spec *s = script_spec__find(spec);
	if (!s)
		return NULL;

	return s->ops;
}

static void list_available_languages(void)
{
	struct script_spec *s;

	fprintf(stderr, "\n");
	fprintf(stderr, "Scripting language extensions (used in "
		"perf script -s [spec:]script.[spec]):\n\n");

	list_for_each_entry(s, &script_specs, node)
		fprintf(stderr, "  %-42s [%s]\n", s->spec, s->ops->name);

	fprintf(stderr, "\n");
}

static int parse_scriptname(const struct option *opt __maybe_unused,
			    const char *str, int unset __maybe_unused)
{
	char spec[PATH_MAX];
	const char *script, *ext;
	int len;

	if (strcmp(str, "lang") == 0) {
		list_available_languages();
		exit(0);
	}

	script = strchr(str, ':');
	if (script) {
		len = script - str;
		if (len >= PATH_MAX) {
			fprintf(stderr, "invalid language specifier");
			return -1;
		}
		strncpy(spec, str, len);
		spec[len] = '\0';
		scripting_ops = script_spec__lookup(spec);
		if (!scripting_ops) {
			fprintf(stderr, "invalid language specifier");
			return -1;
		}
		script++;
	} else {
		script = str;
		ext = strrchr(script, '.');
		if (!ext) {
			fprintf(stderr, "invalid script extension");
			return -1;
		}
		scripting_ops = script_spec__lookup(++ext);
		if (!scripting_ops) {
			fprintf(stderr, "invalid script extension");
			return -1;
		}
	}

	script_name = strdup(script);

	return 0;
}

static int parse_output_fields(const struct option *opt __maybe_unused,
			    const char *arg, int unset __maybe_unused)
{
	char *tok;
	int i, imax = sizeof(all_output_options) / sizeof(struct output_option);
	int j;
	int rc = 0;
	char *str = strdup(arg);
	int type = -1;

	if (!str)
		return -ENOMEM;

	/* first word can state for which event type the user is specifying
	 * the fields. If no type exists, the specified fields apply to all
	 * event types found in the file minus the invalid fields for a type.
	 */
	tok = strchr(str, ':');
	if (tok) {
		*tok = '\0';
		tok++;
		if (!strcmp(str, "hw"))
			type = PERF_TYPE_HARDWARE;
		else if (!strcmp(str, "sw"))
			type = PERF_TYPE_SOFTWARE;
		else if (!strcmp(str, "trace"))
			type = PERF_TYPE_TRACEPOINT;
		else if (!strcmp(str, "raw"))
			type = PERF_TYPE_RAW;
		else {
			fprintf(stderr, "Invalid event type in field string.\n");
			rc = -EINVAL;
			goto out;
		}

		if (output[type].user_set)
			pr_warning("Overriding previous field request for %s events.\n",
				   event_type(type));

		output[type].fields = 0;
		output[type].user_set = true;
		output[type].wildcard_set = false;

	} else {
		tok = str;
		if (strlen(str) == 0) {
			fprintf(stderr,
				"Cannot set fields to 'none' for all event types.\n");
			rc = -EINVAL;
			goto out;
		}

		if (output_set_by_user())
			pr_warning("Overriding previous field request for all events.\n");

		for (j = 0; j < PERF_TYPE_MAX; ++j) {
			output[j].fields = 0;
			output[j].user_set = true;
			output[j].wildcard_set = true;
		}
	}

	tok = strtok(tok, ",");
	while (tok) {
		for (i = 0; i < imax; ++i) {
			if (strcmp(tok, all_output_options[i].str) == 0)
				break;
		}
		if (i == imax) {
			fprintf(stderr, "Invalid field requested.\n");
			rc = -EINVAL;
			goto out;
		}

		if (type == -1) {
			/* add user option to all events types for
			 * which it is valid
			 */
			for (j = 0; j < PERF_TYPE_MAX; ++j) {
				if (output[j].invalid_fields & all_output_options[i].field) {
					pr_warning("\'%s\' not valid for %s events. Ignoring.\n",
						   all_output_options[i].str, event_type(j));
				} else
					output[j].fields |= all_output_options[i].field;
			}
		} else {
			if (output[type].invalid_fields & all_output_options[i].field) {
				fprintf(stderr, "\'%s\' not valid for %s events.\n",
					 all_output_options[i].str, event_type(type));

				rc = -EINVAL;
				goto out;
			}
			output[type].fields |= all_output_options[i].field;
		}

		tok = strtok(NULL, ",");
	}

	if (type >= 0) {
		if (output[type].fields == 0) {
			pr_debug("No fields requested for %s type. "
				 "Events will not be displayed.\n", event_type(type));
		}
	}

out:
	free(str);
	return rc;
}

/* Helper function for filesystems that return a dent->d_type DT_UNKNOWN */
static int is_directory(const char *base_path, const struct dirent *dent)
{
	char path[PATH_MAX];
	struct stat st;

	sprintf(path, "%s/%s", base_path, dent->d_name);
	if (stat(path, &st))
		return 0;

	return S_ISDIR(st.st_mode);
}

#define for_each_lang(scripts_path, scripts_dir, lang_dirent, lang_next)\
	while (!readdir_r(scripts_dir, &lang_dirent, &lang_next) &&	\
	       lang_next)						\
		if ((lang_dirent.d_type == DT_DIR ||			\
		     (lang_dirent.d_type == DT_UNKNOWN &&		\
		      is_directory(scripts_path, &lang_dirent))) &&	\
		    (strcmp(lang_dirent.d_name, ".")) &&		\
		    (strcmp(lang_dirent.d_name, "..")))

#define for_each_script(lang_path, lang_dir, script_dirent, script_next)\
	while (!readdir_r(lang_dir, &script_dirent, &script_next) &&	\
	       script_next)						\
		if (script_dirent.d_type != DT_DIR &&			\
		    (script_dirent.d_type != DT_UNKNOWN ||		\
		     !is_directory(lang_path, &script_dirent)))


#define RECORD_SUFFIX			"-record"
#define REPORT_SUFFIX			"-report"

struct script_desc {
	struct list_head	node;
	char			*name;
	char			*half_liner;
	char			*args;
};

static LIST_HEAD(script_descs);

static struct script_desc *script_desc__new(const char *name)
{
	struct script_desc *s = zalloc(sizeof(*s));

	if (s != NULL && name)
		s->name = strdup(name);

	return s;
}

static void script_desc__delete(struct script_desc *s)
{
	free(s->name);
	free(s->half_liner);
	free(s->args);
	free(s);
}

static void script_desc__add(struct script_desc *s)
{
	list_add_tail(&s->node, &script_descs);
}

static struct script_desc *script_desc__find(const char *name)
{
	struct script_desc *s;

	list_for_each_entry(s, &script_descs, node)
		if (strcasecmp(s->name, name) == 0)
			return s;
	return NULL;
}

static struct script_desc *script_desc__findnew(const char *name)
{
	struct script_desc *s = script_desc__find(name);

	if (s)
		return s;

	s = script_desc__new(name);
	if (!s)
		goto out_delete_desc;

	script_desc__add(s);

	return s;

out_delete_desc:
	script_desc__delete(s);

	return NULL;
}

static const char *ends_with(const char *str, const char *suffix)
{
	size_t suffix_len = strlen(suffix);
	const char *p = str;

	if (strlen(str) > suffix_len) {
		p = str + strlen(str) - suffix_len;
		if (!strncmp(p, suffix, suffix_len))
			return p;
	}

	return NULL;
}

static char *ltrim(char *str)
{
	int len = strlen(str);

	while (len && isspace(*str)) {
		len--;
		str++;
	}

	return str;
}

static int read_script_info(struct script_desc *desc, const char *filename)
{
	char line[BUFSIZ], *p;
	FILE *fp;

	fp = fopen(filename, "r");
	if (!fp)
		return -1;

	while (fgets(line, sizeof(line), fp)) {
		p = ltrim(line);
		if (strlen(p) == 0)
			continue;
		if (*p != '#')
			continue;
		p++;
		if (strlen(p) && *p == '!')
			continue;

		p = ltrim(p);
		if (strlen(p) && p[strlen(p) - 1] == '\n')
			p[strlen(p) - 1] = '\0';

		if (!strncmp(p, "description:", strlen("description:"))) {
			p += strlen("description:");
			desc->half_liner = strdup(ltrim(p));
			continue;
		}

		if (!strncmp(p, "args:", strlen("args:"))) {
			p += strlen("args:");
			desc->args = strdup(ltrim(p));
			continue;
		}
	}

	fclose(fp);

	return 0;
}

static char *get_script_root(struct dirent *script_dirent, const char *suffix)
{
	char *script_root, *str;

	script_root = strdup(script_dirent->d_name);
	if (!script_root)
		return NULL;

	str = (char *)ends_with(script_root, suffix);
	if (!str) {
		free(script_root);
		return NULL;
	}

	*str = '\0';
	return script_root;
}

static int list_available_scripts(const struct option *opt __maybe_unused,
				  const char *s __maybe_unused,
				  int unset __maybe_unused)
{
	struct dirent *script_next, *lang_next, script_dirent, lang_dirent;
	char scripts_path[MAXPATHLEN];
	DIR *scripts_dir, *lang_dir;
	char script_path[MAXPATHLEN];
	char lang_path[MAXPATHLEN];
	struct script_desc *desc;
	char first_half[BUFSIZ];
	char *script_root;

	snprintf(scripts_path, MAXPATHLEN, "%s/scripts", perf_exec_path());

	scripts_dir = opendir(scripts_path);
	if (!scripts_dir)
		return -1;

	for_each_lang(scripts_path, scripts_dir, lang_dirent, lang_next) {
		snprintf(lang_path, MAXPATHLEN, "%s/%s/bin", scripts_path,
			 lang_dirent.d_name);
		lang_dir = opendir(lang_path);
		if (!lang_dir)
			continue;

		for_each_script(lang_path, lang_dir, script_dirent, script_next) {
			script_root = get_script_root(&script_dirent, REPORT_SUFFIX);
			if (script_root) {
				desc = script_desc__findnew(script_root);
				snprintf(script_path, MAXPATHLEN, "%s/%s",
					 lang_path, script_dirent.d_name);
				read_script_info(desc, script_path);
				free(script_root);
			}
		}
	}

	fprintf(stdout, "List of available trace scripts:\n");
	list_for_each_entry(desc, &script_descs, node) {
		sprintf(first_half, "%s %s", desc->name,
			desc->args ? desc->args : "");
		fprintf(stdout, "  %-36s %s\n", first_half,
			desc->half_liner ? desc->half_liner : "");
	}

	exit(0);
}

/*
 * Return -1 if none is found, otherwise the actual scripts number.
 *
 * Currently the only user of this function is the script browser, which
 * will list all statically runnable scripts, select one, execute it and
 * show the output in a perf browser.
 */
int find_scripts(char **scripts_array, char **scripts_path_array)
{
	struct dirent *script_next, *lang_next, script_dirent, lang_dirent;
	char scripts_path[MAXPATHLEN];
	DIR *scripts_dir, *lang_dir;
	char lang_path[MAXPATHLEN];
	char *temp;
	int i = 0;

	snprintf(scripts_path, MAXPATHLEN, "%s/scripts", perf_exec_path());

	scripts_dir = opendir(scripts_path);
	if (!scripts_dir)
		return -1;

	for_each_lang(scripts_path, scripts_dir, lang_dirent, lang_next) {
		snprintf(lang_path, MAXPATHLEN, "%s/%s", scripts_path,
			 lang_dirent.d_name);
#ifdef NO_LIBPERL
		if (strstr(lang_path, "perl"))
			continue;
#endif
#ifdef NO_LIBPYTHON
		if (strstr(lang_path, "python"))
			continue;
#endif

		lang_dir = opendir(lang_path);
		if (!lang_dir)
			continue;

		for_each_script(lang_path, lang_dir, script_dirent, script_next) {
			/* Skip those real time scripts: xxxtop.p[yl] */
			if (strstr(script_dirent.d_name, "top."))
				continue;
			sprintf(scripts_path_array[i], "%s/%s", lang_path,
				script_dirent.d_name);
			temp = strchr(script_dirent.d_name, '.');
			snprintf(scripts_array[i],
				(temp - script_dirent.d_name) + 1,
				"%s", script_dirent.d_name);
			i++;
		}
	}

	return i;
}

static char *get_script_path(const char *script_root, const char *suffix)
{
	struct dirent *script_next, *lang_next, script_dirent, lang_dirent;
	char scripts_path[MAXPATHLEN];
	char script_path[MAXPATHLEN];
	DIR *scripts_dir, *lang_dir;
	char lang_path[MAXPATHLEN];
	char *__script_root;

	snprintf(scripts_path, MAXPATHLEN, "%s/scripts", perf_exec_path());

	scripts_dir = opendir(scripts_path);
	if (!scripts_dir)
		return NULL;

	for_each_lang(scripts_path, scripts_dir, lang_dirent, lang_next) {
		snprintf(lang_path, MAXPATHLEN, "%s/%s/bin", scripts_path,
			 lang_dirent.d_name);
		lang_dir = opendir(lang_path);
		if (!lang_dir)
			continue;

		for_each_script(lang_path, lang_dir, script_dirent, script_next) {
			__script_root = get_script_root(&script_dirent, suffix);
			if (__script_root && !strcmp(script_root, __script_root)) {
				free(__script_root);
				closedir(lang_dir);
				closedir(scripts_dir);
				snprintf(script_path, MAXPATHLEN, "%s/%s",
					 lang_path, script_dirent.d_name);
				return strdup(script_path);
			}
			free(__script_root);
		}
		closedir(lang_dir);
	}
	closedir(scripts_dir);

	return NULL;
}

static bool is_top_script(const char *script_path)
{
	return ends_with(script_path, "top") == NULL ? false : true;
}

static int has_required_arg(char *script_path)
{
	struct script_desc *desc;
	int n_args = 0;
	char *p;

	desc = script_desc__new(NULL);

	if (read_script_info(desc, script_path))
		goto out;

	if (!desc->args)
		goto out;

	for (p = desc->args; *p; p++)
		if (*p == '<')
			n_args++;
out:
	script_desc__delete(desc);

	return n_args;
}

static int have_cmd(int argc, const char **argv)
{
	char **__argv = malloc(sizeof(const char *) * argc);

	if (!__argv) {
		pr_err("malloc failed\n");
		return -1;
	}

	memcpy(__argv, argv, sizeof(const char *) * argc);
	argc = parse_options(argc, (const char **)__argv, record_options,
			     NULL, PARSE_OPT_STOP_AT_NON_OPTION);
	free(__argv);

	system_wide = (argc == 0);

	return 0;
}

int cmd_script(int argc, const char **argv, const char *prefix __maybe_unused)
{
	bool show_full_info = false;
	const char *input_name = NULL;
	char *rec_script_path = NULL;
	char *rep_script_path = NULL;
	struct perf_session *session;
	char *script_path = NULL;
	const char **__argv;
	int i, j, err;
	const struct option options[] = {
	OPT_BOOLEAN('D', "dump-raw-trace", &dump_trace,
		    "dump raw trace in ASCII"),
	OPT_INCR('v', "verbose", &verbose,
		 "be more verbose (show symbol address, etc)"),
	OPT_BOOLEAN('L', "Latency", &latency_format,
		    "show latency attributes (irqs/preemption disabled, etc)"),
	OPT_CALLBACK_NOOPT('l', "list", NULL, NULL, "list available scripts",
			   list_available_scripts),
	OPT_CALLBACK('s', "script", NULL, "name",
		     "script file name (lang:script name, script name, or *)",
		     parse_scriptname),
	OPT_STRING('g', "gen-script", &generate_script_lang, "lang",
		   "generate perf-script.xx script in specified language"),
	OPT_STRING('i', "input", &input_name, "file", "input file name"),
	OPT_BOOLEAN('d', "debug-mode", &debug_mode,
		   "do various checks like samples ordering and lost events"),
	OPT_STRING('k', "vmlinux", &symbol_conf.vmlinux_name,
		   "file", "vmlinux pathname"),
	OPT_STRING(0, "kallsyms", &symbol_conf.kallsyms_name,
		   "file", "kallsyms pathname"),
	OPT_BOOLEAN('G', "hide-call-graph", &no_callchain,
		    "When printing symbols do not display call chain"),
	OPT_STRING(0, "symfs", &symbol_conf.symfs, "directory",
		    "Look for files with symbols relative to this directory"),
	OPT_CALLBACK('f', "fields", NULL, "str",
		     "comma separated output fields prepend with 'type:'. "
		     "Valid types: hw,sw,trace,raw. "
		     "Fields: comm,tid,pid,time,cpu,event,trace,ip,sym,dso,"
		     "addr,symoff", parse_output_fields),
	OPT_BOOLEAN('a', "all-cpus", &system_wide,
<<<<<<< HEAD
		     "system-wide collection from all CPUs"),
=======
		    "system-wide collection from all CPUs"),
>>>>>>> ddffeb8c
	OPT_STRING('S', "symbols", &symbol_conf.sym_list_str, "symbol[,symbol...]",
		   "only consider these symbols"),
	OPT_STRING('C', "cpu", &cpu_list, "cpu", "list of cpus to profile"),
	OPT_STRING('c', "comms", &symbol_conf.comm_list_str, "comm[,comm...]",
		   "only display events for these comms"),
	OPT_BOOLEAN('I', "show-info", &show_full_info,
		    "display extended information from perf.data file"),
	OPT_BOOLEAN('\0', "show-kernel-path", &symbol_conf.show_kernel_path,
		    "Show the path of [kernel.kallsyms]"),
	OPT_END()
<<<<<<< HEAD
};

static int have_cmd(int argc, const char **argv)
{
	char **__argv = malloc(sizeof(const char *) * argc);

	if (!__argv) {
		pr_err("malloc failed\n");
		return -1;
	}

	memcpy(__argv, argv, sizeof(const char *) * argc);
	argc = parse_options(argc, (const char **)__argv, record_options,
			     NULL, PARSE_OPT_STOP_AT_NON_OPTION);
	free(__argv);

	system_wide = (argc == 0);

	return 0;
}

int cmd_script(int argc, const char **argv, const char *prefix __maybe_unused)
{
	char *rec_script_path = NULL;
	char *rep_script_path = NULL;
	struct perf_session *session;
	char *script_path = NULL;
	const char **__argv;
	int i, j, err;
=======
	};
	const char * const script_usage[] = {
		"perf script [<options>]",
		"perf script [<options>] record <script> [<record-options>] <command>",
		"perf script [<options>] report <script> [script-args]",
		"perf script [<options>] <script> [<record-options>] <command>",
		"perf script [<options>] <top-script> [script-args]",
		NULL
	};
>>>>>>> ddffeb8c

	setup_scripting();

	argc = parse_options(argc, argv, options, script_usage,
			     PARSE_OPT_STOP_AT_NON_OPTION);

	if (argc > 1 && !strncmp(argv[0], "rec", strlen("rec"))) {
		rec_script_path = get_script_path(argv[1], RECORD_SUFFIX);
		if (!rec_script_path)
			return cmd_record(argc, argv, NULL);
	}

	if (argc > 1 && !strncmp(argv[0], "rep", strlen("rep"))) {
		rep_script_path = get_script_path(argv[1], REPORT_SUFFIX);
		if (!rep_script_path) {
			fprintf(stderr,
				"Please specify a valid report script"
				"(see 'perf script -l' for listing)\n");
			return -1;
		}
	}

	/* make sure PERF_EXEC_PATH is set for scripts */
	perf_set_argv_exec_path(perf_exec_path());

	if (argc && !script_name && !rec_script_path && !rep_script_path) {
		int live_pipe[2];
		int rep_args;
		pid_t pid;

		rec_script_path = get_script_path(argv[0], RECORD_SUFFIX);
		rep_script_path = get_script_path(argv[0], REPORT_SUFFIX);

		if (!rec_script_path && !rep_script_path) {
			fprintf(stderr, " Couldn't find script %s\n\n See perf"
				" script -l for available scripts.\n", argv[0]);
			usage_with_options(script_usage, options);
		}

		if (is_top_script(argv[0])) {
			rep_args = argc - 1;
		} else {
			int rec_args;

			rep_args = has_required_arg(rep_script_path);
			rec_args = (argc - 1) - rep_args;
			if (rec_args < 0) {
				fprintf(stderr, " %s script requires options."
					"\n\n See perf script -l for available "
					"scripts and options.\n", argv[0]);
				usage_with_options(script_usage, options);
			}
		}

		if (pipe(live_pipe) < 0) {
			perror("failed to create pipe");
			return -1;
		}

		pid = fork();
		if (pid < 0) {
			perror("failed to fork");
			return -1;
		}

		if (!pid) {
			j = 0;

			dup2(live_pipe[1], 1);
			close(live_pipe[0]);

			if (is_top_script(argv[0])) {
				system_wide = true;
			} else if (!system_wide) {
				if (have_cmd(argc - rep_args, &argv[rep_args]) != 0) {
					err = -1;
					goto out;
				}
			}

			__argv = malloc((argc + 6) * sizeof(const char *));
			if (!__argv) {
				pr_err("malloc failed\n");
				err = -ENOMEM;
				goto out;
			}

			__argv[j++] = "/bin/sh";
			__argv[j++] = rec_script_path;
			if (system_wide)
				__argv[j++] = "-a";
			__argv[j++] = "-q";
			__argv[j++] = "-o";
			__argv[j++] = "-";
			for (i = rep_args + 1; i < argc; i++)
				__argv[j++] = argv[i];
			__argv[j++] = NULL;

			execvp("/bin/sh", (char **)__argv);
			free(__argv);
			exit(-1);
		}

		dup2(live_pipe[0], 0);
		close(live_pipe[1]);

		__argv = malloc((argc + 4) * sizeof(const char *));
		if (!__argv) {
			pr_err("malloc failed\n");
			err = -ENOMEM;
			goto out;
		}

		j = 0;
		__argv[j++] = "/bin/sh";
		__argv[j++] = rep_script_path;
		for (i = 1; i < rep_args + 1; i++)
			__argv[j++] = argv[i];
		__argv[j++] = "-i";
		__argv[j++] = "-";
		__argv[j++] = NULL;

		execvp("/bin/sh", (char **)__argv);
		free(__argv);
		exit(-1);
	}

	if (rec_script_path)
		script_path = rec_script_path;
	if (rep_script_path)
		script_path = rep_script_path;

	if (script_path) {
		j = 0;

		if (!rec_script_path)
			system_wide = false;
		else if (!system_wide) {
			if (have_cmd(argc - 1, &argv[1]) != 0) {
				err = -1;
				goto out;
			}
		}

		__argv = malloc((argc + 2) * sizeof(const char *));
		if (!__argv) {
			pr_err("malloc failed\n");
			err = -ENOMEM;
			goto out;
		}

		__argv[j++] = "/bin/sh";
		__argv[j++] = script_path;
		if (system_wide)
			__argv[j++] = "-a";
		for (i = 2; i < argc; i++)
			__argv[j++] = argv[i];
		__argv[j++] = NULL;

		execvp("/bin/sh", (char **)__argv);
		free(__argv);
		exit(-1);
	}

	if (symbol__init() < 0)
		return -1;
	if (!script_name)
		setup_pager();

	session = perf_session__new(input_name, O_RDONLY, 0, false,
				    &perf_script);
	if (session == NULL)
		return -ENOMEM;

	if (cpu_list) {
		if (perf_session__cpu_bitmap(session, cpu_list, cpu_bitmap))
			return -1;
	}

	perf_session__fprintf_info(session, stdout, show_full_info);

	if (!no_callchain)
		symbol_conf.use_callchain = true;
	else
		symbol_conf.use_callchain = false;

	if (generate_script_lang) {
		struct stat perf_stat;
		int input;

		if (output_set_by_user()) {
			fprintf(stderr,
				"custom fields not supported for generated scripts");
			return -1;
		}

		input = open(session->filename, O_RDONLY);	/* input_name */
		if (input < 0) {
			perror("failed to open file");
			return -1;
		}

		err = fstat(input, &perf_stat);
		if (err < 0) {
			perror("failed to stat file");
			return -1;
		}

		if (!perf_stat.st_size) {
			fprintf(stderr, "zero-sized file, nothing to do!\n");
			return 0;
		}

		scripting_ops = script_spec__lookup(generate_script_lang);
		if (!scripting_ops) {
			fprintf(stderr, "invalid language specifier");
			return -1;
		}

		err = scripting_ops->generate_script(session->pevent,
						     "perf-script");
		goto out;
	}

	if (script_name) {
		err = scripting_ops->start_script(script_name, argc, argv);
		if (err)
			goto out;
		pr_debug("perf script started with script %s\n\n", script_name);
	}


	err = perf_session__check_output_opt(session);
	if (err < 0)
		goto out;

	err = __cmd_script(session);

	perf_session__delete(session);
	cleanup_scripting();
out:
	return err;
}<|MERGE_RESOLUTION|>--- conflicted
+++ resolved
@@ -472,11 +472,6 @@
 	return scripting_ops->stop_script();
 }
 
-<<<<<<< HEAD
-static const char *input_name;
-
-=======
->>>>>>> ddffeb8c
 static int process_sample_event(struct perf_tool *tool __maybe_unused,
 				union perf_event *event,
 				struct perf_sample *sample,
@@ -1218,11 +1213,7 @@
 		     "Fields: comm,tid,pid,time,cpu,event,trace,ip,sym,dso,"
 		     "addr,symoff", parse_output_fields),
 	OPT_BOOLEAN('a', "all-cpus", &system_wide,
-<<<<<<< HEAD
-		     "system-wide collection from all CPUs"),
-=======
 		    "system-wide collection from all CPUs"),
->>>>>>> ddffeb8c
 	OPT_STRING('S', "symbols", &symbol_conf.sym_list_str, "symbol[,symbol...]",
 		   "only consider these symbols"),
 	OPT_STRING('C', "cpu", &cpu_list, "cpu", "list of cpus to profile"),
@@ -1233,37 +1224,6 @@
 	OPT_BOOLEAN('\0', "show-kernel-path", &symbol_conf.show_kernel_path,
 		    "Show the path of [kernel.kallsyms]"),
 	OPT_END()
-<<<<<<< HEAD
-};
-
-static int have_cmd(int argc, const char **argv)
-{
-	char **__argv = malloc(sizeof(const char *) * argc);
-
-	if (!__argv) {
-		pr_err("malloc failed\n");
-		return -1;
-	}
-
-	memcpy(__argv, argv, sizeof(const char *) * argc);
-	argc = parse_options(argc, (const char **)__argv, record_options,
-			     NULL, PARSE_OPT_STOP_AT_NON_OPTION);
-	free(__argv);
-
-	system_wide = (argc == 0);
-
-	return 0;
-}
-
-int cmd_script(int argc, const char **argv, const char *prefix __maybe_unused)
-{
-	char *rec_script_path = NULL;
-	char *rep_script_path = NULL;
-	struct perf_session *session;
-	char *script_path = NULL;
-	const char **__argv;
-	int i, j, err;
-=======
 	};
 	const char * const script_usage[] = {
 		"perf script [<options>]",
@@ -1273,7 +1233,6 @@
 		"perf script [<options>] <top-script> [script-args]",
 		NULL
 	};
->>>>>>> ddffeb8c
 
 	setup_scripting();
 
