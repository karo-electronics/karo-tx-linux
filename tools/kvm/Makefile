--- conflicted
+++ resolved
@@ -26,15 +26,12 @@
 OBJS	+= pci.o
 OBJS	+= util.o
 OBJS	+= term.o
-<<<<<<< HEAD
 OBJS	+= virtio.o
-=======
 OBJS    += util/parse-options.o
 OBJS    += util/strbuf.o
 OBJS    += kvm-help.o
 OBJS    += kvm-cmd.o
 OBJS    += kvm-run.o
->>>>>>> ff56002f
 
 DEPS	:= $(patsubst %.o,%.d,$(OBJS))
 
