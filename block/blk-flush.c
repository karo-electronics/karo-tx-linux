/*
 * Functions to sequence FLUSH and FUA writes.
 *
 * Copyright (C) 2011		Max Planck Institute for Gravitational Physics
 * Copyright (C) 2011		Tejun Heo <tj@kernel.org>
 *
 * This file is released under the GPLv2.
 *
 * REQ_{FLUSH|FUA} requests are decomposed to sequences consisted of three
 * optional steps - PREFLUSH, DATA and POSTFLUSH - according to the request
 * properties and hardware capability.
 *
 * If a request doesn't have data, only REQ_FLUSH makes sense, which
 * indicates a simple flush request.  If there is data, REQ_FLUSH indicates
 * that the device cache should be flushed before the data is executed, and
 * REQ_FUA means that the data must be on non-volatile media on request
 * completion.
 *
 * If the device doesn't have writeback cache, FLUSH and FUA don't make any
 * difference.  The requests are either completed immediately if there's no
 * data or executed as normal requests otherwise.
 *
 * If the device has writeback cache and supports FUA, REQ_FLUSH is
 * translated to PREFLUSH but REQ_FUA is passed down directly with DATA.
 *
 * If the device has writeback cache and doesn't support FUA, REQ_FLUSH is
 * translated to PREFLUSH and REQ_FUA to POSTFLUSH.
 *
 * The actual execution of flush is double buffered.  Whenever a request
 * needs to execute PRE or POSTFLUSH, it queues at
 * q->flush_queue[q->flush_pending_idx].  Once certain criteria are met, a
 * flush is issued and the pending_idx is toggled.  When the flush
 * completes, all the requests which were pending are proceeded to the next
 * step.  This allows arbitrary merging of different types of FLUSH/FUA
 * requests.
 *
 * Currently, the following conditions are used to determine when to issue
 * flush.
 *
 * C1. At any given time, only one flush shall be in progress.  This makes
 *     double buffering sufficient.
 *
 * C2. Flush is deferred if any request is executing DATA of its sequence.
 *     This avoids issuing separate POSTFLUSHes for requests which shared
 *     PREFLUSH.
 *
 * C3. The second condition is ignored if there is a request which has
 *     waited longer than FLUSH_PENDING_TIMEOUT.  This is to avoid
 *     starvation in the unlikely case where there are continuous stream of
 *     FUA (without FLUSH) requests.
 *
 * For devices which support FUA, it isn't clear whether C2 (and thus C3)
 * is beneficial.
 *
 * Note that a sequenced FLUSH/FUA request with DATA is completed twice.
 * Once while executing DATA and again after the whole sequence is
 * complete.  The first completion updates the contained bio but doesn't
 * finish it so that the bio submitter is notified only after the whole
 * sequence is complete.  This is implemented by testing REQ_FLUSH_SEQ in
 * req_bio_endio().
 *
 * The above peculiarity requires that each FLUSH/FUA request has only one
 * bio attached to it, which is guaranteed as they aren't allowed to be
 * merged in the usual way.
 */

#include <linux/kernel.h>
#include <linux/module.h>
#include <linux/bio.h>
#include <linux/blkdev.h>
#include <linux/gfp.h>
#include <linux/blk-mq.h>

#include "blk.h"
#include "blk-mq.h"

/* FLUSH/FUA sequences */
enum {
	REQ_FSEQ_PREFLUSH	= (1 << 0), /* pre-flushing in progress */
	REQ_FSEQ_DATA		= (1 << 1), /* data write in progress */
	REQ_FSEQ_POSTFLUSH	= (1 << 2), /* post-flushing in progress */
	REQ_FSEQ_DONE		= (1 << 3),

	REQ_FSEQ_ACTIONS	= REQ_FSEQ_PREFLUSH | REQ_FSEQ_DATA |
				  REQ_FSEQ_POSTFLUSH,

	/*
	 * If flush has been pending longer than the following timeout,
	 * it's issued even if flush_data requests are still in flight.
	 */
	FLUSH_PENDING_TIMEOUT	= 5 * HZ,
};

static bool blk_kick_flush(struct request_queue *q);

static unsigned int blk_flush_policy(unsigned int fflags, struct request *rq)
{
	unsigned int policy = 0;

	if (blk_rq_sectors(rq))
		policy |= REQ_FSEQ_DATA;

	if (fflags & REQ_FLUSH) {
		if (rq->cmd_flags & REQ_FLUSH)
			policy |= REQ_FSEQ_PREFLUSH;
		if (!(fflags & REQ_FUA) && (rq->cmd_flags & REQ_FUA))
			policy |= REQ_FSEQ_POSTFLUSH;
	}
	return policy;
}

static unsigned int blk_flush_cur_seq(struct request *rq)
{
	return 1 << ffz(rq->flush.seq);
}

static void blk_flush_restore_request(struct request *rq)
{
	/*
	 * After flush data completion, @rq->bio is %NULL but we need to
	 * complete the bio again.  @rq->biotail is guaranteed to equal the
	 * original @rq->bio.  Restore it.
	 */
	rq->bio = rq->biotail;

	/* make @rq a normal request */
	rq->cmd_flags &= ~REQ_FLUSH_SEQ;
	rq->end_io = rq->flush.saved_end_io;

	blk_clear_rq_complete(rq);
}

static void mq_flush_data_run(struct work_struct *work)
{
	struct request *rq;

	rq = container_of(work, struct request, mq_flush_data);

	memset(&rq->csd, 0, sizeof(rq->csd));
	blk_mq_run_request(rq, true, false);
}

static void blk_mq_flush_data_insert(struct request *rq)
{
	INIT_WORK(&rq->mq_flush_data, mq_flush_data_run);
	kblockd_schedule_work(rq->q, &rq->mq_flush_data);
}

/**
 * blk_flush_complete_seq - complete flush sequence
 * @rq: FLUSH/FUA request being sequenced
 * @seq: sequences to complete (mask of %REQ_FSEQ_*, can be zero)
 * @error: whether an error occurred
 *
 * @rq just completed @seq part of its flush sequence, record the
 * completion and trigger the next step.
 *
 * CONTEXT:
 * spin_lock_irq(q->queue_lock or q->mq_flush_lock)
 *
 * RETURNS:
 * %true if requests were added to the dispatch queue, %false otherwise.
 */
static bool blk_flush_complete_seq(struct request *rq, unsigned int seq,
				   int error)
{
	struct request_queue *q = rq->q;
	struct list_head *pending = &q->flush_queue[q->flush_pending_idx];
	bool queued = false, kicked;

	BUG_ON(rq->flush.seq & seq);
	rq->flush.seq |= seq;

	if (likely(!error))
		seq = blk_flush_cur_seq(rq);
	else
		seq = REQ_FSEQ_DONE;

	switch (seq) {
	case REQ_FSEQ_PREFLUSH:
	case REQ_FSEQ_POSTFLUSH:
		/* queue for flush */
		if (list_empty(pending))
			q->flush_pending_since = jiffies;
		list_move_tail(&rq->flush.list, pending);
		break;

	case REQ_FSEQ_DATA:
		list_move_tail(&rq->flush.list, &q->flush_data_in_flight);
		if (q->mq_ops)
			blk_mq_flush_data_insert(rq);
		else {
			list_add(&rq->queuelist, &q->queue_head);
			queued = true;
		}
		break;

	case REQ_FSEQ_DONE:
		/*
		 * @rq was previously adjusted by blk_flush_issue() for
		 * flush sequencing and may already have gone through the
		 * flush data request completion path.  Restore @rq for
		 * normal completion and end it.
		 */
		BUG_ON(!list_empty(&rq->queuelist));
		list_del_init(&rq->flush.list);
		blk_flush_restore_request(rq);
		if (q->mq_ops)
			blk_mq_end_io(rq, error);
		else
			__blk_end_request_all(rq, error);
		break;

	default:
		BUG();
	}

	kicked = blk_kick_flush(q);
	/* blk_mq_run_flush will run queue */
	if (q->mq_ops)
		return queued;
	return kicked | queued;
}

static void flush_end_io(struct request *flush_rq, int error)
{
	struct request_queue *q = flush_rq->q;
	struct list_head *running;
	bool queued = false;
	struct request *rq, *n;
	unsigned long flags = 0;

	if (q->mq_ops) {
		blk_mq_free_request(flush_rq);
		spin_lock_irqsave(&q->mq_flush_lock, flags);
	}
	running = &q->flush_queue[q->flush_running_idx];
	BUG_ON(q->flush_pending_idx == q->flush_running_idx);

	/* account completion of the flush request */
	q->flush_running_idx ^= 1;

	if (!q->mq_ops)
		elv_completed_request(q, flush_rq);

	/* and push the waiting requests to the next stage */
	list_for_each_entry_safe(rq, n, running, flush.list) {
		unsigned int seq = blk_flush_cur_seq(rq);

		BUG_ON(seq != REQ_FSEQ_PREFLUSH && seq != REQ_FSEQ_POSTFLUSH);
		queued |= blk_flush_complete_seq(rq, seq, error);
	}

	/*
	 * Kick the queue to avoid stall for two cases:
	 * 1. Moving a request silently to empty queue_head may stall the
	 * queue.
	 * 2. When flush request is running in non-queueable queue, the
	 * queue is hold. Restart the queue after flush request is finished
	 * to avoid stall.
	 * This function is called from request completion path and calling
	 * directly into request_fn may confuse the driver.  Always use
	 * kblockd.
	 */
	if (queued || q->flush_queue_delayed) {
		if (!q->mq_ops)
			blk_run_queue_async(q);
		else
		/*
		 * This can be optimized to only run queues with requests
		 * queued if necessary.
		 */
			blk_mq_run_queues(q, true);
	}
	q->flush_queue_delayed = 0;
	if (q->mq_ops)
		spin_unlock_irqrestore(&q->mq_flush_lock, flags);
}

static void mq_flush_work(struct work_struct *work)
{
	struct request_queue *q;
	struct request *rq;

	q = container_of(work, struct request_queue, mq_flush_work);

	/* We don't need set REQ_FLUSH_SEQ, it's for consistency */
	rq = blk_mq_alloc_request(q, WRITE_FLUSH|REQ_FLUSH_SEQ,
		__GFP_WAIT|GFP_ATOMIC, true);
	rq->cmd_type = REQ_TYPE_FS;
	rq->end_io = flush_end_io;

	blk_mq_run_request(rq, true, false);
}

/*
 * We can't directly use q->flush_rq, because it doesn't have tag and is not in
 * hctx->rqs[]. so we must allocate a new request, since we can't sleep here,
 * so offload the work to workqueue.
 *
 * Note: we assume a flush request finished in any hardware queue will flush
 * the whole disk cache.
 */
static void mq_run_flush(struct request_queue *q)
{
	kblockd_schedule_work(q, &q->mq_flush_work);
}

/**
 * blk_kick_flush - consider issuing flush request
 * @q: request_queue being kicked
 *
 * Flush related states of @q have changed, consider issuing flush request.
 * Please read the comment at the top of this file for more info.
 *
 * CONTEXT:
 * spin_lock_irq(q->queue_lock or q->mq_flush_lock)
 *
 * RETURNS:
 * %true if flush was issued, %false otherwise.
 */
static bool blk_kick_flush(struct request_queue *q)
{
	struct list_head *pending = &q->flush_queue[q->flush_pending_idx];
	struct request *first_rq =
		list_first_entry(pending, struct request, flush.list);

	/* C1 described at the top of this file */
	if (q->flush_pending_idx != q->flush_running_idx || list_empty(pending))
		return false;

	/* C2 and C3 */
	if (!list_empty(&q->flush_data_in_flight) &&
	    time_before(jiffies,
			q->flush_pending_since + FLUSH_PENDING_TIMEOUT))
		return false;

	/*
	 * Issue flush and toggle pending_idx.  This makes pending_idx
	 * different from running_idx, which means flush is in flight.
	 */
	q->flush_pending_idx ^= 1;
	if (q->mq_ops) {
		mq_run_flush(q);
		return true;
	}

	blk_rq_init(q, &q->flush_rq);
	q->flush_rq.cmd_type = REQ_TYPE_FS;
	q->flush_rq.cmd_flags = WRITE_FLUSH | REQ_FLUSH_SEQ;
	q->flush_rq.rq_disk = first_rq->rq_disk;
	q->flush_rq.end_io = flush_end_io;

	list_add_tail(&q->flush_rq.queuelist, &q->queue_head);
	return true;
}

static void flush_data_end_io(struct request *rq, int error)
{
	struct request_queue *q = rq->q;

	/*
	 * After populating an empty queue, kick it to avoid stall.  Read
	 * the comment in flush_end_io().
	 */
	if (blk_flush_complete_seq(rq, REQ_FSEQ_DATA, error))
		blk_run_queue_async(q);
}

static void mq_flush_data_end_io(struct request *rq, int error)
{
	struct request_queue *q = rq->q;
	struct blk_mq_hw_ctx *hctx;
	struct blk_mq_ctx *ctx;
	unsigned long flags;

	ctx = rq->mq_ctx;
	hctx = q->mq_ops->map_queue(q, ctx->cpu);

	/*
	 * After populating an empty queue, kick it to avoid stall.  Read
	 * the comment in flush_end_io().
	 */
	spin_lock_irqsave(&q->mq_flush_lock, flags);
	if (blk_flush_complete_seq(rq, REQ_FSEQ_DATA, error))
		blk_mq_run_hw_queue(hctx, true);
	spin_unlock_irqrestore(&q->mq_flush_lock, flags);
}

/**
 * blk_insert_flush - insert a new FLUSH/FUA request
 * @rq: request to insert
 *
 * To be called from __elv_add_request() for %ELEVATOR_INSERT_FLUSH insertions.
 * or __blk_mq_run_hw_queue() to dispatch request.
 * @rq is being submitted.  Analyze what needs to be done and put it on the
 * right queue.
 *
 * CONTEXT:
 * spin_lock_irq(q->queue_lock) in !mq case
 */
void blk_insert_flush(struct request *rq)
{
	struct request_queue *q = rq->q;
	unsigned int fflags = q->flush_flags;	/* may change, cache */
	unsigned int policy = blk_flush_policy(fflags, rq);

	/*
	 * @policy now records what operations need to be done.  Adjust
	 * REQ_FLUSH and FUA for the driver.
	 */
	rq->cmd_flags &= ~REQ_FLUSH;
	if (!(fflags & REQ_FUA))
		rq->cmd_flags &= ~REQ_FUA;

	/*
	 * An empty flush handed down from a stacking driver may
	 * translate into nothing if the underlying device does not
	 * advertise a write-back cache.  In this case, simply
	 * complete the request.
	 */
	if (!policy) {
		if (q->mq_ops)
			blk_mq_end_io(rq, 0);
		else
			__blk_end_bidi_request(rq, 0, 0, 0);
		return;
	}

	BUG_ON(rq->bio != rq->biotail); /*assumes zero or single bio rq */

	/*
	 * If there's data but flush is not necessary, the request can be
	 * processed directly without going through flush machinery.  Queue
	 * for normal execution.
	 */
	if ((policy & REQ_FSEQ_DATA) &&
	    !(policy & (REQ_FSEQ_PREFLUSH | REQ_FSEQ_POSTFLUSH))) {
		if (q->mq_ops) {
			blk_mq_run_request(rq, false, true);
		} else
			list_add_tail(&rq->queuelist, &q->queue_head);
		return;
	}

	/*
	 * @rq should go through flush machinery.  Mark it part of flush
	 * sequence and submit for further processing.
	 */
	memset(&rq->flush, 0, sizeof(rq->flush));
	INIT_LIST_HEAD(&rq->flush.list);
	rq->cmd_flags |= REQ_FLUSH_SEQ;
	rq->flush.saved_end_io = rq->end_io; /* Usually NULL */
	if (q->mq_ops) {
		rq->end_io = mq_flush_data_end_io;

		spin_lock_irq(&q->mq_flush_lock);
		blk_flush_complete_seq(rq, REQ_FSEQ_ACTIONS & ~policy, 0);
		spin_unlock_irq(&q->mq_flush_lock);
		return;
	}
	rq->end_io = flush_data_end_io;

	blk_flush_complete_seq(rq, REQ_FSEQ_ACTIONS & ~policy, 0);
}

/**
 * blk_abort_flushes - @q is being aborted, abort flush requests
 * @q: request_queue being aborted
 *
 * To be called from elv_abort_queue().  @q is being aborted.  Prepare all
 * FLUSH/FUA requests for abortion.
 *
 * CONTEXT:
 * spin_lock_irq(q->queue_lock)
 */
void blk_abort_flushes(struct request_queue *q)
{
	struct request *rq, *n;
	int i;

	/*
	 * Requests in flight for data are already owned by the dispatch
	 * queue or the device driver.  Just restore for normal completion.
	 */
	list_for_each_entry_safe(rq, n, &q->flush_data_in_flight, flush.list) {
		list_del_init(&rq->flush.list);
		blk_flush_restore_request(rq);
	}

	/*
	 * We need to give away requests on flush queues.  Restore for
	 * normal completion and put them on the dispatch queue.
	 */
	for (i = 0; i < ARRAY_SIZE(q->flush_queue); i++) {
		list_for_each_entry_safe(rq, n, &q->flush_queue[i],
					 flush.list) {
			list_del_init(&rq->flush.list);
			blk_flush_restore_request(rq);
			list_add_tail(&rq->queuelist, &q->queue_head);
		}
	}
}

/**
 * blkdev_issue_flush - queue a flush
 * @bdev:	blockdev to issue flush for
 * @gfp_mask:	memory allocation flags (for bio_alloc)
 * @error_sector:	error sector
 *
 * Description:
 *    Issue a flush for the block device in question. Caller can supply
 *    room for storing the error offset in case of a flush error, if they
 *    wish to. If WAIT flag is not passed then caller may check only what
 *    request was pushed in some internal queue for later handling.
 */
int blkdev_issue_flush(struct block_device *bdev, gfp_t gfp_mask,
		sector_t *error_sector)
{
	struct request_queue *q;
	struct bio *bio;
	int ret = 0;

	if (bdev->bd_disk == NULL)
		return -ENXIO;

	q = bdev_get_queue(bdev);
	if (!q)
		return -ENXIO;

	/*
	 * some block devices may not have their queue correctly set up here
	 * (e.g. loop device without a backing file) and so issuing a flush
	 * here will panic. Ensure there is a request function before issuing
	 * the flush.
	 */
	if (!q->make_request_fn)
		return -ENXIO;

	bio = bio_alloc(gfp_mask, 0);
	bio->bi_bdev = bdev;

	ret = submit_bio_wait(WRITE_FLUSH, bio);

	/*
	 * The driver must store the error location in ->bi_sector, if
	 * it supports it. For non-stacked drivers, this should be
	 * copied from blk_rq_pos(rq).
	 */
	if (error_sector)
<<<<<<< HEAD
		*error_sector = bio->bi_sector;
=======
		*error_sector = bio->bi_iter.bi_sector;
>>>>>>> 391b7a7b

	bio_put(bio);
	return ret;
}
EXPORT_SYMBOL(blkdev_issue_flush);

void blk_mq_init_flush(struct request_queue *q)
{
	spin_lock_init(&q->mq_flush_lock);
	INIT_WORK(&q->mq_flush_work, mq_flush_work);
}<|MERGE_RESOLUTION|>--- conflicted
+++ resolved
@@ -548,11 +548,7 @@
 	 * copied from blk_rq_pos(rq).
 	 */
 	if (error_sector)
-<<<<<<< HEAD
-		*error_sector = bio->bi_sector;
-=======
 		*error_sector = bio->bi_iter.bi_sector;
->>>>>>> 391b7a7b
 
 	bio_put(bio);
 	return ret;
