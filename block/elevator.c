/*
 *  Block device elevator/IO-scheduler.
 *
 *  Copyright (C) 2000 Andrea Arcangeli <andrea@suse.de> SuSE
 *
 * 30042000 Jens Axboe <axboe@kernel.dk> :
 *
 * Split the elevator a bit so that it is possible to choose a different
 * one or even write a new "plug in". There are three pieces:
 * - elevator_fn, inserts a new request in the queue list
 * - elevator_merge_fn, decides whether a new buffer can be merged with
 *   an existing request
 * - elevator_dequeue_fn, called when a request is taken off the active list
 *
 * 20082000 Dave Jones <davej@suse.de> :
 * Removed tests for max-bomb-segments, which was breaking elvtune
 *  when run without -bN
 *
 * Jens:
 * - Rework again to work with bio instead of buffer_heads
 * - loose bi_dev comparisons, partition handling is right now
 * - completely modularize elevator setup and teardown
 *
 */
#include <linux/kernel.h>
#include <linux/fs.h>
#include <linux/blkdev.h>
#include <linux/elevator.h>
#include <linux/bio.h>
#include <linux/module.h>
#include <linux/slab.h>
#include <linux/init.h>
#include <linux/compiler.h>
#include <linux/blktrace_api.h>
#include <linux/hash.h>
#include <linux/uaccess.h>

#include <trace/events/block.h>

#include "blk.h"

static DEFINE_SPINLOCK(elv_list_lock);
static LIST_HEAD(elv_list);

/*
 * Merge hash stuff.
 */
static const int elv_hash_shift = 6;
#define ELV_HASH_BLOCK(sec)	((sec) >> 3)
#define ELV_HASH_FN(sec)	\
		(hash_long(ELV_HASH_BLOCK((sec)), elv_hash_shift))
#define ELV_HASH_ENTRIES	(1 << elv_hash_shift)
#define rq_hash_key(rq)		(blk_rq_pos(rq) + blk_rq_sectors(rq))

/*
 * Query io scheduler to see if the current process issuing bio may be
 * merged with rq.
 */
static int elv_iosched_allow_merge(struct request *rq, struct bio *bio)
{
	struct request_queue *q = rq->q;
	struct elevator_queue *e = q->elevator;

	if (e->type->ops.elevator_allow_merge_fn)
		return e->type->ops.elevator_allow_merge_fn(q, rq, bio);

	return 1;
}

/*
 * can we safely merge with this request?
 */
int elv_rq_merge_ok(struct request *rq, struct bio *bio)
{
	if (!rq_mergeable(rq))
		return 0;

	/*
	 * Don't merge file system requests and discard requests
	 */
	if ((bio->bi_rw & REQ_DISCARD) != (rq->bio->bi_rw & REQ_DISCARD))
		return 0;

	/*
	 * Don't merge discard requests and secure discard requests
	 */
	if ((bio->bi_rw & REQ_SECURE) != (rq->bio->bi_rw & REQ_SECURE))
		return 0;

	/*
	 * different data direction or already started, don't merge
	 */
	if (bio_data_dir(bio) != rq_data_dir(rq))
		return 0;

	/*
	 * must be same device and not a special request
	 */
	if (rq->rq_disk != bio->bi_bdev->bd_disk || rq->special)
		return 0;

	/*
	 * only merge integrity protected bio into ditto rq
	 */
	if (bio_integrity(bio) != blk_integrity_rq(rq))
		return 0;

	if (!elv_iosched_allow_merge(rq, bio))
		return 0;

	return 1;
}
EXPORT_SYMBOL(elv_rq_merge_ok);

int elv_try_merge(struct request *__rq, struct bio *bio)
{
	int ret = ELEVATOR_NO_MERGE;

	/*
	 * we can merge and sequence is ok, check if it's possible
	 */
	if (elv_rq_merge_ok(__rq, bio)) {
		if (blk_rq_pos(__rq) + blk_rq_sectors(__rq) == bio->bi_sector)
			ret = ELEVATOR_BACK_MERGE;
		else if (blk_rq_pos(__rq) - bio_sectors(bio) == bio->bi_sector)
			ret = ELEVATOR_FRONT_MERGE;
	}

	return ret;
}

static struct elevator_type *elevator_find(const char *name)
{
	struct elevator_type *e;

	list_for_each_entry(e, &elv_list, list) {
		if (!strcmp(e->elevator_name, name))
			return e;
	}

	return NULL;
}

static void elevator_put(struct elevator_type *e)
{
	module_put(e->elevator_owner);
}

static struct elevator_type *elevator_get(const char *name)
{
	struct elevator_type *e;

	spin_lock(&elv_list_lock);

	e = elevator_find(name);
	if (!e) {
		spin_unlock(&elv_list_lock);
		request_module("%s-iosched", name);
		spin_lock(&elv_list_lock);
		e = elevator_find(name);
	}

	if (e && !try_module_get(e->elevator_owner))
		e = NULL;

	spin_unlock(&elv_list_lock);

	return e;
}

static int elevator_init_queue(struct request_queue *q,
			       struct elevator_queue *eq)
{
	eq->elevator_data = eq->type->ops.elevator_init_fn(q);
	if (eq->elevator_data)
		return 0;
	return -ENOMEM;
}

static char chosen_elevator[ELV_NAME_MAX];

static int __init elevator_setup(char *str)
{
	/*
	 * Be backwards-compatible with previous kernels, so users
	 * won't get the wrong elevator.
	 */
	strncpy(chosen_elevator, str, sizeof(chosen_elevator) - 1);
	return 1;
}

__setup("elevator=", elevator_setup);

static struct kobj_type elv_ktype;

static struct elevator_queue *elevator_alloc(struct request_queue *q,
				  struct elevator_type *e)
{
	struct elevator_queue *eq;
	int i;

	eq = kmalloc_node(sizeof(*eq), GFP_KERNEL | __GFP_ZERO, q->node);
	if (unlikely(!eq))
		goto err;

	eq->type = e;
	kobject_init(&eq->kobj, &elv_ktype);
	mutex_init(&eq->sysfs_lock);

	eq->hash = kmalloc_node(sizeof(struct hlist_head) * ELV_HASH_ENTRIES,
					GFP_KERNEL, q->node);
	if (!eq->hash)
		goto err;

	for (i = 0; i < ELV_HASH_ENTRIES; i++)
		INIT_HLIST_HEAD(&eq->hash[i]);

	return eq;
err:
	kfree(eq);
	elevator_put(e);
	return NULL;
}

static void elevator_release(struct kobject *kobj)
{
	struct elevator_queue *e;

	e = container_of(kobj, struct elevator_queue, kobj);
	elevator_put(e->type);
	kfree(e->hash);
	kfree(e);
}

int elevator_init(struct request_queue *q, char *name)
{
	struct elevator_type *e = NULL;
	struct elevator_queue *eq;
	int err;

	if (unlikely(q->elevator))
		return 0;

	INIT_LIST_HEAD(&q->queue_head);
	q->last_merge = NULL;
	q->end_sector = 0;
	q->boundary_rq = NULL;

	if (name) {
		e = elevator_get(name);
		if (!e)
			return -EINVAL;
	}

	if (!e && *chosen_elevator) {
		e = elevator_get(chosen_elevator);
		if (!e)
			printk(KERN_ERR "I/O scheduler %s not found\n",
							chosen_elevator);
	}

	if (!e) {
		e = elevator_get(CONFIG_DEFAULT_IOSCHED);
		if (!e) {
			printk(KERN_ERR
				"Default I/O scheduler not found. " \
				"Using noop.\n");
			e = elevator_get("noop");
		}
	}

	eq = elevator_alloc(q, e);
	if (!eq)
		return -ENOMEM;

	err = elevator_init_queue(q, eq);
	if (err) {
		kobject_put(&eq->kobj);
		return err;
	}

	q->elevator = eq;
	return 0;
}
EXPORT_SYMBOL(elevator_init);

void elevator_exit(struct elevator_queue *e)
{
	mutex_lock(&e->sysfs_lock);
	if (e->type->ops.elevator_exit_fn)
		e->type->ops.elevator_exit_fn(e);
	mutex_unlock(&e->sysfs_lock);

	kobject_put(&e->kobj);
}
EXPORT_SYMBOL(elevator_exit);

static inline void __elv_rqhash_del(struct request *rq)
{
	hlist_del_init(&rq->hash);
}

static void elv_rqhash_del(struct request_queue *q, struct request *rq)
{
	if (ELV_ON_HASH(rq))
		__elv_rqhash_del(rq);
}

static void elv_rqhash_add(struct request_queue *q, struct request *rq)
{
	struct elevator_queue *e = q->elevator;

	BUG_ON(ELV_ON_HASH(rq));
	hlist_add_head(&rq->hash, &e->hash[ELV_HASH_FN(rq_hash_key(rq))]);
}

static void elv_rqhash_reposition(struct request_queue *q, struct request *rq)
{
	__elv_rqhash_del(rq);
	elv_rqhash_add(q, rq);
}

static struct request *elv_rqhash_find(struct request_queue *q, sector_t offset)
{
	struct elevator_queue *e = q->elevator;
	struct hlist_head *hash_list = &e->hash[ELV_HASH_FN(offset)];
	struct hlist_node *entry, *next;
	struct request *rq;

	hlist_for_each_entry_safe(rq, entry, next, hash_list, hash) {
		BUG_ON(!ELV_ON_HASH(rq));

		if (unlikely(!rq_mergeable(rq))) {
			__elv_rqhash_del(rq);
			continue;
		}

		if (rq_hash_key(rq) == offset)
			return rq;
	}

	return NULL;
}

/*
 * RB-tree support functions for inserting/lookup/removal of requests
 * in a sorted RB tree.
 */
void elv_rb_add(struct rb_root *root, struct request *rq)
{
	struct rb_node **p = &root->rb_node;
	struct rb_node *parent = NULL;
	struct request *__rq;

	while (*p) {
		parent = *p;
		__rq = rb_entry(parent, struct request, rb_node);

		if (blk_rq_pos(rq) < blk_rq_pos(__rq))
			p = &(*p)->rb_left;
		else if (blk_rq_pos(rq) >= blk_rq_pos(__rq))
			p = &(*p)->rb_right;
	}

	rb_link_node(&rq->rb_node, parent, p);
	rb_insert_color(&rq->rb_node, root);
}
EXPORT_SYMBOL(elv_rb_add);

void elv_rb_del(struct rb_root *root, struct request *rq)
{
	BUG_ON(RB_EMPTY_NODE(&rq->rb_node));
	rb_erase(&rq->rb_node, root);
	RB_CLEAR_NODE(&rq->rb_node);
}
EXPORT_SYMBOL(elv_rb_del);

struct request *elv_rb_find(struct rb_root *root, sector_t sector)
{
	struct rb_node *n = root->rb_node;
	struct request *rq;

	while (n) {
		rq = rb_entry(n, struct request, rb_node);

		if (sector < blk_rq_pos(rq))
			n = n->rb_left;
		else if (sector > blk_rq_pos(rq))
			n = n->rb_right;
		else
			return rq;
	}

	return NULL;
}
EXPORT_SYMBOL(elv_rb_find);

/*
 * Insert rq into dispatch queue of q.  Queue lock must be held on
 * entry.  rq is sort instead into the dispatch queue. To be used by
 * specific elevators.
 */
void elv_dispatch_sort(struct request_queue *q, struct request *rq)
{
	sector_t boundary;
	struct list_head *entry;
	int stop_flags;

	if (q->last_merge == rq)
		q->last_merge = NULL;

	elv_rqhash_del(q, rq);

	q->nr_sorted--;

	boundary = q->end_sector;
	stop_flags = REQ_SOFTBARRIER | REQ_STARTED;
	list_for_each_prev(entry, &q->queue_head) {
		struct request *pos = list_entry_rq(entry);

		if ((rq->cmd_flags & REQ_DISCARD) !=
		    (pos->cmd_flags & REQ_DISCARD))
			break;
		if (rq_data_dir(rq) != rq_data_dir(pos))
			break;
		if (pos->cmd_flags & stop_flags)
			break;
		if (blk_rq_pos(rq) >= boundary) {
			if (blk_rq_pos(pos) < boundary)
				continue;
		} else {
			if (blk_rq_pos(pos) >= boundary)
				break;
		}
		if (blk_rq_pos(rq) >= blk_rq_pos(pos))
			break;
	}

	list_add(&rq->queuelist, entry);
}
EXPORT_SYMBOL(elv_dispatch_sort);

/*
 * Insert rq into dispatch queue of q.  Queue lock must be held on
 * entry.  rq is added to the back of the dispatch queue. To be used by
 * specific elevators.
 */
void elv_dispatch_add_tail(struct request_queue *q, struct request *rq)
{
	if (q->last_merge == rq)
		q->last_merge = NULL;

	elv_rqhash_del(q, rq);

	q->nr_sorted--;

	q->end_sector = rq_end_sector(rq);
	q->boundary_rq = rq;
	list_add_tail(&rq->queuelist, &q->queue_head);
}
EXPORT_SYMBOL(elv_dispatch_add_tail);

int elv_merge(struct request_queue *q, struct request **req, struct bio *bio)
{
	struct elevator_queue *e = q->elevator;
	struct request *__rq;
	int ret;

	/*
	 * Levels of merges:
	 * 	nomerges:  No merges at all attempted
	 * 	noxmerges: Only simple one-hit cache try
	 * 	merges:	   All merge tries attempted
	 */
	if (blk_queue_nomerges(q))
		return ELEVATOR_NO_MERGE;

	/*
	 * First try one-hit cache.
	 */
	if (q->last_merge) {
		ret = elv_try_merge(q->last_merge, bio);
		if (ret != ELEVATOR_NO_MERGE) {
			*req = q->last_merge;
			return ret;
		}
	}

	if (blk_queue_noxmerges(q))
		return ELEVATOR_NO_MERGE;

	/*
	 * See if our hash lookup can find a potential backmerge.
	 */
	__rq = elv_rqhash_find(q, bio->bi_sector);
	if (__rq && elv_rq_merge_ok(__rq, bio)) {
		*req = __rq;
		return ELEVATOR_BACK_MERGE;
	}

	if (e->type->ops.elevator_merge_fn)
		return e->type->ops.elevator_merge_fn(q, req, bio);

	return ELEVATOR_NO_MERGE;
}

/*
 * Attempt to do an insertion back merge. Only check for the case where
 * we can append 'rq' to an existing request, so we can throw 'rq' away
 * afterwards.
 *
 * Returns true if we merged, false otherwise
 */
static bool elv_attempt_insert_merge(struct request_queue *q,
				     struct request *rq)
{
	struct request *__rq;

	if (blk_queue_nomerges(q))
		return false;

	/*
	 * First try one-hit cache.
	 */
	if (q->last_merge && blk_attempt_req_merge(q, q->last_merge, rq))
		return true;

	if (blk_queue_noxmerges(q))
		return false;

	/*
	 * See if our hash lookup can find a potential backmerge.
	 */
	__rq = elv_rqhash_find(q, blk_rq_pos(rq));
	if (__rq && blk_attempt_req_merge(q, __rq, rq))
		return true;

	return false;
}

void elv_merged_request(struct request_queue *q, struct request *rq, int type)
{
	struct elevator_queue *e = q->elevator;

	if (e->type->ops.elevator_merged_fn)
		e->type->ops.elevator_merged_fn(q, rq, type);

	if (type == ELEVATOR_BACK_MERGE)
		elv_rqhash_reposition(q, rq);

	q->last_merge = rq;
}

void elv_merge_requests(struct request_queue *q, struct request *rq,
			     struct request *next)
{
	struct elevator_queue *e = q->elevator;
	const int next_sorted = next->cmd_flags & REQ_SORTED;

	if (next_sorted && e->type->ops.elevator_merge_req_fn)
		e->type->ops.elevator_merge_req_fn(q, rq, next);

	elv_rqhash_reposition(q, rq);

	if (next_sorted) {
		elv_rqhash_del(q, next);
		q->nr_sorted--;
	}

	q->last_merge = rq;
}

void elv_bio_merged(struct request_queue *q, struct request *rq,
			struct bio *bio)
{
	struct elevator_queue *e = q->elevator;

	if (e->type->ops.elevator_bio_merged_fn)
		e->type->ops.elevator_bio_merged_fn(q, rq, bio);
}

void elv_requeue_request(struct request_queue *q, struct request *rq)
{
	/*
	 * it already went through dequeue, we need to decrement the
	 * in_flight count again
	 */
	if (blk_account_rq(rq)) {
		q->in_flight[rq_is_sync(rq)]--;
		if (rq->cmd_flags & REQ_SORTED)
			elv_deactivate_rq(q, rq);
	}

	rq->cmd_flags &= ~REQ_STARTED;

	__elv_add_request(q, rq, ELEVATOR_INSERT_REQUEUE);
}

void elv_drain_elevator(struct request_queue *q)
{
	static int printed;

	lockdep_assert_held(q->queue_lock);

<<<<<<< HEAD
	while (q->elevator->ops->elevator_dispatch_fn(q, 1))
=======
	while (q->elevator->type->ops.elevator_dispatch_fn(q, 1))
>>>>>>> dcd6c922
		;
	if (q->nr_sorted && printed++ < 10) {
		printk(KERN_ERR "%s: forced dispatching is broken "
		       "(nr_sorted=%u), please report this\n",
		       q->elevator->type->elevator_name, q->nr_sorted);
	}
}

void elv_quiesce_start(struct request_queue *q)
{
	if (!q->elevator)
		return;

	spin_lock_irq(q->queue_lock);
	queue_flag_set(QUEUE_FLAG_ELVSWITCH, q);
	spin_unlock_irq(q->queue_lock);

	blk_drain_queue(q, false);
}

void elv_quiesce_end(struct request_queue *q)
{
	spin_lock_irq(q->queue_lock);
	queue_flag_clear(QUEUE_FLAG_ELVSWITCH, q);
	spin_unlock_irq(q->queue_lock);
}

void __elv_add_request(struct request_queue *q, struct request *rq, int where)
{
	trace_block_rq_insert(q, rq);

	rq->q = q;

	if (rq->cmd_flags & REQ_SOFTBARRIER) {
		/* barriers are scheduling boundary, update end_sector */
		if (rq->cmd_type == REQ_TYPE_FS ||
		    (rq->cmd_flags & REQ_DISCARD)) {
			q->end_sector = rq_end_sector(rq);
			q->boundary_rq = rq;
		}
	} else if (!(rq->cmd_flags & REQ_ELVPRIV) &&
		    (where == ELEVATOR_INSERT_SORT ||
		     where == ELEVATOR_INSERT_SORT_MERGE))
		where = ELEVATOR_INSERT_BACK;

	switch (where) {
	case ELEVATOR_INSERT_REQUEUE:
	case ELEVATOR_INSERT_FRONT:
		rq->cmd_flags |= REQ_SOFTBARRIER;
		list_add(&rq->queuelist, &q->queue_head);
		break;

	case ELEVATOR_INSERT_BACK:
		rq->cmd_flags |= REQ_SOFTBARRIER;
		elv_drain_elevator(q);
		list_add_tail(&rq->queuelist, &q->queue_head);
		/*
		 * We kick the queue here for the following reasons.
		 * - The elevator might have returned NULL previously
		 *   to delay requests and returned them now.  As the
		 *   queue wasn't empty before this request, ll_rw_blk
		 *   won't run the queue on return, resulting in hang.
		 * - Usually, back inserted requests won't be merged
		 *   with anything.  There's no point in delaying queue
		 *   processing.
		 */
		__blk_run_queue(q);
		break;

	case ELEVATOR_INSERT_SORT_MERGE:
		/*
		 * If we succeed in merging this request with one in the
		 * queue already, we are done - rq has now been freed,
		 * so no need to do anything further.
		 */
		if (elv_attempt_insert_merge(q, rq))
			break;
	case ELEVATOR_INSERT_SORT:
		BUG_ON(rq->cmd_type != REQ_TYPE_FS &&
		       !(rq->cmd_flags & REQ_DISCARD));
		rq->cmd_flags |= REQ_SORTED;
		q->nr_sorted++;
		if (rq_mergeable(rq)) {
			elv_rqhash_add(q, rq);
			if (!q->last_merge)
				q->last_merge = rq;
		}

		/*
		 * Some ioscheds (cfq) run q->request_fn directly, so
		 * rq cannot be accessed after calling
		 * elevator_add_req_fn.
		 */
		q->elevator->type->ops.elevator_add_req_fn(q, rq);
		break;

	case ELEVATOR_INSERT_FLUSH:
		rq->cmd_flags |= REQ_SOFTBARRIER;
		blk_insert_flush(rq);
		break;
	default:
		printk(KERN_ERR "%s: bad insertion point %d\n",
		       __func__, where);
		BUG();
	}
}
EXPORT_SYMBOL(__elv_add_request);

void elv_add_request(struct request_queue *q, struct request *rq, int where)
{
	unsigned long flags;

	spin_lock_irqsave(q->queue_lock, flags);
	__elv_add_request(q, rq, where);
	spin_unlock_irqrestore(q->queue_lock, flags);
}
EXPORT_SYMBOL(elv_add_request);

struct request *elv_latter_request(struct request_queue *q, struct request *rq)
{
	struct elevator_queue *e = q->elevator;

	if (e->type->ops.elevator_latter_req_fn)
		return e->type->ops.elevator_latter_req_fn(q, rq);
	return NULL;
}

struct request *elv_former_request(struct request_queue *q, struct request *rq)
{
	struct elevator_queue *e = q->elevator;

	if (e->type->ops.elevator_former_req_fn)
		return e->type->ops.elevator_former_req_fn(q, rq);
	return NULL;
}

int elv_set_request(struct request_queue *q, struct request *rq, gfp_t gfp_mask)
{
	struct elevator_queue *e = q->elevator;

	if (e->type->ops.elevator_set_req_fn)
		return e->type->ops.elevator_set_req_fn(q, rq, gfp_mask);
	return 0;
}

void elv_put_request(struct request_queue *q, struct request *rq)
{
	struct elevator_queue *e = q->elevator;

	if (e->type->ops.elevator_put_req_fn)
		e->type->ops.elevator_put_req_fn(rq);
}

int elv_may_queue(struct request_queue *q, int rw)
{
	struct elevator_queue *e = q->elevator;

	if (e->type->ops.elevator_may_queue_fn)
		return e->type->ops.elevator_may_queue_fn(q, rw);

	return ELV_MQUEUE_MAY;
}

void elv_abort_queue(struct request_queue *q)
{
	struct request *rq;

	blk_abort_flushes(q);

	while (!list_empty(&q->queue_head)) {
		rq = list_entry_rq(q->queue_head.next);
		rq->cmd_flags |= REQ_QUIET;
		trace_block_rq_abort(q, rq);
		/*
		 * Mark this request as started so we don't trigger
		 * any debug logic in the end I/O path.
		 */
		blk_start_request(rq);
		__blk_end_request_all(rq, -EIO);
	}
}
EXPORT_SYMBOL(elv_abort_queue);

void elv_completed_request(struct request_queue *q, struct request *rq)
{
	struct elevator_queue *e = q->elevator;

	/*
	 * request is released from the driver, io must be done
	 */
	if (blk_account_rq(rq)) {
		q->in_flight[rq_is_sync(rq)]--;
		if ((rq->cmd_flags & REQ_SORTED) &&
		    e->type->ops.elevator_completed_req_fn)
			e->type->ops.elevator_completed_req_fn(q, rq);
	}
}

#define to_elv(atr) container_of((atr), struct elv_fs_entry, attr)

static ssize_t
elv_attr_show(struct kobject *kobj, struct attribute *attr, char *page)
{
	struct elv_fs_entry *entry = to_elv(attr);
	struct elevator_queue *e;
	ssize_t error;

	if (!entry->show)
		return -EIO;

	e = container_of(kobj, struct elevator_queue, kobj);
	mutex_lock(&e->sysfs_lock);
	error = e->type ? entry->show(e, page) : -ENOENT;
	mutex_unlock(&e->sysfs_lock);
	return error;
}

static ssize_t
elv_attr_store(struct kobject *kobj, struct attribute *attr,
	       const char *page, size_t length)
{
	struct elv_fs_entry *entry = to_elv(attr);
	struct elevator_queue *e;
	ssize_t error;

	if (!entry->store)
		return -EIO;

	e = container_of(kobj, struct elevator_queue, kobj);
	mutex_lock(&e->sysfs_lock);
	error = e->type ? entry->store(e, page, length) : -ENOENT;
	mutex_unlock(&e->sysfs_lock);
	return error;
}

static const struct sysfs_ops elv_sysfs_ops = {
	.show	= elv_attr_show,
	.store	= elv_attr_store,
};

static struct kobj_type elv_ktype = {
	.sysfs_ops	= &elv_sysfs_ops,
	.release	= elevator_release,
};

int __elv_register_queue(struct request_queue *q, struct elevator_queue *e)
{
	int error;

	error = kobject_add(&e->kobj, &q->kobj, "%s", "iosched");
	if (!error) {
		struct elv_fs_entry *attr = e->type->elevator_attrs;
		if (attr) {
			while (attr->attr.name) {
				if (sysfs_create_file(&e->kobj, &attr->attr))
					break;
				attr++;
			}
		}
		kobject_uevent(&e->kobj, KOBJ_ADD);
		e->registered = 1;
	}
	return error;
}

int elv_register_queue(struct request_queue *q)
{
	return __elv_register_queue(q, q->elevator);
}
EXPORT_SYMBOL(elv_register_queue);

void elv_unregister_queue(struct request_queue *q)
{
	if (q) {
		struct elevator_queue *e = q->elevator;

		kobject_uevent(&e->kobj, KOBJ_REMOVE);
		kobject_del(&e->kobj);
		e->registered = 0;
	}
}
EXPORT_SYMBOL(elv_unregister_queue);

int elv_register(struct elevator_type *e)
{
	char *def = "";

	/* create icq_cache if requested */
	if (e->icq_size) {
		if (WARN_ON(e->icq_size < sizeof(struct io_cq)) ||
		    WARN_ON(e->icq_align < __alignof__(struct io_cq)))
			return -EINVAL;

		snprintf(e->icq_cache_name, sizeof(e->icq_cache_name),
			 "%s_io_cq", e->elevator_name);
		e->icq_cache = kmem_cache_create(e->icq_cache_name, e->icq_size,
						 e->icq_align, 0, NULL);
		if (!e->icq_cache)
			return -ENOMEM;
	}

	/* register, don't allow duplicate names */
	spin_lock(&elv_list_lock);
	if (elevator_find(e->elevator_name)) {
		spin_unlock(&elv_list_lock);
		if (e->icq_cache)
			kmem_cache_destroy(e->icq_cache);
		return -EBUSY;
	}
	list_add_tail(&e->list, &elv_list);
	spin_unlock(&elv_list_lock);

	/* print pretty message */
	if (!strcmp(e->elevator_name, chosen_elevator) ||
			(!*chosen_elevator &&
			 !strcmp(e->elevator_name, CONFIG_DEFAULT_IOSCHED)))
				def = " (default)";

	printk(KERN_INFO "io scheduler %s registered%s\n", e->elevator_name,
								def);
	return 0;
}
EXPORT_SYMBOL_GPL(elv_register);

void elv_unregister(struct elevator_type *e)
{
	/* unregister */
	spin_lock(&elv_list_lock);
	list_del_init(&e->list);
	spin_unlock(&elv_list_lock);

	/*
	 * Destroy icq_cache if it exists.  icq's are RCU managed.  Make
	 * sure all RCU operations are complete before proceeding.
	 */
	if (e->icq_cache) {
		rcu_barrier();
		kmem_cache_destroy(e->icq_cache);
		e->icq_cache = NULL;
	}
}
EXPORT_SYMBOL_GPL(elv_unregister);

/*
 * switch to new_e io scheduler. be careful not to introduce deadlocks -
 * we don't free the old io scheduler, before we have allocated what we
 * need for the new one. this way we have a chance of going back to the old
 * one, if the new one fails init for some reason.
 */
static int elevator_switch(struct request_queue *q, struct elevator_type *new_e)
{
	struct elevator_queue *old_elevator, *e;
	int err;

	/* allocate new elevator */
	e = elevator_alloc(q, new_e);
	if (!e)
		return -ENOMEM;

	err = elevator_init_queue(q, e);
	if (err) {
		kobject_put(&e->kobj);
		return err;
	}

<<<<<<< HEAD
	/*
	 * Turn on BYPASS and drain all requests w/ elevator private data
	 */
	elv_quiesce_start(q);

	/*
	 * Remember old elevator.
	 */
	old_elevator = q->elevator;

	/*
	 * attach and start new elevator
	 */
	spin_lock_irq(q->queue_lock);
	elevator_attach(q, e, data);
	spin_unlock_irq(q->queue_lock);

	if (old_elevator->registered) {
		__elv_unregister_queue(old_elevator);

		err = elv_register_queue(q);
=======
	/* turn on BYPASS and drain all requests w/ elevator private data */
	elv_quiesce_start(q);

	/* unregister old queue, register new one and kill old elevator */
	if (q->elevator->registered) {
		elv_unregister_queue(q);
		err = __elv_register_queue(q, e);
>>>>>>> dcd6c922
		if (err)
			goto fail_register;
	}

<<<<<<< HEAD
	/*
	 * finally exit old elevator and turn off BYPASS.
	 */
	elevator_exit(old_elevator);
	elv_quiesce_end(q);
=======
	/* done, clear io_cq's, switch elevators and turn off BYPASS */
	spin_lock_irq(q->queue_lock);
	ioc_clear_queue(q);
	old_elevator = q->elevator;
	q->elevator = e;
	spin_unlock_irq(q->queue_lock);
>>>>>>> dcd6c922

	elevator_exit(old_elevator);
	elv_quiesce_end(q);

	blk_add_trace_msg(q, "elv switch: %s", e->type->elevator_name);

	return 0;

fail_register:
	/*
	 * switch failed, exit the new io scheduler and reattach the old
	 * one again (along with re-adding the sysfs dir)
	 */
	elevator_exit(e);
	elv_register_queue(q);
	elv_quiesce_end(q);

	return err;
}

/*
 * Switch this queue to the given IO scheduler.
 */
int elevator_change(struct request_queue *q, const char *name)
{
	char elevator_name[ELV_NAME_MAX];
	struct elevator_type *e;

	if (!q->elevator)
		return -ENXIO;

	strlcpy(elevator_name, name, sizeof(elevator_name));
	e = elevator_get(strstrip(elevator_name));
	if (!e) {
		printk(KERN_ERR "elevator: type %s not found\n", elevator_name);
		return -EINVAL;
	}

	if (!strcmp(elevator_name, q->elevator->type->elevator_name)) {
		elevator_put(e);
		return 0;
	}

	return elevator_switch(q, e);
}
EXPORT_SYMBOL(elevator_change);

ssize_t elv_iosched_store(struct request_queue *q, const char *name,
			  size_t count)
{
	int ret;

	if (!q->elevator)
		return count;

	ret = elevator_change(q, name);
	if (!ret)
		return count;

	printk(KERN_ERR "elevator: switch to %s failed\n", name);
	return ret;
}

ssize_t elv_iosched_show(struct request_queue *q, char *name)
{
	struct elevator_queue *e = q->elevator;
	struct elevator_type *elv;
	struct elevator_type *__e;
	int len = 0;

	if (!q->elevator || !blk_queue_stackable(q))
		return sprintf(name, "none\n");

	elv = e->type;

	spin_lock(&elv_list_lock);
	list_for_each_entry(__e, &elv_list, list) {
		if (!strcmp(elv->elevator_name, __e->elevator_name))
			len += sprintf(name+len, "[%s] ", elv->elevator_name);
		else
			len += sprintf(name+len, "%s ", __e->elevator_name);
	}
	spin_unlock(&elv_list_lock);

	len += sprintf(len+name, "\n");
	return len;
}

struct request *elv_rb_former_request(struct request_queue *q,
				      struct request *rq)
{
	struct rb_node *rbprev = rb_prev(&rq->rb_node);

	if (rbprev)
		return rb_entry_rq(rbprev);

	return NULL;
}
EXPORT_SYMBOL(elv_rb_former_request);

struct request *elv_rb_latter_request(struct request_queue *q,
				      struct request *rq)
{
	struct rb_node *rbnext = rb_next(&rq->rb_node);

	if (rbnext)
		return rb_entry_rq(rbnext);

	return NULL;
}
EXPORT_SYMBOL(elv_rb_latter_request);<|MERGE_RESOLUTION|>--- conflicted
+++ resolved
@@ -602,11 +602,7 @@
 
 	lockdep_assert_held(q->queue_lock);
 
-<<<<<<< HEAD
-	while (q->elevator->ops->elevator_dispatch_fn(q, 1))
-=======
 	while (q->elevator->type->ops.elevator_dispatch_fn(q, 1))
->>>>>>> dcd6c922
 		;
 	if (q->nr_sorted && printed++ < 10) {
 		printk(KERN_ERR "%s: forced dispatching is broken "
@@ -972,29 +968,6 @@
 		return err;
 	}
 
-<<<<<<< HEAD
-	/*
-	 * Turn on BYPASS and drain all requests w/ elevator private data
-	 */
-	elv_quiesce_start(q);
-
-	/*
-	 * Remember old elevator.
-	 */
-	old_elevator = q->elevator;
-
-	/*
-	 * attach and start new elevator
-	 */
-	spin_lock_irq(q->queue_lock);
-	elevator_attach(q, e, data);
-	spin_unlock_irq(q->queue_lock);
-
-	if (old_elevator->registered) {
-		__elv_unregister_queue(old_elevator);
-
-		err = elv_register_queue(q);
-=======
 	/* turn on BYPASS and drain all requests w/ elevator private data */
 	elv_quiesce_start(q);
 
@@ -1002,25 +975,16 @@
 	if (q->elevator->registered) {
 		elv_unregister_queue(q);
 		err = __elv_register_queue(q, e);
->>>>>>> dcd6c922
 		if (err)
 			goto fail_register;
 	}
 
-<<<<<<< HEAD
-	/*
-	 * finally exit old elevator and turn off BYPASS.
-	 */
-	elevator_exit(old_elevator);
-	elv_quiesce_end(q);
-=======
 	/* done, clear io_cq's, switch elevators and turn off BYPASS */
 	spin_lock_irq(q->queue_lock);
 	ioc_clear_queue(q);
 	old_elevator = q->elevator;
 	q->elevator = e;
 	spin_unlock_irq(q->queue_lock);
->>>>>>> dcd6c922
 
 	elevator_exit(old_elevator);
 	elv_quiesce_end(q);
