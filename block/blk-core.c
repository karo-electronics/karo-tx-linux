--- conflicted
+++ resolved
@@ -1239,13 +1239,8 @@
 	 * Check if we can merge with the plugged list before grabbing
 	 * any locks.
 	 */
-<<<<<<< HEAD
 	if (attempt_plug_merge(current, q, bio, &request_count))
 		goto out;
-=======
-	if (attempt_plug_merge(current, q, bio))
-		return;
->>>>>>> 499337bb
 
 	spin_lock_irq(q->queue_lock);
 
