--- conflicted
+++ resolved
@@ -215,11 +215,7 @@
 
 retry:
 	if (backlog)
-<<<<<<< HEAD
-		backlog->complete(backlog, -EINPROGRESS);
-=======
 		crypto_request_complete(backlog, -EINPROGRESS);
->>>>>>> d2869ace
 
 	/* If retry mechanism is supported, send new requests to engine */
 	if (engine->retry_support) {
