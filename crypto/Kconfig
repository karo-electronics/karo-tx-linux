#
# Generic algorithms support
#
config XOR_BLOCKS
	tristate

#
# async_tx api: hardware offloaded memory transfer/transform support
#
source "crypto/async_tx/Kconfig"

#
# Cryptographic API Configuration
#
menuconfig CRYPTO
	tristate "Cryptographic API"
	help
	  This option provides the core Cryptographic API.

if CRYPTO

comment "Crypto core or helper"

config CRYPTO_FIPS
	bool "FIPS 200 compliance"
	depends on CRYPTO_ANSI_CPRNG && !CRYPTO_MANAGER_DISABLE_TESTS
	help
	  This options enables the fips boot option which is
	  required if you want to system to operate in a FIPS 200
	  certification.  You should say no unless you know what
	  this is.

config CRYPTO_ALGAPI
	tristate
	select CRYPTO_ALGAPI2
	help
	  This option provides the API for cryptographic algorithms.

config CRYPTO_ALGAPI2
	tristate

config CRYPTO_AEAD
	tristate
	select CRYPTO_AEAD2
	select CRYPTO_ALGAPI

config CRYPTO_AEAD2
	tristate
	select CRYPTO_ALGAPI2

config CRYPTO_BLKCIPHER
	tristate
	select CRYPTO_BLKCIPHER2
	select CRYPTO_ALGAPI

config CRYPTO_BLKCIPHER2
	tristate
	select CRYPTO_ALGAPI2
	select CRYPTO_RNG2
	select CRYPTO_WORKQUEUE

config CRYPTO_HASH
	tristate
	select CRYPTO_HASH2
	select CRYPTO_ALGAPI

config CRYPTO_HASH2
	tristate
	select CRYPTO_ALGAPI2

config CRYPTO_RNG
	tristate
	select CRYPTO_RNG2
	select CRYPTO_ALGAPI

config CRYPTO_RNG2
	tristate
	select CRYPTO_ALGAPI2

config CRYPTO_PCOMP
	tristate
	select CRYPTO_PCOMP2
	select CRYPTO_ALGAPI

config CRYPTO_PCOMP2
	tristate
	select CRYPTO_ALGAPI2

config CRYPTO_MANAGER
	tristate "Cryptographic algorithm manager"
	select CRYPTO_MANAGER2
	help
	  Create default cryptographic template instantiations such as
	  cbc(aes).

config CRYPTO_MANAGER2
	def_tristate CRYPTO_MANAGER || (CRYPTO_MANAGER!=n && CRYPTO_ALGAPI=y)
	select CRYPTO_AEAD2
	select CRYPTO_HASH2
	select CRYPTO_BLKCIPHER2
	select CRYPTO_PCOMP2

config CRYPTO_USER
	tristate "Userspace cryptographic algorithm configuration"
	depends on NET
	select CRYPTO_MANAGER
	help
<<<<<<< HEAD
	  Userapace configuration for cryptographic instantiations such as
=======
	  Userspace configuration for cryptographic instantiations such as
>>>>>>> dcd6c922
	  cbc(aes).

config CRYPTO_MANAGER_DISABLE_TESTS
	bool "Disable run-time self tests"
	default y
	depends on CRYPTO_MANAGER2
	help
	  Disable run-time self tests that normally take place at
	  algorithm registration.

config CRYPTO_GF128MUL
	tristate "GF(2^128) multiplication functions"
	help
	  Efficient table driven implementation of multiplications in the
	  field GF(2^128).  This is needed by some cypher modes. This
	  option will be selected automatically if you select such a
	  cipher mode.  Only select this option by hand if you expect to load
	  an external module that requires these functions.

config CRYPTO_NULL
	tristate "Null algorithms"
	select CRYPTO_ALGAPI
	select CRYPTO_BLKCIPHER
	select CRYPTO_HASH
	help
	  These are 'Null' algorithms, used by IPsec, which do nothing.

config CRYPTO_PCRYPT
	tristate "Parallel crypto engine (EXPERIMENTAL)"
	depends on SMP && EXPERIMENTAL
	select PADATA
	select CRYPTO_MANAGER
	select CRYPTO_AEAD
	help
	  This converts an arbitrary crypto algorithm into a parallel
	  algorithm that executes in kernel threads.

config CRYPTO_WORKQUEUE
       tristate

config CRYPTO_CRYPTD
	tristate "Software async crypto daemon"
	select CRYPTO_BLKCIPHER
	select CRYPTO_HASH
	select CRYPTO_MANAGER
	select CRYPTO_WORKQUEUE
	help
	  This is a generic software asynchronous crypto daemon that
	  converts an arbitrary synchronous software crypto algorithm
	  into an asynchronous algorithm that executes in a kernel thread.

config CRYPTO_AUTHENC
	tristate "Authenc support"
	select CRYPTO_AEAD
	select CRYPTO_BLKCIPHER
	select CRYPTO_MANAGER
	select CRYPTO_HASH
	help
	  Authenc: Combined mode wrapper for IPsec.
	  This is required for IPSec.

config CRYPTO_TEST
	tristate "Testing module"
	depends on m
	select CRYPTO_MANAGER
	help
	  Quick & dirty crypto test module.

comment "Authenticated Encryption with Associated Data"

config CRYPTO_CCM
	tristate "CCM support"
	select CRYPTO_CTR
	select CRYPTO_AEAD
	help
	  Support for Counter with CBC MAC. Required for IPsec.

config CRYPTO_GCM
	tristate "GCM/GMAC support"
	select CRYPTO_CTR
	select CRYPTO_AEAD
	select CRYPTO_GHASH
	help
	  Support for Galois/Counter Mode (GCM) and Galois Message
	  Authentication Code (GMAC). Required for IPSec.

config CRYPTO_SEQIV
	tristate "Sequence Number IV Generator"
	select CRYPTO_AEAD
	select CRYPTO_BLKCIPHER
	select CRYPTO_RNG
	help
	  This IV generator generates an IV based on a sequence number by
	  xoring it with a salt.  This algorithm is mainly useful for CTR

comment "Block modes"

config CRYPTO_CBC
	tristate "CBC support"
	select CRYPTO_BLKCIPHER
	select CRYPTO_MANAGER
	help
	  CBC: Cipher Block Chaining mode
	  This block cipher algorithm is required for IPSec.

config CRYPTO_CTR
	tristate "CTR support"
	select CRYPTO_BLKCIPHER
	select CRYPTO_SEQIV
	select CRYPTO_MANAGER
	help
	  CTR: Counter mode
	  This block cipher algorithm is required for IPSec.

config CRYPTO_CTS
	tristate "CTS support"
	select CRYPTO_BLKCIPHER
	help
	  CTS: Cipher Text Stealing
	  This is the Cipher Text Stealing mode as described by
	  Section 8 of rfc2040 and referenced by rfc3962.
	  (rfc3962 includes errata information in its Appendix A)
	  This mode is required for Kerberos gss mechanism support
	  for AES encryption.

config CRYPTO_ECB
	tristate "ECB support"
	select CRYPTO_BLKCIPHER
	select CRYPTO_MANAGER
	help
	  ECB: Electronic CodeBook mode
	  This is the simplest block cipher algorithm.  It simply encrypts
	  the input block by block.

config CRYPTO_LRW
	tristate "LRW support"
	select CRYPTO_BLKCIPHER
	select CRYPTO_MANAGER
	select CRYPTO_GF128MUL
	help
	  LRW: Liskov Rivest Wagner, a tweakable, non malleable, non movable
	  narrow block cipher mode for dm-crypt.  Use it with cipher
	  specification string aes-lrw-benbi, the key must be 256, 320 or 384.
	  The first 128, 192 or 256 bits in the key are used for AES and the
	  rest is used to tie each cipher block to its logical position.

config CRYPTO_PCBC
	tristate "PCBC support"
	select CRYPTO_BLKCIPHER
	select CRYPTO_MANAGER
	help
	  PCBC: Propagating Cipher Block Chaining mode
	  This block cipher algorithm is required for RxRPC.

config CRYPTO_XTS
	tristate "XTS support"
	select CRYPTO_BLKCIPHER
	select CRYPTO_MANAGER
	select CRYPTO_GF128MUL
	help
	  XTS: IEEE1619/D16 narrow block cipher use with aes-xts-plain,
	  key size 256, 384 or 512 bits. This implementation currently
	  can't handle a sectorsize which is not a multiple of 16 bytes.

comment "Hash modes"

config CRYPTO_HMAC
	tristate "HMAC support"
	select CRYPTO_HASH
	select CRYPTO_MANAGER
	help
	  HMAC: Keyed-Hashing for Message Authentication (RFC2104).
	  This is required for IPSec.

config CRYPTO_XCBC
	tristate "XCBC support"
	depends on EXPERIMENTAL
	select CRYPTO_HASH
	select CRYPTO_MANAGER
	help
	  XCBC: Keyed-Hashing with encryption algorithm
		http://www.ietf.org/rfc/rfc3566.txt
		http://csrc.nist.gov/encryption/modes/proposedmodes/
		 xcbc-mac/xcbc-mac-spec.pdf

config CRYPTO_VMAC
	tristate "VMAC support"
	depends on EXPERIMENTAL
	select CRYPTO_HASH
	select CRYPTO_MANAGER
	help
	  VMAC is a message authentication algorithm designed for
	  very high speed on 64-bit architectures.

	  See also:
	  <http://fastcrypto.org/vmac>

comment "Digest"

config CRYPTO_CRC32C
	tristate "CRC32c CRC algorithm"
	select CRYPTO_HASH
	help
	  Castagnoli, et al Cyclic Redundancy-Check Algorithm.  Used
	  by iSCSI for header and data digests and by others.
	  See Castagnoli93.  Module will be crc32c.

config CRYPTO_CRC32C_INTEL
	tristate "CRC32c INTEL hardware acceleration"
	depends on X86
	select CRYPTO_HASH
	help
	  In Intel processor with SSE4.2 supported, the processor will
	  support CRC32C implementation using hardware accelerated CRC32
	  instruction. This option will create 'crc32c-intel' module,
	  which will enable any routine to use the CRC32 instruction to
	  gain performance compared with software implementation.
	  Module will be crc32c-intel.

config CRYPTO_GHASH
	tristate "GHASH digest algorithm"
	select CRYPTO_GF128MUL
	help
	  GHASH is message digest algorithm for GCM (Galois/Counter Mode).

config CRYPTO_MD4
	tristate "MD4 digest algorithm"
	select CRYPTO_HASH
	help
	  MD4 message digest algorithm (RFC1320).

config CRYPTO_MD5
	tristate "MD5 digest algorithm"
	select CRYPTO_HASH
	help
	  MD5 message digest algorithm (RFC1321).

config CRYPTO_MICHAEL_MIC
	tristate "Michael MIC keyed digest algorithm"
	select CRYPTO_HASH
	help
	  Michael MIC is used for message integrity protection in TKIP
	  (IEEE 802.11i). This algorithm is required for TKIP, but it
	  should not be used for other purposes because of the weakness
	  of the algorithm.

config CRYPTO_RMD128
	tristate "RIPEMD-128 digest algorithm"
	select CRYPTO_HASH
	help
	  RIPEMD-128 (ISO/IEC 10118-3:2004).

	  RIPEMD-128 is a 128-bit cryptographic hash function. It should only
	  be used as a secure replacement for RIPEMD. For other use cases,
	  RIPEMD-160 should be used.

	  Developed by Hans Dobbertin, Antoon Bosselaers and Bart Preneel.
	  See <http://homes.esat.kuleuven.be/~bosselae/ripemd160.html>

config CRYPTO_RMD160
	tristate "RIPEMD-160 digest algorithm"
	select CRYPTO_HASH
	help
	  RIPEMD-160 (ISO/IEC 10118-3:2004).

	  RIPEMD-160 is a 160-bit cryptographic hash function. It is intended
	  to be used as a secure replacement for the 128-bit hash functions
	  MD4, MD5 and it's predecessor RIPEMD
	  (not to be confused with RIPEMD-128).

	  It's speed is comparable to SHA1 and there are no known attacks
	  against RIPEMD-160.

	  Developed by Hans Dobbertin, Antoon Bosselaers and Bart Preneel.
	  See <http://homes.esat.kuleuven.be/~bosselae/ripemd160.html>

config CRYPTO_RMD256
	tristate "RIPEMD-256 digest algorithm"
	select CRYPTO_HASH
	help
	  RIPEMD-256 is an optional extension of RIPEMD-128 with a
	  256 bit hash. It is intended for applications that require
	  longer hash-results, without needing a larger security level
	  (than RIPEMD-128).

	  Developed by Hans Dobbertin, Antoon Bosselaers and Bart Preneel.
	  See <http://homes.esat.kuleuven.be/~bosselae/ripemd160.html>

config CRYPTO_RMD320
	tristate "RIPEMD-320 digest algorithm"
	select CRYPTO_HASH
	help
	  RIPEMD-320 is an optional extension of RIPEMD-160 with a
	  320 bit hash. It is intended for applications that require
	  longer hash-results, without needing a larger security level
	  (than RIPEMD-160).

	  Developed by Hans Dobbertin, Antoon Bosselaers and Bart Preneel.
	  See <http://homes.esat.kuleuven.be/~bosselae/ripemd160.html>

config CRYPTO_SHA1
	tristate "SHA1 digest algorithm"
	select CRYPTO_HASH
	help
	  SHA-1 secure hash standard (FIPS 180-1/DFIPS 180-2).

config CRYPTO_SHA1_SSSE3
	tristate "SHA1 digest algorithm (SSSE3/AVX)"
	depends on X86 && 64BIT
	select CRYPTO_SHA1
	select CRYPTO_HASH
	help
	  SHA-1 secure hash standard (FIPS 180-1/DFIPS 180-2) implemented
	  using Supplemental SSE3 (SSSE3) instructions or Advanced Vector
	  Extensions (AVX), when available.

config CRYPTO_SHA256
	tristate "SHA224 and SHA256 digest algorithm"
	select CRYPTO_HASH
	help
	  SHA256 secure hash standard (DFIPS 180-2).

	  This version of SHA implements a 256 bit hash with 128 bits of
	  security against collision attacks.

	  This code also includes SHA-224, a 224 bit hash with 112 bits
	  of security against collision attacks.

config CRYPTO_SHA512
	tristate "SHA384 and SHA512 digest algorithms"
	select CRYPTO_HASH
	help
	  SHA512 secure hash standard (DFIPS 180-2).

	  This version of SHA implements a 512 bit hash with 256 bits of
	  security against collision attacks.

	  This code also includes SHA-384, a 384 bit hash with 192 bits
	  of security against collision attacks.

config CRYPTO_TGR192
	tristate "Tiger digest algorithms"
	select CRYPTO_HASH
	help
	  Tiger hash algorithm 192, 160 and 128-bit hashes

	  Tiger is a hash function optimized for 64-bit processors while
	  still having decent performance on 32-bit processors.
	  Tiger was developed by Ross Anderson and Eli Biham.

	  See also:
	  <http://www.cs.technion.ac.il/~biham/Reports/Tiger/>.

config CRYPTO_WP512
	tristate "Whirlpool digest algorithms"
	select CRYPTO_HASH
	help
	  Whirlpool hash algorithm 512, 384 and 256-bit hashes

	  Whirlpool-512 is part of the NESSIE cryptographic primitives.
	  Whirlpool will be part of the ISO/IEC 10118-3:2003(E) standard

	  See also:
	  <http://www.larc.usp.br/~pbarreto/WhirlpoolPage.html>

config CRYPTO_GHASH_CLMUL_NI_INTEL
	tristate "GHASH digest algorithm (CLMUL-NI accelerated)"
	depends on X86 && 64BIT
	select CRYPTO_CRYPTD
	help
	  GHASH is message digest algorithm for GCM (Galois/Counter Mode).
	  The implementation is accelerated by CLMUL-NI of Intel.

comment "Ciphers"

config CRYPTO_AES
	tristate "AES cipher algorithms"
	select CRYPTO_ALGAPI
	help
	  AES cipher algorithms (FIPS-197). AES uses the Rijndael
	  algorithm.

	  Rijndael appears to be consistently a very good performer in
	  both hardware and software across a wide range of computing
	  environments regardless of its use in feedback or non-feedback
	  modes. Its key setup time is excellent, and its key agility is
	  good. Rijndael's very low memory requirements make it very well
	  suited for restricted-space environments, in which it also
	  demonstrates excellent performance. Rijndael's operations are
	  among the easiest to defend against power and timing attacks.

	  The AES specifies three key sizes: 128, 192 and 256 bits

	  See <http://csrc.nist.gov/CryptoToolkit/aes/> for more information.

config CRYPTO_AES_586
	tristate "AES cipher algorithms (i586)"
	depends on (X86 || UML_X86) && !64BIT
	select CRYPTO_ALGAPI
	select CRYPTO_AES
	help
	  AES cipher algorithms (FIPS-197). AES uses the Rijndael
	  algorithm.

	  Rijndael appears to be consistently a very good performer in
	  both hardware and software across a wide range of computing
	  environments regardless of its use in feedback or non-feedback
	  modes. Its key setup time is excellent, and its key agility is
	  good. Rijndael's very low memory requirements make it very well
	  suited for restricted-space environments, in which it also
	  demonstrates excellent performance. Rijndael's operations are
	  among the easiest to defend against power and timing attacks.

	  The AES specifies three key sizes: 128, 192 and 256 bits

	  See <http://csrc.nist.gov/encryption/aes/> for more information.

config CRYPTO_AES_X86_64
	tristate "AES cipher algorithms (x86_64)"
	depends on (X86 || UML_X86) && 64BIT
	select CRYPTO_ALGAPI
	select CRYPTO_AES
	help
	  AES cipher algorithms (FIPS-197). AES uses the Rijndael
	  algorithm.

	  Rijndael appears to be consistently a very good performer in
	  both hardware and software across a wide range of computing
	  environments regardless of its use in feedback or non-feedback
	  modes. Its key setup time is excellent, and its key agility is
	  good. Rijndael's very low memory requirements make it very well
	  suited for restricted-space environments, in which it also
	  demonstrates excellent performance. Rijndael's operations are
	  among the easiest to defend against power and timing attacks.

	  The AES specifies three key sizes: 128, 192 and 256 bits

	  See <http://csrc.nist.gov/encryption/aes/> for more information.

config CRYPTO_AES_NI_INTEL
	tristate "AES cipher algorithms (AES-NI)"
	depends on X86
	select CRYPTO_AES_X86_64 if 64BIT
	select CRYPTO_AES_586 if !64BIT
	select CRYPTO_CRYPTD
	select CRYPTO_ALGAPI
	help
	  Use Intel AES-NI instructions for AES algorithm.

	  AES cipher algorithms (FIPS-197). AES uses the Rijndael
	  algorithm.

	  Rijndael appears to be consistently a very good performer in
	  both hardware and software across a wide range of computing
	  environments regardless of its use in feedback or non-feedback
	  modes. Its key setup time is excellent, and its key agility is
	  good. Rijndael's very low memory requirements make it very well
	  suited for restricted-space environments, in which it also
	  demonstrates excellent performance. Rijndael's operations are
	  among the easiest to defend against power and timing attacks.

	  The AES specifies three key sizes: 128, 192 and 256 bits

	  See <http://csrc.nist.gov/encryption/aes/> for more information.

	  In addition to AES cipher algorithm support, the acceleration
	  for some popular block cipher mode is supported too, including
	  ECB, CBC, LRW, PCBC, XTS. The 64 bit version has additional
	  acceleration for CTR.

config CRYPTO_ANUBIS
	tristate "Anubis cipher algorithm"
	select CRYPTO_ALGAPI
	help
	  Anubis cipher algorithm.

	  Anubis is a variable key length cipher which can use keys from
	  128 bits to 320 bits in length.  It was evaluated as a entrant
	  in the NESSIE competition.

	  See also:
	  <https://www.cosic.esat.kuleuven.be/nessie/reports/>
	  <http://www.larc.usp.br/~pbarreto/AnubisPage.html>

config CRYPTO_ARC4
	tristate "ARC4 cipher algorithm"
	select CRYPTO_ALGAPI
	help
	  ARC4 cipher algorithm.

	  ARC4 is a stream cipher using keys ranging from 8 bits to 2048
	  bits in length.  This algorithm is required for driver-based
	  WEP, but it should not be for other purposes because of the
	  weakness of the algorithm.

config CRYPTO_BLOWFISH
	tristate "Blowfish cipher algorithm"
	select CRYPTO_ALGAPI
	select CRYPTO_BLOWFISH_COMMON
	help
	  Blowfish cipher algorithm, by Bruce Schneier.

	  This is a variable key length cipher which can use keys from 32
	  bits to 448 bits in length.  It's fast, simple and specifically
	  designed for use on "large microprocessors".

	  See also:
	  <http://www.schneier.com/blowfish.html>

config CRYPTO_BLOWFISH_COMMON
	tristate
	help
	  Common parts of the Blowfish cipher algorithm shared by the
	  generic c and the assembler implementations.

	  See also:
	  <http://www.schneier.com/blowfish.html>

config CRYPTO_BLOWFISH_X86_64
	tristate "Blowfish cipher algorithm (x86_64)"
	depends on (X86 || UML_X86) && 64BIT
	select CRYPTO_ALGAPI
	select CRYPTO_BLOWFISH_COMMON
	help
	  Blowfish cipher algorithm (x86_64), by Bruce Schneier.

	  This is a variable key length cipher which can use keys from 32
	  bits to 448 bits in length.  It's fast, simple and specifically
	  designed for use on "large microprocessors".

	  See also:
	  <http://www.schneier.com/blowfish.html>

config CRYPTO_CAMELLIA
	tristate "Camellia cipher algorithms"
	depends on CRYPTO
	select CRYPTO_ALGAPI
	help
	  Camellia cipher algorithms module.

	  Camellia is a symmetric key block cipher developed jointly
	  at NTT and Mitsubishi Electric Corporation.

	  The Camellia specifies three key sizes: 128, 192 and 256 bits.

	  See also:
	  <https://info.isl.ntt.co.jp/crypt/eng/camellia/index_s.html>

config CRYPTO_CAST5
	tristate "CAST5 (CAST-128) cipher algorithm"
	select CRYPTO_ALGAPI
	help
	  The CAST5 encryption algorithm (synonymous with CAST-128) is
	  described in RFC2144.

config CRYPTO_CAST6
	tristate "CAST6 (CAST-256) cipher algorithm"
	select CRYPTO_ALGAPI
	help
	  The CAST6 encryption algorithm (synonymous with CAST-256) is
	  described in RFC2612.

config CRYPTO_DES
	tristate "DES and Triple DES EDE cipher algorithms"
	select CRYPTO_ALGAPI
	help
	  DES cipher algorithm (FIPS 46-2), and Triple DES EDE (FIPS 46-3).

config CRYPTO_FCRYPT
	tristate "FCrypt cipher algorithm"
	select CRYPTO_ALGAPI
	select CRYPTO_BLKCIPHER
	help
	  FCrypt algorithm used by RxRPC.

config CRYPTO_KHAZAD
	tristate "Khazad cipher algorithm"
	select CRYPTO_ALGAPI
	help
	  Khazad cipher algorithm.

	  Khazad was a finalist in the initial NESSIE competition.  It is
	  an algorithm optimized for 64-bit processors with good performance
	  on 32-bit processors.  Khazad uses an 128 bit key size.

	  See also:
	  <http://www.larc.usp.br/~pbarreto/KhazadPage.html>

config CRYPTO_SALSA20
	tristate "Salsa20 stream cipher algorithm (EXPERIMENTAL)"
	depends on EXPERIMENTAL
	select CRYPTO_BLKCIPHER
	help
	  Salsa20 stream cipher algorithm.

	  Salsa20 is a stream cipher submitted to eSTREAM, the ECRYPT
	  Stream Cipher Project. See <http://www.ecrypt.eu.org/stream/>

	  The Salsa20 stream cipher algorithm is designed by Daniel J.
	  Bernstein <djb@cr.yp.to>. See <http://cr.yp.to/snuffle.html>

config CRYPTO_SALSA20_586
	tristate "Salsa20 stream cipher algorithm (i586) (EXPERIMENTAL)"
	depends on (X86 || UML_X86) && !64BIT
	depends on EXPERIMENTAL
	select CRYPTO_BLKCIPHER
	help
	  Salsa20 stream cipher algorithm.

	  Salsa20 is a stream cipher submitted to eSTREAM, the ECRYPT
	  Stream Cipher Project. See <http://www.ecrypt.eu.org/stream/>

	  The Salsa20 stream cipher algorithm is designed by Daniel J.
	  Bernstein <djb@cr.yp.to>. See <http://cr.yp.to/snuffle.html>

config CRYPTO_SALSA20_X86_64
	tristate "Salsa20 stream cipher algorithm (x86_64) (EXPERIMENTAL)"
	depends on (X86 || UML_X86) && 64BIT
	depends on EXPERIMENTAL
	select CRYPTO_BLKCIPHER
	help
	  Salsa20 stream cipher algorithm.

	  Salsa20 is a stream cipher submitted to eSTREAM, the ECRYPT
	  Stream Cipher Project. See <http://www.ecrypt.eu.org/stream/>

	  The Salsa20 stream cipher algorithm is designed by Daniel J.
	  Bernstein <djb@cr.yp.to>. See <http://cr.yp.to/snuffle.html>

config CRYPTO_SEED
	tristate "SEED cipher algorithm"
	select CRYPTO_ALGAPI
	help
	  SEED cipher algorithm (RFC4269).

	  SEED is a 128-bit symmetric key block cipher that has been
	  developed by KISA (Korea Information Security Agency) as a
	  national standard encryption algorithm of the Republic of Korea.
	  It is a 16 round block cipher with the key size of 128 bit.

	  See also:
	  <http://www.kisa.or.kr/kisa/seed/jsp/seed_eng.jsp>

config CRYPTO_SERPENT
	tristate "Serpent cipher algorithm"
	select CRYPTO_ALGAPI
	help
	  Serpent cipher algorithm, by Anderson, Biham & Knudsen.

	  Keys are allowed to be from 0 to 256 bits in length, in steps
	  of 8 bits.  Also includes the 'Tnepres' algorithm, a reversed
	  variant of Serpent for compatibility with old kerneli.org code.

	  See also:
	  <http://www.cl.cam.ac.uk/~rja14/serpent.html>

config CRYPTO_SERPENT_SSE2_X86_64
	tristate "Serpent cipher algorithm (x86_64/SSE2)"
	depends on X86 && 64BIT
	select CRYPTO_ALGAPI
	select CRYPTO_CRYPTD
	select CRYPTO_SERPENT
	select CRYPTO_LRW
	select CRYPTO_XTS
	help
	  Serpent cipher algorithm, by Anderson, Biham & Knudsen.

	  Keys are allowed to be from 0 to 256 bits in length, in steps
	  of 8 bits.

	  This module provides Serpent cipher algorithm that processes eigth
	  blocks parallel using SSE2 instruction set.

	  See also:
	  <http://www.cl.cam.ac.uk/~rja14/serpent.html>

config CRYPTO_SERPENT_SSE2_586
	tristate "Serpent cipher algorithm (i586/SSE2)"
	depends on X86 && !64BIT
	select CRYPTO_ALGAPI
	select CRYPTO_CRYPTD
	select CRYPTO_SERPENT
	select CRYPTO_LRW
	select CRYPTO_XTS
	help
	  Serpent cipher algorithm, by Anderson, Biham & Knudsen.

	  Keys are allowed to be from 0 to 256 bits in length, in steps
	  of 8 bits.

	  This module provides Serpent cipher algorithm that processes four
	  blocks parallel using SSE2 instruction set.

	  See also:
	  <http://www.cl.cam.ac.uk/~rja14/serpent.html>

config CRYPTO_TEA
	tristate "TEA, XTEA and XETA cipher algorithms"
	select CRYPTO_ALGAPI
	help
	  TEA cipher algorithm.

	  Tiny Encryption Algorithm is a simple cipher that uses
	  many rounds for security.  It is very fast and uses
	  little memory.

	  Xtendend Tiny Encryption Algorithm is a modification to
	  the TEA algorithm to address a potential key weakness
	  in the TEA algorithm.

	  Xtendend Encryption Tiny Algorithm is a mis-implementation
	  of the XTEA algorithm for compatibility purposes.

config CRYPTO_TWOFISH
	tristate "Twofish cipher algorithm"
	select CRYPTO_ALGAPI
	select CRYPTO_TWOFISH_COMMON
	help
	  Twofish cipher algorithm.

	  Twofish was submitted as an AES (Advanced Encryption Standard)
	  candidate cipher by researchers at CounterPane Systems.  It is a
	  16 round block cipher supporting key sizes of 128, 192, and 256
	  bits.

	  See also:
	  <http://www.schneier.com/twofish.html>

config CRYPTO_TWOFISH_COMMON
	tristate
	help
	  Common parts of the Twofish cipher algorithm shared by the
	  generic c and the assembler implementations.

config CRYPTO_TWOFISH_586
	tristate "Twofish cipher algorithms (i586)"
	depends on (X86 || UML_X86) && !64BIT
	select CRYPTO_ALGAPI
	select CRYPTO_TWOFISH_COMMON
	help
	  Twofish cipher algorithm.

	  Twofish was submitted as an AES (Advanced Encryption Standard)
	  candidate cipher by researchers at CounterPane Systems.  It is a
	  16 round block cipher supporting key sizes of 128, 192, and 256
	  bits.

	  See also:
	  <http://www.schneier.com/twofish.html>

config CRYPTO_TWOFISH_X86_64
	tristate "Twofish cipher algorithm (x86_64)"
	depends on (X86 || UML_X86) && 64BIT
	select CRYPTO_ALGAPI
	select CRYPTO_TWOFISH_COMMON
	help
	  Twofish cipher algorithm (x86_64).

	  Twofish was submitted as an AES (Advanced Encryption Standard)
	  candidate cipher by researchers at CounterPane Systems.  It is a
	  16 round block cipher supporting key sizes of 128, 192, and 256
	  bits.

	  See also:
	  <http://www.schneier.com/twofish.html>

config CRYPTO_TWOFISH_X86_64_3WAY
	tristate "Twofish cipher algorithm (x86_64, 3-way parallel)"
	depends on (X86 || UML_X86) && 64BIT
	select CRYPTO_ALGAPI
	select CRYPTO_TWOFISH_COMMON
	select CRYPTO_TWOFISH_X86_64
<<<<<<< HEAD
=======
	select CRYPTO_LRW
	select CRYPTO_XTS
>>>>>>> dcd6c922
	help
	  Twofish cipher algorithm (x86_64, 3-way parallel).

	  Twofish was submitted as an AES (Advanced Encryption Standard)
	  candidate cipher by researchers at CounterPane Systems.  It is a
	  16 round block cipher supporting key sizes of 128, 192, and 256
	  bits.

	  This module provides Twofish cipher algorithm that processes three
	  blocks parallel, utilizing resources of out-of-order CPUs better.

	  See also:
	  <http://www.schneier.com/twofish.html>

comment "Compression"

config CRYPTO_DEFLATE
	tristate "Deflate compression algorithm"
	select CRYPTO_ALGAPI
	select ZLIB_INFLATE
	select ZLIB_DEFLATE
	help
	  This is the Deflate algorithm (RFC1951), specified for use in
	  IPSec with the IPCOMP protocol (RFC3173, RFC2394).

	  You will most probably want this if using IPSec.

config CRYPTO_ZLIB
	tristate "Zlib compression algorithm"
	select CRYPTO_PCOMP
	select ZLIB_INFLATE
	select ZLIB_DEFLATE
	select NLATTR
	help
	  This is the zlib algorithm.

config CRYPTO_LZO
	tristate "LZO compression algorithm"
	select CRYPTO_ALGAPI
	select LZO_COMPRESS
	select LZO_DECOMPRESS
	help
	  This is the LZO algorithm.

comment "Random Number Generation"

config CRYPTO_ANSI_CPRNG
	tristate "Pseudo Random Number Generation for Cryptographic modules"
	default m
	select CRYPTO_AES
	select CRYPTO_RNG
	help
	  This option enables the generic pseudo random number generator
	  for cryptographic modules.  Uses the Algorithm specified in
	  ANSI X9.31 A.2.4. Note that this option must be enabled if
	  CRYPTO_FIPS is selected

config CRYPTO_USER_API
	tristate

config CRYPTO_USER_API_HASH
	tristate "User-space interface for hash algorithms"
	depends on NET
	select CRYPTO_HASH
	select CRYPTO_USER_API
	help
	  This option enables the user-spaces interface for hash
	  algorithms.

config CRYPTO_USER_API_SKCIPHER
	tristate "User-space interface for symmetric key cipher algorithms"
	depends on NET
	select CRYPTO_BLKCIPHER
	select CRYPTO_USER_API
	help
	  This option enables the user-spaces interface for symmetric
	  key cipher algorithms.

source "drivers/crypto/Kconfig"

endif	# if CRYPTO<|MERGE_RESOLUTION|>--- conflicted
+++ resolved
@@ -105,11 +105,7 @@
 	depends on NET
 	select CRYPTO_MANAGER
 	help
-<<<<<<< HEAD
-	  Userapace configuration for cryptographic instantiations such as
-=======
 	  Userspace configuration for cryptographic instantiations such as
->>>>>>> dcd6c922
 	  cbc(aes).
 
 config CRYPTO_MANAGER_DISABLE_TESTS
@@ -882,11 +878,8 @@
 	select CRYPTO_ALGAPI
 	select CRYPTO_TWOFISH_COMMON
 	select CRYPTO_TWOFISH_X86_64
-<<<<<<< HEAD
-=======
 	select CRYPTO_LRW
 	select CRYPTO_XTS
->>>>>>> dcd6c922
 	help
 	  Twofish cipher algorithm (x86_64, 3-way parallel).
 
