#
# Generic algorithms support
#
config XOR_BLOCKS
	tristate

#
# async_tx api: hardware offloaded memory transfer/transform support
#
source "crypto/async_tx/Kconfig"

#
# Cryptographic API Configuration
#
menuconfig CRYPTO
	tristate "Cryptographic API"
	help
	  This option provides the core Cryptographic API.

if CRYPTO

comment "Crypto core or helper"

config CRYPTO_FIPS
	bool "FIPS 200 compliance"
	depends on CRYPTO_ANSI_CPRNG && !CRYPTO_MANAGER_DISABLE_TESTS
	help
	  This options enables the fips boot option which is
	  required if you want to system to operate in a FIPS 200
	  certification.  You should say no unless you know what
	  this is.

config CRYPTO_ALGAPI
	tristate
	select CRYPTO_ALGAPI2
	help
	  This option provides the API for cryptographic algorithms.

config CRYPTO_ALGAPI2
	tristate

config CRYPTO_AEAD
	tristate
	select CRYPTO_AEAD2
	select CRYPTO_ALGAPI

config CRYPTO_AEAD2
	tristate
	select CRYPTO_ALGAPI2

config CRYPTO_BLKCIPHER
	tristate
	select CRYPTO_BLKCIPHER2
	select CRYPTO_ALGAPI

config CRYPTO_BLKCIPHER2
	tristate
	select CRYPTO_ALGAPI2
	select CRYPTO_RNG2
	select CRYPTO_WORKQUEUE

config CRYPTO_HASH
	tristate
	select CRYPTO_HASH2
	select CRYPTO_ALGAPI

config CRYPTO_HASH2
	tristate
	select CRYPTO_ALGAPI2

config CRYPTO_RNG
	tristate
	select CRYPTO_RNG2
	select CRYPTO_ALGAPI

config CRYPTO_RNG2
	tristate
	select CRYPTO_ALGAPI2

config CRYPTO_PCOMP
	tristate
	select CRYPTO_PCOMP2
	select CRYPTO_ALGAPI

config CRYPTO_PCOMP2
	tristate
	select CRYPTO_ALGAPI2

config CRYPTO_MANAGER
	tristate "Cryptographic algorithm manager"
	select CRYPTO_MANAGER2
	help
	  Create default cryptographic template instantiations such as
	  cbc(aes).

config CRYPTO_MANAGER2
	def_tristate CRYPTO_MANAGER || (CRYPTO_MANAGER!=n && CRYPTO_ALGAPI=y)
	select CRYPTO_AEAD2
	select CRYPTO_HASH2
	select CRYPTO_BLKCIPHER2
	select CRYPTO_PCOMP2

config CRYPTO_MANAGER_DISABLE_TESTS
	bool "Disable run-time self tests"
	default y
	depends on CRYPTO_MANAGER2
	help
	  Disable run-time self tests that normally take place at
	  algorithm registration.

config CRYPTO_GF128MUL
	tristate "GF(2^128) multiplication functions (EXPERIMENTAL)"
	help
	  Efficient table driven implementation of multiplications in the
	  field GF(2^128).  This is needed by some cypher modes. This
	  option will be selected automatically if you select such a
	  cipher mode.  Only select this option by hand if you expect to load
	  an external module that requires these functions.

config CRYPTO_NULL
	tristate "Null algorithms"
	select CRYPTO_ALGAPI
	select CRYPTO_BLKCIPHER
	select CRYPTO_HASH
	help
	  These are 'Null' algorithms, used by IPsec, which do nothing.

config CRYPTO_PCRYPT
	tristate "Parallel crypto engine (EXPERIMENTAL)"
	depends on SMP && EXPERIMENTAL
	select PADATA
	select CRYPTO_MANAGER
	select CRYPTO_AEAD
	help
	  This converts an arbitrary crypto algorithm into a parallel
	  algorithm that executes in kernel threads.

config CRYPTO_WORKQUEUE
       tristate

config CRYPTO_CRYPTD
	tristate "Software async crypto daemon"
	select CRYPTO_BLKCIPHER
	select CRYPTO_HASH
	select CRYPTO_MANAGER
	select CRYPTO_WORKQUEUE
	help
	  This is a generic software asynchronous crypto daemon that
	  converts an arbitrary synchronous software crypto algorithm
	  into an asynchronous algorithm that executes in a kernel thread.

config CRYPTO_AUTHENC
	tristate "Authenc support"
	select CRYPTO_AEAD
	select CRYPTO_BLKCIPHER
	select CRYPTO_MANAGER
	select CRYPTO_HASH
	help
	  Authenc: Combined mode wrapper for IPsec.
	  This is required for IPSec.

config CRYPTO_TEST
	tristate "Testing module"
	depends on m
	select CRYPTO_MANAGER
	help
	  Quick & dirty crypto test module.

comment "Authenticated Encryption with Associated Data"

config CRYPTO_CCM
	tristate "CCM support"
	select CRYPTO_CTR
	select CRYPTO_AEAD
	help
	  Support for Counter with CBC MAC. Required for IPsec.

config CRYPTO_GCM
	tristate "GCM/GMAC support"
	select CRYPTO_CTR
	select CRYPTO_AEAD
	select CRYPTO_GHASH
	help
	  Support for Galois/Counter Mode (GCM) and Galois Message
	  Authentication Code (GMAC). Required for IPSec.

config CRYPTO_SEQIV
	tristate "Sequence Number IV Generator"
	select CRYPTO_AEAD
	select CRYPTO_BLKCIPHER
	select CRYPTO_RNG
	help
	  This IV generator generates an IV based on a sequence number by
	  xoring it with a salt.  This algorithm is mainly useful for CTR

comment "Block modes"

config CRYPTO_CBC
	tristate "CBC support"
	select CRYPTO_BLKCIPHER
	select CRYPTO_MANAGER
	help
	  CBC: Cipher Block Chaining mode
	  This block cipher algorithm is required for IPSec.

config CRYPTO_CTR
	tristate "CTR support"
	select CRYPTO_BLKCIPHER
	select CRYPTO_SEQIV
	select CRYPTO_MANAGER
	help
	  CTR: Counter mode
	  This block cipher algorithm is required for IPSec.

config CRYPTO_CTS
	tristate "CTS support"
	select CRYPTO_BLKCIPHER
	help
	  CTS: Cipher Text Stealing
	  This is the Cipher Text Stealing mode as described by
	  Section 8 of rfc2040 and referenced by rfc3962.
	  (rfc3962 includes errata information in its Appendix A)
	  This mode is required for Kerberos gss mechanism support
	  for AES encryption.

config CRYPTO_ECB
	tristate "ECB support"
	select CRYPTO_BLKCIPHER
	select CRYPTO_MANAGER
	help
	  ECB: Electronic CodeBook mode
	  This is the simplest block cipher algorithm.  It simply encrypts
	  the input block by block.

config CRYPTO_LRW
	tristate "LRW support (EXPERIMENTAL)"
	depends on EXPERIMENTAL
	select CRYPTO_BLKCIPHER
	select CRYPTO_MANAGER
	select CRYPTO_GF128MUL
	help
	  LRW: Liskov Rivest Wagner, a tweakable, non malleable, non movable
	  narrow block cipher mode for dm-crypt.  Use it with cipher
	  specification string aes-lrw-benbi, the key must be 256, 320 or 384.
	  The first 128, 192 or 256 bits in the key are used for AES and the
	  rest is used to tie each cipher block to its logical position.

config CRYPTO_PCBC
	tristate "PCBC support"
	select CRYPTO_BLKCIPHER
	select CRYPTO_MANAGER
	help
	  PCBC: Propagating Cipher Block Chaining mode
	  This block cipher algorithm is required for RxRPC.

config CRYPTO_XTS
	tristate "XTS support (EXPERIMENTAL)"
	depends on EXPERIMENTAL
	select CRYPTO_BLKCIPHER
	select CRYPTO_MANAGER
	select CRYPTO_GF128MUL
	help
	  XTS: IEEE1619/D16 narrow block cipher use with aes-xts-plain,
	  key size 256, 384 or 512 bits. This implementation currently
	  can't handle a sectorsize which is not a multiple of 16 bytes.

config CRYPTO_FPU
	tristate
	select CRYPTO_BLKCIPHER
	select CRYPTO_MANAGER

comment "Hash modes"

config CRYPTO_HMAC
	tristate "HMAC support"
	select CRYPTO_HASH
	select CRYPTO_MANAGER
	help
	  HMAC: Keyed-Hashing for Message Authentication (RFC2104).
	  This is required for IPSec.

config CRYPTO_XCBC
	tristate "XCBC support"
	depends on EXPERIMENTAL
	select CRYPTO_HASH
	select CRYPTO_MANAGER
	help
	  XCBC: Keyed-Hashing with encryption algorithm
		http://www.ietf.org/rfc/rfc3566.txt
		http://csrc.nist.gov/encryption/modes/proposedmodes/
		 xcbc-mac/xcbc-mac-spec.pdf

config CRYPTO_VMAC
	tristate "VMAC support"
	depends on EXPERIMENTAL
	select CRYPTO_HASH
	select CRYPTO_MANAGER
	help
	  VMAC is a message authentication algorithm designed for
	  very high speed on 64-bit architectures.

	  See also:
	  <http://fastcrypto.org/vmac>

comment "Digest"

config CRYPTO_CRC32C
	tristate "CRC32c CRC algorithm"
	select CRYPTO_HASH
	help
	  Castagnoli, et al Cyclic Redundancy-Check Algorithm.  Used
	  by iSCSI for header and data digests and by others.
	  See Castagnoli93.  Module will be crc32c.

config CRYPTO_CRC32C_INTEL
	tristate "CRC32c INTEL hardware acceleration"
	depends on X86
	select CRYPTO_HASH
	help
	  In Intel processor with SSE4.2 supported, the processor will
	  support CRC32C implementation using hardware accelerated CRC32
	  instruction. This option will create 'crc32c-intel' module,
	  which will enable any routine to use the CRC32 instruction to
	  gain performance compared with software implementation.
	  Module will be crc32c-intel.

config CRYPTO_GHASH
	tristate "GHASH digest algorithm"
	select CRYPTO_SHASH
	select CRYPTO_GF128MUL
	help
	  GHASH is message digest algorithm for GCM (Galois/Counter Mode).

config CRYPTO_MD4
	tristate "MD4 digest algorithm"
	select CRYPTO_HASH
	help
	  MD4 message digest algorithm (RFC1320).

config CRYPTO_MD5
	tristate "MD5 digest algorithm"
	select CRYPTO_HASH
	help
	  MD5 message digest algorithm (RFC1321).

config CRYPTO_MICHAEL_MIC
	tristate "Michael MIC keyed digest algorithm"
	select CRYPTO_HASH
	help
	  Michael MIC is used for message integrity protection in TKIP
	  (IEEE 802.11i). This algorithm is required for TKIP, but it
	  should not be used for other purposes because of the weakness
	  of the algorithm.

config CRYPTO_RMD128
	tristate "RIPEMD-128 digest algorithm"
	select CRYPTO_HASH
	help
	  RIPEMD-128 (ISO/IEC 10118-3:2004).

	  RIPEMD-128 is a 128-bit cryptographic hash function. It should only
	  to be used as a secure replacement for RIPEMD. For other use cases
	  RIPEMD-160 should be used.

	  Developed by Hans Dobbertin, Antoon Bosselaers and Bart Preneel.
	  See <http://homes.esat.kuleuven.be/~bosselae/ripemd160.html>

config CRYPTO_RMD160
	tristate "RIPEMD-160 digest algorithm"
	select CRYPTO_HASH
	help
	  RIPEMD-160 (ISO/IEC 10118-3:2004).

	  RIPEMD-160 is a 160-bit cryptographic hash function. It is intended
	  to be used as a secure replacement for the 128-bit hash functions
	  MD4, MD5 and it's predecessor RIPEMD
	  (not to be confused with RIPEMD-128).

	  It's speed is comparable to SHA1 and there are no known attacks
	  against RIPEMD-160.

	  Developed by Hans Dobbertin, Antoon Bosselaers and Bart Preneel.
	  See <http://homes.esat.kuleuven.be/~bosselae/ripemd160.html>

config CRYPTO_RMD256
	tristate "RIPEMD-256 digest algorithm"
	select CRYPTO_HASH
	help
	  RIPEMD-256 is an optional extension of RIPEMD-128 with a
	  256 bit hash. It is intended for applications that require
	  longer hash-results, without needing a larger security level
	  (than RIPEMD-128).

	  Developed by Hans Dobbertin, Antoon Bosselaers and Bart Preneel.
	  See <http://homes.esat.kuleuven.be/~bosselae/ripemd160.html>

config CRYPTO_RMD320
	tristate "RIPEMD-320 digest algorithm"
	select CRYPTO_HASH
	help
	  RIPEMD-320 is an optional extension of RIPEMD-160 with a
	  320 bit hash. It is intended for applications that require
	  longer hash-results, without needing a larger security level
	  (than RIPEMD-160).

	  Developed by Hans Dobbertin, Antoon Bosselaers and Bart Preneel.
	  See <http://homes.esat.kuleuven.be/~bosselae/ripemd160.html>

config CRYPTO_SHA1
	tristate "SHA1 digest algorithm"
	select CRYPTO_HASH
	help
	  SHA-1 secure hash standard (FIPS 180-1/DFIPS 180-2).

config CRYPTO_SHA256
	tristate "SHA224 and SHA256 digest algorithm"
	select CRYPTO_HASH
	help
	  SHA256 secure hash standard (DFIPS 180-2).

	  This version of SHA implements a 256 bit hash with 128 bits of
	  security against collision attacks.

	  This code also includes SHA-224, a 224 bit hash with 112 bits
	  of security against collision attacks.

config CRYPTO_SHA512
	tristate "SHA384 and SHA512 digest algorithms"
	select CRYPTO_HASH
	help
	  SHA512 secure hash standard (DFIPS 180-2).

	  This version of SHA implements a 512 bit hash with 256 bits of
	  security against collision attacks.

	  This code also includes SHA-384, a 384 bit hash with 192 bits
	  of security against collision attacks.

config CRYPTO_TGR192
	tristate "Tiger digest algorithms"
	select CRYPTO_HASH
	help
	  Tiger hash algorithm 192, 160 and 128-bit hashes

	  Tiger is a hash function optimized for 64-bit processors while
	  still having decent performance on 32-bit processors.
	  Tiger was developed by Ross Anderson and Eli Biham.

	  See also:
	  <http://www.cs.technion.ac.il/~biham/Reports/Tiger/>.

config CRYPTO_WP512
	tristate "Whirlpool digest algorithms"
	select CRYPTO_HASH
	help
	  Whirlpool hash algorithm 512, 384 and 256-bit hashes

	  Whirlpool-512 is part of the NESSIE cryptographic primitives.
	  Whirlpool will be part of the ISO/IEC 10118-3:2003(E) standard

	  See also:
	  <http://www.larc.usp.br/~pbarreto/WhirlpoolPage.html>

config CRYPTO_GHASH_CLMUL_NI_INTEL
	tristate "GHASH digest algorithm (CLMUL-NI accelerated)"
	depends on (X86 || UML_X86) && 64BIT
	select CRYPTO_SHASH
	select CRYPTO_CRYPTD
	help
	  GHASH is message digest algorithm for GCM (Galois/Counter Mode).
	  The implementation is accelerated by CLMUL-NI of Intel.

comment "Ciphers"

config CRYPTO_AES
	tristate "AES cipher algorithms"
	select CRYPTO_ALGAPI
	help
	  AES cipher algorithms (FIPS-197). AES uses the Rijndael
	  algorithm.

	  Rijndael appears to be consistently a very good performer in
	  both hardware and software across a wide range of computing
	  environments regardless of its use in feedback or non-feedback
	  modes. Its key setup time is excellent, and its key agility is
	  good. Rijndael's very low memory requirements make it very well
	  suited for restricted-space environments, in which it also
	  demonstrates excellent performance. Rijndael's operations are
	  among the easiest to defend against power and timing attacks.

	  The AES specifies three key sizes: 128, 192 and 256 bits

	  See <http://csrc.nist.gov/CryptoToolkit/aes/> for more information.

config CRYPTO_AES_586
	tristate "AES cipher algorithms (i586)"
	depends on (X86 || UML_X86) && !64BIT
	select CRYPTO_ALGAPI
	select CRYPTO_AES
	help
	  AES cipher algorithms (FIPS-197). AES uses the Rijndael
	  algorithm.

	  Rijndael appears to be consistently a very good performer in
	  both hardware and software across a wide range of computing
	  environments regardless of its use in feedback or non-feedback
	  modes. Its key setup time is excellent, and its key agility is
	  good. Rijndael's very low memory requirements make it very well
	  suited for restricted-space environments, in which it also
	  demonstrates excellent performance. Rijndael's operations are
	  among the easiest to defend against power and timing attacks.

	  The AES specifies three key sizes: 128, 192 and 256 bits

	  See <http://csrc.nist.gov/encryption/aes/> for more information.

config CRYPTO_AES_X86_64
	tristate "AES cipher algorithms (x86_64)"
	depends on (X86 || UML_X86) && 64BIT
	select CRYPTO_ALGAPI
	select CRYPTO_AES
	help
	  AES cipher algorithms (FIPS-197). AES uses the Rijndael
	  algorithm.

	  Rijndael appears to be consistently a very good performer in
	  both hardware and software across a wide range of computing
	  environments regardless of its use in feedback or non-feedback
	  modes. Its key setup time is excellent, and its key agility is
	  good. Rijndael's very low memory requirements make it very well
	  suited for restricted-space environments, in which it also
	  demonstrates excellent performance. Rijndael's operations are
	  among the easiest to defend against power and timing attacks.

	  The AES specifies three key sizes: 128, 192 and 256 bits

	  See <http://csrc.nist.gov/encryption/aes/> for more information.

config CRYPTO_AES_NI_INTEL
	tristate "AES cipher algorithms (AES-NI)"
	depends on (X86 || UML_X86)
	select CRYPTO_AES_X86_64 if 64BIT
	select CRYPTO_AES_586 if !64BIT
	select CRYPTO_CRYPTD
	select CRYPTO_ALGAPI
	select CRYPTO_FPU
	help
	  Use Intel AES-NI instructions for AES algorithm.

	  AES cipher algorithms (FIPS-197). AES uses the Rijndael
	  algorithm.

	  Rijndael appears to be consistently a very good performer in
	  both hardware and software across a wide range of computing
	  environments regardless of its use in feedback or non-feedback
	  modes. Its key setup time is excellent, and its key agility is
	  good. Rijndael's very low memory requirements make it very well
	  suited for restricted-space environments, in which it also
	  demonstrates excellent performance. Rijndael's operations are
	  among the easiest to defend against power and timing attacks.

	  The AES specifies three key sizes: 128, 192 and 256 bits

	  See <http://csrc.nist.gov/encryption/aes/> for more information.

	  In addition to AES cipher algorithm support, the acceleration
	  for some popular block cipher mode is supported too, including
	  ECB, CBC, LRW, PCBC, XTS. The 64 bit version has additional
	  acceleration for CTR.

config CRYPTO_ANUBIS
	tristate "Anubis cipher algorithm"
	select CRYPTO_ALGAPI
	help
	  Anubis cipher algorithm.

	  Anubis is a variable key length cipher which can use keys from
	  128 bits to 320 bits in length.  It was evaluated as a entrant
	  in the NESSIE competition.

	  See also:
	  <https://www.cosic.esat.kuleuven.be/nessie/reports/>
	  <http://www.larc.usp.br/~pbarreto/AnubisPage.html>

config CRYPTO_ARC4
	tristate "ARC4 cipher algorithm"
	select CRYPTO_ALGAPI
	help
	  ARC4 cipher algorithm.

	  ARC4 is a stream cipher using keys ranging from 8 bits to 2048
	  bits in length.  This algorithm is required for driver-based
	  WEP, but it should not be for other purposes because of the
	  weakness of the algorithm.

config CRYPTO_BLOWFISH
	tristate "Blowfish cipher algorithm"
	select CRYPTO_ALGAPI
	help
	  Blowfish cipher algorithm, by Bruce Schneier.

	  This is a variable key length cipher which can use keys from 32
	  bits to 448 bits in length.  It's fast, simple and specifically
	  designed for use on "large microprocessors".

	  See also:
	  <http://www.schneier.com/blowfish.html>

config CRYPTO_CAMELLIA
	tristate "Camellia cipher algorithms"
	depends on CRYPTO
	select CRYPTO_ALGAPI
	help
	  Camellia cipher algorithms module.

	  Camellia is a symmetric key block cipher developed jointly
	  at NTT and Mitsubishi Electric Corporation.

	  The Camellia specifies three key sizes: 128, 192 and 256 bits.

	  See also:
	  <https://info.isl.ntt.co.jp/crypt/eng/camellia/index_s.html>

config CRYPTO_CAST5
	tristate "CAST5 (CAST-128) cipher algorithm"
	select CRYPTO_ALGAPI
	help
	  The CAST5 encryption algorithm (synonymous with CAST-128) is
	  described in RFC2144.

config CRYPTO_CAST6
	tristate "CAST6 (CAST-256) cipher algorithm"
	select CRYPTO_ALGAPI
	help
	  The CAST6 encryption algorithm (synonymous with CAST-256) is
	  described in RFC2612.

config CRYPTO_DES
	tristate "DES and Triple DES EDE cipher algorithms"
	select CRYPTO_ALGAPI
	help
	  DES cipher algorithm (FIPS 46-2), and Triple DES EDE (FIPS 46-3).

config CRYPTO_FCRYPT
	tristate "FCrypt cipher algorithm"
	select CRYPTO_ALGAPI
	select CRYPTO_BLKCIPHER
	help
	  FCrypt algorithm used by RxRPC.

config CRYPTO_KHAZAD
	tristate "Khazad cipher algorithm"
	select CRYPTO_ALGAPI
	help
	  Khazad cipher algorithm.

	  Khazad was a finalist in the initial NESSIE competition.  It is
	  an algorithm optimized for 64-bit processors with good performance
	  on 32-bit processors.  Khazad uses an 128 bit key size.

	  See also:
	  <http://www.larc.usp.br/~pbarreto/KhazadPage.html>

config CRYPTO_SALSA20
	tristate "Salsa20 stream cipher algorithm (EXPERIMENTAL)"
	depends on EXPERIMENTAL
	select CRYPTO_BLKCIPHER
	help
	  Salsa20 stream cipher algorithm.

	  Salsa20 is a stream cipher submitted to eSTREAM, the ECRYPT
	  Stream Cipher Project. See <http://www.ecrypt.eu.org/stream/>

	  The Salsa20 stream cipher algorithm is designed by Daniel J.
	  Bernstein <djb@cr.yp.to>. See <http://cr.yp.to/snuffle.html>

config CRYPTO_SALSA20_586
	tristate "Salsa20 stream cipher algorithm (i586) (EXPERIMENTAL)"
	depends on (X86 || UML_X86) && !64BIT
	depends on EXPERIMENTAL
	select CRYPTO_BLKCIPHER
	help
	  Salsa20 stream cipher algorithm.

	  Salsa20 is a stream cipher submitted to eSTREAM, the ECRYPT
	  Stream Cipher Project. See <http://www.ecrypt.eu.org/stream/>

	  The Salsa20 stream cipher algorithm is designed by Daniel J.
	  Bernstein <djb@cr.yp.to>. See <http://cr.yp.to/snuffle.html>

config CRYPTO_SALSA20_X86_64
	tristate "Salsa20 stream cipher algorithm (x86_64) (EXPERIMENTAL)"
	depends on (X86 || UML_X86) && 64BIT
	depends on EXPERIMENTAL
	select CRYPTO_BLKCIPHER
	help
	  Salsa20 stream cipher algorithm.

	  Salsa20 is a stream cipher submitted to eSTREAM, the ECRYPT
	  Stream Cipher Project. See <http://www.ecrypt.eu.org/stream/>

	  The Salsa20 stream cipher algorithm is designed by Daniel J.
	  Bernstein <djb@cr.yp.to>. See <http://cr.yp.to/snuffle.html>

config CRYPTO_SEED
	tristate "SEED cipher algorithm"
	select CRYPTO_ALGAPI
	help
	  SEED cipher algorithm (RFC4269).

	  SEED is a 128-bit symmetric key block cipher that has been
	  developed by KISA (Korea Information Security Agency) as a
	  national standard encryption algorithm of the Republic of Korea.
	  It is a 16 round block cipher with the key size of 128 bit.

	  See also:
	  <http://www.kisa.or.kr/kisa/seed/jsp/seed_eng.jsp>

config CRYPTO_SERPENT
	tristate "Serpent cipher algorithm"
	select CRYPTO_ALGAPI
	help
	  Serpent cipher algorithm, by Anderson, Biham & Knudsen.

	  Keys are allowed to be from 0 to 256 bits in length, in steps
	  of 8 bits.  Also includes the 'Tnepres' algorithm, a reversed
	  variant of Serpent for compatibility with old kerneli.org code.

	  See also:
	  <http://www.cl.cam.ac.uk/~rja14/serpent.html>

config CRYPTO_TEA
	tristate "TEA, XTEA and XETA cipher algorithms"
	select CRYPTO_ALGAPI
	help
	  TEA cipher algorithm.

	  Tiny Encryption Algorithm is a simple cipher that uses
	  many rounds for security.  It is very fast and uses
	  little memory.

	  Xtendend Tiny Encryption Algorithm is a modification to
	  the TEA algorithm to address a potential key weakness
	  in the TEA algorithm.

	  Xtendend Encryption Tiny Algorithm is a mis-implementation
	  of the XTEA algorithm for compatibility purposes.

config CRYPTO_TWOFISH
	tristate "Twofish cipher algorithm"
	select CRYPTO_ALGAPI
	select CRYPTO_TWOFISH_COMMON
	help
	  Twofish cipher algorithm.

	  Twofish was submitted as an AES (Advanced Encryption Standard)
	  candidate cipher by researchers at CounterPane Systems.  It is a
	  16 round block cipher supporting key sizes of 128, 192, and 256
	  bits.

	  See also:
	  <http://www.schneier.com/twofish.html>

config CRYPTO_TWOFISH_COMMON
	tristate
	help
	  Common parts of the Twofish cipher algorithm shared by the
	  generic c and the assembler implementations.

config CRYPTO_TWOFISH_586
	tristate "Twofish cipher algorithms (i586)"
	depends on (X86 || UML_X86) && !64BIT
	select CRYPTO_ALGAPI
	select CRYPTO_TWOFISH_COMMON
	help
	  Twofish cipher algorithm.

	  Twofish was submitted as an AES (Advanced Encryption Standard)
	  candidate cipher by researchers at CounterPane Systems.  It is a
	  16 round block cipher supporting key sizes of 128, 192, and 256
	  bits.

	  See also:
	  <http://www.schneier.com/twofish.html>

config CRYPTO_TWOFISH_X86_64
	tristate "Twofish cipher algorithm (x86_64)"
	depends on (X86 || UML_X86) && 64BIT
	select CRYPTO_ALGAPI
	select CRYPTO_TWOFISH_COMMON
	help
	  Twofish cipher algorithm (x86_64).

	  Twofish was submitted as an AES (Advanced Encryption Standard)
	  candidate cipher by researchers at CounterPane Systems.  It is a
	  16 round block cipher supporting key sizes of 128, 192, and 256
	  bits.

	  See also:
	  <http://www.schneier.com/twofish.html>

comment "Compression"

config CRYPTO_DEFLATE
	tristate "Deflate compression algorithm"
	select CRYPTO_ALGAPI
	select ZLIB_INFLATE
	select ZLIB_DEFLATE
	help
	  This is the Deflate algorithm (RFC1951), specified for use in
	  IPSec with the IPCOMP protocol (RFC3173, RFC2394).

	  You will most probably want this if using IPSec.

config CRYPTO_ZLIB
	tristate "Zlib compression algorithm"
	select CRYPTO_PCOMP
	select ZLIB_INFLATE
	select ZLIB_DEFLATE
	select NLATTR
	help
	  This is the zlib algorithm.

config CRYPTO_LZO
	tristate "LZO compression algorithm"
	select CRYPTO_ALGAPI
	select LZO_COMPRESS
	select LZO_DECOMPRESS
	help
	  This is the LZO algorithm.

comment "Random Number Generation"

config CRYPTO_ANSI_CPRNG
	tristate "Pseudo Random Number Generation for Cryptographic modules"
	default m
	select CRYPTO_AES
	select CRYPTO_RNG
	help
	  This option enables the generic pseudo random number generator
	  for cryptographic modules.  Uses the Algorithm specified in
	  ANSI X9.31 A.2.4. Note that this option must be enabled if
	  CRYPTO_FIPS is selected
<<<<<<< HEAD
=======

config CRYPTO_USER_API
	tristate

config CRYPTO_USER_API_HASH
	tristate "User-space interface for hash algorithms"
	depends on NET
	select CRYPTO_HASH
	select CRYPTO_USER_API
	help
	  This option enables the user-spaces interface for hash
	  algorithms.

config CRYPTO_USER_API_SKCIPHER
	tristate "User-space interface for symmetric key cipher algorithms"
	depends on NET
	select CRYPTO_BLKCIPHER
	select CRYPTO_USER_API
	help
	  This option enables the user-spaces interface for symmetric
	  key cipher algorithms.
>>>>>>> 3cbea436

source "drivers/crypto/Kconfig"

endif	# if CRYPTO<|MERGE_RESOLUTION|>--- conflicted
+++ resolved
@@ -841,8 +841,6 @@
 	  for cryptographic modules.  Uses the Algorithm specified in
 	  ANSI X9.31 A.2.4. Note that this option must be enabled if
 	  CRYPTO_FIPS is selected
-<<<<<<< HEAD
-=======
 
 config CRYPTO_USER_API
 	tristate
@@ -864,7 +862,6 @@
 	help
 	  This option enables the user-spaces interface for symmetric
 	  key cipher algorithms.
->>>>>>> 3cbea436
 
 source "drivers/crypto/Kconfig"
 
