/*
 * INET		802.1Q VLAN
 *		Ethernet-type device handling.
 *
 * Authors:	Ben Greear <greearb@candelatech.com>
 *              Please send support related email to: netdev@vger.kernel.org
 *              VLAN Home Page: http://www.candelatech.com/~greear/vlan.html
 *
 * Fixes:
 *              Fix for packet capture - Nick Eggleston <nick@dccinc.com>;
 *		Add HW acceleration hooks - David S. Miller <davem@redhat.com>;
 *		Correct all the locking - David S. Miller <davem@redhat.com>;
 *		Use hash table for VLAN groups - David S. Miller <davem@redhat.com>
 *
 *		This program is free software; you can redistribute it and/or
 *		modify it under the terms of the GNU General Public License
 *		as published by the Free Software Foundation; either version
 *		2 of the License, or (at your option) any later version.
 */

#include <linux/capability.h>
#include <linux/module.h>
#include <linux/netdevice.h>
#include <linux/skbuff.h>
#include <linux/slab.h>
#include <linux/init.h>
#include <linux/rculist.h>
#include <net/p8022.h>
#include <net/arp.h>
#include <linux/rtnetlink.h>
#include <linux/notifier.h>
#include <net/rtnetlink.h>
#include <net/net_namespace.h>
#include <net/netns/generic.h>
#include <asm/uaccess.h>

#include <linux/if_vlan.h>
#include "vlan.h"
#include "vlanproc.h"

#define DRV_VERSION "1.8"

/* Global VLAN variables */

int vlan_net_id __read_mostly;

const char vlan_fullname[] = "802.1Q VLAN Support";
const char vlan_version[] = DRV_VERSION;
<<<<<<< HEAD
static const char vlan_copyright[] = "Ben Greear <greearb@candelatech.com>";
static const char vlan_buggyright[] = "David S. Miller <davem@redhat.com>";
=======
>>>>>>> 55922c9d

/* End of global variables definitions. */

static void vlan_group_free(struct vlan_group *grp)
{
	int i;

	for (i = 0; i < VLAN_GROUP_ARRAY_SPLIT_PARTS; i++)
		kfree(grp->vlan_devices_arrays[i]);
	kfree(grp);
}

static struct vlan_group *vlan_group_alloc(struct net_device *real_dev)
{
	struct vlan_group *grp;

	grp = kzalloc(sizeof(struct vlan_group), GFP_KERNEL);
	if (!grp)
		return NULL;

	grp->real_dev = real_dev;
	return grp;
}

static int vlan_group_prealloc_vid(struct vlan_group *vg, u16 vlan_id)
{
	struct net_device **array;
	unsigned int size;

	ASSERT_RTNL();

	array = vg->vlan_devices_arrays[vlan_id / VLAN_GROUP_ARRAY_PART_LEN];
	if (array != NULL)
		return 0;

	size = sizeof(struct net_device *) * VLAN_GROUP_ARRAY_PART_LEN;
	array = kzalloc(size, GFP_KERNEL);
	if (array == NULL)
		return -ENOBUFS;

	vg->vlan_devices_arrays[vlan_id / VLAN_GROUP_ARRAY_PART_LEN] = array;
	return 0;
}

static void vlan_rcu_free(struct rcu_head *rcu)
{
	vlan_group_free(container_of(rcu, struct vlan_group, rcu));
}

void unregister_vlan_dev(struct net_device *dev, struct list_head *head)
{
	struct vlan_dev_info *vlan = vlan_dev_info(dev);
	struct net_device *real_dev = vlan->real_dev;
	const struct net_device_ops *ops = real_dev->netdev_ops;
	struct vlan_group *grp;
	u16 vlan_id = vlan->vlan_id;

	ASSERT_RTNL();

	grp = rtnl_dereference(real_dev->vlgrp);
	BUG_ON(!grp);

	/* Take it out of our own structures, but be sure to interlock with
	 * HW accelerating devices or SW vlan input packet processing if
	 * VLAN is not 0 (leave it there for 802.1p).
	 */
	if (vlan_id && (real_dev->features & NETIF_F_HW_VLAN_FILTER))
		ops->ndo_vlan_rx_kill_vid(real_dev, vlan_id);

	grp->nr_vlans--;

	if (vlan->flags & VLAN_FLAG_GVRP)
		vlan_gvrp_request_leave(dev);

	vlan_group_set_device(grp, vlan_id, NULL);
	/* Because unregister_netdevice_queue() makes sure at least one rcu
	 * grace period is respected before device freeing,
	 * we dont need to call synchronize_net() here.
	 */
	unregister_netdevice_queue(dev, head);

	/* If the group is now empty, kill off the group. */
	if (grp->nr_vlans == 0) {
		vlan_gvrp_uninit_applicant(real_dev);

		rcu_assign_pointer(real_dev->vlgrp, NULL);
		if (ops->ndo_vlan_rx_register)
			ops->ndo_vlan_rx_register(real_dev, NULL);

		/* Free the group, after all cpu's are done. */
		call_rcu(&grp->rcu, vlan_rcu_free);
	}

	/* Get rid of the vlan's reference to real_dev */
	dev_put(real_dev);
}

int vlan_check_real_dev(struct net_device *real_dev, u16 vlan_id)
{
	const char *name = real_dev->name;
	const struct net_device_ops *ops = real_dev->netdev_ops;

	if (real_dev->features & NETIF_F_VLAN_CHALLENGED) {
		pr_info("8021q: VLANs not supported on %s\n", name);
		return -EOPNOTSUPP;
	}

	if ((real_dev->features & NETIF_F_HW_VLAN_FILTER) &&
	    (!ops->ndo_vlan_rx_add_vid || !ops->ndo_vlan_rx_kill_vid)) {
		pr_info("8021q: Device %s has buggy VLAN hw accel\n", name);
		return -EOPNOTSUPP;
	}

	if (vlan_find_dev(real_dev, vlan_id) != NULL)
		return -EEXIST;

	return 0;
}

int register_vlan_dev(struct net_device *dev)
{
	struct vlan_dev_info *vlan = vlan_dev_info(dev);
	struct net_device *real_dev = vlan->real_dev;
	const struct net_device_ops *ops = real_dev->netdev_ops;
	u16 vlan_id = vlan->vlan_id;
	struct vlan_group *grp, *ngrp = NULL;
	int err;

	grp = rtnl_dereference(real_dev->vlgrp);
	if (!grp) {
		ngrp = grp = vlan_group_alloc(real_dev);
		if (!grp)
			return -ENOBUFS;
		err = vlan_gvrp_init_applicant(real_dev);
		if (err < 0)
			goto out_free_group;
	}

	err = vlan_group_prealloc_vid(grp, vlan_id);
	if (err < 0)
		goto out_uninit_applicant;

	err = register_netdevice(dev);
	if (err < 0)
		goto out_uninit_applicant;

	/* Account for reference in struct vlan_dev_info */
	dev_hold(real_dev);

	netif_stacked_transfer_operstate(real_dev, dev);
	linkwatch_fire_event(dev); /* _MUST_ call rfc2863_policy() */

	/* So, got the sucker initialized, now lets place
	 * it into our local structure.
	 */
	vlan_group_set_device(grp, vlan_id, dev);
	grp->nr_vlans++;

	if (ngrp) {
		if (ops->ndo_vlan_rx_register)
			ops->ndo_vlan_rx_register(real_dev, ngrp);
		rcu_assign_pointer(real_dev->vlgrp, ngrp);
	}
	if (real_dev->features & NETIF_F_HW_VLAN_FILTER)
		ops->ndo_vlan_rx_add_vid(real_dev, vlan_id);

	return 0;

out_uninit_applicant:
	if (ngrp)
		vlan_gvrp_uninit_applicant(real_dev);
out_free_group:
	if (ngrp) {
		/* Free the group, after all cpu's are done. */
		call_rcu(&ngrp->rcu, vlan_rcu_free);
	}
	return err;
}

/*  Attach a VLAN device to a mac address (ie Ethernet Card).
 *  Returns 0 if the device was created or a negative error code otherwise.
 */
static int register_vlan_device(struct net_device *real_dev, u16 vlan_id)
{
	struct net_device *new_dev;
	struct net *net = dev_net(real_dev);
	struct vlan_net *vn = net_generic(net, vlan_net_id);
	char name[IFNAMSIZ];
	int err;

	if (vlan_id >= VLAN_VID_MASK)
		return -ERANGE;

	err = vlan_check_real_dev(real_dev, vlan_id);
	if (err < 0)
		return err;

	/* Gotta set up the fields for the device. */
	switch (vn->name_type) {
	case VLAN_NAME_TYPE_RAW_PLUS_VID:
		/* name will look like:	 eth1.0005 */
		snprintf(name, IFNAMSIZ, "%s.%.4i", real_dev->name, vlan_id);
		break;
	case VLAN_NAME_TYPE_PLUS_VID_NO_PAD:
		/* Put our vlan.VID in the name.
		 * Name will look like:	 vlan5
		 */
		snprintf(name, IFNAMSIZ, "vlan%i", vlan_id);
		break;
	case VLAN_NAME_TYPE_RAW_PLUS_VID_NO_PAD:
		/* Put our vlan.VID in the name.
		 * Name will look like:	 eth0.5
		 */
		snprintf(name, IFNAMSIZ, "%s.%i", real_dev->name, vlan_id);
		break;
	case VLAN_NAME_TYPE_PLUS_VID:
		/* Put our vlan.VID in the name.
		 * Name will look like:	 vlan0005
		 */
	default:
		snprintf(name, IFNAMSIZ, "vlan%.4i", vlan_id);
	}

	new_dev = alloc_netdev(sizeof(struct vlan_dev_info), name, vlan_setup);

	if (new_dev == NULL)
		return -ENOBUFS;

	dev_net_set(new_dev, net);
	/* need 4 bytes for extra VLAN header info,
	 * hope the underlying device can handle it.
	 */
	new_dev->mtu = real_dev->mtu;

	vlan_dev_info(new_dev)->vlan_id = vlan_id;
	vlan_dev_info(new_dev)->real_dev = real_dev;
	vlan_dev_info(new_dev)->dent = NULL;
	vlan_dev_info(new_dev)->flags = VLAN_FLAG_REORDER_HDR;

	new_dev->rtnl_link_ops = &vlan_link_ops;
	err = register_vlan_dev(new_dev);
	if (err < 0)
		goto out_free_newdev;

	return 0;

out_free_newdev:
	free_netdev(new_dev);
	return err;
}

static void vlan_sync_address(struct net_device *dev,
			      struct net_device *vlandev)
{
	struct vlan_dev_info *vlan = vlan_dev_info(vlandev);

	/* May be called without an actual change */
	if (!compare_ether_addr(vlan->real_dev_addr, dev->dev_addr))
		return;

	/* vlan address was different from the old address and is equal to
	 * the new address */
	if (compare_ether_addr(vlandev->dev_addr, vlan->real_dev_addr) &&
	    !compare_ether_addr(vlandev->dev_addr, dev->dev_addr))
		dev_uc_del(dev, vlandev->dev_addr);

	/* vlan address was equal to the old address and is different from
	 * the new address */
	if (!compare_ether_addr(vlandev->dev_addr, vlan->real_dev_addr) &&
	    compare_ether_addr(vlandev->dev_addr, dev->dev_addr))
		dev_uc_add(dev, vlandev->dev_addr);

	memcpy(vlan->real_dev_addr, dev->dev_addr, ETH_ALEN);
}

static void vlan_transfer_features(struct net_device *dev,
				   struct net_device *vlandev)
{
	vlandev->gso_max_size = dev->gso_max_size;

	if (dev->features & NETIF_F_HW_VLAN_TX)
		vlandev->hard_header_len = dev->hard_header_len;
	else
		vlandev->hard_header_len = dev->hard_header_len + VLAN_HLEN;

#if defined(CONFIG_FCOE) || defined(CONFIG_FCOE_MODULE)
	vlandev->fcoe_ddp_xid = dev->fcoe_ddp_xid;
#endif

	netdev_update_features(vlandev);
}

static void __vlan_device_event(struct net_device *dev, unsigned long event)
{
	switch (event) {
	case NETDEV_CHANGENAME:
		vlan_proc_rem_dev(dev);
		if (vlan_proc_add_dev(dev) < 0)
			pr_warning("8021q: failed to change proc name for %s\n",
					dev->name);
		break;
	case NETDEV_REGISTER:
		if (vlan_proc_add_dev(dev) < 0)
			pr_warning("8021q: failed to add proc entry for %s\n",
					dev->name);
		break;
	case NETDEV_UNREGISTER:
		vlan_proc_rem_dev(dev);
		break;
	}
}

static int vlan_device_event(struct notifier_block *unused, unsigned long event,
			     void *ptr)
{
	struct net_device *dev = ptr;
	struct vlan_group *grp;
	int i, flgs;
	struct net_device *vlandev;
	struct vlan_dev_info *vlan;
	LIST_HEAD(list);

	if (is_vlan_dev(dev))
		__vlan_device_event(dev, event);

	if ((event == NETDEV_UP) &&
	    (dev->features & NETIF_F_HW_VLAN_FILTER) &&
	    dev->netdev_ops->ndo_vlan_rx_add_vid) {
		pr_info("8021q: adding VLAN 0 to HW filter on device %s\n",
			dev->name);
		dev->netdev_ops->ndo_vlan_rx_add_vid(dev, 0);
	}

	grp = rtnl_dereference(dev->vlgrp);
	if (!grp)
		goto out;

	/* It is OK that we do not hold the group lock right now,
	 * as we run under the RTNL lock.
	 */

	switch (event) {
	case NETDEV_CHANGE:
		/* Propagate real device state to vlan devices */
		for (i = 0; i < VLAN_N_VID; i++) {
			vlandev = vlan_group_get_device(grp, i);
			if (!vlandev)
				continue;

			netif_stacked_transfer_operstate(dev, vlandev);
		}
		break;

	case NETDEV_CHANGEADDR:
		/* Adjust unicast filters on underlying device */
		for (i = 0; i < VLAN_N_VID; i++) {
			vlandev = vlan_group_get_device(grp, i);
			if (!vlandev)
				continue;

			flgs = vlandev->flags;
			if (!(flgs & IFF_UP))
				continue;

			vlan_sync_address(dev, vlandev);
		}
		break;

	case NETDEV_CHANGEMTU:
		for (i = 0; i < VLAN_N_VID; i++) {
			vlandev = vlan_group_get_device(grp, i);
			if (!vlandev)
				continue;

			if (vlandev->mtu <= dev->mtu)
				continue;

			dev_set_mtu(vlandev, dev->mtu);
		}
		break;

	case NETDEV_FEAT_CHANGE:
		/* Propagate device features to underlying device */
		for (i = 0; i < VLAN_N_VID; i++) {
			vlandev = vlan_group_get_device(grp, i);
			if (!vlandev)
				continue;

			vlan_transfer_features(dev, vlandev);
		}

		break;

	case NETDEV_DOWN:
		/* Put all VLANs for this dev in the down state too.  */
		for (i = 0; i < VLAN_N_VID; i++) {
			vlandev = vlan_group_get_device(grp, i);
			if (!vlandev)
				continue;

			flgs = vlandev->flags;
			if (!(flgs & IFF_UP))
				continue;

			vlan = vlan_dev_info(vlandev);
			if (!(vlan->flags & VLAN_FLAG_LOOSE_BINDING))
				dev_change_flags(vlandev, flgs & ~IFF_UP);
			netif_stacked_transfer_operstate(dev, vlandev);
		}
		break;

	case NETDEV_UP:
		/* Put all VLANs for this dev in the up state too.  */
		for (i = 0; i < VLAN_N_VID; i++) {
			vlandev = vlan_group_get_device(grp, i);
			if (!vlandev)
				continue;

			flgs = vlandev->flags;
			if (flgs & IFF_UP)
				continue;

			vlan = vlan_dev_info(vlandev);
			if (!(vlan->flags & VLAN_FLAG_LOOSE_BINDING))
				dev_change_flags(vlandev, flgs | IFF_UP);
			netif_stacked_transfer_operstate(dev, vlandev);
		}
		break;

	case NETDEV_UNREGISTER:
		/* twiddle thumbs on netns device moves */
		if (dev->reg_state != NETREG_UNREGISTERING)
			break;

		for (i = 0; i < VLAN_N_VID; i++) {
			vlandev = vlan_group_get_device(grp, i);
			if (!vlandev)
				continue;

			/* unregistration of last vlan destroys group, abort
			 * afterwards */
			if (grp->nr_vlans == 1)
				i = VLAN_N_VID;

			unregister_vlan_dev(vlandev, &list);
		}
		unregister_netdevice_many(&list);
		break;

	case NETDEV_PRE_TYPE_CHANGE:
		/* Forbid underlaying device to change its type. */
		return NOTIFY_BAD;

	case NETDEV_NOTIFY_PEERS:
	case NETDEV_BONDING_FAILOVER:
		/* Propagate to vlan devices */
		for (i = 0; i < VLAN_N_VID; i++) {
			vlandev = vlan_group_get_device(grp, i);
			if (!vlandev)
				continue;

			call_netdevice_notifiers(event, vlandev);
		}
		break;
	}

out:
	return NOTIFY_DONE;
}

static struct notifier_block vlan_notifier_block __read_mostly = {
	.notifier_call = vlan_device_event,
};

/*
 *	VLAN IOCTL handler.
 *	o execute requested action or pass command to the device driver
 *   arg is really a struct vlan_ioctl_args __user *.
 */
static int vlan_ioctl_handler(struct net *net, void __user *arg)
{
	int err;
	struct vlan_ioctl_args args;
	struct net_device *dev = NULL;

	if (copy_from_user(&args, arg, sizeof(struct vlan_ioctl_args)))
		return -EFAULT;

	/* Null terminate this sucker, just in case. */
	args.device1[23] = 0;
	args.u.device2[23] = 0;

	rtnl_lock();

	switch (args.cmd) {
	case SET_VLAN_INGRESS_PRIORITY_CMD:
	case SET_VLAN_EGRESS_PRIORITY_CMD:
	case SET_VLAN_FLAG_CMD:
	case ADD_VLAN_CMD:
	case DEL_VLAN_CMD:
	case GET_VLAN_REALDEV_NAME_CMD:
	case GET_VLAN_VID_CMD:
		err = -ENODEV;
		dev = __dev_get_by_name(net, args.device1);
		if (!dev)
			goto out;

		err = -EINVAL;
		if (args.cmd != ADD_VLAN_CMD && !is_vlan_dev(dev))
			goto out;
	}

	switch (args.cmd) {
	case SET_VLAN_INGRESS_PRIORITY_CMD:
		err = -EPERM;
		if (!capable(CAP_NET_ADMIN))
			break;
		vlan_dev_set_ingress_priority(dev,
					      args.u.skb_priority,
					      args.vlan_qos);
		err = 0;
		break;

	case SET_VLAN_EGRESS_PRIORITY_CMD:
		err = -EPERM;
		if (!capable(CAP_NET_ADMIN))
			break;
		err = vlan_dev_set_egress_priority(dev,
						   args.u.skb_priority,
						   args.vlan_qos);
		break;

	case SET_VLAN_FLAG_CMD:
		err = -EPERM;
		if (!capable(CAP_NET_ADMIN))
			break;
		err = vlan_dev_change_flags(dev,
					    args.vlan_qos ? args.u.flag : 0,
					    args.u.flag);
		break;

	case SET_VLAN_NAME_TYPE_CMD:
		err = -EPERM;
		if (!capable(CAP_NET_ADMIN))
			break;
		if ((args.u.name_type >= 0) &&
		    (args.u.name_type < VLAN_NAME_TYPE_HIGHEST)) {
			struct vlan_net *vn;

			vn = net_generic(net, vlan_net_id);
			vn->name_type = args.u.name_type;
			err = 0;
		} else {
			err = -EINVAL;
		}
		break;

	case ADD_VLAN_CMD:
		err = -EPERM;
		if (!capable(CAP_NET_ADMIN))
			break;
		err = register_vlan_device(dev, args.u.VID);
		break;

	case DEL_VLAN_CMD:
		err = -EPERM;
		if (!capable(CAP_NET_ADMIN))
			break;
		unregister_vlan_dev(dev, NULL);
		err = 0;
		break;

	case GET_VLAN_REALDEV_NAME_CMD:
		err = 0;
		vlan_dev_get_realdev_name(dev, args.u.device2);
		if (copy_to_user(arg, &args,
				 sizeof(struct vlan_ioctl_args)))
			err = -EFAULT;
		break;

	case GET_VLAN_VID_CMD:
		err = 0;
		args.u.VID = vlan_dev_vlan_id(dev);
		if (copy_to_user(arg, &args,
				 sizeof(struct vlan_ioctl_args)))
		      err = -EFAULT;
		break;

	default:
		err = -EOPNOTSUPP;
		break;
	}
out:
	rtnl_unlock();
	return err;
}

static int __net_init vlan_init_net(struct net *net)
{
	struct vlan_net *vn = net_generic(net, vlan_net_id);
	int err;

	vn->name_type = VLAN_NAME_TYPE_RAW_PLUS_VID_NO_PAD;

	err = vlan_proc_init(net);

	return err;
}

static void __net_exit vlan_exit_net(struct net *net)
{
	vlan_proc_cleanup(net);
}

static struct pernet_operations vlan_net_ops = {
	.init = vlan_init_net,
	.exit = vlan_exit_net,
	.id   = &vlan_net_id,
	.size = sizeof(struct vlan_net),
};

static int __init vlan_proto_init(void)
{
	int err;

	pr_info("%s v%s\n", vlan_fullname, vlan_version);

	err = register_pernet_subsys(&vlan_net_ops);
	if (err < 0)
		goto err0;

	err = register_netdevice_notifier(&vlan_notifier_block);
	if (err < 0)
		goto err2;

	err = vlan_gvrp_init();
	if (err < 0)
		goto err3;

	err = vlan_netlink_init();
	if (err < 0)
		goto err4;

	vlan_ioctl_set(vlan_ioctl_handler);
	return 0;

err4:
	vlan_gvrp_uninit();
err3:
	unregister_netdevice_notifier(&vlan_notifier_block);
err2:
	unregister_pernet_subsys(&vlan_net_ops);
err0:
	return err;
}

static void __exit vlan_cleanup_module(void)
{
	vlan_ioctl_set(NULL);
	vlan_netlink_fini();

	unregister_netdevice_notifier(&vlan_notifier_block);

	unregister_pernet_subsys(&vlan_net_ops);
	rcu_barrier(); /* Wait for completion of call_rcu()'s */

	vlan_gvrp_uninit();
}

module_init(vlan_proto_init);
module_exit(vlan_cleanup_module);

MODULE_LICENSE("GPL");
MODULE_VERSION(DRV_VERSION);<|MERGE_RESOLUTION|>--- conflicted
+++ resolved
@@ -46,11 +46,6 @@
 
 const char vlan_fullname[] = "802.1Q VLAN Support";
 const char vlan_version[] = DRV_VERSION;
-<<<<<<< HEAD
-static const char vlan_copyright[] = "Ben Greear <greearb@candelatech.com>";
-static const char vlan_buggyright[] = "David S. Miller <davem@redhat.com>";
-=======
->>>>>>> 55922c9d
 
 /* End of global variables definitions. */
 
