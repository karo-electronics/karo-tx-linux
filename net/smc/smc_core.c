// SPDX-License-Identifier: GPL-2.0
/*
 *  Shared Memory Communications over RDMA (SMC-R) and RoCE
 *
 *  Basic Transport Functions exploiting Infiniband API
 *
 *  Copyright IBM Corp. 2016
 *
 *  Author(s):  Ursula Braun <ubraun@linux.vnet.ibm.com>
 */

#include <linux/socket.h>
#include <linux/if_vlan.h>
#include <linux/random.h>
#include <linux/workqueue.h>
#include <net/tcp.h>
#include <net/sock.h>
#include <rdma/ib_verbs.h>

#include "smc.h"
#include "smc_clc.h"
#include "smc_core.h"
#include "smc_ib.h"
#include "smc_wr.h"
#include "smc_llc.h"
#include "smc_cdc.h"
#include "smc_close.h"

#define SMC_LGR_NUM_INCR		256
#define SMC_LGR_FREE_DELAY_SERV		(600 * HZ)
#define SMC_LGR_FREE_DELAY_CLNT		(SMC_LGR_FREE_DELAY_SERV + 10)

static u32 smc_lgr_num;			/* unique link group number */

/* Register connection's alert token in our lookup structure.
 * To use rbtrees we have to implement our own insert core.
 * Requires @conns_lock
 * @smc		connection to register
 * Returns 0 on success, != otherwise.
 */
static void smc_lgr_add_alert_token(struct smc_connection *conn)
{
	struct rb_node **link, *parent = NULL;
	u32 token = conn->alert_token_local;

	link = &conn->lgr->conns_all.rb_node;
	while (*link) {
		struct smc_connection *cur = rb_entry(*link,
					struct smc_connection, alert_node);

		parent = *link;
		if (cur->alert_token_local > token)
			link = &parent->rb_left;
		else
			link = &parent->rb_right;
	}
	/* Put the new node there */
	rb_link_node(&conn->alert_node, parent, link);
	rb_insert_color(&conn->alert_node, &conn->lgr->conns_all);
}

/* Register connection in link group by assigning an alert token
 * registered in a search tree.
 * Requires @conns_lock
 * Note that '0' is a reserved value and not assigned.
 */
static void smc_lgr_register_conn(struct smc_connection *conn)
{
	struct smc_sock *smc = container_of(conn, struct smc_sock, conn);
	static atomic_t nexttoken = ATOMIC_INIT(0);

	/* find a new alert_token_local value not yet used by some connection
	 * in this link group
	 */
	sock_hold(&smc->sk); /* sock_put in smc_lgr_unregister_conn() */
	while (!conn->alert_token_local) {
		conn->alert_token_local = atomic_inc_return(&nexttoken);
		if (smc_lgr_find_conn(conn->alert_token_local, conn->lgr))
			conn->alert_token_local = 0;
	}
	smc_lgr_add_alert_token(conn);
	conn->lgr->conns_num++;
}

/* Unregister connection and reset the alert token of the given connection<
 */
static void __smc_lgr_unregister_conn(struct smc_connection *conn)
{
	struct smc_sock *smc = container_of(conn, struct smc_sock, conn);
	struct smc_link_group *lgr = conn->lgr;

	rb_erase(&conn->alert_node, &lgr->conns_all);
	lgr->conns_num--;
	conn->alert_token_local = 0;
	conn->lgr = NULL;
	sock_put(&smc->sk); /* sock_hold in smc_lgr_register_conn() */
}

/* Unregister connection and trigger lgr freeing if applicable
 */
static void smc_lgr_unregister_conn(struct smc_connection *conn)
{
	struct smc_link_group *lgr = conn->lgr;
	int reduced = 0;

	write_lock_bh(&lgr->conns_lock);
	if (conn->alert_token_local) {
		reduced = 1;
		__smc_lgr_unregister_conn(conn);
	}
	write_unlock_bh(&lgr->conns_lock);
	if (!reduced || lgr->conns_num)
		return;
	/* client link group creation always follows the server link group
	 * creation. For client use a somewhat higher removal delay time,
	 * otherwise there is a risk of out-of-sync link groups.
	 */
	mod_delayed_work(system_wq, &lgr->free_work,
			 lgr->role == SMC_CLNT ? SMC_LGR_FREE_DELAY_CLNT :
						 SMC_LGR_FREE_DELAY_SERV);
}

static void smc_lgr_free_work(struct work_struct *work)
{
	struct smc_link_group *lgr = container_of(to_delayed_work(work),
						  struct smc_link_group,
						  free_work);
	bool conns;

	spin_lock_bh(&smc_lgr_list.lock);
	if (list_empty(&lgr->list))
		goto free;
	read_lock_bh(&lgr->conns_lock);
	conns = RB_EMPTY_ROOT(&lgr->conns_all);
	read_unlock_bh(&lgr->conns_lock);
	if (!conns) { /* number of lgr connections is no longer zero */
		spin_unlock_bh(&smc_lgr_list.lock);
		return;
	}
	list_del_init(&lgr->list); /* remove from smc_lgr_list */
free:
	spin_unlock_bh(&smc_lgr_list.lock);
	smc_lgr_free(lgr);
}

/* create a new SMC link group */
static int smc_lgr_create(struct smc_sock *smc,
			  struct smc_ib_device *smcibdev, u8 ibport,
			  char *peer_systemid, unsigned short vlan_id)
{
	struct smc_link_group *lgr;
	struct smc_link *lnk;
	u8 rndvec[3];
	int rc = 0;
	int i;

	lgr = kzalloc(sizeof(*lgr), GFP_KERNEL);
	if (!lgr) {
		rc = -ENOMEM;
		goto out;
	}
	lgr->role = smc->listen_smc ? SMC_SERV : SMC_CLNT;
	lgr->sync_err = false;
	memcpy(lgr->peer_systemid, peer_systemid, SMC_SYSTEMID_LEN);
	lgr->vlan_id = vlan_id;
	rwlock_init(&lgr->sndbufs_lock);
	rwlock_init(&lgr->rmbs_lock);
	for (i = 0; i < SMC_RMBE_SIZES; i++) {
		INIT_LIST_HEAD(&lgr->sndbufs[i]);
		INIT_LIST_HEAD(&lgr->rmbs[i]);
	}
	smc_lgr_num += SMC_LGR_NUM_INCR;
	memcpy(&lgr->id, (u8 *)&smc_lgr_num, SMC_LGR_ID_SIZE);
	INIT_DELAYED_WORK(&lgr->free_work, smc_lgr_free_work);
	lgr->conns_all = RB_ROOT;

	lnk = &lgr->lnk[SMC_SINGLE_LINK];
	/* initialize link */
<<<<<<< HEAD
	lnk->state = SMC_LNK_ACTIVATING;
=======
	lnk->link_id = SMC_SINGLE_LINK;
>>>>>>> ce380619
	lnk->smcibdev = smcibdev;
	lnk->ibport = ibport;
	lnk->path_mtu = smcibdev->pattr[ibport - 1].active_mtu;
	if (!smcibdev->initialized)
		smc_ib_setup_per_ibdev(smcibdev);
	get_random_bytes(rndvec, sizeof(rndvec));
	lnk->psn_initial = rndvec[0] + (rndvec[1] << 8) + (rndvec[2] << 16);
	rc = smc_wr_alloc_link_mem(lnk);
	if (rc)
		goto free_lgr;
	rc = smc_ib_create_protection_domain(lnk);
	if (rc)
		goto free_link_mem;
	rc = smc_ib_create_queue_pair(lnk);
	if (rc)
		goto dealloc_pd;
	rc = smc_wr_create_link(lnk);
	if (rc)
		goto destroy_qp;
	init_completion(&lnk->llc_confirm);
	init_completion(&lnk->llc_confirm_resp);
	init_completion(&lnk->llc_add);
	init_completion(&lnk->llc_add_resp);

	smc->conn.lgr = lgr;
	rwlock_init(&lgr->conns_lock);
	spin_lock_bh(&smc_lgr_list.lock);
	list_add(&lgr->list, &smc_lgr_list.list);
	spin_unlock_bh(&smc_lgr_list.lock);
	return 0;

destroy_qp:
	smc_ib_destroy_queue_pair(lnk);
dealloc_pd:
	smc_ib_dealloc_protection_domain(lnk);
free_link_mem:
	smc_wr_free_link_mem(lnk);
free_lgr:
	kfree(lgr);
out:
	return rc;
}

static void smc_buf_unuse(struct smc_connection *conn)
{
	if (conn->sndbuf_desc) {
		conn->sndbuf_desc->used = 0;
		conn->sndbuf_size = 0;
	}
	if (conn->rmb_desc) {
		conn->rmb_desc->reused = true;
		conn->rmb_desc->used = 0;
		conn->rmbe_size = 0;
	}
}

/* remove a finished connection from its link group */
void smc_conn_free(struct smc_connection *conn)
{
	if (!conn->lgr)
		return;
	smc_cdc_tx_dismiss_slots(conn);
	smc_lgr_unregister_conn(conn);
	smc_buf_unuse(conn);
}

static void smc_link_clear(struct smc_link *lnk)
{
	lnk->peer_qpn = 0;
	smc_ib_modify_qp_reset(lnk);
	smc_wr_free_link(lnk);
	smc_ib_destroy_queue_pair(lnk);
	smc_ib_dealloc_protection_domain(lnk);
	smc_wr_free_link_mem(lnk);
}

static void smc_buf_free(struct smc_buf_desc *buf_desc, struct smc_link *lnk,
			 bool is_rmb)
{
	if (is_rmb) {
		if (buf_desc->mr_rx[SMC_SINGLE_LINK])
			smc_ib_put_memory_region(
					buf_desc->mr_rx[SMC_SINGLE_LINK]);
		smc_ib_buf_unmap_sg(lnk->smcibdev, buf_desc,
				    DMA_FROM_DEVICE);
	} else {
		smc_ib_buf_unmap_sg(lnk->smcibdev, buf_desc,
				    DMA_TO_DEVICE);
	}
	sg_free_table(&buf_desc->sgt[SMC_SINGLE_LINK]);
	if (buf_desc->cpu_addr)
		free_pages((unsigned long)buf_desc->cpu_addr, buf_desc->order);
	kfree(buf_desc);
}

static void __smc_lgr_free_bufs(struct smc_link_group *lgr, bool is_rmb)
{
	struct smc_link *lnk = &lgr->lnk[SMC_SINGLE_LINK];
	struct smc_buf_desc *buf_desc, *bf_desc;
	struct list_head *buf_list;
	int i;

	for (i = 0; i < SMC_RMBE_SIZES; i++) {
		if (is_rmb)
			buf_list = &lgr->rmbs[i];
		else
			buf_list = &lgr->sndbufs[i];
		list_for_each_entry_safe(buf_desc, bf_desc, buf_list,
					 list) {
			list_del(&buf_desc->list);
			smc_buf_free(buf_desc, lnk, is_rmb);
		}
	}
}

static void smc_lgr_free_bufs(struct smc_link_group *lgr)
{
	/* free send buffers */
	__smc_lgr_free_bufs(lgr, false);
	/* free rmbs */
	__smc_lgr_free_bufs(lgr, true);
}

/* remove a link group */
void smc_lgr_free(struct smc_link_group *lgr)
{
	smc_lgr_free_bufs(lgr);
	smc_link_clear(&lgr->lnk[SMC_SINGLE_LINK]);
	kfree(lgr);
}

void smc_lgr_forget(struct smc_link_group *lgr)
{
	spin_lock_bh(&smc_lgr_list.lock);
	/* do not use this link group for new connections */
	if (!list_empty(&lgr->list))
		list_del_init(&lgr->list);
	spin_unlock_bh(&smc_lgr_list.lock);
}

/* terminate linkgroup abnormally */
void smc_lgr_terminate(struct smc_link_group *lgr)
{
	struct smc_connection *conn;
	struct smc_sock *smc;
	struct rb_node *node;

	smc_lgr_forget(lgr);

	write_lock_bh(&lgr->conns_lock);
	node = rb_first(&lgr->conns_all);
	while (node) {
		conn = rb_entry(node, struct smc_connection, alert_node);
		smc = container_of(conn, struct smc_sock, conn);
		sock_hold(&smc->sk); /* sock_put in close work */
		conn->local_tx_ctrl.conn_state_flags.peer_conn_abort = 1;
		__smc_lgr_unregister_conn(conn);
		write_unlock_bh(&lgr->conns_lock);
		if (!schedule_work(&conn->close_work))
			sock_put(&smc->sk);
		write_lock_bh(&lgr->conns_lock);
		node = rb_first(&lgr->conns_all);
	}
	write_unlock_bh(&lgr->conns_lock);
	wake_up(&lgr->lnk[SMC_SINGLE_LINK].wr_reg_wait);
}

/* Determine vlan of internal TCP socket.
 * @vlan_id: address to store the determined vlan id into
 */
static int smc_vlan_by_tcpsk(struct socket *clcsock, unsigned short *vlan_id)
{
	struct dst_entry *dst = sk_dst_get(clcsock->sk);
	int rc = 0;

	*vlan_id = 0;
	if (!dst) {
		rc = -ENOTCONN;
		goto out;
	}
	if (!dst->dev) {
		rc = -ENODEV;
		goto out_rel;
	}

	if (is_vlan_dev(dst->dev))
		*vlan_id = vlan_dev_vlan_id(dst->dev);

out_rel:
	dst_release(dst);
out:
	return rc;
}

/* determine the link gid matching the vlan id of the link group */
static int smc_link_determine_gid(struct smc_link_group *lgr)
{
	struct smc_link *lnk = &lgr->lnk[SMC_SINGLE_LINK];
	struct ib_gid_attr gattr;
	union ib_gid gid;
	int i;

	if (!lgr->vlan_id) {
		lnk->gid = lnk->smcibdev->gid[lnk->ibport - 1];
		return 0;
	}

	for (i = 0; i < lnk->smcibdev->pattr[lnk->ibport - 1].gid_tbl_len;
	     i++) {
		if (ib_query_gid(lnk->smcibdev->ibdev, lnk->ibport, i, &gid,
				 &gattr))
			continue;
		if (gattr.ndev) {
			if (is_vlan_dev(gattr.ndev) &&
			    vlan_dev_vlan_id(gattr.ndev) == lgr->vlan_id) {
				lnk->gid = gid;
				dev_put(gattr.ndev);
				return 0;
			}
			dev_put(gattr.ndev);
		}
	}
	return -ENODEV;
}

/* create a new SMC connection (and a new link group if necessary) */
int smc_conn_create(struct smc_sock *smc,
		    struct smc_ib_device *smcibdev, u8 ibport,
		    struct smc_clc_msg_local *lcl, int srv_first_contact)
{
	struct smc_connection *conn = &smc->conn;
	struct smc_link_group *lgr;
	unsigned short vlan_id;
	enum smc_lgr_role role;
	int local_contact = SMC_FIRST_CONTACT;
	int rc = 0;

	role = smc->listen_smc ? SMC_SERV : SMC_CLNT;
	rc = smc_vlan_by_tcpsk(smc->clcsock, &vlan_id);
	if (rc)
		return rc;

	if ((role == SMC_CLNT) && srv_first_contact)
		/* create new link group as well */
		goto create;

	/* determine if an existing link group can be reused */
	spin_lock_bh(&smc_lgr_list.lock);
	list_for_each_entry(lgr, &smc_lgr_list.list, list) {
		write_lock_bh(&lgr->conns_lock);
		if (!memcmp(lgr->peer_systemid, lcl->id_for_peer,
			    SMC_SYSTEMID_LEN) &&
		    !memcmp(lgr->lnk[SMC_SINGLE_LINK].peer_gid, &lcl->gid,
			    SMC_GID_SIZE) &&
		    !memcmp(lgr->lnk[SMC_SINGLE_LINK].peer_mac, lcl->mac,
			    sizeof(lcl->mac)) &&
		    !lgr->sync_err &&
		    (lgr->role == role) &&
		    (lgr->vlan_id == vlan_id) &&
		    ((role == SMC_CLNT) ||
		     (lgr->conns_num < SMC_RMBS_PER_LGR_MAX))) {
			/* link group found */
			local_contact = SMC_REUSE_CONTACT;
			conn->lgr = lgr;
			smc_lgr_register_conn(conn); /* add smc conn to lgr */
			write_unlock_bh(&lgr->conns_lock);
			break;
		}
		write_unlock_bh(&lgr->conns_lock);
	}
	spin_unlock_bh(&smc_lgr_list.lock);

	if (role == SMC_CLNT && !srv_first_contact &&
	    (local_contact == SMC_FIRST_CONTACT)) {
		/* Server reuses a link group, but Client wants to start
		 * a new one
		 * send out_of_sync decline, reason synchr. error
		 */
		return -ENOLINK;
	}

create:
	if (local_contact == SMC_FIRST_CONTACT) {
		rc = smc_lgr_create(smc, smcibdev, ibport,
				    lcl->id_for_peer, vlan_id);
		if (rc)
			goto out;
		smc_lgr_register_conn(conn); /* add smc conn to lgr */
		rc = smc_link_determine_gid(conn->lgr);
	}
	conn->local_tx_ctrl.common.type = SMC_CDC_MSG_TYPE;
	conn->local_tx_ctrl.len = SMC_WR_TX_SIZE;
#ifndef KERNEL_HAS_ATOMIC64
	spin_lock_init(&conn->acurs_lock);
#endif

out:
	return rc ? rc : local_contact;
}

/* try to reuse a sndbuf or rmb description slot for a certain
 * buffer size; if not available, return NULL
 */
static inline
struct smc_buf_desc *smc_buf_get_slot(struct smc_link_group *lgr,
				      int compressed_bufsize,
				      rwlock_t *lock,
				      struct list_head *buf_list)
{
	struct smc_buf_desc *buf_slot;

	read_lock_bh(lock);
	list_for_each_entry(buf_slot, buf_list, list) {
		if (cmpxchg(&buf_slot->used, 0, 1) == 0) {
			read_unlock_bh(lock);
			return buf_slot;
		}
	}
	read_unlock_bh(lock);
	return NULL;
}

/* one of the conditions for announcing a receiver's current window size is
 * that it "results in a minimum increase in the window size of 10% of the
 * receive buffer space" [RFC7609]
 */
static inline int smc_rmb_wnd_update_limit(int rmbe_size)
{
	return min_t(int, rmbe_size / 10, SOCK_MIN_SNDBUF / 2);
}

static struct smc_buf_desc *smc_new_buf_create(struct smc_link_group *lgr,
					       bool is_rmb, int bufsize)
{
	struct smc_buf_desc *buf_desc;
	struct smc_link *lnk;
	int rc;

	/* try to alloc a new buffer */
	buf_desc = kzalloc(sizeof(*buf_desc), GFP_KERNEL);
	if (!buf_desc)
		return ERR_PTR(-ENOMEM);

	buf_desc->cpu_addr =
		(void *)__get_free_pages(GFP_KERNEL | __GFP_NOWARN |
					 __GFP_NOMEMALLOC |
					 __GFP_NORETRY | __GFP_ZERO,
					 get_order(bufsize));
	if (!buf_desc->cpu_addr) {
		kfree(buf_desc);
		return ERR_PTR(-EAGAIN);
	}
	buf_desc->order = get_order(bufsize);

	/* build the sg table from the pages */
	lnk = &lgr->lnk[SMC_SINGLE_LINK];
	rc = sg_alloc_table(&buf_desc->sgt[SMC_SINGLE_LINK], 1,
			    GFP_KERNEL);
	if (rc) {
		smc_buf_free(buf_desc, lnk, is_rmb);
		return ERR_PTR(rc);
	}
	sg_set_buf(buf_desc->sgt[SMC_SINGLE_LINK].sgl,
		   buf_desc->cpu_addr, bufsize);

	/* map sg table to DMA address */
	rc = smc_ib_buf_map_sg(lnk->smcibdev, buf_desc,
			       is_rmb ? DMA_FROM_DEVICE : DMA_TO_DEVICE);
	/* SMC protocol depends on mapping to one DMA address only */
	if (rc != 1)  {
		smc_buf_free(buf_desc, lnk, is_rmb);
		return ERR_PTR(-EAGAIN);
	}

	/* create a new memory region for the RMB */
	if (is_rmb) {
		rc = smc_ib_get_memory_region(lnk->roce_pd,
					      IB_ACCESS_REMOTE_WRITE |
					      IB_ACCESS_LOCAL_WRITE,
					      buf_desc);
		if (rc) {
			smc_buf_free(buf_desc, lnk, is_rmb);
			return ERR_PTR(rc);
		}
	}

	return buf_desc;
}

static int __smc_buf_create(struct smc_sock *smc, bool is_rmb)
{
	struct smc_connection *conn = &smc->conn;
	struct smc_link_group *lgr = conn->lgr;
	struct smc_buf_desc *buf_desc = ERR_PTR(-ENOMEM);
	struct list_head *buf_list;
	int bufsize, bufsize_short;
	int sk_buf_size;
	rwlock_t *lock;

	if (is_rmb)
		/* use socket recv buffer size (w/o overhead) as start value */
		sk_buf_size = smc->sk.sk_rcvbuf / 2;
	else
		/* use socket send buffer size (w/o overhead) as start value */
		sk_buf_size = smc->sk.sk_sndbuf / 2;

	for (bufsize_short = smc_compress_bufsize(sk_buf_size);
	     bufsize_short >= 0; bufsize_short--) {

		if (is_rmb) {
			lock = &lgr->rmbs_lock;
			buf_list = &lgr->rmbs[bufsize_short];
		} else {
			lock = &lgr->sndbufs_lock;
			buf_list = &lgr->sndbufs[bufsize_short];
		}
		bufsize = smc_uncompress_bufsize(bufsize_short);
		if ((1 << get_order(bufsize)) > SG_MAX_SINGLE_ALLOC)
			continue;

		/* check for reusable slot in the link group */
		buf_desc = smc_buf_get_slot(lgr, bufsize_short, lock, buf_list);
		if (buf_desc) {
			memset(buf_desc->cpu_addr, 0, bufsize);
			break; /* found reusable slot */
		}

		buf_desc = smc_new_buf_create(lgr, is_rmb, bufsize);
		if (PTR_ERR(buf_desc) == -ENOMEM)
			break;
		if (IS_ERR(buf_desc))
			continue;

		buf_desc->used = 1;
		write_lock_bh(lock);
		list_add(&buf_desc->list, buf_list);
		write_unlock_bh(lock);
		break; /* found */
	}

	if (IS_ERR(buf_desc))
		return -ENOMEM;

	if (is_rmb) {
		conn->rmb_desc = buf_desc;
		conn->rmbe_size = bufsize;
		conn->rmbe_size_short = bufsize_short;
		smc->sk.sk_rcvbuf = bufsize * 2;
		atomic_set(&conn->bytes_to_rcv, 0);
		conn->rmbe_update_limit = smc_rmb_wnd_update_limit(bufsize);
	} else {
		conn->sndbuf_desc = buf_desc;
		conn->sndbuf_size = bufsize;
		smc->sk.sk_sndbuf = bufsize * 2;
		atomic_set(&conn->sndbuf_space, bufsize);
	}
	return 0;
}

void smc_sndbuf_sync_sg_for_cpu(struct smc_connection *conn)
{
	struct smc_link_group *lgr = conn->lgr;

	smc_ib_sync_sg_for_cpu(lgr->lnk[SMC_SINGLE_LINK].smcibdev,
			       conn->sndbuf_desc, DMA_TO_DEVICE);
}

void smc_sndbuf_sync_sg_for_device(struct smc_connection *conn)
{
	struct smc_link_group *lgr = conn->lgr;

	smc_ib_sync_sg_for_device(lgr->lnk[SMC_SINGLE_LINK].smcibdev,
				  conn->sndbuf_desc, DMA_TO_DEVICE);
}

void smc_rmb_sync_sg_for_cpu(struct smc_connection *conn)
{
	struct smc_link_group *lgr = conn->lgr;

	smc_ib_sync_sg_for_cpu(lgr->lnk[SMC_SINGLE_LINK].smcibdev,
			       conn->rmb_desc, DMA_FROM_DEVICE);
}

void smc_rmb_sync_sg_for_device(struct smc_connection *conn)
{
	struct smc_link_group *lgr = conn->lgr;

	smc_ib_sync_sg_for_device(lgr->lnk[SMC_SINGLE_LINK].smcibdev,
				  conn->rmb_desc, DMA_FROM_DEVICE);
}

/* create the send and receive buffer for an SMC socket;
 * receive buffers are called RMBs;
 * (even though the SMC protocol allows more than one RMB-element per RMB,
 * the Linux implementation uses just one RMB-element per RMB, i.e. uses an
 * extra RMB for every connection in a link group
 */
int smc_buf_create(struct smc_sock *smc)
{
	int rc;

	/* create send buffer */
	rc = __smc_buf_create(smc, false);
	if (rc)
		return rc;
	/* create rmb */
	rc = __smc_buf_create(smc, true);
	if (rc)
		smc_buf_free(smc->conn.sndbuf_desc,
			     &smc->conn.lgr->lnk[SMC_SINGLE_LINK], false);
	return rc;
}

static inline int smc_rmb_reserve_rtoken_idx(struct smc_link_group *lgr)
{
	int i;

	for_each_clear_bit(i, lgr->rtokens_used_mask, SMC_RMBS_PER_LGR_MAX) {
		if (!test_and_set_bit(i, lgr->rtokens_used_mask))
			return i;
	}
	return -ENOSPC;
}

/* add a new rtoken from peer */
int smc_rtoken_add(struct smc_link_group *lgr, __be64 nw_vaddr, __be32 nw_rkey)
{
	u64 dma_addr = be64_to_cpu(nw_vaddr);
	u32 rkey = ntohl(nw_rkey);
	int i;

	for (i = 0; i < SMC_RMBS_PER_LGR_MAX; i++) {
		if ((lgr->rtokens[i][SMC_SINGLE_LINK].rkey == rkey) &&
		    (lgr->rtokens[i][SMC_SINGLE_LINK].dma_addr == dma_addr) &&
		    test_bit(i, lgr->rtokens_used_mask)) {
			/* already in list */
			return i;
		}
	}
	i = smc_rmb_reserve_rtoken_idx(lgr);
	if (i < 0)
		return i;
	lgr->rtokens[i][SMC_SINGLE_LINK].rkey = rkey;
	lgr->rtokens[i][SMC_SINGLE_LINK].dma_addr = dma_addr;
	return i;
}

/* delete an rtoken */
int smc_rtoken_delete(struct smc_link_group *lgr, __be32 nw_rkey)
{
	u32 rkey = ntohl(nw_rkey);
	int i;

	for (i = 0; i < SMC_RMBS_PER_LGR_MAX; i++) {
		if (lgr->rtokens[i][SMC_SINGLE_LINK].rkey == rkey &&
		    test_bit(i, lgr->rtokens_used_mask)) {
			lgr->rtokens[i][SMC_SINGLE_LINK].rkey = 0;
			lgr->rtokens[i][SMC_SINGLE_LINK].dma_addr = 0;

			clear_bit(i, lgr->rtokens_used_mask);
			return 0;
		}
	}
	return -ENOENT;
}

/* save rkey and dma_addr received from peer during clc handshake */
int smc_rmb_rtoken_handling(struct smc_connection *conn,
			    struct smc_clc_msg_accept_confirm *clc)
{
	conn->rtoken_idx = smc_rtoken_add(conn->lgr, clc->rmb_dma_addr,
					  clc->rmb_rkey);
	if (conn->rtoken_idx < 0)
		return conn->rtoken_idx;
	return 0;
}<|MERGE_RESOLUTION|>--- conflicted
+++ resolved
@@ -176,11 +176,8 @@
 
 	lnk = &lgr->lnk[SMC_SINGLE_LINK];
 	/* initialize link */
-<<<<<<< HEAD
 	lnk->state = SMC_LNK_ACTIVATING;
-=======
 	lnk->link_id = SMC_SINGLE_LINK;
->>>>>>> ce380619
 	lnk->smcibdev = smcibdev;
 	lnk->ibport = ibport;
 	lnk->path_mtu = smcibdev->pattr[ibport - 1].active_mtu;
