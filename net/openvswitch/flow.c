--- conflicted
+++ resolved
@@ -210,12 +210,7 @@
 	if (!sfa)
 		return ERR_PTR(-ENOMEM);
 
-<<<<<<< HEAD
-	sfa->actions_len = actions_len;
-	nla_memcpy(sfa->actions, actions, actions_len);
-=======
 	sfa->actions_len = 0;
->>>>>>> d0e0ac97
 	return sfa;
 }
 
@@ -382,11 +377,7 @@
 		head = flex_array_get(old->buckets, i);
 
 		hlist_for_each_entry(flow, head, hash_node[old_ver])
-<<<<<<< HEAD
-			ovs_flow_tbl_insert(new, flow);
-=======
 			__flow_tbl_insert(new, flow);
->>>>>>> d0e0ac97
 	}
 	old->keep_flows = true;
 }
