/*
 * Copyright (c) 2007-2012 Nicira, Inc.
 *
 * This program is free software; you can redistribute it and/or
 * modify it under the terms of version 2 of the GNU General Public
 * License as published by the Free Software Foundation.
 *
 * This program is distributed in the hope that it will be useful, but
 * WITHOUT ANY WARRANTY; without even the implied warranty of
 * MERCHANTABILITY or FITNESS FOR A PARTICULAR PURPOSE. See the GNU
 * General Public License for more details.
 *
 * You should have received a copy of the GNU General Public License
 * along with this program; if not, write to the Free Software
 * Foundation, Inc., 51 Franklin Street, Fifth Floor, Boston, MA
 * 02110-1301, USA
 */

#ifndef DATAPATH_H
#define DATAPATH_H 1

#include <asm/page.h>
#include <linux/kernel.h>
#include <linux/mutex.h>
#include <linux/netdevice.h>
#include <linux/skbuff.h>
#include <linux/u64_stats_sync.h>

#include "flow.h"
#include "vport.h"

#define DP_MAX_PORTS           USHRT_MAX
#define DP_VPORT_HASH_BUCKETS  1024

#define SAMPLE_ACTION_DEPTH 3

/**
 * struct dp_stats_percpu - per-cpu packet processing statistics for a given
 * datapath.
 * @n_hit: Number of received packets for which a matching flow was found in
 * the flow table.
 * @n_miss: Number of received packets that had no matching flow in the flow
 * table.  The sum of @n_hit and @n_miss is the number of packets that have
 * been received by the datapath.
 * @n_lost: Number of received packets that had no matching flow in the flow
 * table that could not be sent to userspace (normally due to an overflow in
 * one of the datapath's queues).
 */
struct dp_stats_percpu {
	u64 n_hit;
	u64 n_missed;
	u64 n_lost;
	struct u64_stats_sync sync;
};

/**
 * struct datapath - datapath for flow-based packet switching
 * @rcu: RCU callback head for deferred destruction.
 * @list_node: Element in global 'dps' list.
 * @table: Current flow table.  Protected by ovs_mutex and RCU.
 * @ports: Hash table for ports.  %OVSP_LOCAL port always exists.  Protected by
 * ovs_mutex and RCU.
 * @stats_percpu: Per-CPU datapath statistics.
 * @net: Reference to net namespace.
 *
 * Context: See the comment on locking at the top of datapath.c for additional
 * locking information.
 */
struct datapath {
	struct rcu_head rcu;
	struct list_head list_node;

	/* Flow table. */
	struct flow_table __rcu *table;

	/* Switch ports. */
	struct hlist_head *ports;

	/* Stats. */
	struct dp_stats_percpu __percpu *stats_percpu;

#ifdef CONFIG_NET_NS
	/* Network namespace ref. */
	struct net *net;
#endif
};

/**
 * struct ovs_skb_cb - OVS data in skb CB
 * @flow: The flow associated with this packet.  May be %NULL if no flow.
 * @tun_key: Key for the tunnel that encapsulated this packet. NULL if the
 * packet is not being tunneled.
 */
struct ovs_skb_cb {
	struct sw_flow		*flow;
	struct ovs_key_ipv4_tunnel  *tun_key;
};
#define OVS_CB(skb) ((struct ovs_skb_cb *)(skb)->cb)

/**
 * struct dp_upcall - metadata to include with a packet to send to userspace
 * @cmd: One of %OVS_PACKET_CMD_*.
 * @key: Becomes %OVS_PACKET_ATTR_KEY.  Must be nonnull.
 * @userdata: If nonnull, its variable-length value is passed to userspace as
 * %OVS_PACKET_ATTR_USERDATA.
 * @pid: Netlink PID to which packet should be sent.  If @pid is 0 then no
 * packet is sent and the packet is accounted in the datapath's @n_lost
 * counter.
 */
struct dp_upcall_info {
	u8 cmd;
	const struct sw_flow_key *key;
	const struct nlattr *userdata;
	u32 portid;
};

/**
 * struct ovs_net - Per net-namespace data for ovs.
 * @dps: List of datapaths to enable dumping them all out.
 * Protected by genl_mutex.
 */
struct ovs_net {
	struct list_head dps;
	struct work_struct dp_notify_work;
<<<<<<< HEAD
=======
	struct vport_net vport_net;
>>>>>>> d0e0ac97
};

extern int ovs_net_id;
void ovs_lock(void);
void ovs_unlock(void);

#ifdef CONFIG_LOCKDEP
int lockdep_ovsl_is_held(void);
#else
#define lockdep_ovsl_is_held()	1
#endif

#define ASSERT_OVSL()		WARN_ON(unlikely(!lockdep_ovsl_is_held()))
#define ovsl_dereference(p)					\
	rcu_dereference_protected(p, lockdep_ovsl_is_held())

static inline struct net *ovs_dp_get_net(struct datapath *dp)
{
	return read_pnet(&dp->net);
}

static inline void ovs_dp_set_net(struct datapath *dp, struct net *net)
{
	write_pnet(&dp->net, net);
}

struct vport *ovs_lookup_vport(const struct datapath *dp, u16 port_no);

static inline struct vport *ovs_vport_rcu(const struct datapath *dp, int port_no)
{
	WARN_ON_ONCE(!rcu_read_lock_held());
	return ovs_lookup_vport(dp, port_no);
}

static inline struct vport *ovs_vport_ovsl_rcu(const struct datapath *dp, int port_no)
{
	WARN_ON_ONCE(!rcu_read_lock_held() && !lockdep_ovsl_is_held());
	return ovs_lookup_vport(dp, port_no);
}

static inline struct vport *ovs_vport_ovsl(const struct datapath *dp, int port_no)
{
	ASSERT_OVSL();
	return ovs_lookup_vport(dp, port_no);
}

extern struct notifier_block ovs_dp_device_notifier;
extern struct genl_multicast_group ovs_dp_vport_multicast_group;

void ovs_dp_process_received_packet(struct vport *, struct sk_buff *);
void ovs_dp_detach_port(struct vport *);
int ovs_dp_upcall(struct datapath *, struct sk_buff *,
		  const struct dp_upcall_info *);

const char *ovs_dp_name(const struct datapath *dp);
struct sk_buff *ovs_vport_cmd_build_info(struct vport *, u32 pid, u32 seq,
					 u8 cmd);

int ovs_execute_actions(struct datapath *dp, struct sk_buff *skb);
void ovs_dp_notify_wq(struct work_struct *work);
#endif /* datapath.h */<|MERGE_RESOLUTION|>--- conflicted
+++ resolved
@@ -122,10 +122,7 @@
 struct ovs_net {
 	struct list_head dps;
 	struct work_struct dp_notify_work;
-<<<<<<< HEAD
-=======
 	struct vport_net vport_net;
->>>>>>> d0e0ac97
 };
 
 extern int ovs_net_id;
