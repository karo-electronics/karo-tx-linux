--- conflicted
+++ resolved
@@ -129,10 +129,7 @@
 
 	atomic_set(&net->count, 1);
 	atomic_set(&net->passive, 1);
-<<<<<<< HEAD
-=======
 	net->dev_base_seq = 1;
->>>>>>> acfe7d74
 
 #ifdef NETNS_REFCNT_DEBUG
 	atomic_set(&net->use_count, 0);
