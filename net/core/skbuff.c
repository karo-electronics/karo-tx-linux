/*
 *	Routines having to do with the 'struct sk_buff' memory handlers.
 *
 *	Authors:	Alan Cox <alan@lxorguk.ukuu.org.uk>
 *			Florian La Roche <rzsfl@rz.uni-sb.de>
 *
 *	Fixes:
 *		Alan Cox	:	Fixed the worst of the load
 *					balancer bugs.
 *		Dave Platt	:	Interrupt stacking fix.
 *	Richard Kooijman	:	Timestamp fixes.
 *		Alan Cox	:	Changed buffer format.
 *		Alan Cox	:	destructor hook for AF_UNIX etc.
 *		Linus Torvalds	:	Better skb_clone.
 *		Alan Cox	:	Added skb_copy.
 *		Alan Cox	:	Added all the changed routines Linus
 *					only put in the headers
 *		Ray VanTassle	:	Fixed --skb->lock in free
 *		Alan Cox	:	skb_copy copy arp field
 *		Andi Kleen	:	slabified it.
 *		Robert Olsson	:	Removed skb_head_pool
 *
 *	NOTE:
 *		The __skb_ routines should be called with interrupts
 *	disabled, or you better be *real* sure that the operation is atomic
 *	with respect to whatever list is being frobbed (e.g. via lock_sock()
 *	or via disabling bottom half handlers, etc).
 *
 *	This program is free software; you can redistribute it and/or
 *	modify it under the terms of the GNU General Public License
 *	as published by the Free Software Foundation; either version
 *	2 of the License, or (at your option) any later version.
 */

/*
 *	The functions in this file will not compile correctly with gcc 2.4.x
 */

#define pr_fmt(fmt) KBUILD_MODNAME ": " fmt

#include <linux/module.h>
#include <linux/types.h>
#include <linux/kernel.h>
#include <linux/kmemcheck.h>
#include <linux/mm.h>
#include <linux/interrupt.h>
#include <linux/in.h>
#include <linux/inet.h>
#include <linux/slab.h>
#include <linux/netdevice.h>
#ifdef CONFIG_NET_CLS_ACT
#include <net/pkt_sched.h>
#endif
#include <linux/string.h>
#include <linux/skbuff.h>
#include <linux/splice.h>
#include <linux/cache.h>
#include <linux/rtnetlink.h>
#include <linux/init.h>
#include <linux/scatterlist.h>
#include <linux/errqueue.h>
#include <linux/prefetch.h>

#include <net/protocol.h>
#include <net/dst.h>
#include <net/sock.h>
#include <net/checksum.h>
#include <net/xfrm.h>

#include <asm/uaccess.h>
#include <trace/events/skb.h>
#include <linux/highmem.h>

struct kmem_cache *skbuff_head_cache __read_mostly;
static struct kmem_cache *skbuff_fclone_cache __read_mostly;

static void sock_pipe_buf_release(struct pipe_inode_info *pipe,
				  struct pipe_buffer *buf)
{
	put_page(buf->page);
}

static void sock_pipe_buf_get(struct pipe_inode_info *pipe,
				struct pipe_buffer *buf)
{
	get_page(buf->page);
}

static int sock_pipe_buf_steal(struct pipe_inode_info *pipe,
			       struct pipe_buffer *buf)
{
	return 1;
}


/* Pipe buffer operations for a socket. */
static const struct pipe_buf_operations sock_pipe_buf_ops = {
	.can_merge = 0,
	.map = generic_pipe_buf_map,
	.unmap = generic_pipe_buf_unmap,
	.confirm = generic_pipe_buf_confirm,
	.release = sock_pipe_buf_release,
	.steal = sock_pipe_buf_steal,
	.get = sock_pipe_buf_get,
};

/**
 *	skb_panic - private function for out-of-line support
 *	@skb:	buffer
 *	@sz:	size
 *	@addr:	address
 *	@msg:	skb_over_panic or skb_under_panic
 *
 *	Out-of-line support for skb_put() and skb_push().
 *	Called via the wrapper skb_over_panic() or skb_under_panic().
 *	Keep out of line to prevent kernel bloat.
 *	__builtin_return_address is not used because it is not always reliable.
 */
static void skb_panic(struct sk_buff *skb, unsigned int sz, void *addr,
		      const char msg[])
{
	pr_emerg("%s: text:%p len:%d put:%d head:%p data:%p tail:%#lx end:%#lx dev:%s\n",
		 msg, addr, skb->len, sz, skb->head, skb->data,
		 (unsigned long)skb->tail, (unsigned long)skb->end,
		 skb->dev ? skb->dev->name : "<NULL>");
	BUG();
}

static void skb_over_panic(struct sk_buff *skb, unsigned int sz, void *addr)
{
	skb_panic(skb, sz, addr, __func__);
}

static void skb_under_panic(struct sk_buff *skb, unsigned int sz, void *addr)
{
	skb_panic(skb, sz, addr, __func__);
}

/*
 * kmalloc_reserve is a wrapper around kmalloc_node_track_caller that tells
 * the caller if emergency pfmemalloc reserves are being used. If it is and
 * the socket is later found to be SOCK_MEMALLOC then PFMEMALLOC reserves
 * may be used. Otherwise, the packet data may be discarded until enough
 * memory is free
 */
#define kmalloc_reserve(size, gfp, node, pfmemalloc) \
	 __kmalloc_reserve(size, gfp, node, _RET_IP_, pfmemalloc)

static void *__kmalloc_reserve(size_t size, gfp_t flags, int node,
			       unsigned long ip, bool *pfmemalloc)
{
	void *obj;
	bool ret_pfmemalloc = false;

	/*
	 * Try a regular allocation, when that fails and we're not entitled
	 * to the reserves, fail.
	 */
	obj = kmalloc_node_track_caller(size,
					flags | __GFP_NOMEMALLOC | __GFP_NOWARN,
					node);
	if (obj || !(gfp_pfmemalloc_allowed(flags)))
		goto out;

	/* Try again but now we are using pfmemalloc reserves */
	ret_pfmemalloc = true;
	obj = kmalloc_node_track_caller(size, flags, node);

out:
	if (pfmemalloc)
		*pfmemalloc = ret_pfmemalloc;

	return obj;
}

/* 	Allocate a new skbuff. We do this ourselves so we can fill in a few
 *	'private' fields and also do memory statistics to find all the
 *	[BEEP] leaks.
 *
 */

struct sk_buff *__alloc_skb_head(gfp_t gfp_mask, int node)
{
	struct sk_buff *skb;

	/* Get the HEAD */
	skb = kmem_cache_alloc_node(skbuff_head_cache,
				    gfp_mask & ~__GFP_DMA, node);
	if (!skb)
		goto out;

	/*
	 * Only clear those fields we need to clear, not those that we will
	 * actually initialise below. Hence, don't put any more fields after
	 * the tail pointer in struct sk_buff!
	 */
	memset(skb, 0, offsetof(struct sk_buff, tail));
	skb->head = NULL;
	skb->truesize = sizeof(struct sk_buff);
	atomic_set(&skb->users, 1);

<<<<<<< HEAD
#ifdef NET_SKBUFF_DATA_USES_OFFSET
	skb->mac_header = ~0U;
#endif
=======
	skb->mac_header = (typeof(skb->mac_header))~0U;
>>>>>>> d0e0ac97
out:
	return skb;
}

/**
 *	__alloc_skb	-	allocate a network buffer
 *	@size: size to allocate
 *	@gfp_mask: allocation mask
 *	@flags: If SKB_ALLOC_FCLONE is set, allocate from fclone cache
 *		instead of head cache and allocate a cloned (child) skb.
 *		If SKB_ALLOC_RX is set, __GFP_MEMALLOC will be used for
 *		allocations in case the data is required for writeback
 *	@node: numa node to allocate memory on
 *
 *	Allocate a new &sk_buff. The returned buffer has no headroom and a
 *	tail room of at least size bytes. The object has a reference count
 *	of one. The return is the buffer. On a failure the return is %NULL.
 *
 *	Buffers may only be allocated from interrupts using a @gfp_mask of
 *	%GFP_ATOMIC.
 */
struct sk_buff *__alloc_skb(unsigned int size, gfp_t gfp_mask,
			    int flags, int node)
{
	struct kmem_cache *cache;
	struct skb_shared_info *shinfo;
	struct sk_buff *skb;
	u8 *data;
	bool pfmemalloc;

	cache = (flags & SKB_ALLOC_FCLONE)
		? skbuff_fclone_cache : skbuff_head_cache;

	if (sk_memalloc_socks() && (flags & SKB_ALLOC_RX))
		gfp_mask |= __GFP_MEMALLOC;

	/* Get the HEAD */
	skb = kmem_cache_alloc_node(cache, gfp_mask & ~__GFP_DMA, node);
	if (!skb)
		goto out;
	prefetchw(skb);

	/* We do our best to align skb_shared_info on a separate cache
	 * line. It usually works because kmalloc(X > SMP_CACHE_BYTES) gives
	 * aligned memory blocks, unless SLUB/SLAB debug is enabled.
	 * Both skb->head and skb_shared_info are cache line aligned.
	 */
	size = SKB_DATA_ALIGN(size);
	size += SKB_DATA_ALIGN(sizeof(struct skb_shared_info));
	data = kmalloc_reserve(size, gfp_mask, node, &pfmemalloc);
	if (!data)
		goto nodata;
	/* kmalloc(size) might give us more room than requested.
	 * Put skb_shared_info exactly at the end of allocated zone,
	 * to allow max possible filling before reallocation.
	 */
	size = SKB_WITH_OVERHEAD(ksize(data));
	prefetchw(data + size);

	/*
	 * Only clear those fields we need to clear, not those that we will
	 * actually initialise below. Hence, don't put any more fields after
	 * the tail pointer in struct sk_buff!
	 */
	memset(skb, 0, offsetof(struct sk_buff, tail));
	/* Account for allocated memory : skb + skb->head */
	skb->truesize = SKB_TRUESIZE(size);
	skb->pfmemalloc = pfmemalloc;
	atomic_set(&skb->users, 1);
	skb->head = data;
	skb->data = data;
	skb_reset_tail_pointer(skb);
	skb->end = skb->tail + size;
<<<<<<< HEAD
#ifdef NET_SKBUFF_DATA_USES_OFFSET
	skb->mac_header = ~0U;
	skb->transport_header = ~0U;
#endif
=======
	skb->mac_header = (typeof(skb->mac_header))~0U;
	skb->transport_header = (typeof(skb->transport_header))~0U;
>>>>>>> d0e0ac97

	/* make sure we initialize shinfo sequentially */
	shinfo = skb_shinfo(skb);
	memset(shinfo, 0, offsetof(struct skb_shared_info, dataref));
	atomic_set(&shinfo->dataref, 1);
	kmemcheck_annotate_variable(shinfo->destructor_arg);

	if (flags & SKB_ALLOC_FCLONE) {
		struct sk_buff *child = skb + 1;
		atomic_t *fclone_ref = (atomic_t *) (child + 1);

		kmemcheck_annotate_bitfield(child, flags1);
		kmemcheck_annotate_bitfield(child, flags2);
		skb->fclone = SKB_FCLONE_ORIG;
		atomic_set(fclone_ref, 1);

		child->fclone = SKB_FCLONE_UNAVAILABLE;
		child->pfmemalloc = pfmemalloc;
	}
out:
	return skb;
nodata:
	kmem_cache_free(cache, skb);
	skb = NULL;
	goto out;
}
EXPORT_SYMBOL(__alloc_skb);

/**
 * build_skb - build a network buffer
 * @data: data buffer provided by caller
 * @frag_size: size of fragment, or 0 if head was kmalloced
 *
 * Allocate a new &sk_buff. Caller provides space holding head and
 * skb_shared_info. @data must have been allocated by kmalloc()
 * The return is the new skb buffer.
 * On a failure the return is %NULL, and @data is not freed.
 * Notes :
 *  Before IO, driver allocates only data buffer where NIC put incoming frame
 *  Driver should add room at head (NET_SKB_PAD) and
 *  MUST add room at tail (SKB_DATA_ALIGN(skb_shared_info))
 *  After IO, driver calls build_skb(), to allocate sk_buff and populate it
 *  before giving packet to stack.
 *  RX rings only contains data buffers, not full skbs.
 */
struct sk_buff *build_skb(void *data, unsigned int frag_size)
{
	struct skb_shared_info *shinfo;
	struct sk_buff *skb;
	unsigned int size = frag_size ? : ksize(data);

	skb = kmem_cache_alloc(skbuff_head_cache, GFP_ATOMIC);
	if (!skb)
		return NULL;

	size -= SKB_DATA_ALIGN(sizeof(struct skb_shared_info));

	memset(skb, 0, offsetof(struct sk_buff, tail));
	skb->truesize = SKB_TRUESIZE(size);
	skb->head_frag = frag_size != 0;
	atomic_set(&skb->users, 1);
	skb->head = data;
	skb->data = data;
	skb_reset_tail_pointer(skb);
	skb->end = skb->tail + size;
<<<<<<< HEAD
#ifdef NET_SKBUFF_DATA_USES_OFFSET
	skb->mac_header = ~0U;
	skb->transport_header = ~0U;
#endif
=======
	skb->mac_header = (typeof(skb->mac_header))~0U;
	skb->transport_header = (typeof(skb->transport_header))~0U;
>>>>>>> d0e0ac97

	/* make sure we initialize shinfo sequentially */
	shinfo = skb_shinfo(skb);
	memset(shinfo, 0, offsetof(struct skb_shared_info, dataref));
	atomic_set(&shinfo->dataref, 1);
	kmemcheck_annotate_variable(shinfo->destructor_arg);

	return skb;
}
EXPORT_SYMBOL(build_skb);

struct netdev_alloc_cache {
	struct page_frag	frag;
	/* we maintain a pagecount bias, so that we dont dirty cache line
	 * containing page->_count every time we allocate a fragment.
	 */
	unsigned int		pagecnt_bias;
};
static DEFINE_PER_CPU(struct netdev_alloc_cache, netdev_alloc_cache);

static void *__netdev_alloc_frag(unsigned int fragsz, gfp_t gfp_mask)
{
	struct netdev_alloc_cache *nc;
	void *data = NULL;
	int order;
	unsigned long flags;

	local_irq_save(flags);
	nc = &__get_cpu_var(netdev_alloc_cache);
	if (unlikely(!nc->frag.page)) {
refill:
		for (order = NETDEV_FRAG_PAGE_MAX_ORDER; ;) {
			gfp_t gfp = gfp_mask;

			if (order)
				gfp |= __GFP_COMP | __GFP_NOWARN;
			nc->frag.page = alloc_pages(gfp, order);
			if (likely(nc->frag.page))
				break;
			if (--order < 0)
				goto end;
		}
		nc->frag.size = PAGE_SIZE << order;
recycle:
		atomic_set(&nc->frag.page->_count, NETDEV_PAGECNT_MAX_BIAS);
		nc->pagecnt_bias = NETDEV_PAGECNT_MAX_BIAS;
		nc->frag.offset = 0;
	}

	if (nc->frag.offset + fragsz > nc->frag.size) {
		/* avoid unnecessary locked operations if possible */
		if ((atomic_read(&nc->frag.page->_count) == nc->pagecnt_bias) ||
		    atomic_sub_and_test(nc->pagecnt_bias, &nc->frag.page->_count))
			goto recycle;
		goto refill;
	}

	data = page_address(nc->frag.page) + nc->frag.offset;
	nc->frag.offset += fragsz;
	nc->pagecnt_bias--;
end:
	local_irq_restore(flags);
	return data;
}

/**
 * netdev_alloc_frag - allocate a page fragment
 * @fragsz: fragment size
 *
 * Allocates a frag from a page for receive buffer.
 * Uses GFP_ATOMIC allocations.
 */
void *netdev_alloc_frag(unsigned int fragsz)
{
	return __netdev_alloc_frag(fragsz, GFP_ATOMIC | __GFP_COLD);
}
EXPORT_SYMBOL(netdev_alloc_frag);

/**
 *	__netdev_alloc_skb - allocate an skbuff for rx on a specific device
 *	@dev: network device to receive on
 *	@length: length to allocate
 *	@gfp_mask: get_free_pages mask, passed to alloc_skb
 *
 *	Allocate a new &sk_buff and assign it a usage count of one. The
 *	buffer has unspecified headroom built in. Users should allocate
 *	the headroom they think they need without accounting for the
 *	built in space. The built in space is used for optimisations.
 *
 *	%NULL is returned if there is no free memory.
 */
struct sk_buff *__netdev_alloc_skb(struct net_device *dev,
				   unsigned int length, gfp_t gfp_mask)
{
	struct sk_buff *skb = NULL;
	unsigned int fragsz = SKB_DATA_ALIGN(length + NET_SKB_PAD) +
			      SKB_DATA_ALIGN(sizeof(struct skb_shared_info));

	if (fragsz <= PAGE_SIZE && !(gfp_mask & (__GFP_WAIT | GFP_DMA))) {
		void *data;

		if (sk_memalloc_socks())
			gfp_mask |= __GFP_MEMALLOC;

		data = __netdev_alloc_frag(fragsz, gfp_mask);

		if (likely(data)) {
			skb = build_skb(data, fragsz);
			if (unlikely(!skb))
				put_page(virt_to_head_page(data));
		}
	} else {
		skb = __alloc_skb(length + NET_SKB_PAD, gfp_mask,
				  SKB_ALLOC_RX, NUMA_NO_NODE);
	}
	if (likely(skb)) {
		skb_reserve(skb, NET_SKB_PAD);
		skb->dev = dev;
	}
	return skb;
}
EXPORT_SYMBOL(__netdev_alloc_skb);

void skb_add_rx_frag(struct sk_buff *skb, int i, struct page *page, int off,
		     int size, unsigned int truesize)
{
	skb_fill_page_desc(skb, i, page, off, size);
	skb->len += size;
	skb->data_len += size;
	skb->truesize += truesize;
}
EXPORT_SYMBOL(skb_add_rx_frag);

static void skb_drop_list(struct sk_buff **listp)
{
	kfree_skb_list(*listp);
	*listp = NULL;
}

static inline void skb_drop_fraglist(struct sk_buff *skb)
{
	skb_drop_list(&skb_shinfo(skb)->frag_list);
}

static void skb_clone_fraglist(struct sk_buff *skb)
{
	struct sk_buff *list;

	skb_walk_frags(skb, list)
		skb_get(list);
}

static void skb_free_head(struct sk_buff *skb)
{
	if (skb->head_frag)
		put_page(virt_to_head_page(skb->head));
	else
		kfree(skb->head);
}

static void skb_release_data(struct sk_buff *skb)
{
	if (!skb->cloned ||
	    !atomic_sub_return(skb->nohdr ? (1 << SKB_DATAREF_SHIFT) + 1 : 1,
			       &skb_shinfo(skb)->dataref)) {
		if (skb_shinfo(skb)->nr_frags) {
			int i;
			for (i = 0; i < skb_shinfo(skb)->nr_frags; i++)
				skb_frag_unref(skb, i);
		}

		/*
		 * If skb buf is from userspace, we need to notify the caller
		 * the lower device DMA has done;
		 */
		if (skb_shinfo(skb)->tx_flags & SKBTX_DEV_ZEROCOPY) {
			struct ubuf_info *uarg;

			uarg = skb_shinfo(skb)->destructor_arg;
			if (uarg->callback)
				uarg->callback(uarg, true);
		}

		if (skb_has_frag_list(skb))
			skb_drop_fraglist(skb);

		skb_free_head(skb);
	}
}

/*
 *	Free an skbuff by memory without cleaning the state.
 */
static void kfree_skbmem(struct sk_buff *skb)
{
	struct sk_buff *other;
	atomic_t *fclone_ref;

	switch (skb->fclone) {
	case SKB_FCLONE_UNAVAILABLE:
		kmem_cache_free(skbuff_head_cache, skb);
		break;

	case SKB_FCLONE_ORIG:
		fclone_ref = (atomic_t *) (skb + 2);
		if (atomic_dec_and_test(fclone_ref))
			kmem_cache_free(skbuff_fclone_cache, skb);
		break;

	case SKB_FCLONE_CLONE:
		fclone_ref = (atomic_t *) (skb + 1);
		other = skb - 1;

		/* The clone portion is available for
		 * fast-cloning again.
		 */
		skb->fclone = SKB_FCLONE_UNAVAILABLE;

		if (atomic_dec_and_test(fclone_ref))
			kmem_cache_free(skbuff_fclone_cache, other);
		break;
	}
}

static void skb_release_head_state(struct sk_buff *skb)
{
	skb_dst_drop(skb);
#ifdef CONFIG_XFRM
	secpath_put(skb->sp);
#endif
	if (skb->destructor) {
		WARN_ON(in_irq());
		skb->destructor(skb);
	}
#if IS_ENABLED(CONFIG_NF_CONNTRACK)
	nf_conntrack_put(skb->nfct);
#endif
#ifdef NET_SKBUFF_NF_DEFRAG_NEEDED
	nf_conntrack_put_reasm(skb->nfct_reasm);
#endif
#ifdef CONFIG_BRIDGE_NETFILTER
	nf_bridge_put(skb->nf_bridge);
#endif
/* XXX: IS this still necessary? - JHS */
#ifdef CONFIG_NET_SCHED
	skb->tc_index = 0;
#ifdef CONFIG_NET_CLS_ACT
	skb->tc_verd = 0;
#endif
#endif
}

/* Free everything but the sk_buff shell. */
static void skb_release_all(struct sk_buff *skb)
{
	skb_release_head_state(skb);
	if (likely(skb->head))
		skb_release_data(skb);
}

/**
 *	__kfree_skb - private function
 *	@skb: buffer
 *
 *	Free an sk_buff. Release anything attached to the buffer.
 *	Clean the state. This is an internal helper function. Users should
 *	always call kfree_skb
 */

void __kfree_skb(struct sk_buff *skb)
{
	skb_release_all(skb);
	kfree_skbmem(skb);
}
EXPORT_SYMBOL(__kfree_skb);

/**
 *	kfree_skb - free an sk_buff
 *	@skb: buffer to free
 *
 *	Drop a reference to the buffer and free it if the usage count has
 *	hit zero.
 */
void kfree_skb(struct sk_buff *skb)
{
	if (unlikely(!skb))
		return;
	if (likely(atomic_read(&skb->users) == 1))
		smp_rmb();
	else if (likely(!atomic_dec_and_test(&skb->users)))
		return;
	trace_kfree_skb(skb, __builtin_return_address(0));
	__kfree_skb(skb);
}
EXPORT_SYMBOL(kfree_skb);

void kfree_skb_list(struct sk_buff *segs)
{
	while (segs) {
		struct sk_buff *next = segs->next;

		kfree_skb(segs);
		segs = next;
	}
}
EXPORT_SYMBOL(kfree_skb_list);

/**
 *	skb_tx_error - report an sk_buff xmit error
 *	@skb: buffer that triggered an error
 *
 *	Report xmit error if a device callback is tracking this skb.
 *	skb must be freed afterwards.
 */
void skb_tx_error(struct sk_buff *skb)
{
	if (skb_shinfo(skb)->tx_flags & SKBTX_DEV_ZEROCOPY) {
		struct ubuf_info *uarg;

		uarg = skb_shinfo(skb)->destructor_arg;
		if (uarg->callback)
			uarg->callback(uarg, false);
		skb_shinfo(skb)->tx_flags &= ~SKBTX_DEV_ZEROCOPY;
	}
}
EXPORT_SYMBOL(skb_tx_error);

/**
 *	consume_skb - free an skbuff
 *	@skb: buffer to free
 *
 *	Drop a ref to the buffer and free it if the usage count has hit zero
 *	Functions identically to kfree_skb, but kfree_skb assumes that the frame
 *	is being dropped after a failure and notes that
 */
void consume_skb(struct sk_buff *skb)
{
	if (unlikely(!skb))
		return;
	if (likely(atomic_read(&skb->users) == 1))
		smp_rmb();
	else if (likely(!atomic_dec_and_test(&skb->users)))
		return;
	trace_consume_skb(skb);
	__kfree_skb(skb);
}
EXPORT_SYMBOL(consume_skb);

static void __copy_skb_header(struct sk_buff *new, const struct sk_buff *old)
{
	new->tstamp		= old->tstamp;
	new->dev		= old->dev;
	new->transport_header	= old->transport_header;
	new->network_header	= old->network_header;
	new->mac_header		= old->mac_header;
	new->inner_protocol	= old->inner_protocol;
	new->inner_transport_header = old->inner_transport_header;
	new->inner_network_header = old->inner_network_header;
	new->inner_mac_header = old->inner_mac_header;
	skb_dst_copy(new, old);
	new->rxhash		= old->rxhash;
	new->ooo_okay		= old->ooo_okay;
	new->l4_rxhash		= old->l4_rxhash;
	new->no_fcs		= old->no_fcs;
	new->encapsulation	= old->encapsulation;
#ifdef CONFIG_XFRM
	new->sp			= secpath_get(old->sp);
#endif
	memcpy(new->cb, old->cb, sizeof(old->cb));
	new->csum		= old->csum;
	new->local_df		= old->local_df;
	new->pkt_type		= old->pkt_type;
	new->ip_summed		= old->ip_summed;
	skb_copy_queue_mapping(new, old);
	new->priority		= old->priority;
#if IS_ENABLED(CONFIG_IP_VS)
	new->ipvs_property	= old->ipvs_property;
#endif
	new->pfmemalloc		= old->pfmemalloc;
	new->protocol		= old->protocol;
	new->mark		= old->mark;
	new->skb_iif		= old->skb_iif;
	__nf_copy(new, old);
#if IS_ENABLED(CONFIG_NETFILTER_XT_TARGET_TRACE)
	new->nf_trace		= old->nf_trace;
#endif
#ifdef CONFIG_NET_SCHED
	new->tc_index		= old->tc_index;
#ifdef CONFIG_NET_CLS_ACT
	new->tc_verd		= old->tc_verd;
#endif
#endif
	new->vlan_proto		= old->vlan_proto;
	new->vlan_tci		= old->vlan_tci;

	skb_copy_secmark(new, old);

#ifdef CONFIG_NET_LL_RX_POLL
	new->napi_id	= old->napi_id;
#endif
}

/*
 * You should not add any new code to this function.  Add it to
 * __copy_skb_header above instead.
 */
static struct sk_buff *__skb_clone(struct sk_buff *n, struct sk_buff *skb)
{
#define C(x) n->x = skb->x

	n->next = n->prev = NULL;
	n->sk = NULL;
	__copy_skb_header(n, skb);

	C(len);
	C(data_len);
	C(mac_len);
	n->hdr_len = skb->nohdr ? skb_headroom(skb) : skb->hdr_len;
	n->cloned = 1;
	n->nohdr = 0;
	n->destructor = NULL;
	C(tail);
	C(end);
	C(head);
	C(head_frag);
	C(data);
	C(truesize);
	atomic_set(&n->users, 1);

	atomic_inc(&(skb_shinfo(skb)->dataref));
	skb->cloned = 1;

	return n;
#undef C
}

/**
 *	skb_morph	-	morph one skb into another
 *	@dst: the skb to receive the contents
 *	@src: the skb to supply the contents
 *
 *	This is identical to skb_clone except that the target skb is
 *	supplied by the user.
 *
 *	The target skb is returned upon exit.
 */
struct sk_buff *skb_morph(struct sk_buff *dst, struct sk_buff *src)
{
	skb_release_all(dst);
	return __skb_clone(dst, src);
}
EXPORT_SYMBOL_GPL(skb_morph);

/**
 *	skb_copy_ubufs	-	copy userspace skb frags buffers to kernel
 *	@skb: the skb to modify
 *	@gfp_mask: allocation priority
 *
 *	This must be called on SKBTX_DEV_ZEROCOPY skb.
 *	It will copy all frags into kernel and drop the reference
 *	to userspace pages.
 *
 *	If this function is called from an interrupt gfp_mask() must be
 *	%GFP_ATOMIC.
 *
 *	Returns 0 on success or a negative error code on failure
 *	to allocate kernel memory to copy to.
 */
int skb_copy_ubufs(struct sk_buff *skb, gfp_t gfp_mask)
{
	int i;
	int num_frags = skb_shinfo(skb)->nr_frags;
	struct page *page, *head = NULL;
	struct ubuf_info *uarg = skb_shinfo(skb)->destructor_arg;

	for (i = 0; i < num_frags; i++) {
		u8 *vaddr;
		skb_frag_t *f = &skb_shinfo(skb)->frags[i];

		page = alloc_page(gfp_mask);
		if (!page) {
			while (head) {
				struct page *next = (struct page *)page_private(head);
				put_page(head);
				head = next;
			}
			return -ENOMEM;
		}
		vaddr = kmap_atomic(skb_frag_page(f));
		memcpy(page_address(page),
		       vaddr + f->page_offset, skb_frag_size(f));
		kunmap_atomic(vaddr);
		set_page_private(page, (unsigned long)head);
		head = page;
	}

	/* skb frags release userspace buffers */
	for (i = 0; i < num_frags; i++)
		skb_frag_unref(skb, i);

	uarg->callback(uarg, false);

	/* skb frags point to kernel buffers */
	for (i = num_frags - 1; i >= 0; i--) {
		__skb_fill_page_desc(skb, i, head, 0,
				     skb_shinfo(skb)->frags[i].size);
		head = (struct page *)page_private(head);
	}

	skb_shinfo(skb)->tx_flags &= ~SKBTX_DEV_ZEROCOPY;
	return 0;
}
EXPORT_SYMBOL_GPL(skb_copy_ubufs);

/**
 *	skb_clone	-	duplicate an sk_buff
 *	@skb: buffer to clone
 *	@gfp_mask: allocation priority
 *
 *	Duplicate an &sk_buff. The new one is not owned by a socket. Both
 *	copies share the same packet data but not structure. The new
 *	buffer has a reference count of 1. If the allocation fails the
 *	function returns %NULL otherwise the new buffer is returned.
 *
 *	If this function is called from an interrupt gfp_mask() must be
 *	%GFP_ATOMIC.
 */

struct sk_buff *skb_clone(struct sk_buff *skb, gfp_t gfp_mask)
{
	struct sk_buff *n;

	if (skb_orphan_frags(skb, gfp_mask))
		return NULL;

	n = skb + 1;
	if (skb->fclone == SKB_FCLONE_ORIG &&
	    n->fclone == SKB_FCLONE_UNAVAILABLE) {
		atomic_t *fclone_ref = (atomic_t *) (n + 1);
		n->fclone = SKB_FCLONE_CLONE;
		atomic_inc(fclone_ref);
	} else {
		if (skb_pfmemalloc(skb))
			gfp_mask |= __GFP_MEMALLOC;

		n = kmem_cache_alloc(skbuff_head_cache, gfp_mask);
		if (!n)
			return NULL;

		kmemcheck_annotate_bitfield(n, flags1);
		kmemcheck_annotate_bitfield(n, flags2);
		n->fclone = SKB_FCLONE_UNAVAILABLE;
	}

	return __skb_clone(n, skb);
}
EXPORT_SYMBOL(skb_clone);

static void skb_headers_offset_update(struct sk_buff *skb, int off)
<<<<<<< HEAD
{
	/* {transport,network,mac}_header and tail are relative to skb->head */
	skb->transport_header += off;
	skb->network_header   += off;
	if (skb_mac_header_was_set(skb))
		skb->mac_header += off;
	skb->inner_transport_header += off;
	skb->inner_network_header += off;
	skb->inner_mac_header += off;
}

static void copy_skb_header(struct sk_buff *new, const struct sk_buff *old)
=======
>>>>>>> d0e0ac97
{
	/* {transport,network,mac}_header and tail are relative to skb->head */
	skb->transport_header += off;
	skb->network_header   += off;
	if (skb_mac_header_was_set(skb))
		skb->mac_header += off;
	skb->inner_transport_header += off;
	skb->inner_network_header += off;
	skb->inner_mac_header += off;
}

static void copy_skb_header(struct sk_buff *new, const struct sk_buff *old)
{
	__copy_skb_header(new, old);

<<<<<<< HEAD
#ifndef NET_SKBUFF_DATA_USES_OFFSET
	skb_headers_offset_update(new, offset);
#endif
=======
>>>>>>> d0e0ac97
	skb_shinfo(new)->gso_size = skb_shinfo(old)->gso_size;
	skb_shinfo(new)->gso_segs = skb_shinfo(old)->gso_segs;
	skb_shinfo(new)->gso_type = skb_shinfo(old)->gso_type;
}

static inline int skb_alloc_rx_flag(const struct sk_buff *skb)
{
	if (skb_pfmemalloc(skb))
		return SKB_ALLOC_RX;
	return 0;
}

/**
 *	skb_copy	-	create private copy of an sk_buff
 *	@skb: buffer to copy
 *	@gfp_mask: allocation priority
 *
 *	Make a copy of both an &sk_buff and its data. This is used when the
 *	caller wishes to modify the data and needs a private copy of the
 *	data to alter. Returns %NULL on failure or the pointer to the buffer
 *	on success. The returned buffer has a reference count of 1.
 *
 *	As by-product this function converts non-linear &sk_buff to linear
 *	one, so that &sk_buff becomes completely private and caller is allowed
 *	to modify all the data of returned buffer. This means that this
 *	function is not recommended for use in circumstances when only
 *	header is going to be modified. Use pskb_copy() instead.
 */

struct sk_buff *skb_copy(const struct sk_buff *skb, gfp_t gfp_mask)
{
	int headerlen = skb_headroom(skb);
	unsigned int size = skb_end_offset(skb) + skb->data_len;
	struct sk_buff *n = __alloc_skb(size, gfp_mask,
					skb_alloc_rx_flag(skb), NUMA_NO_NODE);

	if (!n)
		return NULL;

	/* Set the data pointer */
	skb_reserve(n, headerlen);
	/* Set the tail pointer and length */
	skb_put(n, skb->len);

	if (skb_copy_bits(skb, -headerlen, n->head, headerlen + skb->len))
		BUG();

	copy_skb_header(n, skb);
	return n;
}
EXPORT_SYMBOL(skb_copy);

/**
 *	__pskb_copy	-	create copy of an sk_buff with private head.
 *	@skb: buffer to copy
 *	@headroom: headroom of new skb
 *	@gfp_mask: allocation priority
 *
 *	Make a copy of both an &sk_buff and part of its data, located
 *	in header. Fragmented data remain shared. This is used when
 *	the caller wishes to modify only header of &sk_buff and needs
 *	private copy of the header to alter. Returns %NULL on failure
 *	or the pointer to the buffer on success.
 *	The returned buffer has a reference count of 1.
 */

struct sk_buff *__pskb_copy(struct sk_buff *skb, int headroom, gfp_t gfp_mask)
{
	unsigned int size = skb_headlen(skb) + headroom;
	struct sk_buff *n = __alloc_skb(size, gfp_mask,
					skb_alloc_rx_flag(skb), NUMA_NO_NODE);

	if (!n)
		goto out;

	/* Set the data pointer */
	skb_reserve(n, headroom);
	/* Set the tail pointer and length */
	skb_put(n, skb_headlen(skb));
	/* Copy the bytes */
	skb_copy_from_linear_data(skb, n->data, n->len);

	n->truesize += skb->data_len;
	n->data_len  = skb->data_len;
	n->len	     = skb->len;

	if (skb_shinfo(skb)->nr_frags) {
		int i;

		if (skb_orphan_frags(skb, gfp_mask)) {
			kfree_skb(n);
			n = NULL;
			goto out;
		}
		for (i = 0; i < skb_shinfo(skb)->nr_frags; i++) {
			skb_shinfo(n)->frags[i] = skb_shinfo(skb)->frags[i];
			skb_frag_ref(skb, i);
		}
		skb_shinfo(n)->nr_frags = i;
	}

	if (skb_has_frag_list(skb)) {
		skb_shinfo(n)->frag_list = skb_shinfo(skb)->frag_list;
		skb_clone_fraglist(n);
	}

	copy_skb_header(n, skb);
out:
	return n;
}
EXPORT_SYMBOL(__pskb_copy);

/**
 *	pskb_expand_head - reallocate header of &sk_buff
 *	@skb: buffer to reallocate
 *	@nhead: room to add at head
 *	@ntail: room to add at tail
 *	@gfp_mask: allocation priority
 *
 *	Expands (or creates identical copy, if &nhead and &ntail are zero)
 *	header of skb. &sk_buff itself is not changed. &sk_buff MUST have
 *	reference count of 1. Returns zero in the case of success or error,
 *	if expansion failed. In the last case, &sk_buff is not changed.
 *
 *	All the pointers pointing into skb header may change and must be
 *	reloaded after call to this function.
 */

int pskb_expand_head(struct sk_buff *skb, int nhead, int ntail,
		     gfp_t gfp_mask)
{
	int i;
	u8 *data;
	int size = nhead + skb_end_offset(skb) + ntail;
	long off;

	BUG_ON(nhead < 0);

	if (skb_shared(skb))
		BUG();

	size = SKB_DATA_ALIGN(size);

	if (skb_pfmemalloc(skb))
		gfp_mask |= __GFP_MEMALLOC;
	data = kmalloc_reserve(size + SKB_DATA_ALIGN(sizeof(struct skb_shared_info)),
			       gfp_mask, NUMA_NO_NODE, NULL);
	if (!data)
		goto nodata;
	size = SKB_WITH_OVERHEAD(ksize(data));

	/* Copy only real data... and, alas, header. This should be
	 * optimized for the cases when header is void.
	 */
	memcpy(data + nhead, skb->head, skb_tail_pointer(skb) - skb->head);

	memcpy((struct skb_shared_info *)(data + size),
	       skb_shinfo(skb),
	       offsetof(struct skb_shared_info, frags[skb_shinfo(skb)->nr_frags]));

	/*
	 * if shinfo is shared we must drop the old head gracefully, but if it
	 * is not we can just drop the old head and let the existing refcount
	 * be since all we did is relocate the values
	 */
	if (skb_cloned(skb)) {
		/* copy this zero copy skb frags */
		if (skb_orphan_frags(skb, gfp_mask))
			goto nofrags;
		for (i = 0; i < skb_shinfo(skb)->nr_frags; i++)
			skb_frag_ref(skb, i);

		if (skb_has_frag_list(skb))
			skb_clone_fraglist(skb);

		skb_release_data(skb);
	} else {
		skb_free_head(skb);
	}
	off = (data + nhead) - skb->head;

	skb->head     = data;
	skb->head_frag = 0;
	skb->data    += off;
#ifdef NET_SKBUFF_DATA_USES_OFFSET
	skb->end      = size;
	off           = nhead;
#else
	skb->end      = skb->head + size;
#endif
	skb->tail	      += off;
<<<<<<< HEAD
	skb_headers_offset_update(skb, off);
=======
	skb_headers_offset_update(skb, nhead);
>>>>>>> d0e0ac97
	/* Only adjust this if it actually is csum_start rather than csum */
	if (skb->ip_summed == CHECKSUM_PARTIAL)
		skb->csum_start += nhead;
	skb->cloned   = 0;
	skb->hdr_len  = 0;
	skb->nohdr    = 0;
	atomic_set(&skb_shinfo(skb)->dataref, 1);
	return 0;

nofrags:
	kfree(data);
nodata:
	return -ENOMEM;
}
EXPORT_SYMBOL(pskb_expand_head);

/* Make private copy of skb with writable head and some headroom */

struct sk_buff *skb_realloc_headroom(struct sk_buff *skb, unsigned int headroom)
{
	struct sk_buff *skb2;
	int delta = headroom - skb_headroom(skb);

	if (delta <= 0)
		skb2 = pskb_copy(skb, GFP_ATOMIC);
	else {
		skb2 = skb_clone(skb, GFP_ATOMIC);
		if (skb2 && pskb_expand_head(skb2, SKB_DATA_ALIGN(delta), 0,
					     GFP_ATOMIC)) {
			kfree_skb(skb2);
			skb2 = NULL;
		}
	}
	return skb2;
}
EXPORT_SYMBOL(skb_realloc_headroom);

/**
 *	skb_copy_expand	-	copy and expand sk_buff
 *	@skb: buffer to copy
 *	@newheadroom: new free bytes at head
 *	@newtailroom: new free bytes at tail
 *	@gfp_mask: allocation priority
 *
 *	Make a copy of both an &sk_buff and its data and while doing so
 *	allocate additional space.
 *
 *	This is used when the caller wishes to modify the data and needs a
 *	private copy of the data to alter as well as more space for new fields.
 *	Returns %NULL on failure or the pointer to the buffer
 *	on success. The returned buffer has a reference count of 1.
 *
 *	You must pass %GFP_ATOMIC as the allocation priority if this function
 *	is called from an interrupt.
 */
struct sk_buff *skb_copy_expand(const struct sk_buff *skb,
				int newheadroom, int newtailroom,
				gfp_t gfp_mask)
{
	/*
	 *	Allocate the copy buffer
	 */
	struct sk_buff *n = __alloc_skb(newheadroom + skb->len + newtailroom,
					gfp_mask, skb_alloc_rx_flag(skb),
					NUMA_NO_NODE);
	int oldheadroom = skb_headroom(skb);
	int head_copy_len, head_copy_off;
	int off;

	if (!n)
		return NULL;

	skb_reserve(n, newheadroom);

	/* Set the tail pointer and length */
	skb_put(n, skb->len);

	head_copy_len = oldheadroom;
	head_copy_off = 0;
	if (newheadroom <= head_copy_len)
		head_copy_len = newheadroom;
	else
		head_copy_off = newheadroom - head_copy_len;

	/* Copy the linear header and data. */
	if (skb_copy_bits(skb, -head_copy_len, n->head + head_copy_off,
			  skb->len + head_copy_len))
		BUG();

	copy_skb_header(n, skb);

	off                  = newheadroom - oldheadroom;
	if (n->ip_summed == CHECKSUM_PARTIAL)
		n->csum_start += off;
<<<<<<< HEAD
#ifdef NET_SKBUFF_DATA_USES_OFFSET
	skb_headers_offset_update(n, off);
#endif
=======

	skb_headers_offset_update(n, off);
>>>>>>> d0e0ac97

	return n;
}
EXPORT_SYMBOL(skb_copy_expand);

/**
 *	skb_pad			-	zero pad the tail of an skb
 *	@skb: buffer to pad
 *	@pad: space to pad
 *
 *	Ensure that a buffer is followed by a padding area that is zero
 *	filled. Used by network drivers which may DMA or transfer data
 *	beyond the buffer end onto the wire.
 *
 *	May return error in out of memory cases. The skb is freed on error.
 */

int skb_pad(struct sk_buff *skb, int pad)
{
	int err;
	int ntail;

	/* If the skbuff is non linear tailroom is always zero.. */
	if (!skb_cloned(skb) && skb_tailroom(skb) >= pad) {
		memset(skb->data+skb->len, 0, pad);
		return 0;
	}

	ntail = skb->data_len + pad - (skb->end - skb->tail);
	if (likely(skb_cloned(skb) || ntail > 0)) {
		err = pskb_expand_head(skb, 0, ntail, GFP_ATOMIC);
		if (unlikely(err))
			goto free_skb;
	}

	/* FIXME: The use of this function with non-linear skb's really needs
	 * to be audited.
	 */
	err = skb_linearize(skb);
	if (unlikely(err))
		goto free_skb;

	memset(skb->data + skb->len, 0, pad);
	return 0;

free_skb:
	kfree_skb(skb);
	return err;
}
EXPORT_SYMBOL(skb_pad);

/**
 *	skb_put - add data to a buffer
 *	@skb: buffer to use
 *	@len: amount of data to add
 *
 *	This function extends the used data area of the buffer. If this would
 *	exceed the total buffer size the kernel will panic. A pointer to the
 *	first byte of the extra data is returned.
 */
unsigned char *skb_put(struct sk_buff *skb, unsigned int len)
{
	unsigned char *tmp = skb_tail_pointer(skb);
	SKB_LINEAR_ASSERT(skb);
	skb->tail += len;
	skb->len  += len;
	if (unlikely(skb->tail > skb->end))
		skb_over_panic(skb, len, __builtin_return_address(0));
	return tmp;
}
EXPORT_SYMBOL(skb_put);

/**
 *	skb_push - add data to the start of a buffer
 *	@skb: buffer to use
 *	@len: amount of data to add
 *
 *	This function extends the used data area of the buffer at the buffer
 *	start. If this would exceed the total buffer headroom the kernel will
 *	panic. A pointer to the first byte of the extra data is returned.
 */
unsigned char *skb_push(struct sk_buff *skb, unsigned int len)
{
	skb->data -= len;
	skb->len  += len;
	if (unlikely(skb->data<skb->head))
		skb_under_panic(skb, len, __builtin_return_address(0));
	return skb->data;
}
EXPORT_SYMBOL(skb_push);

/**
 *	skb_pull - remove data from the start of a buffer
 *	@skb: buffer to use
 *	@len: amount of data to remove
 *
 *	This function removes data from the start of a buffer, returning
 *	the memory to the headroom. A pointer to the next data in the buffer
 *	is returned. Once the data has been pulled future pushes will overwrite
 *	the old data.
 */
unsigned char *skb_pull(struct sk_buff *skb, unsigned int len)
{
	return skb_pull_inline(skb, len);
}
EXPORT_SYMBOL(skb_pull);

/**
 *	skb_trim - remove end from a buffer
 *	@skb: buffer to alter
 *	@len: new length
 *
 *	Cut the length of a buffer down by removing data from the tail. If
 *	the buffer is already under the length specified it is not modified.
 *	The skb must be linear.
 */
void skb_trim(struct sk_buff *skb, unsigned int len)
{
	if (skb->len > len)
		__skb_trim(skb, len);
}
EXPORT_SYMBOL(skb_trim);

/* Trims skb to length len. It can change skb pointers.
 */

int ___pskb_trim(struct sk_buff *skb, unsigned int len)
{
	struct sk_buff **fragp;
	struct sk_buff *frag;
	int offset = skb_headlen(skb);
	int nfrags = skb_shinfo(skb)->nr_frags;
	int i;
	int err;

	if (skb_cloned(skb) &&
	    unlikely((err = pskb_expand_head(skb, 0, 0, GFP_ATOMIC))))
		return err;

	i = 0;
	if (offset >= len)
		goto drop_pages;

	for (; i < nfrags; i++) {
		int end = offset + skb_frag_size(&skb_shinfo(skb)->frags[i]);

		if (end < len) {
			offset = end;
			continue;
		}

		skb_frag_size_set(&skb_shinfo(skb)->frags[i++], len - offset);

drop_pages:
		skb_shinfo(skb)->nr_frags = i;

		for (; i < nfrags; i++)
			skb_frag_unref(skb, i);

		if (skb_has_frag_list(skb))
			skb_drop_fraglist(skb);
		goto done;
	}

	for (fragp = &skb_shinfo(skb)->frag_list; (frag = *fragp);
	     fragp = &frag->next) {
		int end = offset + frag->len;

		if (skb_shared(frag)) {
			struct sk_buff *nfrag;

			nfrag = skb_clone(frag, GFP_ATOMIC);
			if (unlikely(!nfrag))
				return -ENOMEM;

			nfrag->next = frag->next;
			consume_skb(frag);
			frag = nfrag;
			*fragp = frag;
		}

		if (end < len) {
			offset = end;
			continue;
		}

		if (end > len &&
		    unlikely((err = pskb_trim(frag, len - offset))))
			return err;

		if (frag->next)
			skb_drop_list(&frag->next);
		break;
	}

done:
	if (len > skb_headlen(skb)) {
		skb->data_len -= skb->len - len;
		skb->len       = len;
	} else {
		skb->len       = len;
		skb->data_len  = 0;
		skb_set_tail_pointer(skb, len);
	}

	return 0;
}
EXPORT_SYMBOL(___pskb_trim);

/**
 *	__pskb_pull_tail - advance tail of skb header
 *	@skb: buffer to reallocate
 *	@delta: number of bytes to advance tail
 *
 *	The function makes a sense only on a fragmented &sk_buff,
 *	it expands header moving its tail forward and copying necessary
 *	data from fragmented part.
 *
 *	&sk_buff MUST have reference count of 1.
 *
 *	Returns %NULL (and &sk_buff does not change) if pull failed
 *	or value of new tail of skb in the case of success.
 *
 *	All the pointers pointing into skb header may change and must be
 *	reloaded after call to this function.
 */

/* Moves tail of skb head forward, copying data from fragmented part,
 * when it is necessary.
 * 1. It may fail due to malloc failure.
 * 2. It may change skb pointers.
 *
 * It is pretty complicated. Luckily, it is called only in exceptional cases.
 */
unsigned char *__pskb_pull_tail(struct sk_buff *skb, int delta)
{
	/* If skb has not enough free space at tail, get new one
	 * plus 128 bytes for future expansions. If we have enough
	 * room at tail, reallocate without expansion only if skb is cloned.
	 */
	int i, k, eat = (skb->tail + delta) - skb->end;

	if (eat > 0 || skb_cloned(skb)) {
		if (pskb_expand_head(skb, 0, eat > 0 ? eat + 128 : 0,
				     GFP_ATOMIC))
			return NULL;
	}

	if (skb_copy_bits(skb, skb_headlen(skb), skb_tail_pointer(skb), delta))
		BUG();

	/* Optimization: no fragments, no reasons to preestimate
	 * size of pulled pages. Superb.
	 */
	if (!skb_has_frag_list(skb))
		goto pull_pages;

	/* Estimate size of pulled pages. */
	eat = delta;
	for (i = 0; i < skb_shinfo(skb)->nr_frags; i++) {
		int size = skb_frag_size(&skb_shinfo(skb)->frags[i]);

		if (size >= eat)
			goto pull_pages;
		eat -= size;
	}

	/* If we need update frag list, we are in troubles.
	 * Certainly, it possible to add an offset to skb data,
	 * but taking into account that pulling is expected to
	 * be very rare operation, it is worth to fight against
	 * further bloating skb head and crucify ourselves here instead.
	 * Pure masohism, indeed. 8)8)
	 */
	if (eat) {
		struct sk_buff *list = skb_shinfo(skb)->frag_list;
		struct sk_buff *clone = NULL;
		struct sk_buff *insp = NULL;

		do {
			BUG_ON(!list);

			if (list->len <= eat) {
				/* Eaten as whole. */
				eat -= list->len;
				list = list->next;
				insp = list;
			} else {
				/* Eaten partially. */

				if (skb_shared(list)) {
					/* Sucks! We need to fork list. :-( */
					clone = skb_clone(list, GFP_ATOMIC);
					if (!clone)
						return NULL;
					insp = list->next;
					list = clone;
				} else {
					/* This may be pulled without
					 * problems. */
					insp = list;
				}
				if (!pskb_pull(list, eat)) {
					kfree_skb(clone);
					return NULL;
				}
				break;
			}
		} while (eat);

		/* Free pulled out fragments. */
		while ((list = skb_shinfo(skb)->frag_list) != insp) {
			skb_shinfo(skb)->frag_list = list->next;
			kfree_skb(list);
		}
		/* And insert new clone at head. */
		if (clone) {
			clone->next = list;
			skb_shinfo(skb)->frag_list = clone;
		}
	}
	/* Success! Now we may commit changes to skb data. */

pull_pages:
	eat = delta;
	k = 0;
	for (i = 0; i < skb_shinfo(skb)->nr_frags; i++) {
		int size = skb_frag_size(&skb_shinfo(skb)->frags[i]);

		if (size <= eat) {
			skb_frag_unref(skb, i);
			eat -= size;
		} else {
			skb_shinfo(skb)->frags[k] = skb_shinfo(skb)->frags[i];
			if (eat) {
				skb_shinfo(skb)->frags[k].page_offset += eat;
				skb_frag_size_sub(&skb_shinfo(skb)->frags[k], eat);
				eat = 0;
			}
			k++;
		}
	}
	skb_shinfo(skb)->nr_frags = k;

	skb->tail     += delta;
	skb->data_len -= delta;

	return skb_tail_pointer(skb);
}
EXPORT_SYMBOL(__pskb_pull_tail);

/**
 *	skb_copy_bits - copy bits from skb to kernel buffer
 *	@skb: source skb
 *	@offset: offset in source
 *	@to: destination buffer
 *	@len: number of bytes to copy
 *
 *	Copy the specified number of bytes from the source skb to the
 *	destination buffer.
 *
 *	CAUTION ! :
 *		If its prototype is ever changed,
 *		check arch/{*}/net/{*}.S files,
 *		since it is called from BPF assembly code.
 */
int skb_copy_bits(const struct sk_buff *skb, int offset, void *to, int len)
{
	int start = skb_headlen(skb);
	struct sk_buff *frag_iter;
	int i, copy;

	if (offset > (int)skb->len - len)
		goto fault;

	/* Copy header. */
	if ((copy = start - offset) > 0) {
		if (copy > len)
			copy = len;
		skb_copy_from_linear_data_offset(skb, offset, to, copy);
		if ((len -= copy) == 0)
			return 0;
		offset += copy;
		to     += copy;
	}

	for (i = 0; i < skb_shinfo(skb)->nr_frags; i++) {
		int end;
		skb_frag_t *f = &skb_shinfo(skb)->frags[i];

		WARN_ON(start > offset + len);

		end = start + skb_frag_size(f);
		if ((copy = end - offset) > 0) {
			u8 *vaddr;

			if (copy > len)
				copy = len;

			vaddr = kmap_atomic(skb_frag_page(f));
			memcpy(to,
			       vaddr + f->page_offset + offset - start,
			       copy);
			kunmap_atomic(vaddr);

			if ((len -= copy) == 0)
				return 0;
			offset += copy;
			to     += copy;
		}
		start = end;
	}

	skb_walk_frags(skb, frag_iter) {
		int end;

		WARN_ON(start > offset + len);

		end = start + frag_iter->len;
		if ((copy = end - offset) > 0) {
			if (copy > len)
				copy = len;
			if (skb_copy_bits(frag_iter, offset - start, to, copy))
				goto fault;
			if ((len -= copy) == 0)
				return 0;
			offset += copy;
			to     += copy;
		}
		start = end;
	}

	if (!len)
		return 0;

fault:
	return -EFAULT;
}
EXPORT_SYMBOL(skb_copy_bits);

/*
 * Callback from splice_to_pipe(), if we need to release some pages
 * at the end of the spd in case we error'ed out in filling the pipe.
 */
static void sock_spd_release(struct splice_pipe_desc *spd, unsigned int i)
{
	put_page(spd->pages[i]);
}

static struct page *linear_to_page(struct page *page, unsigned int *len,
				   unsigned int *offset,
				   struct sock *sk)
{
	struct page_frag *pfrag = sk_page_frag(sk);

	if (!sk_page_frag_refill(sk, pfrag))
		return NULL;

	*len = min_t(unsigned int, *len, pfrag->size - pfrag->offset);

	memcpy(page_address(pfrag->page) + pfrag->offset,
	       page_address(page) + *offset, *len);
	*offset = pfrag->offset;
	pfrag->offset += *len;

	return pfrag->page;
}

static bool spd_can_coalesce(const struct splice_pipe_desc *spd,
			     struct page *page,
			     unsigned int offset)
{
	return	spd->nr_pages &&
		spd->pages[spd->nr_pages - 1] == page &&
		(spd->partial[spd->nr_pages - 1].offset +
		 spd->partial[spd->nr_pages - 1].len == offset);
}

/*
 * Fill page/offset/length into spd, if it can hold more pages.
 */
static bool spd_fill_page(struct splice_pipe_desc *spd,
			  struct pipe_inode_info *pipe, struct page *page,
			  unsigned int *len, unsigned int offset,
			  bool linear,
			  struct sock *sk)
{
	if (unlikely(spd->nr_pages == MAX_SKB_FRAGS))
		return true;

	if (linear) {
		page = linear_to_page(page, len, &offset, sk);
		if (!page)
			return true;
	}
	if (spd_can_coalesce(spd, page, offset)) {
		spd->partial[spd->nr_pages - 1].len += *len;
		return false;
	}
	get_page(page);
	spd->pages[spd->nr_pages] = page;
	spd->partial[spd->nr_pages].len = *len;
	spd->partial[spd->nr_pages].offset = offset;
	spd->nr_pages++;

	return false;
}

static bool __splice_segment(struct page *page, unsigned int poff,
			     unsigned int plen, unsigned int *off,
			     unsigned int *len,
			     struct splice_pipe_desc *spd, bool linear,
			     struct sock *sk,
			     struct pipe_inode_info *pipe)
{
	if (!*len)
		return true;

	/* skip this segment if already processed */
	if (*off >= plen) {
		*off -= plen;
		return false;
	}

	/* ignore any bits we already processed */
	poff += *off;
	plen -= *off;
	*off = 0;

	do {
		unsigned int flen = min(*len, plen);

		if (spd_fill_page(spd, pipe, page, &flen, poff,
				  linear, sk))
			return true;
		poff += flen;
		plen -= flen;
		*len -= flen;
	} while (*len && plen);

	return false;
}

/*
 * Map linear and fragment data from the skb to spd. It reports true if the
 * pipe is full or if we already spliced the requested length.
 */
static bool __skb_splice_bits(struct sk_buff *skb, struct pipe_inode_info *pipe,
			      unsigned int *offset, unsigned int *len,
			      struct splice_pipe_desc *spd, struct sock *sk)
{
	int seg;

	/* map the linear part :
	 * If skb->head_frag is set, this 'linear' part is backed by a
	 * fragment, and if the head is not shared with any clones then
	 * we can avoid a copy since we own the head portion of this page.
	 */
	if (__splice_segment(virt_to_page(skb->data),
			     (unsigned long) skb->data & (PAGE_SIZE - 1),
			     skb_headlen(skb),
			     offset, len, spd,
			     skb_head_is_locked(skb),
			     sk, pipe))
		return true;

	/*
	 * then map the fragments
	 */
	for (seg = 0; seg < skb_shinfo(skb)->nr_frags; seg++) {
		const skb_frag_t *f = &skb_shinfo(skb)->frags[seg];

		if (__splice_segment(skb_frag_page(f),
				     f->page_offset, skb_frag_size(f),
				     offset, len, spd, false, sk, pipe))
			return true;
	}

	return false;
}

/*
 * Map data from the skb to a pipe. Should handle both the linear part,
 * the fragments, and the frag list. It does NOT handle frag lists within
 * the frag list, if such a thing exists. We'd probably need to recurse to
 * handle that cleanly.
 */
int skb_splice_bits(struct sk_buff *skb, unsigned int offset,
		    struct pipe_inode_info *pipe, unsigned int tlen,
		    unsigned int flags)
{
	struct partial_page partial[MAX_SKB_FRAGS];
	struct page *pages[MAX_SKB_FRAGS];
	struct splice_pipe_desc spd = {
		.pages = pages,
		.partial = partial,
		.nr_pages_max = MAX_SKB_FRAGS,
		.flags = flags,
		.ops = &sock_pipe_buf_ops,
		.spd_release = sock_spd_release,
	};
	struct sk_buff *frag_iter;
	struct sock *sk = skb->sk;
	int ret = 0;

	/*
	 * __skb_splice_bits() only fails if the output has no room left,
	 * so no point in going over the frag_list for the error case.
	 */
	if (__skb_splice_bits(skb, pipe, &offset, &tlen, &spd, sk))
		goto done;
	else if (!tlen)
		goto done;

	/*
	 * now see if we have a frag_list to map
	 */
	skb_walk_frags(skb, frag_iter) {
		if (!tlen)
			break;
		if (__skb_splice_bits(frag_iter, pipe, &offset, &tlen, &spd, sk))
			break;
	}

done:
	if (spd.nr_pages) {
		/*
		 * Drop the socket lock, otherwise we have reverse
		 * locking dependencies between sk_lock and i_mutex
		 * here as compared to sendfile(). We enter here
		 * with the socket lock held, and splice_to_pipe() will
		 * grab the pipe inode lock. For sendfile() emulation,
		 * we call into ->sendpage() with the i_mutex lock held
		 * and networking will grab the socket lock.
		 */
		release_sock(sk);
		ret = splice_to_pipe(pipe, &spd);
		lock_sock(sk);
	}

	return ret;
}

/**
 *	skb_store_bits - store bits from kernel buffer to skb
 *	@skb: destination buffer
 *	@offset: offset in destination
 *	@from: source buffer
 *	@len: number of bytes to copy
 *
 *	Copy the specified number of bytes from the source buffer to the
 *	destination skb.  This function handles all the messy bits of
 *	traversing fragment lists and such.
 */

int skb_store_bits(struct sk_buff *skb, int offset, const void *from, int len)
{
	int start = skb_headlen(skb);
	struct sk_buff *frag_iter;
	int i, copy;

	if (offset > (int)skb->len - len)
		goto fault;

	if ((copy = start - offset) > 0) {
		if (copy > len)
			copy = len;
		skb_copy_to_linear_data_offset(skb, offset, from, copy);
		if ((len -= copy) == 0)
			return 0;
		offset += copy;
		from += copy;
	}

	for (i = 0; i < skb_shinfo(skb)->nr_frags; i++) {
		skb_frag_t *frag = &skb_shinfo(skb)->frags[i];
		int end;

		WARN_ON(start > offset + len);

		end = start + skb_frag_size(frag);
		if ((copy = end - offset) > 0) {
			u8 *vaddr;

			if (copy > len)
				copy = len;

			vaddr = kmap_atomic(skb_frag_page(frag));
			memcpy(vaddr + frag->page_offset + offset - start,
			       from, copy);
			kunmap_atomic(vaddr);

			if ((len -= copy) == 0)
				return 0;
			offset += copy;
			from += copy;
		}
		start = end;
	}

	skb_walk_frags(skb, frag_iter) {
		int end;

		WARN_ON(start > offset + len);

		end = start + frag_iter->len;
		if ((copy = end - offset) > 0) {
			if (copy > len)
				copy = len;
			if (skb_store_bits(frag_iter, offset - start,
					   from, copy))
				goto fault;
			if ((len -= copy) == 0)
				return 0;
			offset += copy;
			from += copy;
		}
		start = end;
	}
	if (!len)
		return 0;

fault:
	return -EFAULT;
}
EXPORT_SYMBOL(skb_store_bits);

/* Checksum skb data. */

__wsum skb_checksum(const struct sk_buff *skb, int offset,
			  int len, __wsum csum)
{
	int start = skb_headlen(skb);
	int i, copy = start - offset;
	struct sk_buff *frag_iter;
	int pos = 0;

	/* Checksum header. */
	if (copy > 0) {
		if (copy > len)
			copy = len;
		csum = csum_partial(skb->data + offset, copy, csum);
		if ((len -= copy) == 0)
			return csum;
		offset += copy;
		pos	= copy;
	}

	for (i = 0; i < skb_shinfo(skb)->nr_frags; i++) {
		int end;
		skb_frag_t *frag = &skb_shinfo(skb)->frags[i];

		WARN_ON(start > offset + len);

		end = start + skb_frag_size(frag);
		if ((copy = end - offset) > 0) {
			__wsum csum2;
			u8 *vaddr;

			if (copy > len)
				copy = len;
			vaddr = kmap_atomic(skb_frag_page(frag));
			csum2 = csum_partial(vaddr + frag->page_offset +
					     offset - start, copy, 0);
			kunmap_atomic(vaddr);
			csum = csum_block_add(csum, csum2, pos);
			if (!(len -= copy))
				return csum;
			offset += copy;
			pos    += copy;
		}
		start = end;
	}

	skb_walk_frags(skb, frag_iter) {
		int end;

		WARN_ON(start > offset + len);

		end = start + frag_iter->len;
		if ((copy = end - offset) > 0) {
			__wsum csum2;
			if (copy > len)
				copy = len;
			csum2 = skb_checksum(frag_iter, offset - start,
					     copy, 0);
			csum = csum_block_add(csum, csum2, pos);
			if ((len -= copy) == 0)
				return csum;
			offset += copy;
			pos    += copy;
		}
		start = end;
	}
	BUG_ON(len);

	return csum;
}
EXPORT_SYMBOL(skb_checksum);

/* Both of above in one bottle. */

__wsum skb_copy_and_csum_bits(const struct sk_buff *skb, int offset,
				    u8 *to, int len, __wsum csum)
{
	int start = skb_headlen(skb);
	int i, copy = start - offset;
	struct sk_buff *frag_iter;
	int pos = 0;

	/* Copy header. */
	if (copy > 0) {
		if (copy > len)
			copy = len;
		csum = csum_partial_copy_nocheck(skb->data + offset, to,
						 copy, csum);
		if ((len -= copy) == 0)
			return csum;
		offset += copy;
		to     += copy;
		pos	= copy;
	}

	for (i = 0; i < skb_shinfo(skb)->nr_frags; i++) {
		int end;

		WARN_ON(start > offset + len);

		end = start + skb_frag_size(&skb_shinfo(skb)->frags[i]);
		if ((copy = end - offset) > 0) {
			__wsum csum2;
			u8 *vaddr;
			skb_frag_t *frag = &skb_shinfo(skb)->frags[i];

			if (copy > len)
				copy = len;
			vaddr = kmap_atomic(skb_frag_page(frag));
			csum2 = csum_partial_copy_nocheck(vaddr +
							  frag->page_offset +
							  offset - start, to,
							  copy, 0);
			kunmap_atomic(vaddr);
			csum = csum_block_add(csum, csum2, pos);
			if (!(len -= copy))
				return csum;
			offset += copy;
			to     += copy;
			pos    += copy;
		}
		start = end;
	}

	skb_walk_frags(skb, frag_iter) {
		__wsum csum2;
		int end;

		WARN_ON(start > offset + len);

		end = start + frag_iter->len;
		if ((copy = end - offset) > 0) {
			if (copy > len)
				copy = len;
			csum2 = skb_copy_and_csum_bits(frag_iter,
						       offset - start,
						       to, copy, 0);
			csum = csum_block_add(csum, csum2, pos);
			if ((len -= copy) == 0)
				return csum;
			offset += copy;
			to     += copy;
			pos    += copy;
		}
		start = end;
	}
	BUG_ON(len);
	return csum;
}
EXPORT_SYMBOL(skb_copy_and_csum_bits);

void skb_copy_and_csum_dev(const struct sk_buff *skb, u8 *to)
{
	__wsum csum;
	long csstart;

	if (skb->ip_summed == CHECKSUM_PARTIAL)
		csstart = skb_checksum_start_offset(skb);
	else
		csstart = skb_headlen(skb);

	BUG_ON(csstart > skb_headlen(skb));

	skb_copy_from_linear_data(skb, to, csstart);

	csum = 0;
	if (csstart != skb->len)
		csum = skb_copy_and_csum_bits(skb, csstart, to + csstart,
					      skb->len - csstart, 0);

	if (skb->ip_summed == CHECKSUM_PARTIAL) {
		long csstuff = csstart + skb->csum_offset;

		*((__sum16 *)(to + csstuff)) = csum_fold(csum);
	}
}
EXPORT_SYMBOL(skb_copy_and_csum_dev);

/**
 *	skb_dequeue - remove from the head of the queue
 *	@list: list to dequeue from
 *
 *	Remove the head of the list. The list lock is taken so the function
 *	may be used safely with other locking list functions. The head item is
 *	returned or %NULL if the list is empty.
 */

struct sk_buff *skb_dequeue(struct sk_buff_head *list)
{
	unsigned long flags;
	struct sk_buff *result;

	spin_lock_irqsave(&list->lock, flags);
	result = __skb_dequeue(list);
	spin_unlock_irqrestore(&list->lock, flags);
	return result;
}
EXPORT_SYMBOL(skb_dequeue);

/**
 *	skb_dequeue_tail - remove from the tail of the queue
 *	@list: list to dequeue from
 *
 *	Remove the tail of the list. The list lock is taken so the function
 *	may be used safely with other locking list functions. The tail item is
 *	returned or %NULL if the list is empty.
 */
struct sk_buff *skb_dequeue_tail(struct sk_buff_head *list)
{
	unsigned long flags;
	struct sk_buff *result;

	spin_lock_irqsave(&list->lock, flags);
	result = __skb_dequeue_tail(list);
	spin_unlock_irqrestore(&list->lock, flags);
	return result;
}
EXPORT_SYMBOL(skb_dequeue_tail);

/**
 *	skb_queue_purge - empty a list
 *	@list: list to empty
 *
 *	Delete all buffers on an &sk_buff list. Each buffer is removed from
 *	the list and one reference dropped. This function takes the list
 *	lock and is atomic with respect to other list locking functions.
 */
void skb_queue_purge(struct sk_buff_head *list)
{
	struct sk_buff *skb;
	while ((skb = skb_dequeue(list)) != NULL)
		kfree_skb(skb);
}
EXPORT_SYMBOL(skb_queue_purge);

/**
 *	skb_queue_head - queue a buffer at the list head
 *	@list: list to use
 *	@newsk: buffer to queue
 *
 *	Queue a buffer at the start of the list. This function takes the
 *	list lock and can be used safely with other locking &sk_buff functions
 *	safely.
 *
 *	A buffer cannot be placed on two lists at the same time.
 */
void skb_queue_head(struct sk_buff_head *list, struct sk_buff *newsk)
{
	unsigned long flags;

	spin_lock_irqsave(&list->lock, flags);
	__skb_queue_head(list, newsk);
	spin_unlock_irqrestore(&list->lock, flags);
}
EXPORT_SYMBOL(skb_queue_head);

/**
 *	skb_queue_tail - queue a buffer at the list tail
 *	@list: list to use
 *	@newsk: buffer to queue
 *
 *	Queue a buffer at the tail of the list. This function takes the
 *	list lock and can be used safely with other locking &sk_buff functions
 *	safely.
 *
 *	A buffer cannot be placed on two lists at the same time.
 */
void skb_queue_tail(struct sk_buff_head *list, struct sk_buff *newsk)
{
	unsigned long flags;

	spin_lock_irqsave(&list->lock, flags);
	__skb_queue_tail(list, newsk);
	spin_unlock_irqrestore(&list->lock, flags);
}
EXPORT_SYMBOL(skb_queue_tail);

/**
 *	skb_unlink	-	remove a buffer from a list
 *	@skb: buffer to remove
 *	@list: list to use
 *
 *	Remove a packet from a list. The list locks are taken and this
 *	function is atomic with respect to other list locked calls
 *
 *	You must know what list the SKB is on.
 */
void skb_unlink(struct sk_buff *skb, struct sk_buff_head *list)
{
	unsigned long flags;

	spin_lock_irqsave(&list->lock, flags);
	__skb_unlink(skb, list);
	spin_unlock_irqrestore(&list->lock, flags);
}
EXPORT_SYMBOL(skb_unlink);

/**
 *	skb_append	-	append a buffer
 *	@old: buffer to insert after
 *	@newsk: buffer to insert
 *	@list: list to use
 *
 *	Place a packet after a given packet in a list. The list locks are taken
 *	and this function is atomic with respect to other list locked calls.
 *	A buffer cannot be placed on two lists at the same time.
 */
void skb_append(struct sk_buff *old, struct sk_buff *newsk, struct sk_buff_head *list)
{
	unsigned long flags;

	spin_lock_irqsave(&list->lock, flags);
	__skb_queue_after(list, old, newsk);
	spin_unlock_irqrestore(&list->lock, flags);
}
EXPORT_SYMBOL(skb_append);

/**
 *	skb_insert	-	insert a buffer
 *	@old: buffer to insert before
 *	@newsk: buffer to insert
 *	@list: list to use
 *
 *	Place a packet before a given packet in a list. The list locks are
 * 	taken and this function is atomic with respect to other list locked
 *	calls.
 *
 *	A buffer cannot be placed on two lists at the same time.
 */
void skb_insert(struct sk_buff *old, struct sk_buff *newsk, struct sk_buff_head *list)
{
	unsigned long flags;

	spin_lock_irqsave(&list->lock, flags);
	__skb_insert(newsk, old->prev, old, list);
	spin_unlock_irqrestore(&list->lock, flags);
}
EXPORT_SYMBOL(skb_insert);

static inline void skb_split_inside_header(struct sk_buff *skb,
					   struct sk_buff* skb1,
					   const u32 len, const int pos)
{
	int i;

	skb_copy_from_linear_data_offset(skb, len, skb_put(skb1, pos - len),
					 pos - len);
	/* And move data appendix as is. */
	for (i = 0; i < skb_shinfo(skb)->nr_frags; i++)
		skb_shinfo(skb1)->frags[i] = skb_shinfo(skb)->frags[i];

	skb_shinfo(skb1)->nr_frags = skb_shinfo(skb)->nr_frags;
	skb_shinfo(skb)->nr_frags  = 0;
	skb1->data_len		   = skb->data_len;
	skb1->len		   += skb1->data_len;
	skb->data_len		   = 0;
	skb->len		   = len;
	skb_set_tail_pointer(skb, len);
}

static inline void skb_split_no_header(struct sk_buff *skb,
				       struct sk_buff* skb1,
				       const u32 len, int pos)
{
	int i, k = 0;
	const int nfrags = skb_shinfo(skb)->nr_frags;

	skb_shinfo(skb)->nr_frags = 0;
	skb1->len		  = skb1->data_len = skb->len - len;
	skb->len		  = len;
	skb->data_len		  = len - pos;

	for (i = 0; i < nfrags; i++) {
		int size = skb_frag_size(&skb_shinfo(skb)->frags[i]);

		if (pos + size > len) {
			skb_shinfo(skb1)->frags[k] = skb_shinfo(skb)->frags[i];

			if (pos < len) {
				/* Split frag.
				 * We have two variants in this case:
				 * 1. Move all the frag to the second
				 *    part, if it is possible. F.e.
				 *    this approach is mandatory for TUX,
				 *    where splitting is expensive.
				 * 2. Split is accurately. We make this.
				 */
				skb_frag_ref(skb, i);
				skb_shinfo(skb1)->frags[0].page_offset += len - pos;
				skb_frag_size_sub(&skb_shinfo(skb1)->frags[0], len - pos);
				skb_frag_size_set(&skb_shinfo(skb)->frags[i], len - pos);
				skb_shinfo(skb)->nr_frags++;
			}
			k++;
		} else
			skb_shinfo(skb)->nr_frags++;
		pos += size;
	}
	skb_shinfo(skb1)->nr_frags = k;
}

/**
 * skb_split - Split fragmented skb to two parts at length len.
 * @skb: the buffer to split
 * @skb1: the buffer to receive the second part
 * @len: new length for skb
 */
void skb_split(struct sk_buff *skb, struct sk_buff *skb1, const u32 len)
{
	int pos = skb_headlen(skb);

	skb_shinfo(skb1)->tx_flags = skb_shinfo(skb)->tx_flags & SKBTX_SHARED_FRAG;
	if (len < pos)	/* Split line is inside header. */
		skb_split_inside_header(skb, skb1, len, pos);
	else		/* Second chunk has no header, nothing to copy. */
		skb_split_no_header(skb, skb1, len, pos);
}
EXPORT_SYMBOL(skb_split);

/* Shifting from/to a cloned skb is a no-go.
 *
 * Caller cannot keep skb_shinfo related pointers past calling here!
 */
static int skb_prepare_for_shift(struct sk_buff *skb)
{
	return skb_cloned(skb) && pskb_expand_head(skb, 0, 0, GFP_ATOMIC);
}

/**
 * skb_shift - Shifts paged data partially from skb to another
 * @tgt: buffer into which tail data gets added
 * @skb: buffer from which the paged data comes from
 * @shiftlen: shift up to this many bytes
 *
 * Attempts to shift up to shiftlen worth of bytes, which may be less than
 * the length of the skb, from skb to tgt. Returns number bytes shifted.
 * It's up to caller to free skb if everything was shifted.
 *
 * If @tgt runs out of frags, the whole operation is aborted.
 *
 * Skb cannot include anything else but paged data while tgt is allowed
 * to have non-paged data as well.
 *
 * TODO: full sized shift could be optimized but that would need
 * specialized skb free'er to handle frags without up-to-date nr_frags.
 */
int skb_shift(struct sk_buff *tgt, struct sk_buff *skb, int shiftlen)
{
	int from, to, merge, todo;
	struct skb_frag_struct *fragfrom, *fragto;

	BUG_ON(shiftlen > skb->len);
	BUG_ON(skb_headlen(skb));	/* Would corrupt stream */

	todo = shiftlen;
	from = 0;
	to = skb_shinfo(tgt)->nr_frags;
	fragfrom = &skb_shinfo(skb)->frags[from];

	/* Actual merge is delayed until the point when we know we can
	 * commit all, so that we don't have to undo partial changes
	 */
	if (!to ||
	    !skb_can_coalesce(tgt, to, skb_frag_page(fragfrom),
			      fragfrom->page_offset)) {
		merge = -1;
	} else {
		merge = to - 1;

		todo -= skb_frag_size(fragfrom);
		if (todo < 0) {
			if (skb_prepare_for_shift(skb) ||
			    skb_prepare_for_shift(tgt))
				return 0;

			/* All previous frag pointers might be stale! */
			fragfrom = &skb_shinfo(skb)->frags[from];
			fragto = &skb_shinfo(tgt)->frags[merge];

			skb_frag_size_add(fragto, shiftlen);
			skb_frag_size_sub(fragfrom, shiftlen);
			fragfrom->page_offset += shiftlen;

			goto onlymerged;
		}

		from++;
	}

	/* Skip full, not-fitting skb to avoid expensive operations */
	if ((shiftlen == skb->len) &&
	    (skb_shinfo(skb)->nr_frags - from) > (MAX_SKB_FRAGS - to))
		return 0;

	if (skb_prepare_for_shift(skb) || skb_prepare_for_shift(tgt))
		return 0;

	while ((todo > 0) && (from < skb_shinfo(skb)->nr_frags)) {
		if (to == MAX_SKB_FRAGS)
			return 0;

		fragfrom = &skb_shinfo(skb)->frags[from];
		fragto = &skb_shinfo(tgt)->frags[to];

		if (todo >= skb_frag_size(fragfrom)) {
			*fragto = *fragfrom;
			todo -= skb_frag_size(fragfrom);
			from++;
			to++;

		} else {
			__skb_frag_ref(fragfrom);
			fragto->page = fragfrom->page;
			fragto->page_offset = fragfrom->page_offset;
			skb_frag_size_set(fragto, todo);

			fragfrom->page_offset += todo;
			skb_frag_size_sub(fragfrom, todo);
			todo = 0;

			to++;
			break;
		}
	}

	/* Ready to "commit" this state change to tgt */
	skb_shinfo(tgt)->nr_frags = to;

	if (merge >= 0) {
		fragfrom = &skb_shinfo(skb)->frags[0];
		fragto = &skb_shinfo(tgt)->frags[merge];

		skb_frag_size_add(fragto, skb_frag_size(fragfrom));
		__skb_frag_unref(fragfrom);
	}

	/* Reposition in the original skb */
	to = 0;
	while (from < skb_shinfo(skb)->nr_frags)
		skb_shinfo(skb)->frags[to++] = skb_shinfo(skb)->frags[from++];
	skb_shinfo(skb)->nr_frags = to;

	BUG_ON(todo > 0 && !skb_shinfo(skb)->nr_frags);

onlymerged:
	/* Most likely the tgt won't ever need its checksum anymore, skb on
	 * the other hand might need it if it needs to be resent
	 */
	tgt->ip_summed = CHECKSUM_PARTIAL;
	skb->ip_summed = CHECKSUM_PARTIAL;

	/* Yak, is it really working this way? Some helper please? */
	skb->len -= shiftlen;
	skb->data_len -= shiftlen;
	skb->truesize -= shiftlen;
	tgt->len += shiftlen;
	tgt->data_len += shiftlen;
	tgt->truesize += shiftlen;

	return shiftlen;
}

/**
 * skb_prepare_seq_read - Prepare a sequential read of skb data
 * @skb: the buffer to read
 * @from: lower offset of data to be read
 * @to: upper offset of data to be read
 * @st: state variable
 *
 * Initializes the specified state variable. Must be called before
 * invoking skb_seq_read() for the first time.
 */
void skb_prepare_seq_read(struct sk_buff *skb, unsigned int from,
			  unsigned int to, struct skb_seq_state *st)
{
	st->lower_offset = from;
	st->upper_offset = to;
	st->root_skb = st->cur_skb = skb;
	st->frag_idx = st->stepped_offset = 0;
	st->frag_data = NULL;
}
EXPORT_SYMBOL(skb_prepare_seq_read);

/**
 * skb_seq_read - Sequentially read skb data
 * @consumed: number of bytes consumed by the caller so far
 * @data: destination pointer for data to be returned
 * @st: state variable
 *
 * Reads a block of skb data at &consumed relative to the
 * lower offset specified to skb_prepare_seq_read(). Assigns
 * the head of the data block to &data and returns the length
 * of the block or 0 if the end of the skb data or the upper
 * offset has been reached.
 *
 * The caller is not required to consume all of the data
 * returned, i.e. &consumed is typically set to the number
 * of bytes already consumed and the next call to
 * skb_seq_read() will return the remaining part of the block.
 *
 * Note 1: The size of each block of data returned can be arbitrary,
 *       this limitation is the cost for zerocopy seqeuental
 *       reads of potentially non linear data.
 *
 * Note 2: Fragment lists within fragments are not implemented
 *       at the moment, state->root_skb could be replaced with
 *       a stack for this purpose.
 */
unsigned int skb_seq_read(unsigned int consumed, const u8 **data,
			  struct skb_seq_state *st)
{
	unsigned int block_limit, abs_offset = consumed + st->lower_offset;
	skb_frag_t *frag;

	if (unlikely(abs_offset >= st->upper_offset)) {
		if (st->frag_data) {
			kunmap_atomic(st->frag_data);
			st->frag_data = NULL;
		}
		return 0;
	}

next_skb:
	block_limit = skb_headlen(st->cur_skb) + st->stepped_offset;

	if (abs_offset < block_limit && !st->frag_data) {
		*data = st->cur_skb->data + (abs_offset - st->stepped_offset);
		return block_limit - abs_offset;
	}

	if (st->frag_idx == 0 && !st->frag_data)
		st->stepped_offset += skb_headlen(st->cur_skb);

	while (st->frag_idx < skb_shinfo(st->cur_skb)->nr_frags) {
		frag = &skb_shinfo(st->cur_skb)->frags[st->frag_idx];
		block_limit = skb_frag_size(frag) + st->stepped_offset;

		if (abs_offset < block_limit) {
			if (!st->frag_data)
				st->frag_data = kmap_atomic(skb_frag_page(frag));

			*data = (u8 *) st->frag_data + frag->page_offset +
				(abs_offset - st->stepped_offset);

			return block_limit - abs_offset;
		}

		if (st->frag_data) {
			kunmap_atomic(st->frag_data);
			st->frag_data = NULL;
		}

		st->frag_idx++;
		st->stepped_offset += skb_frag_size(frag);
	}

	if (st->frag_data) {
		kunmap_atomic(st->frag_data);
		st->frag_data = NULL;
	}

	if (st->root_skb == st->cur_skb && skb_has_frag_list(st->root_skb)) {
		st->cur_skb = skb_shinfo(st->root_skb)->frag_list;
		st->frag_idx = 0;
		goto next_skb;
	} else if (st->cur_skb->next) {
		st->cur_skb = st->cur_skb->next;
		st->frag_idx = 0;
		goto next_skb;
	}

	return 0;
}
EXPORT_SYMBOL(skb_seq_read);

/**
 * skb_abort_seq_read - Abort a sequential read of skb data
 * @st: state variable
 *
 * Must be called if skb_seq_read() was not called until it
 * returned 0.
 */
void skb_abort_seq_read(struct skb_seq_state *st)
{
	if (st->frag_data)
		kunmap_atomic(st->frag_data);
}
EXPORT_SYMBOL(skb_abort_seq_read);

#define TS_SKB_CB(state)	((struct skb_seq_state *) &((state)->cb))

static unsigned int skb_ts_get_next_block(unsigned int offset, const u8 **text,
					  struct ts_config *conf,
					  struct ts_state *state)
{
	return skb_seq_read(offset, text, TS_SKB_CB(state));
}

static void skb_ts_finish(struct ts_config *conf, struct ts_state *state)
{
	skb_abort_seq_read(TS_SKB_CB(state));
}

/**
 * skb_find_text - Find a text pattern in skb data
 * @skb: the buffer to look in
 * @from: search offset
 * @to: search limit
 * @config: textsearch configuration
 * @state: uninitialized textsearch state variable
 *
 * Finds a pattern in the skb data according to the specified
 * textsearch configuration. Use textsearch_next() to retrieve
 * subsequent occurrences of the pattern. Returns the offset
 * to the first occurrence or UINT_MAX if no match was found.
 */
unsigned int skb_find_text(struct sk_buff *skb, unsigned int from,
			   unsigned int to, struct ts_config *config,
			   struct ts_state *state)
{
	unsigned int ret;

	config->get_next_block = skb_ts_get_next_block;
	config->finish = skb_ts_finish;

	skb_prepare_seq_read(skb, from, to, TS_SKB_CB(state));

	ret = textsearch_find(config, state);
	return (ret <= to - from ? ret : UINT_MAX);
}
EXPORT_SYMBOL(skb_find_text);

/**
 * skb_append_datato_frags - append the user data to a skb
 * @sk: sock  structure
 * @skb: skb structure to be appened with user data.
 * @getfrag: call back function to be used for getting the user data
 * @from: pointer to user message iov
 * @length: length of the iov message
 *
 * Description: This procedure append the user data in the fragment part
 * of the skb if any page alloc fails user this procedure returns  -ENOMEM
 */
int skb_append_datato_frags(struct sock *sk, struct sk_buff *skb,
			int (*getfrag)(void *from, char *to, int offset,
					int len, int odd, struct sk_buff *skb),
			void *from, int length)
{
	int frg_cnt = skb_shinfo(skb)->nr_frags;
	int copy;
	int offset = 0;
	int ret;
	struct page_frag *pfrag = &current->task_frag;

	do {
		/* Return error if we don't have space for new frag */
		if (frg_cnt >= MAX_SKB_FRAGS)
			return -EMSGSIZE;

		if (!sk_page_frag_refill(sk, pfrag))
			return -ENOMEM;

		/* copy the user data to page */
		copy = min_t(int, length, pfrag->size - pfrag->offset);

		ret = getfrag(from, page_address(pfrag->page) + pfrag->offset,
			      offset, copy, 0, skb);
		if (ret < 0)
			return -EFAULT;

		/* copy was successful so update the size parameters */
		skb_fill_page_desc(skb, frg_cnt, pfrag->page, pfrag->offset,
				   copy);
		frg_cnt++;
		pfrag->offset += copy;
		get_page(pfrag->page);

		skb->truesize += copy;
		atomic_add(copy, &sk->sk_wmem_alloc);
		skb->len += copy;
		skb->data_len += copy;
		offset += copy;
		length -= copy;

	} while (length > 0);

	return 0;
}
EXPORT_SYMBOL(skb_append_datato_frags);

/**
 *	skb_pull_rcsum - pull skb and update receive checksum
 *	@skb: buffer to update
 *	@len: length of data pulled
 *
 *	This function performs an skb_pull on the packet and updates
 *	the CHECKSUM_COMPLETE checksum.  It should be used on
 *	receive path processing instead of skb_pull unless you know
 *	that the checksum difference is zero (e.g., a valid IP header)
 *	or you are setting ip_summed to CHECKSUM_NONE.
 */
unsigned char *skb_pull_rcsum(struct sk_buff *skb, unsigned int len)
{
	BUG_ON(len > skb->len);
	skb->len -= len;
	BUG_ON(skb->len < skb->data_len);
	skb_postpull_rcsum(skb, skb->data, len);
	return skb->data += len;
}
EXPORT_SYMBOL_GPL(skb_pull_rcsum);

/**
 *	skb_segment - Perform protocol segmentation on skb.
 *	@skb: buffer to segment
 *	@features: features for the output path (see dev->features)
 *
 *	This function performs segmentation on the given skb.  It returns
 *	a pointer to the first in a list of new skbs for the segments.
 *	In case of error it returns ERR_PTR(err).
 */
struct sk_buff *skb_segment(struct sk_buff *skb, netdev_features_t features)
{
	struct sk_buff *segs = NULL;
	struct sk_buff *tail = NULL;
	struct sk_buff *fskb = skb_shinfo(skb)->frag_list;
	unsigned int mss = skb_shinfo(skb)->gso_size;
	unsigned int doffset = skb->data - skb_mac_header(skb);
	unsigned int offset = doffset;
	unsigned int tnl_hlen = skb_tnl_header_len(skb);
	unsigned int headroom;
	unsigned int len;
	__be16 proto;
	bool csum;
	int sg = !!(features & NETIF_F_SG);
	int nfrags = skb_shinfo(skb)->nr_frags;
	int err = -ENOMEM;
	int i = 0;
	int pos;

	proto = skb_network_protocol(skb);
	if (unlikely(!proto))
		return ERR_PTR(-EINVAL);

	csum = !!can_checksum_protocol(features, proto);
	__skb_push(skb, doffset);
	headroom = skb_headroom(skb);
	pos = skb_headlen(skb);

	do {
		struct sk_buff *nskb;
		skb_frag_t *frag;
		int hsize;
		int size;

		len = skb->len - offset;
		if (len > mss)
			len = mss;

		hsize = skb_headlen(skb) - offset;
		if (hsize < 0)
			hsize = 0;
		if (hsize > len || !sg)
			hsize = len;

		if (!hsize && i >= nfrags) {
			BUG_ON(fskb->len != len);

			pos += len;
			nskb = skb_clone(fskb, GFP_ATOMIC);
			fskb = fskb->next;

			if (unlikely(!nskb))
				goto err;

			hsize = skb_end_offset(nskb);
			if (skb_cow_head(nskb, doffset + headroom)) {
				kfree_skb(nskb);
				goto err;
			}

			nskb->truesize += skb_end_offset(nskb) - hsize;
			skb_release_head_state(nskb);
			__skb_push(nskb, doffset);
		} else {
			nskb = __alloc_skb(hsize + doffset + headroom,
					   GFP_ATOMIC, skb_alloc_rx_flag(skb),
					   NUMA_NO_NODE);

			if (unlikely(!nskb))
				goto err;

			skb_reserve(nskb, headroom);
			__skb_put(nskb, doffset);
		}

		if (segs)
			tail->next = nskb;
		else
			segs = nskb;
		tail = nskb;

		__copy_skb_header(nskb, skb);
		nskb->mac_len = skb->mac_len;

		/* nskb and skb might have different headroom */
		if (nskb->ip_summed == CHECKSUM_PARTIAL)
			nskb->csum_start += skb_headroom(nskb) - headroom;

		skb_reset_mac_header(nskb);
		skb_set_network_header(nskb, skb->mac_len);
		nskb->transport_header = (nskb->network_header +
					  skb_network_header_len(skb));

		skb_copy_from_linear_data_offset(skb, -tnl_hlen,
						 nskb->data - tnl_hlen,
						 doffset + tnl_hlen);

		if (fskb != skb_shinfo(skb)->frag_list)
			goto perform_csum_check;

		if (!sg) {
			nskb->ip_summed = CHECKSUM_NONE;
			nskb->csum = skb_copy_and_csum_bits(skb, offset,
							    skb_put(nskb, len),
							    len, 0);
			continue;
		}

		frag = skb_shinfo(nskb)->frags;

		skb_copy_from_linear_data_offset(skb, offset,
						 skb_put(nskb, hsize), hsize);

		skb_shinfo(nskb)->tx_flags = skb_shinfo(skb)->tx_flags & SKBTX_SHARED_FRAG;

		while (pos < offset + len && i < nfrags) {
			*frag = skb_shinfo(skb)->frags[i];
			__skb_frag_ref(frag);
			size = skb_frag_size(frag);

			if (pos < offset) {
				frag->page_offset += offset - pos;
				skb_frag_size_sub(frag, offset - pos);
			}

			skb_shinfo(nskb)->nr_frags++;

			if (pos + size <= offset + len) {
				i++;
				pos += size;
			} else {
				skb_frag_size_sub(frag, pos + size - (offset + len));
				goto skip_fraglist;
			}

			frag++;
		}

		if (pos < offset + len) {
			struct sk_buff *fskb2 = fskb;

			BUG_ON(pos + fskb->len != offset + len);

			pos += fskb->len;
			fskb = fskb->next;

			if (fskb2->next) {
				fskb2 = skb_clone(fskb2, GFP_ATOMIC);
				if (!fskb2)
					goto err;
			} else
				skb_get(fskb2);

			SKB_FRAG_ASSERT(nskb);
			skb_shinfo(nskb)->frag_list = fskb2;
		}

skip_fraglist:
		nskb->data_len = len - hsize;
		nskb->len += nskb->data_len;
		nskb->truesize += nskb->data_len;

<<<<<<< HEAD
=======
perform_csum_check:
>>>>>>> d0e0ac97
		if (!csum) {
			nskb->csum = skb_checksum(nskb, doffset,
						  nskb->len - doffset, 0);
			nskb->ip_summed = CHECKSUM_NONE;
		}
	} while ((offset += len) < skb->len);

	return segs;

err:
	while ((skb = segs)) {
		segs = skb->next;
		kfree_skb(skb);
	}
	return ERR_PTR(err);
}
EXPORT_SYMBOL_GPL(skb_segment);

int skb_gro_receive(struct sk_buff **head, struct sk_buff *skb)
{
	struct sk_buff *p = *head;
	struct sk_buff *nskb;
	struct skb_shared_info *skbinfo = skb_shinfo(skb);
	struct skb_shared_info *pinfo = skb_shinfo(p);
	unsigned int headroom;
	unsigned int len = skb_gro_len(skb);
	unsigned int offset = skb_gro_offset(skb);
	unsigned int headlen = skb_headlen(skb);
	unsigned int delta_truesize;

	if (p->len + len >= 65536)
		return -E2BIG;

	if (pinfo->frag_list)
		goto merge;
	else if (headlen <= offset) {
		skb_frag_t *frag;
		skb_frag_t *frag2;
		int i = skbinfo->nr_frags;
		int nr_frags = pinfo->nr_frags + i;

		offset -= headlen;

		if (nr_frags > MAX_SKB_FRAGS)
			return -E2BIG;

		pinfo->nr_frags = nr_frags;
		skbinfo->nr_frags = 0;

		frag = pinfo->frags + nr_frags;
		frag2 = skbinfo->frags + i;
		do {
			*--frag = *--frag2;
		} while (--i);

		frag->page_offset += offset;
		skb_frag_size_sub(frag, offset);

		/* all fragments truesize : remove (head size + sk_buff) */
		delta_truesize = skb->truesize -
				 SKB_TRUESIZE(skb_end_offset(skb));

		skb->truesize -= skb->data_len;
		skb->len -= skb->data_len;
		skb->data_len = 0;

		NAPI_GRO_CB(skb)->free = NAPI_GRO_FREE;
		goto done;
	} else if (skb->head_frag) {
		int nr_frags = pinfo->nr_frags;
		skb_frag_t *frag = pinfo->frags + nr_frags;
		struct page *page = virt_to_head_page(skb->head);
		unsigned int first_size = headlen - offset;
		unsigned int first_offset;

		if (nr_frags + 1 + skbinfo->nr_frags > MAX_SKB_FRAGS)
			return -E2BIG;

		first_offset = skb->data -
			       (unsigned char *)page_address(page) +
			       offset;

		pinfo->nr_frags = nr_frags + 1 + skbinfo->nr_frags;

		frag->page.p	  = page;
		frag->page_offset = first_offset;
		skb_frag_size_set(frag, first_size);

		memcpy(frag + 1, skbinfo->frags, sizeof(*frag) * skbinfo->nr_frags);
		/* We dont need to clear skbinfo->nr_frags here */

		delta_truesize = skb->truesize - SKB_DATA_ALIGN(sizeof(struct sk_buff));
		NAPI_GRO_CB(skb)->free = NAPI_GRO_FREE_STOLEN_HEAD;
		goto done;
	} else if (skb_gro_len(p) != pinfo->gso_size)
		return -E2BIG;

	headroom = skb_headroom(p);
	nskb = alloc_skb(headroom + skb_gro_offset(p), GFP_ATOMIC);
	if (unlikely(!nskb))
		return -ENOMEM;

	__copy_skb_header(nskb, p);
	nskb->mac_len = p->mac_len;

	skb_reserve(nskb, headroom);
	__skb_put(nskb, skb_gro_offset(p));

	skb_set_mac_header(nskb, skb_mac_header(p) - p->data);
	skb_set_network_header(nskb, skb_network_offset(p));
	skb_set_transport_header(nskb, skb_transport_offset(p));

	__skb_pull(p, skb_gro_offset(p));
	memcpy(skb_mac_header(nskb), skb_mac_header(p),
	       p->data - skb_mac_header(p));

	skb_shinfo(nskb)->frag_list = p;
	skb_shinfo(nskb)->gso_size = pinfo->gso_size;
	pinfo->gso_size = 0;
	skb_header_release(p);
	NAPI_GRO_CB(nskb)->last = p;

	nskb->data_len += p->len;
	nskb->truesize += p->truesize;
	nskb->len += p->len;

	*head = nskb;
	nskb->next = p->next;
	p->next = NULL;

	p = nskb;

merge:
	delta_truesize = skb->truesize;
	if (offset > headlen) {
		unsigned int eat = offset - headlen;

		skbinfo->frags[0].page_offset += eat;
		skb_frag_size_sub(&skbinfo->frags[0], eat);
		skb->data_len -= eat;
		skb->len -= eat;
		offset = headlen;
	}

	__skb_pull(skb, offset);

	NAPI_GRO_CB(p)->last->next = skb;
	NAPI_GRO_CB(p)->last = skb;
	skb_header_release(skb);

done:
	NAPI_GRO_CB(p)->count++;
	p->data_len += len;
	p->truesize += delta_truesize;
	p->len += len;

	NAPI_GRO_CB(skb)->same_flow = 1;
	return 0;
}
EXPORT_SYMBOL_GPL(skb_gro_receive);

void __init skb_init(void)
{
	skbuff_head_cache = kmem_cache_create("skbuff_head_cache",
					      sizeof(struct sk_buff),
					      0,
					      SLAB_HWCACHE_ALIGN|SLAB_PANIC,
					      NULL);
	skbuff_fclone_cache = kmem_cache_create("skbuff_fclone_cache",
						(2*sizeof(struct sk_buff)) +
						sizeof(atomic_t),
						0,
						SLAB_HWCACHE_ALIGN|SLAB_PANIC,
						NULL);
}

/**
 *	skb_to_sgvec - Fill a scatter-gather list from a socket buffer
 *	@skb: Socket buffer containing the buffers to be mapped
 *	@sg: The scatter-gather list to map into
 *	@offset: The offset into the buffer's contents to start mapping
 *	@len: Length of buffer space to be mapped
 *
 *	Fill the specified scatter-gather list with mappings/pointers into a
 *	region of the buffer space attached to a socket buffer.
 */
static int
__skb_to_sgvec(struct sk_buff *skb, struct scatterlist *sg, int offset, int len)
{
	int start = skb_headlen(skb);
	int i, copy = start - offset;
	struct sk_buff *frag_iter;
	int elt = 0;

	if (copy > 0) {
		if (copy > len)
			copy = len;
		sg_set_buf(sg, skb->data + offset, copy);
		elt++;
		if ((len -= copy) == 0)
			return elt;
		offset += copy;
	}

	for (i = 0; i < skb_shinfo(skb)->nr_frags; i++) {
		int end;

		WARN_ON(start > offset + len);

		end = start + skb_frag_size(&skb_shinfo(skb)->frags[i]);
		if ((copy = end - offset) > 0) {
			skb_frag_t *frag = &skb_shinfo(skb)->frags[i];

			if (copy > len)
				copy = len;
			sg_set_page(&sg[elt], skb_frag_page(frag), copy,
					frag->page_offset+offset-start);
			elt++;
			if (!(len -= copy))
				return elt;
			offset += copy;
		}
		start = end;
	}

	skb_walk_frags(skb, frag_iter) {
		int end;

		WARN_ON(start > offset + len);

		end = start + frag_iter->len;
		if ((copy = end - offset) > 0) {
			if (copy > len)
				copy = len;
			elt += __skb_to_sgvec(frag_iter, sg+elt, offset - start,
					      copy);
			if ((len -= copy) == 0)
				return elt;
			offset += copy;
		}
		start = end;
	}
	BUG_ON(len);
	return elt;
}

int skb_to_sgvec(struct sk_buff *skb, struct scatterlist *sg, int offset, int len)
{
	int nsg = __skb_to_sgvec(skb, sg, offset, len);

	sg_mark_end(&sg[nsg - 1]);

	return nsg;
}
EXPORT_SYMBOL_GPL(skb_to_sgvec);

/**
 *	skb_cow_data - Check that a socket buffer's data buffers are writable
 *	@skb: The socket buffer to check.
 *	@tailbits: Amount of trailing space to be added
 *	@trailer: Returned pointer to the skb where the @tailbits space begins
 *
 *	Make sure that the data buffers attached to a socket buffer are
 *	writable. If they are not, private copies are made of the data buffers
 *	and the socket buffer is set to use these instead.
 *
 *	If @tailbits is given, make sure that there is space to write @tailbits
 *	bytes of data beyond current end of socket buffer.  @trailer will be
 *	set to point to the skb in which this space begins.
 *
 *	The number of scatterlist elements required to completely map the
 *	COW'd and extended socket buffer will be returned.
 */
int skb_cow_data(struct sk_buff *skb, int tailbits, struct sk_buff **trailer)
{
	int copyflag;
	int elt;
	struct sk_buff *skb1, **skb_p;

	/* If skb is cloned or its head is paged, reallocate
	 * head pulling out all the pages (pages are considered not writable
	 * at the moment even if they are anonymous).
	 */
	if ((skb_cloned(skb) || skb_shinfo(skb)->nr_frags) &&
	    __pskb_pull_tail(skb, skb_pagelen(skb)-skb_headlen(skb)) == NULL)
		return -ENOMEM;

	/* Easy case. Most of packets will go this way. */
	if (!skb_has_frag_list(skb)) {
		/* A little of trouble, not enough of space for trailer.
		 * This should not happen, when stack is tuned to generate
		 * good frames. OK, on miss we reallocate and reserve even more
		 * space, 128 bytes is fair. */

		if (skb_tailroom(skb) < tailbits &&
		    pskb_expand_head(skb, 0, tailbits-skb_tailroom(skb)+128, GFP_ATOMIC))
			return -ENOMEM;

		/* Voila! */
		*trailer = skb;
		return 1;
	}

	/* Misery. We are in troubles, going to mincer fragments... */

	elt = 1;
	skb_p = &skb_shinfo(skb)->frag_list;
	copyflag = 0;

	while ((skb1 = *skb_p) != NULL) {
		int ntail = 0;

		/* The fragment is partially pulled by someone,
		 * this can happen on input. Copy it and everything
		 * after it. */

		if (skb_shared(skb1))
			copyflag = 1;

		/* If the skb is the last, worry about trailer. */

		if (skb1->next == NULL && tailbits) {
			if (skb_shinfo(skb1)->nr_frags ||
			    skb_has_frag_list(skb1) ||
			    skb_tailroom(skb1) < tailbits)
				ntail = tailbits + 128;
		}

		if (copyflag ||
		    skb_cloned(skb1) ||
		    ntail ||
		    skb_shinfo(skb1)->nr_frags ||
		    skb_has_frag_list(skb1)) {
			struct sk_buff *skb2;

			/* Fuck, we are miserable poor guys... */
			if (ntail == 0)
				skb2 = skb_copy(skb1, GFP_ATOMIC);
			else
				skb2 = skb_copy_expand(skb1,
						       skb_headroom(skb1),
						       ntail,
						       GFP_ATOMIC);
			if (unlikely(skb2 == NULL))
				return -ENOMEM;

			if (skb1->sk)
				skb_set_owner_w(skb2, skb1->sk);

			/* Looking around. Are we still alive?
			 * OK, link new skb, drop old one */

			skb2->next = skb1->next;
			*skb_p = skb2;
			kfree_skb(skb1);
			skb1 = skb2;
		}
		elt++;
		*trailer = skb1;
		skb_p = &skb1->next;
	}

	return elt;
}
EXPORT_SYMBOL_GPL(skb_cow_data);

static void sock_rmem_free(struct sk_buff *skb)
{
	struct sock *sk = skb->sk;

	atomic_sub(skb->truesize, &sk->sk_rmem_alloc);
}

/*
 * Note: We dont mem charge error packets (no sk_forward_alloc changes)
 */
int sock_queue_err_skb(struct sock *sk, struct sk_buff *skb)
{
	int len = skb->len;

	if (atomic_read(&sk->sk_rmem_alloc) + skb->truesize >=
	    (unsigned int)sk->sk_rcvbuf)
		return -ENOMEM;

	skb_orphan(skb);
	skb->sk = sk;
	skb->destructor = sock_rmem_free;
	atomic_add(skb->truesize, &sk->sk_rmem_alloc);

	/* before exiting rcu section, make sure dst is refcounted */
	skb_dst_force(skb);

	skb_queue_tail(&sk->sk_error_queue, skb);
	if (!sock_flag(sk, SOCK_DEAD))
		sk->sk_data_ready(sk, len);
	return 0;
}
EXPORT_SYMBOL(sock_queue_err_skb);

void skb_tstamp_tx(struct sk_buff *orig_skb,
		struct skb_shared_hwtstamps *hwtstamps)
{
	struct sock *sk = orig_skb->sk;
	struct sock_exterr_skb *serr;
	struct sk_buff *skb;
	int err;

	if (!sk)
		return;

	if (hwtstamps) {
		*skb_hwtstamps(orig_skb) =
			*hwtstamps;
	} else {
		/*
		 * no hardware time stamps available,
		 * so keep the shared tx_flags and only
		 * store software time stamp
		 */
		orig_skb->tstamp = ktime_get_real();
	}

	skb = skb_clone(orig_skb, GFP_ATOMIC);
	if (!skb)
		return;

	serr = SKB_EXT_ERR(skb);
	memset(serr, 0, sizeof(*serr));
	serr->ee.ee_errno = ENOMSG;
	serr->ee.ee_origin = SO_EE_ORIGIN_TIMESTAMPING;

	err = sock_queue_err_skb(sk, skb);

	if (err)
		kfree_skb(skb);
}
EXPORT_SYMBOL_GPL(skb_tstamp_tx);

void skb_complete_wifi_ack(struct sk_buff *skb, bool acked)
{
	struct sock *sk = skb->sk;
	struct sock_exterr_skb *serr;
	int err;

	skb->wifi_acked_valid = 1;
	skb->wifi_acked = acked;

	serr = SKB_EXT_ERR(skb);
	memset(serr, 0, sizeof(*serr));
	serr->ee.ee_errno = ENOMSG;
	serr->ee.ee_origin = SO_EE_ORIGIN_TXSTATUS;

	err = sock_queue_err_skb(sk, skb);
	if (err)
		kfree_skb(skb);
}
EXPORT_SYMBOL_GPL(skb_complete_wifi_ack);


/**
 * skb_partial_csum_set - set up and verify partial csum values for packet
 * @skb: the skb to set
 * @start: the number of bytes after skb->data to start checksumming.
 * @off: the offset from start to place the checksum.
 *
 * For untrusted partially-checksummed packets, we need to make sure the values
 * for skb->csum_start and skb->csum_offset are valid so we don't oops.
 *
 * This function checks and sets those values and skb->ip_summed: if this
 * returns false you should drop the packet.
 */
bool skb_partial_csum_set(struct sk_buff *skb, u16 start, u16 off)
{
	if (unlikely(start > skb_headlen(skb)) ||
	    unlikely((int)start + off > skb_headlen(skb) - 2)) {
		net_warn_ratelimited("bad partial csum: csum=%u/%u len=%u\n",
				     start, off, skb_headlen(skb));
		return false;
	}
	skb->ip_summed = CHECKSUM_PARTIAL;
	skb->csum_start = skb_headroom(skb) + start;
	skb->csum_offset = off;
	skb_set_transport_header(skb, start);
	return true;
}
EXPORT_SYMBOL_GPL(skb_partial_csum_set);

void __skb_warn_lro_forwarding(const struct sk_buff *skb)
{
	net_warn_ratelimited("%s: received packets cannot be forwarded while LRO is enabled\n",
			     skb->dev->name);
}
EXPORT_SYMBOL(__skb_warn_lro_forwarding);

void kfree_skb_partial(struct sk_buff *skb, bool head_stolen)
{
	if (head_stolen) {
		skb_release_head_state(skb);
		kmem_cache_free(skbuff_head_cache, skb);
	} else {
		__kfree_skb(skb);
	}
}
EXPORT_SYMBOL(kfree_skb_partial);

/**
 * skb_try_coalesce - try to merge skb to prior one
 * @to: prior buffer
 * @from: buffer to add
 * @fragstolen: pointer to boolean
 * @delta_truesize: how much more was allocated than was requested
 */
bool skb_try_coalesce(struct sk_buff *to, struct sk_buff *from,
		      bool *fragstolen, int *delta_truesize)
{
	int i, delta, len = from->len;

	*fragstolen = false;

	if (skb_cloned(to))
		return false;

	if (len <= skb_tailroom(to)) {
		BUG_ON(skb_copy_bits(from, 0, skb_put(to, len), len));
		*delta_truesize = 0;
		return true;
	}

	if (skb_has_frag_list(to) || skb_has_frag_list(from))
		return false;

	if (skb_headlen(from) != 0) {
		struct page *page;
		unsigned int offset;

		if (skb_shinfo(to)->nr_frags +
		    skb_shinfo(from)->nr_frags >= MAX_SKB_FRAGS)
			return false;

		if (skb_head_is_locked(from))
			return false;

		delta = from->truesize - SKB_DATA_ALIGN(sizeof(struct sk_buff));

		page = virt_to_head_page(from->head);
		offset = from->data - (unsigned char *)page_address(page);

		skb_fill_page_desc(to, skb_shinfo(to)->nr_frags,
				   page, offset, skb_headlen(from));
		*fragstolen = true;
	} else {
		if (skb_shinfo(to)->nr_frags +
		    skb_shinfo(from)->nr_frags > MAX_SKB_FRAGS)
			return false;

		delta = from->truesize - SKB_TRUESIZE(skb_end_offset(from));
	}

	WARN_ON_ONCE(delta < len);

	memcpy(skb_shinfo(to)->frags + skb_shinfo(to)->nr_frags,
	       skb_shinfo(from)->frags,
	       skb_shinfo(from)->nr_frags * sizeof(skb_frag_t));
	skb_shinfo(to)->nr_frags += skb_shinfo(from)->nr_frags;

	if (!skb_cloned(from))
		skb_shinfo(from)->nr_frags = 0;

	/* if the skb is not cloned this does nothing
	 * since we set nr_frags to 0.
	 */
	for (i = 0; i < skb_shinfo(from)->nr_frags; i++)
		skb_frag_ref(from, i);

	to->truesize += delta;
	to->len += len;
	to->data_len += len;

	*delta_truesize = delta;
	return true;
}
EXPORT_SYMBOL(skb_try_coalesce);

/**
 * skb_scrub_packet - scrub an skb before sending it to another netns
 *
 * @skb: buffer to clean
 *
 * skb_scrub_packet can be used to clean an skb before injecting it in
 * another namespace. We have to clear all information in the skb that
 * could impact namespace isolation.
 */
void skb_scrub_packet(struct sk_buff *skb)
{
	skb_orphan(skb);
	skb->tstamp.tv64 = 0;
	skb->pkt_type = PACKET_HOST;
	skb->skb_iif = 0;
	skb_dst_drop(skb);
	skb->mark = 0;
	secpath_reset(skb);
	nf_reset(skb);
	nf_reset_trace(skb);
}
EXPORT_SYMBOL_GPL(skb_scrub_packet);<|MERGE_RESOLUTION|>--- conflicted
+++ resolved
@@ -199,13 +199,7 @@
 	skb->truesize = sizeof(struct sk_buff);
 	atomic_set(&skb->users, 1);
 
-<<<<<<< HEAD
-#ifdef NET_SKBUFF_DATA_USES_OFFSET
-	skb->mac_header = ~0U;
-#endif
-=======
 	skb->mac_header = (typeof(skb->mac_header))~0U;
->>>>>>> d0e0ac97
 out:
 	return skb;
 }
@@ -279,15 +273,8 @@
 	skb->data = data;
 	skb_reset_tail_pointer(skb);
 	skb->end = skb->tail + size;
-<<<<<<< HEAD
-#ifdef NET_SKBUFF_DATA_USES_OFFSET
-	skb->mac_header = ~0U;
-	skb->transport_header = ~0U;
-#endif
-=======
 	skb->mac_header = (typeof(skb->mac_header))~0U;
 	skb->transport_header = (typeof(skb->transport_header))~0U;
->>>>>>> d0e0ac97
 
 	/* make sure we initialize shinfo sequentially */
 	shinfo = skb_shinfo(skb);
@@ -353,15 +340,8 @@
 	skb->data = data;
 	skb_reset_tail_pointer(skb);
 	skb->end = skb->tail + size;
-<<<<<<< HEAD
-#ifdef NET_SKBUFF_DATA_USES_OFFSET
-	skb->mac_header = ~0U;
-	skb->transport_header = ~0U;
-#endif
-=======
 	skb->mac_header = (typeof(skb->mac_header))~0U;
 	skb->transport_header = (typeof(skb->transport_header))~0U;
->>>>>>> d0e0ac97
 
 	/* make sure we initialize shinfo sequentially */
 	shinfo = skb_shinfo(skb);
@@ -921,7 +901,6 @@
 EXPORT_SYMBOL(skb_clone);
 
 static void skb_headers_offset_update(struct sk_buff *skb, int off)
-<<<<<<< HEAD
 {
 	/* {transport,network,mac}_header and tail are relative to skb->head */
 	skb->transport_header += off;
@@ -934,29 +913,9 @@
 }
 
 static void copy_skb_header(struct sk_buff *new, const struct sk_buff *old)
-=======
->>>>>>> d0e0ac97
-{
-	/* {transport,network,mac}_header and tail are relative to skb->head */
-	skb->transport_header += off;
-	skb->network_header   += off;
-	if (skb_mac_header_was_set(skb))
-		skb->mac_header += off;
-	skb->inner_transport_header += off;
-	skb->inner_network_header += off;
-	skb->inner_mac_header += off;
-}
-
-static void copy_skb_header(struct sk_buff *new, const struct sk_buff *old)
 {
 	__copy_skb_header(new, old);
 
-<<<<<<< HEAD
-#ifndef NET_SKBUFF_DATA_USES_OFFSET
-	skb_headers_offset_update(new, offset);
-#endif
-=======
->>>>>>> d0e0ac97
 	skb_shinfo(new)->gso_size = skb_shinfo(old)->gso_size;
 	skb_shinfo(new)->gso_segs = skb_shinfo(old)->gso_segs;
 	skb_shinfo(new)->gso_type = skb_shinfo(old)->gso_type;
@@ -1148,11 +1107,7 @@
 	skb->end      = skb->head + size;
 #endif
 	skb->tail	      += off;
-<<<<<<< HEAD
-	skb_headers_offset_update(skb, off);
-=======
 	skb_headers_offset_update(skb, nhead);
->>>>>>> d0e0ac97
 	/* Only adjust this if it actually is csum_start rather than csum */
 	if (skb->ip_summed == CHECKSUM_PARTIAL)
 		skb->csum_start += nhead;
@@ -1247,14 +1202,8 @@
 	off                  = newheadroom - oldheadroom;
 	if (n->ip_summed == CHECKSUM_PARTIAL)
 		n->csum_start += off;
-<<<<<<< HEAD
-#ifdef NET_SKBUFF_DATA_USES_OFFSET
+
 	skb_headers_offset_update(n, off);
-#endif
-=======
-
-	skb_headers_offset_update(n, off);
->>>>>>> d0e0ac97
 
 	return n;
 }
@@ -2965,10 +2914,7 @@
 		nskb->len += nskb->data_len;
 		nskb->truesize += nskb->data_len;
 
-<<<<<<< HEAD
-=======
 perform_csum_check:
->>>>>>> d0e0ac97
 		if (!csum) {
 			nskb->csum = skb_checksum(nskb, doffset,
 						  nskb->len - doffset, 0);
