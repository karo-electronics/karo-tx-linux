--- conflicted
+++ resolved
@@ -129,11 +129,8 @@
 #include <linux/inetdevice.h>
 #include <linux/cpu_rmap.h>
 #include <linux/static_key.h>
-<<<<<<< HEAD
-=======
 #include <linux/hashtable.h>
 #include <linux/vmalloc.h>
->>>>>>> d0e0ac97
 
 #include "net-sysfs.h"
 
@@ -171,15 +168,12 @@
 DEFINE_RWLOCK(dev_base_lock);
 EXPORT_SYMBOL(dev_base_lock);
 
-<<<<<<< HEAD
-=======
 /* protects napi_hash addition/deletion and napi_gen_id */
 static DEFINE_SPINLOCK(napi_hash_lock);
 
 static unsigned int napi_gen_id;
 static DEFINE_HASHTABLE(napi_hash, 8);
 
->>>>>>> d0e0ac97
 seqcount_t devnet_rename_seq;
 
 static inline void dev_base_seq_inc(struct net *net)
@@ -1246,13 +1240,7 @@
 	 * If we don't do this there is a chance ndo_poll_controller
 	 * or ndo_poll may be running while we open the device
 	 */
-<<<<<<< HEAD
-	ret = netpoll_rx_disable(dev);
-	if (ret)
-		return ret;
-=======
 	netpoll_rx_disable(dev);
->>>>>>> d0e0ac97
 
 	ret = call_netdevice_notifiers(NETDEV_PRE_UP, dev);
 	ret = notifier_to_errno(ret);
@@ -1361,13 +1349,7 @@
 	LIST_HEAD(single);
 
 	/* Temporarily disable netpoll until the interface is down */
-<<<<<<< HEAD
-	retval = netpoll_rx_disable(dev);
-	if (retval)
-		return retval;
-=======
 	netpoll_rx_disable(dev);
->>>>>>> d0e0ac97
 
 	list_add(&dev->unreg_list, &single);
 	retval = __dev_close_many(&single);
@@ -1409,18 +1391,11 @@
  */
 int dev_close(struct net_device *dev)
 {
-	int ret = 0;
 	if (dev->flags & IFF_UP) {
 		LIST_HEAD(single);
 
 		/* Block netpoll rx while the interface is going down */
-<<<<<<< HEAD
-		ret = netpoll_rx_disable(dev);
-		if (ret)
-			return ret;
-=======
 		netpoll_rx_disable(dev);
->>>>>>> d0e0ac97
 
 		list_add(&dev->unreg_list, &single);
 		dev_close_many(&single);
@@ -1428,7 +1403,7 @@
 
 		netpoll_rx_enable(dev);
 	}
-	return ret;
+	return 0;
 }
 EXPORT_SYMBOL(dev_close);
 
@@ -1711,11 +1686,6 @@
 		}
 	}
 
-<<<<<<< HEAD
-	skb_orphan(skb);
-
-=======
->>>>>>> d0e0ac97
 	if (unlikely(!is_skb_forwardable(dev, skb))) {
 		atomic_long_inc(&dev->rx_dropped);
 		kfree_skb(skb);
@@ -1723,19 +1693,12 @@
 	}
 	skb_scrub_packet(skb);
 	skb->protocol = eth_type_trans(skb, dev);
-<<<<<<< HEAD
-	skb->mark = 0;
-	secpath_reset(skb);
-	nf_reset(skb);
-	nf_reset_trace(skb);
-=======
 
 	/* eth_type_trans() can set pkt_type.
 	 * clear pkt_type _after_ calling eth_type_trans()
 	 */
 	skb->pkt_type = PACKET_HOST;
 
->>>>>>> d0e0ac97
 	return netif_rx(skb);
 }
 EXPORT_SYMBOL_GPL(dev_forward_skb);
@@ -2377,52 +2340,6 @@
 	return segs;
 }
 EXPORT_SYMBOL(skb_mac_gso_segment);
-<<<<<<< HEAD
-
-
-/* openvswitch calls this on rx path, so we need a different check.
- */
-static inline bool skb_needs_check(struct sk_buff *skb, bool tx_path)
-{
-	if (tx_path)
-		return skb->ip_summed != CHECKSUM_PARTIAL;
-	else
-		return skb->ip_summed == CHECKSUM_NONE;
-}
-
-/**
- *	__skb_gso_segment - Perform segmentation on skb.
- *	@skb: buffer to segment
- *	@features: features for the output path (see dev->features)
- *	@tx_path: whether it is called in TX path
- *
- *	This function segments the given skb and returns a list of segments.
- *
- *	It may return NULL if the skb requires no segmentation.  This is
- *	only possible when GSO is used for verifying header integrity.
- */
-struct sk_buff *__skb_gso_segment(struct sk_buff *skb,
-				  netdev_features_t features, bool tx_path)
-{
-	if (unlikely(skb_needs_check(skb, tx_path))) {
-		int err;
-
-		skb_warn_bad_offload(skb);
-
-		if (skb_header_cloned(skb) &&
-		    (err = pskb_expand_head(skb, 0, 0, GFP_ATOMIC)))
-			return ERR_PTR(err);
-	}
-
-	SKB_GSO_CB(skb)->mac_offset = skb_headroom(skb);
-	skb_reset_mac_header(skb);
-	skb_reset_mac_len(skb);
-
-	return skb_mac_gso_segment(skb, features);
-}
-EXPORT_SYMBOL(__skb_gso_segment);
-=======
->>>>>>> d0e0ac97
 
 
 /* openvswitch calls this on rx path, so we need a different check.
@@ -2594,23 +2511,12 @@
 	features &= (skb->dev->vlan_features | NETIF_F_HW_VLAN_CTAG_TX |
 					       NETIF_F_HW_VLAN_STAG_TX);
 
-<<<<<<< HEAD
-	if (protocol != htons(ETH_P_8021Q) && protocol != htons(ETH_P_8021AD)) {
-		return harmonize_features(skb, protocol, features);
-	} else {
-		features &= NETIF_F_SG | NETIF_F_HIGHDMA | NETIF_F_FRAGLIST |
-				NETIF_F_GEN_CSUM | NETIF_F_HW_VLAN_CTAG_TX |
-				NETIF_F_HW_VLAN_STAG_TX;
-		return harmonize_features(skb, protocol, features);
-	}
-=======
 	if (protocol == htons(ETH_P_8021Q) || protocol == htons(ETH_P_8021AD))
 		features &= NETIF_F_SG | NETIF_F_HIGHDMA | NETIF_F_FRAGLIST |
 				NETIF_F_GEN_CSUM | NETIF_F_HW_VLAN_CTAG_TX |
 				NETIF_F_HW_VLAN_STAG_TX;
 
 	return harmonize_features(skb, features);
->>>>>>> d0e0ac97
 }
 EXPORT_SYMBOL(netif_skb_features);
 
@@ -4464,7 +4370,6 @@
 
 static void __append_search_uppers(struct list_head *search_list,
 				   struct net_device *dev)
-<<<<<<< HEAD
 {
 	struct netdev_upper *upper;
 
@@ -4562,199 +4467,10 @@
 	if (likely(upper->master))
 		return upper->dev;
 	return NULL;
-=======
-{
-	struct netdev_upper *upper;
-
-	list_for_each_entry(upper, &dev->upper_dev_list, list) {
-		/* check if this upper is not already in search list */
-		if (list_empty(&upper->search_list))
-			list_add_tail(&upper->search_list, search_list);
-	}
->>>>>>> d0e0ac97
 }
 EXPORT_SYMBOL(netdev_master_upper_dev_get);
 
-<<<<<<< HEAD
-/**
- * netdev_master_upper_dev_get_rcu - Get master upper device
- * @dev: device
- *
- * Find a master upper device and return pointer to it or NULL in case
- * it's not there. The caller must hold the RCU read lock.
- */
-struct net_device *netdev_master_upper_dev_get_rcu(struct net_device *dev)
-{
-	struct netdev_upper *upper;
-
-	upper = list_first_or_null_rcu(&dev->upper_dev_list,
-				       struct netdev_upper, list);
-	if (upper && likely(upper->master))
-		return upper->dev;
-	return NULL;
-=======
-static bool __netdev_search_upper_dev(struct net_device *dev,
-				      struct net_device *upper_dev)
-{
-	LIST_HEAD(search_list);
-	struct netdev_upper *upper;
-	struct netdev_upper *tmp;
-	bool ret = false;
-
-	__append_search_uppers(&search_list, dev);
-	list_for_each_entry(upper, &search_list, search_list) {
-		if (upper->dev == upper_dev) {
-			ret = true;
-			break;
-		}
-		__append_search_uppers(&search_list, upper->dev);
-	}
-	list_for_each_entry_safe(upper, tmp, &search_list, search_list)
-		INIT_LIST_HEAD(&upper->search_list);
-	return ret;
->>>>>>> d0e0ac97
-}
-EXPORT_SYMBOL(netdev_master_upper_dev_get_rcu);
-
-<<<<<<< HEAD
-static int __netdev_upper_dev_link(struct net_device *dev,
-				   struct net_device *upper_dev, bool master)
-{
-	struct netdev_upper *upper;
-
-	ASSERT_RTNL();
-
-	if (dev == upper_dev)
-		return -EBUSY;
-
-	/* To prevent loops, check if dev is not upper device to upper_dev. */
-	if (__netdev_search_upper_dev(upper_dev, dev))
-		return -EBUSY;
-
-	if (__netdev_find_upper(dev, upper_dev))
-		return -EEXIST;
-
-	if (master && netdev_master_upper_dev_get(dev))
-		return -EBUSY;
-
-	upper = kmalloc(sizeof(*upper), GFP_KERNEL);
-	if (!upper)
-		return -ENOMEM;
-
-	upper->dev = upper_dev;
-	upper->master = master;
-	INIT_LIST_HEAD(&upper->search_list);
-
-	/* Ensure that master upper link is always the first item in list. */
-	if (master)
-		list_add_rcu(&upper->list, &dev->upper_dev_list);
-	else
-		list_add_tail_rcu(&upper->list, &dev->upper_dev_list);
-	dev_hold(upper_dev);
-=======
-static struct netdev_upper *__netdev_find_upper(struct net_device *dev,
-						struct net_device *upper_dev)
-{
-	struct netdev_upper *upper;
-
-	list_for_each_entry(upper, &dev->upper_dev_list, list) {
-		if (upper->dev == upper_dev)
-			return upper;
-	}
-	return NULL;
-}
-
-/**
- * netdev_has_upper_dev - Check if device is linked to an upper device
- * @dev: device
- * @upper_dev: upper device to check
- *
- * Find out if a device is linked to specified upper device and return true
- * in case it is. Note that this checks only immediate upper device,
- * not through a complete stack of devices. The caller must hold the RTNL lock.
- */
-bool netdev_has_upper_dev(struct net_device *dev,
-			  struct net_device *upper_dev)
-{
-	ASSERT_RTNL();
-
-	return __netdev_find_upper(dev, upper_dev);
-}
-EXPORT_SYMBOL(netdev_has_upper_dev);
-
-/**
- * netdev_has_any_upper_dev - Check if device is linked to some device
- * @dev: device
- *
- * Find out if a device is linked to an upper device and return true in case
- * it is. The caller must hold the RTNL lock.
- */
-bool netdev_has_any_upper_dev(struct net_device *dev)
-{
-	ASSERT_RTNL();
-
-	return !list_empty(&dev->upper_dev_list);
-}
-EXPORT_SYMBOL(netdev_has_any_upper_dev);
-
-/**
- * netdev_master_upper_dev_get - Get master upper device
- * @dev: device
- *
- * Find a master upper device and return pointer to it or NULL in case
- * it's not there. The caller must hold the RTNL lock.
- */
-struct net_device *netdev_master_upper_dev_get(struct net_device *dev)
-{
-	struct netdev_upper *upper;
-
-	ASSERT_RTNL();
-
-	if (list_empty(&dev->upper_dev_list))
-		return NULL;
->>>>>>> d0e0ac97
-
-	upper = list_first_entry(&dev->upper_dev_list,
-				 struct netdev_upper, list);
-	if (likely(upper->master))
-		return upper->dev;
-	return NULL;
-}
-EXPORT_SYMBOL(netdev_master_upper_dev_get);
-
-/**
-<<<<<<< HEAD
- * netdev_upper_dev_link - Add a link to the upper device
- * @dev: device
- * @upper_dev: new upper device
- *
- * Adds a link to device which is upper to this one. The caller must hold
- * the RTNL lock. On a failure a negative errno code is returned.
- * On success the reference counts are adjusted and the function
- * returns zero.
- */
-int netdev_upper_dev_link(struct net_device *dev,
-			  struct net_device *upper_dev)
-{
-	return __netdev_upper_dev_link(dev, upper_dev, false);
-}
-EXPORT_SYMBOL(netdev_upper_dev_link);
-
-/**
- * netdev_master_upper_dev_link - Add a master link to the upper device
- * @dev: device
- * @upper_dev: new upper device
- *
- * Adds a link to device which is upper to this one. In this case, only
- * one master upper device can be linked, although other non-master devices
- * might be linked as well. The caller must hold the RTNL lock.
- * On a failure a negative errno code is returned. On success the reference
- * counts are adjusted and the function returns zero.
- */
-int netdev_master_upper_dev_link(struct net_device *dev,
-				 struct net_device *upper_dev)
-{
-=======
+/**
  * netdev_master_upper_dev_get_rcu - Get master upper device
  * @dev: device
  *
@@ -4842,7 +4558,6 @@
 int netdev_master_upper_dev_link(struct net_device *dev,
 				 struct net_device *upper_dev)
 {
->>>>>>> d0e0ac97
 	return __netdev_upper_dev_link(dev, upper_dev, true);
 }
 EXPORT_SYMBOL(netdev_master_upper_dev_link);
@@ -4868,10 +4583,7 @@
 	list_del_rcu(&upper->list);
 	dev_put(upper_dev);
 	kfree_rcu(upper, rcu);
-<<<<<<< HEAD
-=======
 	call_netdevice_notifiers(NETDEV_CHANGEUPPER, dev);
->>>>>>> d0e0ac97
 }
 EXPORT_SYMBOL(netdev_upper_dev_unlink);
 
@@ -5587,19 +5299,12 @@
 
 	BUG_ON(count < 1 || count > 0xffff);
 
-<<<<<<< HEAD
-	tx = kcalloc(count, sizeof(struct netdev_queue), GFP_KERNEL);
-	if (!tx)
-		return -ENOMEM;
-
-=======
 	tx = kzalloc(sz, GFP_KERNEL | __GFP_NOWARN | __GFP_REPEAT);
 	if (!tx) {
 		tx = vzalloc(sz);
 		if (!tx)
 			return -ENOMEM;
 	}
->>>>>>> d0e0ac97
 	dev->_tx = tx;
 
 	netdev_for_each_tx_queue(dev, netdev_init_one_queue, NULL);
@@ -5700,13 +5405,10 @@
 	 */
 	dev->hw_enc_features |= NETIF_F_SG;
 
-<<<<<<< HEAD
-=======
 	/* Make NETIF_F_SG inheritable to MPLS.
 	 */
 	dev->mpls_features |= NETIF_F_SG;
 
->>>>>>> d0e0ac97
 	ret = call_netdevice_notifiers(NETDEV_POST_INIT, dev);
 	ret = notifier_to_errno(ret);
 	if (ret)
