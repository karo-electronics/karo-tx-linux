/*
 * Linux Socket Filter - Kernel level socket filtering
 *
 * Author:
 *     Jay Schulist <jschlst@samba.org>
 *
 * Based on the design of:
 *     - The Berkeley Packet Filter
 *
 * This program is free software; you can redistribute it and/or
 * modify it under the terms of the GNU General Public License
 * as published by the Free Software Foundation; either version
 * 2 of the License, or (at your option) any later version.
 *
 * Andi Kleen - Fix a few bad bugs and races.
 * Kris Katterjohn - Added many additional checks in sk_chk_filter()
 */

#include <linux/module.h>
#include <linux/types.h>
#include <linux/mm.h>
#include <linux/fcntl.h>
#include <linux/socket.h>
#include <linux/in.h>
#include <linux/inet.h>
#include <linux/netdevice.h>
#include <linux/if_packet.h>
#include <linux/gfp.h>
#include <net/ip.h>
#include <net/protocol.h>
#include <net/netlink.h>
#include <linux/skbuff.h>
#include <net/sock.h>
#include <linux/errno.h>
#include <linux/timer.h>
#include <asm/uaccess.h>
#include <asm/unaligned.h>
#include <linux/filter.h>
#include <linux/reciprocal_div.h>
#include <linux/ratelimit.h>
#include <linux/seccomp.h>

/* No hurry in this branch
 *
 * Exported for the bpf jit load helper.
 */
void *bpf_internal_load_pointer_neg_helper(const struct sk_buff *skb, int k, unsigned int size)
{
	u8 *ptr = NULL;

	if (k >= SKF_NET_OFF)
		ptr = skb_network_header(skb) + k - SKF_NET_OFF;
	else if (k >= SKF_LL_OFF)
		ptr = skb_mac_header(skb) + k - SKF_LL_OFF;

	if (ptr >= skb->head && ptr + size <= skb_tail_pointer(skb))
		return ptr;
	return NULL;
}

static inline void *load_pointer(const struct sk_buff *skb, int k,
				 unsigned int size, void *buffer)
{
	if (k >= 0)
		return skb_header_pointer(skb, k, size, buffer);
	return bpf_internal_load_pointer_neg_helper(skb, k, size);
}

/**
 *	sk_filter - run a packet through a socket filter
 *	@sk: sock associated with &sk_buff
 *	@skb: buffer to filter
 *
 * Run the filter code and then cut skb->data to correct size returned by
 * sk_run_filter. If pkt_len is 0 we toss packet. If skb->len is smaller
 * than pkt_len we keep whole skb->data. This is the socket level
 * wrapper to sk_run_filter. It returns 0 if the packet should
 * be accepted or -EPERM if the packet should be tossed.
 *
 */
int sk_filter(struct sock *sk, struct sk_buff *skb)
{
	int err;
	struct sk_filter *filter;

	err = security_sock_rcv_skb(sk, skb);
	if (err)
		return err;

	rcu_read_lock();
	filter = rcu_dereference(sk->sk_filter);
	if (filter) {
		unsigned int pkt_len = SK_RUN_FILTER(filter, skb);

		err = pkt_len ? pskb_trim(skb, pkt_len) : -EPERM;
	}
	rcu_read_unlock();

	return err;
}
EXPORT_SYMBOL(sk_filter);

/**
 *	sk_run_filter - run a filter on a socket
 *	@skb: buffer to run the filter on
 *	@fentry: filter to apply
 *
 * Decode and apply filter instructions to the skb->data.
 * Return length to keep, 0 for none. @skb is the data we are
 * filtering, @filter is the array of filter instructions.
 * Because all jumps are guaranteed to be before last instruction,
 * and last instruction guaranteed to be a RET, we dont need to check
 * flen. (We used to pass to this function the length of filter)
 */
unsigned int sk_run_filter(const struct sk_buff *skb,
			   const struct sock_filter *fentry)
{
	void *ptr;
	u32 A = 0;			/* Accumulator */
	u32 X = 0;			/* Index Register */
	u32 mem[BPF_MEMWORDS];		/* Scratch Memory Store */
	u32 tmp;
	int k;

	/*
	 * Process array of filter instructions.
	 */
	for (;; fentry++) {
#if defined(CONFIG_X86_32)
#define	K (fentry->k)
#else
		const u32 K = fentry->k;
#endif

		switch (fentry->code) {
		case BPF_S_ALU_ADD_X:
			A += X;
			continue;
		case BPF_S_ALU_ADD_K:
			A += K;
			continue;
		case BPF_S_ALU_SUB_X:
			A -= X;
			continue;
		case BPF_S_ALU_SUB_K:
			A -= K;
			continue;
		case BPF_S_ALU_MUL_X:
			A *= X;
			continue;
		case BPF_S_ALU_MUL_K:
			A *= K;
			continue;
		case BPF_S_ALU_DIV_X:
			if (X == 0)
				return 0;
			A /= X;
			continue;
		case BPF_S_ALU_DIV_K:
			A = reciprocal_divide(A, K);
			continue;
		case BPF_S_ALU_AND_X:
			A &= X;
			continue;
		case BPF_S_ALU_AND_K:
			A &= K;
			continue;
		case BPF_S_ALU_OR_X:
			A |= X;
			continue;
		case BPF_S_ALU_OR_K:
			A |= K;
			continue;
		case BPF_S_ALU_LSH_X:
			A <<= X;
			continue;
		case BPF_S_ALU_LSH_K:
			A <<= K;
			continue;
		case BPF_S_ALU_RSH_X:
			A >>= X;
			continue;
		case BPF_S_ALU_RSH_K:
			A >>= K;
			continue;
		case BPF_S_ALU_NEG:
			A = -A;
			continue;
		case BPF_S_JMP_JA:
			fentry += K;
			continue;
		case BPF_S_JMP_JGT_K:
			fentry += (A > K) ? fentry->jt : fentry->jf;
			continue;
		case BPF_S_JMP_JGE_K:
			fentry += (A >= K) ? fentry->jt : fentry->jf;
			continue;
		case BPF_S_JMP_JEQ_K:
			fentry += (A == K) ? fentry->jt : fentry->jf;
			continue;
		case BPF_S_JMP_JSET_K:
			fentry += (A & K) ? fentry->jt : fentry->jf;
			continue;
		case BPF_S_JMP_JGT_X:
			fentry += (A > X) ? fentry->jt : fentry->jf;
			continue;
		case BPF_S_JMP_JGE_X:
			fentry += (A >= X) ? fentry->jt : fentry->jf;
			continue;
		case BPF_S_JMP_JEQ_X:
			fentry += (A == X) ? fentry->jt : fentry->jf;
			continue;
		case BPF_S_JMP_JSET_X:
			fentry += (A & X) ? fentry->jt : fentry->jf;
			continue;
		case BPF_S_LD_W_ABS:
			k = K;
load_w:
			ptr = load_pointer(skb, k, 4, &tmp);
			if (ptr != NULL) {
				A = get_unaligned_be32(ptr);
				continue;
			}
			return 0;
		case BPF_S_LD_H_ABS:
			k = K;
load_h:
			ptr = load_pointer(skb, k, 2, &tmp);
			if (ptr != NULL) {
				A = get_unaligned_be16(ptr);
				continue;
			}
			return 0;
		case BPF_S_LD_B_ABS:
			k = K;
load_b:
			ptr = load_pointer(skb, k, 1, &tmp);
			if (ptr != NULL) {
				A = *(u8 *)ptr;
				continue;
			}
			return 0;
		case BPF_S_LD_W_LEN:
			A = skb->len;
			continue;
		case BPF_S_LDX_W_LEN:
			X = skb->len;
			continue;
		case BPF_S_LD_W_IND:
			k = X + K;
			goto load_w;
		case BPF_S_LD_H_IND:
			k = X + K;
			goto load_h;
		case BPF_S_LD_B_IND:
			k = X + K;
			goto load_b;
		case BPF_S_LDX_B_MSH:
			ptr = load_pointer(skb, K, 1, &tmp);
			if (ptr != NULL) {
				X = (*(u8 *)ptr & 0xf) << 2;
				continue;
			}
			return 0;
		case BPF_S_LD_IMM:
			A = K;
			continue;
		case BPF_S_LDX_IMM:
			X = K;
			continue;
		case BPF_S_LD_MEM:
			A = mem[K];
			continue;
		case BPF_S_LDX_MEM:
			X = mem[K];
			continue;
		case BPF_S_MISC_TAX:
			X = A;
			continue;
		case BPF_S_MISC_TXA:
			A = X;
			continue;
		case BPF_S_RET_K:
			return K;
		case BPF_S_RET_A:
			return A;
		case BPF_S_ST:
			mem[K] = A;
			continue;
		case BPF_S_STX:
			mem[K] = X;
			continue;
		case BPF_S_ANC_PROTOCOL:
			A = ntohs(skb->protocol);
			continue;
		case BPF_S_ANC_PKTTYPE:
			A = skb->pkt_type;
			continue;
		case BPF_S_ANC_IFINDEX:
			if (!skb->dev)
				return 0;
			A = skb->dev->ifindex;
			continue;
		case BPF_S_ANC_MARK:
			A = skb->mark;
			continue;
		case BPF_S_ANC_QUEUE:
			A = skb->queue_mapping;
			continue;
		case BPF_S_ANC_HATYPE:
			if (!skb->dev)
				return 0;
			A = skb->dev->type;
			continue;
		case BPF_S_ANC_RXHASH:
			A = skb->rxhash;
			continue;
		case BPF_S_ANC_CPU:
			A = raw_smp_processor_id();
			continue;
		case BPF_S_ANC_ALU_XOR_X:
			A ^= X;
			continue;
		case BPF_S_ANC_NLATTR: {
			struct nlattr *nla;

			if (skb_is_nonlinear(skb))
				return 0;
			if (A > skb->len - sizeof(struct nlattr))
				return 0;

			nla = nla_find((struct nlattr *)&skb->data[A],
				       skb->len - A, X);
			if (nla)
				A = (void *)nla - (void *)skb->data;
			else
				A = 0;
			continue;
		}
		case BPF_S_ANC_NLATTR_NEST: {
			struct nlattr *nla;

			if (skb_is_nonlinear(skb))
				return 0;
			if (A > skb->len - sizeof(struct nlattr))
				return 0;

			nla = (struct nlattr *)&skb->data[A];
			if (nla->nla_len > A - skb->len)
				return 0;

			nla = nla_find_nested(nla, X);
			if (nla)
				A = (void *)nla - (void *)skb->data;
			else
				A = 0;
			continue;
		}
#ifdef CONFIG_SECCOMP_FILTER
		case BPF_S_ANC_SECCOMP_LD_W:
			A = seccomp_bpf_load(fentry->k);
			continue;
#endif
		default:
			WARN_RATELIMIT(1, "Unknown code:%u jt:%u tf:%u k:%u\n",
				       fentry->code, fentry->jt,
				       fentry->jf, fentry->k);
			return 0;
		}
	}

	return 0;
}
EXPORT_SYMBOL(sk_run_filter);

/*
 * Security :
 * A BPF program is able to use 16 cells of memory to store intermediate
 * values (check u32 mem[BPF_MEMWORDS] in sk_run_filter())
 * As we dont want to clear mem[] array for each packet going through
 * sk_run_filter(), we check that filter loaded by user never try to read
 * a cell if not previously written, and we check all branches to be sure
 * a malicious user doesn't try to abuse us.
 */
static int check_load_and_stores(struct sock_filter *filter, int flen)
{
	u16 *masks, memvalid = 0; /* one bit per cell, 16 cells */
	int pc, ret = 0;

	BUILD_BUG_ON(BPF_MEMWORDS > 16);
	masks = kmalloc(flen * sizeof(*masks), GFP_KERNEL);
	if (!masks)
		return -ENOMEM;
	memset(masks, 0xff, flen * sizeof(*masks));

	for (pc = 0; pc < flen; pc++) {
		memvalid &= masks[pc];

		switch (filter[pc].code) {
		case BPF_S_ST:
		case BPF_S_STX:
			memvalid |= (1 << filter[pc].k);
			break;
		case BPF_S_LD_MEM:
		case BPF_S_LDX_MEM:
			if (!(memvalid & (1 << filter[pc].k))) {
				ret = -EINVAL;
				goto error;
			}
			break;
		case BPF_S_JMP_JA:
			/* a jump must set masks on target */
			masks[pc + 1 + filter[pc].k] &= memvalid;
			memvalid = ~0;
			break;
		case BPF_S_JMP_JEQ_K:
		case BPF_S_JMP_JEQ_X:
		case BPF_S_JMP_JGE_K:
		case BPF_S_JMP_JGE_X:
		case BPF_S_JMP_JGT_K:
		case BPF_S_JMP_JGT_X:
		case BPF_S_JMP_JSET_X:
		case BPF_S_JMP_JSET_K:
			/* a jump must set masks on targets */
			masks[pc + 1 + filter[pc].jt] &= memvalid;
			masks[pc + 1 + filter[pc].jf] &= memvalid;
			memvalid = ~0;
			break;
		}
	}
error:
	kfree(masks);
	return ret;
}

/**
 *	sk_chk_filter - verify socket filter code
 *	@filter: filter to verify
 *	@flen: length of filter
 *
 * Check the user's filter code. If we let some ugly
 * filter code slip through kaboom! The filter must contain
 * no references or jumps that are out of range, no illegal
 * instructions, and must end with a RET instruction.
 *
 * All jumps are forward as they are not signed.
 *
 * Returns 0 if the rule set is legal or -EINVAL if not.
 */
int sk_chk_filter(struct sock_filter *filter, unsigned int flen)
{
	/*
	 * Valid instructions are initialized to non-0.
	 * Invalid instructions are initialized to 0.
	 */
	static const u8 codes[] = {
		[BPF_ALU|BPF_ADD|BPF_K]  = BPF_S_ALU_ADD_K,
		[BPF_ALU|BPF_ADD|BPF_X]  = BPF_S_ALU_ADD_X,
		[BPF_ALU|BPF_SUB|BPF_K]  = BPF_S_ALU_SUB_K,
		[BPF_ALU|BPF_SUB|BPF_X]  = BPF_S_ALU_SUB_X,
		[BPF_ALU|BPF_MUL|BPF_K]  = BPF_S_ALU_MUL_K,
		[BPF_ALU|BPF_MUL|BPF_X]  = BPF_S_ALU_MUL_X,
		[BPF_ALU|BPF_DIV|BPF_X]  = BPF_S_ALU_DIV_X,
		[BPF_ALU|BPF_AND|BPF_K]  = BPF_S_ALU_AND_K,
		[BPF_ALU|BPF_AND|BPF_X]  = BPF_S_ALU_AND_X,
		[BPF_ALU|BPF_OR|BPF_K]   = BPF_S_ALU_OR_K,
		[BPF_ALU|BPF_OR|BPF_X]   = BPF_S_ALU_OR_X,
		[BPF_ALU|BPF_LSH|BPF_K]  = BPF_S_ALU_LSH_K,
		[BPF_ALU|BPF_LSH|BPF_X]  = BPF_S_ALU_LSH_X,
		[BPF_ALU|BPF_RSH|BPF_K]  = BPF_S_ALU_RSH_K,
		[BPF_ALU|BPF_RSH|BPF_X]  = BPF_S_ALU_RSH_X,
		[BPF_ALU|BPF_NEG]        = BPF_S_ALU_NEG,
		[BPF_LD|BPF_W|BPF_ABS]   = BPF_S_LD_W_ABS,
		[BPF_LD|BPF_H|BPF_ABS]   = BPF_S_LD_H_ABS,
		[BPF_LD|BPF_B|BPF_ABS]   = BPF_S_LD_B_ABS,
		[BPF_LD|BPF_W|BPF_LEN]   = BPF_S_LD_W_LEN,
		[BPF_LD|BPF_W|BPF_IND]   = BPF_S_LD_W_IND,
		[BPF_LD|BPF_H|BPF_IND]   = BPF_S_LD_H_IND,
		[BPF_LD|BPF_B|BPF_IND]   = BPF_S_LD_B_IND,
		[BPF_LD|BPF_IMM]         = BPF_S_LD_IMM,
		[BPF_LDX|BPF_W|BPF_LEN]  = BPF_S_LDX_W_LEN,
		[BPF_LDX|BPF_B|BPF_MSH]  = BPF_S_LDX_B_MSH,
		[BPF_LDX|BPF_IMM]        = BPF_S_LDX_IMM,
		[BPF_MISC|BPF_TAX]       = BPF_S_MISC_TAX,
		[BPF_MISC|BPF_TXA]       = BPF_S_MISC_TXA,
		[BPF_RET|BPF_K]          = BPF_S_RET_K,
		[BPF_RET|BPF_A]          = BPF_S_RET_A,
		[BPF_ALU|BPF_DIV|BPF_K]  = BPF_S_ALU_DIV_K,
		[BPF_LD|BPF_MEM]         = BPF_S_LD_MEM,
		[BPF_LDX|BPF_MEM]        = BPF_S_LDX_MEM,
		[BPF_ST]                 = BPF_S_ST,
		[BPF_STX]                = BPF_S_STX,
		[BPF_JMP|BPF_JA]         = BPF_S_JMP_JA,
		[BPF_JMP|BPF_JEQ|BPF_K]  = BPF_S_JMP_JEQ_K,
		[BPF_JMP|BPF_JEQ|BPF_X]  = BPF_S_JMP_JEQ_X,
		[BPF_JMP|BPF_JGE|BPF_K]  = BPF_S_JMP_JGE_K,
		[BPF_JMP|BPF_JGE|BPF_X]  = BPF_S_JMP_JGE_X,
		[BPF_JMP|BPF_JGT|BPF_K]  = BPF_S_JMP_JGT_K,
		[BPF_JMP|BPF_JGT|BPF_X]  = BPF_S_JMP_JGT_X,
		[BPF_JMP|BPF_JSET|BPF_K] = BPF_S_JMP_JSET_K,
		[BPF_JMP|BPF_JSET|BPF_X] = BPF_S_JMP_JSET_X,
	};
	int pc;

	if (flen == 0 || flen > BPF_MAXINSNS)
		return -EINVAL;

	/* check the filter code now */
	for (pc = 0; pc < flen; pc++) {
		struct sock_filter *ftest = &filter[pc];
		u16 code = ftest->code;

		if (code >= ARRAY_SIZE(codes))
			return -EINVAL;
		code = codes[code];
		if (!code)
			return -EINVAL;
		/* Some instructions need special checks */
		switch (code) {
		case BPF_S_ALU_DIV_K:
			/* check for division by zero */
			if (ftest->k == 0)
				return -EINVAL;
			ftest->k = reciprocal_value(ftest->k);
			break;
		case BPF_S_LD_MEM:
		case BPF_S_LDX_MEM:
		case BPF_S_ST:
		case BPF_S_STX:
			/* check for invalid memory addresses */
			if (ftest->k >= BPF_MEMWORDS)
				return -EINVAL;
			break;
		case BPF_S_JMP_JA:
			/*
			 * Note, the large ftest->k might cause loops.
			 * Compare this with conditional jumps below,
			 * where offsets are limited. --ANK (981016)
			 */
			if (ftest->k >= (unsigned int)(flen-pc-1))
				return -EINVAL;
			break;
		case BPF_S_JMP_JEQ_K:
		case BPF_S_JMP_JEQ_X:
		case BPF_S_JMP_JGE_K:
		case BPF_S_JMP_JGE_X:
		case BPF_S_JMP_JGT_K:
		case BPF_S_JMP_JGT_X:
		case BPF_S_JMP_JSET_X:
		case BPF_S_JMP_JSET_K:
			/* for conditionals both must be safe */
			if (pc + ftest->jt + 1 >= flen ||
			    pc + ftest->jf + 1 >= flen)
				return -EINVAL;
			break;
		case BPF_S_LD_W_ABS:
		case BPF_S_LD_H_ABS:
		case BPF_S_LD_B_ABS:
#define ANCILLARY(CODE) case SKF_AD_OFF + SKF_AD_##CODE:	\
				code = BPF_S_ANC_##CODE;	\
				break
			switch (ftest->k) {
			ANCILLARY(PROTOCOL);
			ANCILLARY(PKTTYPE);
			ANCILLARY(IFINDEX);
			ANCILLARY(NLATTR);
			ANCILLARY(NLATTR_NEST);
			ANCILLARY(MARK);
			ANCILLARY(QUEUE);
			ANCILLARY(HATYPE);
			ANCILLARY(RXHASH);
			ANCILLARY(CPU);
			ANCILLARY(ALU_XOR_X);
			}
		}
		ftest->code = code;
	}

	/* last instruction must be a RET code */
	switch (filter[flen - 1].code) {
	case BPF_S_RET_K:
	case BPF_S_RET_A:
		return check_load_and_stores(filter, flen);
	}
	return -EINVAL;
}
EXPORT_SYMBOL(sk_chk_filter);

/**
 * 	sk_filter_release_rcu - Release a socket filter by rcu_head
 *	@rcu: rcu_head that contains the sk_filter to free
 */
void sk_filter_release_rcu(struct rcu_head *rcu)
{
	struct sk_filter *fp = container_of(rcu, struct sk_filter, rcu);

	bpf_jit_free(fp);
	kfree(fp);
}
EXPORT_SYMBOL(sk_filter_release_rcu);

static int __sk_prepare_filter(struct sk_filter *fp)
{
	int err;

	fp->bpf_func = sk_run_filter;

	err = sk_chk_filter(fp->insns, fp->len);
	if (err)
		return err;

	bpf_jit_compile(fp);
	return 0;
}

/**
 *	sk_unattached_filter_create - create an unattached filter
 *	@fprog: the filter program
<<<<<<< HEAD
 *	@sk: the socket to use
 *
 * Create a filter independent ofr any socket. We first run some
=======
 *	@pfp: the unattached filter that is created
 *
 * Create a filter independent of any socket. We first run some
>>>>>>> bd0a521e
 * sanity checks on it to make sure it does not explode on us later.
 * If an error occurs or there is insufficient memory for the filter
 * a negative errno code is returned. On success the return is zero.
 */
int sk_unattached_filter_create(struct sk_filter **pfp,
				struct sock_fprog *fprog)
{
	struct sk_filter *fp;
	unsigned int fsize = sizeof(struct sock_filter) * fprog->len;
	int err;

	/* Make sure new filter is there and in the right amounts. */
	if (fprog->filter == NULL)
		return -EINVAL;

	fp = kmalloc(fsize + sizeof(*fp), GFP_KERNEL);
	if (!fp)
		return -ENOMEM;
	memcpy(fp->insns, fprog->filter, fsize);

	atomic_set(&fp->refcnt, 1);
	fp->len = fprog->len;

	err = __sk_prepare_filter(fp);
	if (err)
		goto free_mem;

	*pfp = fp;
	return 0;
free_mem:
	kfree(fp);
	return err;
}
EXPORT_SYMBOL_GPL(sk_unattached_filter_create);

void sk_unattached_filter_destroy(struct sk_filter *fp)
{
	sk_filter_release(fp);
}
EXPORT_SYMBOL_GPL(sk_unattached_filter_destroy);

/**
 *	sk_attach_filter - attach a socket filter
 *	@fprog: the filter program
 *	@sk: the socket to use
 *
 * Attach the user's filter code. We first run some sanity checks on
 * it to make sure it does not explode on us later. If an error
 * occurs or there is insufficient memory for the filter a negative
 * errno code is returned. On success the return is zero.
 */
int sk_attach_filter(struct sock_fprog *fprog, struct sock *sk)
{
	struct sk_filter *fp, *old_fp;
	unsigned int fsize = sizeof(struct sock_filter) * fprog->len;
	int err;

	/* Make sure new filter is there and in the right amounts. */
	if (fprog->filter == NULL)
		return -EINVAL;

	fp = sock_kmalloc(sk, fsize+sizeof(*fp), GFP_KERNEL);
	if (!fp)
		return -ENOMEM;
	if (copy_from_user(fp->insns, fprog->filter, fsize)) {
		sock_kfree_s(sk, fp, fsize+sizeof(*fp));
		return -EFAULT;
	}

	atomic_set(&fp->refcnt, 1);
	fp->len = fprog->len;

	err = __sk_prepare_filter(fp);
	if (err) {
		sk_filter_uncharge(sk, fp);
		return err;
	}

	old_fp = rcu_dereference_protected(sk->sk_filter,
					   sock_owned_by_user(sk));
	rcu_assign_pointer(sk->sk_filter, fp);

	if (old_fp)
		sk_filter_uncharge(sk, old_fp);
	return 0;
}
EXPORT_SYMBOL_GPL(sk_attach_filter);

int sk_detach_filter(struct sock *sk)
{
	int ret = -ENOENT;
	struct sk_filter *filter;

	filter = rcu_dereference_protected(sk->sk_filter,
					   sock_owned_by_user(sk));
	if (filter) {
		RCU_INIT_POINTER(sk->sk_filter, NULL);
		sk_filter_uncharge(sk, filter);
		ret = 0;
	}
	return ret;
}
EXPORT_SYMBOL_GPL(sk_detach_filter);<|MERGE_RESOLUTION|>--- conflicted
+++ resolved
@@ -616,15 +616,9 @@
 /**
  *	sk_unattached_filter_create - create an unattached filter
  *	@fprog: the filter program
-<<<<<<< HEAD
- *	@sk: the socket to use
- *
- * Create a filter independent ofr any socket. We first run some
-=======
  *	@pfp: the unattached filter that is created
  *
  * Create a filter independent of any socket. We first run some
->>>>>>> bd0a521e
  * sanity checks on it to make sure it does not explode on us later.
  * If an error occurs or there is insufficient memory for the filter
  * a negative errno code is returned. On success the return is zero.
