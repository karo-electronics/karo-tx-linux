/*
 * INET		An implementation of the TCP/IP protocol suite for the LINUX
 *		operating system.  INET is implemented using the  BSD Socket
 *		interface as the means of communication with the user level.
 *
 *		Generic socket support routines. Memory allocators, socket lock/release
 *		handler for protocols to use and generic option handler.
 *
 *
 * Authors:	Ross Biro
 *		Fred N. van Kempen, <waltje@uWalt.NL.Mugnet.ORG>
 *		Florian La Roche, <flla@stud.uni-sb.de>
 *		Alan Cox, <A.Cox@swansea.ac.uk>
 *
 * Fixes:
 *		Alan Cox	: 	Numerous verify_area() problems
 *		Alan Cox	:	Connecting on a connecting socket
 *					now returns an error for tcp.
 *		Alan Cox	:	sock->protocol is set correctly.
 *					and is not sometimes left as 0.
 *		Alan Cox	:	connect handles icmp errors on a
 *					connect properly. Unfortunately there
 *					is a restart syscall nasty there. I
 *					can't match BSD without hacking the C
 *					library. Ideas urgently sought!
 *		Alan Cox	:	Disallow bind() to addresses that are
 *					not ours - especially broadcast ones!!
 *		Alan Cox	:	Socket 1024 _IS_ ok for users. (fencepost)
 *		Alan Cox	:	sock_wfree/sock_rfree don't destroy sockets,
 *					instead they leave that for the DESTROY timer.
 *		Alan Cox	:	Clean up error flag in accept
 *		Alan Cox	:	TCP ack handling is buggy, the DESTROY timer
 *					was buggy. Put a remove_sock() in the handler
 *					for memory when we hit 0. Also altered the timer
 *					code. The ACK stuff can wait and needs major
 *					TCP layer surgery.
 *		Alan Cox	:	Fixed TCP ack bug, removed remove sock
 *					and fixed timer/inet_bh race.
 *		Alan Cox	:	Added zapped flag for TCP
 *		Alan Cox	:	Move kfree_skb into skbuff.c and tidied up surplus code
 *		Alan Cox	:	for new sk_buff allocations wmalloc/rmalloc now call alloc_skb
 *		Alan Cox	:	kfree_s calls now are kfree_skbmem so we can track skb resources
 *		Alan Cox	:	Supports socket option broadcast now as does udp. Packet and raw need fixing.
 *		Alan Cox	:	Added RCVBUF,SNDBUF size setting. It suddenly occurred to me how easy it was so...
 *		Rick Sladkey	:	Relaxed UDP rules for matching packets.
 *		C.E.Hawkins	:	IFF_PROMISC/SIOCGHWADDR support
 *	Pauline Middelink	:	identd support
 *		Alan Cox	:	Fixed connect() taking signals I think.
 *		Alan Cox	:	SO_LINGER supported
 *		Alan Cox	:	Error reporting fixes
 *		Anonymous	:	inet_create tidied up (sk->reuse setting)
 *		Alan Cox	:	inet sockets don't set sk->type!
 *		Alan Cox	:	Split socket option code
 *		Alan Cox	:	Callbacks
 *		Alan Cox	:	Nagle flag for Charles & Johannes stuff
 *		Alex		:	Removed restriction on inet fioctl
 *		Alan Cox	:	Splitting INET from NET core
 *		Alan Cox	:	Fixed bogus SO_TYPE handling in getsockopt()
 *		Adam Caldwell	:	Missing return in SO_DONTROUTE/SO_DEBUG code
 *		Alan Cox	:	Split IP from generic code
 *		Alan Cox	:	New kfree_skbmem()
 *		Alan Cox	:	Make SO_DEBUG superuser only.
 *		Alan Cox	:	Allow anyone to clear SO_DEBUG
 *					(compatibility fix)
 *		Alan Cox	:	Added optimistic memory grabbing for AF_UNIX throughput.
 *		Alan Cox	:	Allocator for a socket is settable.
 *		Alan Cox	:	SO_ERROR includes soft errors.
 *		Alan Cox	:	Allow NULL arguments on some SO_ opts
 *		Alan Cox	: 	Generic socket allocation to make hooks
 *					easier (suggested by Craig Metz).
 *		Michael Pall	:	SO_ERROR returns positive errno again
 *              Steve Whitehouse:       Added default destructor to free
 *                                      protocol private data.
 *              Steve Whitehouse:       Added various other default routines
 *                                      common to several socket families.
 *              Chris Evans     :       Call suser() check last on F_SETOWN
 *		Jay Schulist	:	Added SO_ATTACH_FILTER and SO_DETACH_FILTER.
 *		Andi Kleen	:	Add sock_kmalloc()/sock_kfree_s()
 *		Andi Kleen	:	Fix write_space callback
 *		Chris Evans	:	Security fixes - signedness again
 *		Arnaldo C. Melo :       cleanups, use skb_queue_purge
 *
 * To Fix:
 *
 *
 *		This program is free software; you can redistribute it and/or
 *		modify it under the terms of the GNU General Public License
 *		as published by the Free Software Foundation; either version
 *		2 of the License, or (at your option) any later version.
 */

#define pr_fmt(fmt) KBUILD_MODNAME ": " fmt

#include <linux/capability.h>
#include <linux/errno.h>
#include <linux/types.h>
#include <linux/socket.h>
#include <linux/in.h>
#include <linux/kernel.h>
#include <linux/module.h>
#include <linux/proc_fs.h>
#include <linux/seq_file.h>
#include <linux/sched.h>
#include <linux/timer.h>
#include <linux/string.h>
#include <linux/sockios.h>
#include <linux/net.h>
#include <linux/mm.h>
#include <linux/slab.h>
#include <linux/interrupt.h>
#include <linux/poll.h>
#include <linux/tcp.h>
#include <linux/init.h>
#include <linux/highmem.h>
#include <linux/user_namespace.h>
#include <linux/static_key.h>
#include <linux/memcontrol.h>
#include <linux/prefetch.h>

#include <asm/uaccess.h>

#include <linux/netdevice.h>
#include <net/protocol.h>
#include <linux/skbuff.h>
#include <net/net_namespace.h>
#include <net/request_sock.h>
#include <net/sock.h>
#include <linux/net_tstamp.h>
#include <net/xfrm.h>
#include <linux/ipsec.h>
#include <net/cls_cgroup.h>
#include <net/netprio_cgroup.h>

#include <linux/filter.h>

#include <trace/events/sock.h>

#ifdef CONFIG_INET
#include <net/tcp.h>
#endif

#include <net/busy_poll.h>

static DEFINE_MUTEX(proto_list_mutex);
static LIST_HEAD(proto_list);

#ifdef CONFIG_MEMCG_KMEM
int mem_cgroup_sockets_init(struct mem_cgroup *memcg, struct cgroup_subsys *ss)
{
	struct proto *proto;
	int ret = 0;

	mutex_lock(&proto_list_mutex);
	list_for_each_entry(proto, &proto_list, node) {
		if (proto->init_cgroup) {
			ret = proto->init_cgroup(memcg, ss);
			if (ret)
				goto out;
		}
	}

	mutex_unlock(&proto_list_mutex);
	return ret;
out:
	list_for_each_entry_continue_reverse(proto, &proto_list, node)
		if (proto->destroy_cgroup)
			proto->destroy_cgroup(memcg);
	mutex_unlock(&proto_list_mutex);
	return ret;
}

void mem_cgroup_sockets_destroy(struct mem_cgroup *memcg)
{
	struct proto *proto;

	mutex_lock(&proto_list_mutex);
	list_for_each_entry_reverse(proto, &proto_list, node)
		if (proto->destroy_cgroup)
			proto->destroy_cgroup(memcg);
	mutex_unlock(&proto_list_mutex);
}
#endif

/*
 * Each address family might have different locking rules, so we have
 * one slock key per address family:
 */
static struct lock_class_key af_family_keys[AF_MAX];
static struct lock_class_key af_family_slock_keys[AF_MAX];

#if defined(CONFIG_MEMCG_KMEM)
struct static_key memcg_socket_limit_enabled;
EXPORT_SYMBOL(memcg_socket_limit_enabled);
#endif

/*
 * Make lock validator output more readable. (we pre-construct these
 * strings build-time, so that runtime initialization of socket
 * locks is fast):
 */
static const char *const af_family_key_strings[AF_MAX+1] = {
  "sk_lock-AF_UNSPEC", "sk_lock-AF_UNIX"     , "sk_lock-AF_INET"     ,
  "sk_lock-AF_AX25"  , "sk_lock-AF_IPX"      , "sk_lock-AF_APPLETALK",
  "sk_lock-AF_NETROM", "sk_lock-AF_BRIDGE"   , "sk_lock-AF_ATMPVC"   ,
  "sk_lock-AF_X25"   , "sk_lock-AF_INET6"    , "sk_lock-AF_ROSE"     ,
  "sk_lock-AF_DECnet", "sk_lock-AF_NETBEUI"  , "sk_lock-AF_SECURITY" ,
  "sk_lock-AF_KEY"   , "sk_lock-AF_NETLINK"  , "sk_lock-AF_PACKET"   ,
  "sk_lock-AF_ASH"   , "sk_lock-AF_ECONET"   , "sk_lock-AF_ATMSVC"   ,
  "sk_lock-AF_RDS"   , "sk_lock-AF_SNA"      , "sk_lock-AF_IRDA"     ,
  "sk_lock-AF_PPPOX" , "sk_lock-AF_WANPIPE"  , "sk_lock-AF_LLC"      ,
  "sk_lock-27"       , "sk_lock-28"          , "sk_lock-AF_CAN"      ,
  "sk_lock-AF_TIPC"  , "sk_lock-AF_BLUETOOTH", "sk_lock-IUCV"        ,
  "sk_lock-AF_RXRPC" , "sk_lock-AF_ISDN"     , "sk_lock-AF_PHONET"   ,
  "sk_lock-AF_IEEE802154", "sk_lock-AF_CAIF" , "sk_lock-AF_ALG"      ,
  "sk_lock-AF_NFC"   , "sk_lock-AF_VSOCK"    , "sk_lock-AF_MAX"
};
static const char *const af_family_slock_key_strings[AF_MAX+1] = {
  "slock-AF_UNSPEC", "slock-AF_UNIX"     , "slock-AF_INET"     ,
  "slock-AF_AX25"  , "slock-AF_IPX"      , "slock-AF_APPLETALK",
  "slock-AF_NETROM", "slock-AF_BRIDGE"   , "slock-AF_ATMPVC"   ,
  "slock-AF_X25"   , "slock-AF_INET6"    , "slock-AF_ROSE"     ,
  "slock-AF_DECnet", "slock-AF_NETBEUI"  , "slock-AF_SECURITY" ,
  "slock-AF_KEY"   , "slock-AF_NETLINK"  , "slock-AF_PACKET"   ,
  "slock-AF_ASH"   , "slock-AF_ECONET"   , "slock-AF_ATMSVC"   ,
  "slock-AF_RDS"   , "slock-AF_SNA"      , "slock-AF_IRDA"     ,
  "slock-AF_PPPOX" , "slock-AF_WANPIPE"  , "slock-AF_LLC"      ,
  "slock-27"       , "slock-28"          , "slock-AF_CAN"      ,
  "slock-AF_TIPC"  , "slock-AF_BLUETOOTH", "slock-AF_IUCV"     ,
  "slock-AF_RXRPC" , "slock-AF_ISDN"     , "slock-AF_PHONET"   ,
  "slock-AF_IEEE802154", "slock-AF_CAIF" , "slock-AF_ALG"      ,
  "slock-AF_NFC"   , "slock-AF_VSOCK"    ,"slock-AF_MAX"
};
static const char *const af_family_clock_key_strings[AF_MAX+1] = {
  "clock-AF_UNSPEC", "clock-AF_UNIX"     , "clock-AF_INET"     ,
  "clock-AF_AX25"  , "clock-AF_IPX"      , "clock-AF_APPLETALK",
  "clock-AF_NETROM", "clock-AF_BRIDGE"   , "clock-AF_ATMPVC"   ,
  "clock-AF_X25"   , "clock-AF_INET6"    , "clock-AF_ROSE"     ,
  "clock-AF_DECnet", "clock-AF_NETBEUI"  , "clock-AF_SECURITY" ,
  "clock-AF_KEY"   , "clock-AF_NETLINK"  , "clock-AF_PACKET"   ,
  "clock-AF_ASH"   , "clock-AF_ECONET"   , "clock-AF_ATMSVC"   ,
  "clock-AF_RDS"   , "clock-AF_SNA"      , "clock-AF_IRDA"     ,
  "clock-AF_PPPOX" , "clock-AF_WANPIPE"  , "clock-AF_LLC"      ,
  "clock-27"       , "clock-28"          , "clock-AF_CAN"      ,
  "clock-AF_TIPC"  , "clock-AF_BLUETOOTH", "clock-AF_IUCV"     ,
  "clock-AF_RXRPC" , "clock-AF_ISDN"     , "clock-AF_PHONET"   ,
  "clock-AF_IEEE802154", "clock-AF_CAIF" , "clock-AF_ALG"      ,
  "clock-AF_NFC"   , "clock-AF_VSOCK"    , "clock-AF_MAX"
};

/*
 * sk_callback_lock locking rules are per-address-family,
 * so split the lock classes by using a per-AF key:
 */
static struct lock_class_key af_callback_keys[AF_MAX];

/* Take into consideration the size of the struct sk_buff overhead in the
 * determination of these values, since that is non-constant across
 * platforms.  This makes socket queueing behavior and performance
 * not depend upon such differences.
 */
#define _SK_MEM_PACKETS		256
#define _SK_MEM_OVERHEAD	SKB_TRUESIZE(256)
#define SK_WMEM_MAX		(_SK_MEM_OVERHEAD * _SK_MEM_PACKETS)
#define SK_RMEM_MAX		(_SK_MEM_OVERHEAD * _SK_MEM_PACKETS)

/* Run time adjustable parameters. */
__u32 sysctl_wmem_max __read_mostly = SK_WMEM_MAX;
EXPORT_SYMBOL(sysctl_wmem_max);
__u32 sysctl_rmem_max __read_mostly = SK_RMEM_MAX;
EXPORT_SYMBOL(sysctl_rmem_max);
__u32 sysctl_wmem_default __read_mostly = SK_WMEM_MAX;
__u32 sysctl_rmem_default __read_mostly = SK_RMEM_MAX;

/* Maximal space eaten by iovec or ancillary data plus some space */
int sysctl_optmem_max __read_mostly = sizeof(unsigned long)*(2*UIO_MAXIOV+512);
EXPORT_SYMBOL(sysctl_optmem_max);

struct static_key memalloc_socks = STATIC_KEY_INIT_FALSE;
EXPORT_SYMBOL_GPL(memalloc_socks);

/**
 * sk_set_memalloc - sets %SOCK_MEMALLOC
 * @sk: socket to set it on
 *
 * Set %SOCK_MEMALLOC on a socket for access to emergency reserves.
 * It's the responsibility of the admin to adjust min_free_kbytes
 * to meet the requirements
 */
void sk_set_memalloc(struct sock *sk)
{
	sock_set_flag(sk, SOCK_MEMALLOC);
	sk->sk_allocation |= __GFP_MEMALLOC;
	static_key_slow_inc(&memalloc_socks);
}
EXPORT_SYMBOL_GPL(sk_set_memalloc);

void sk_clear_memalloc(struct sock *sk)
{
	sock_reset_flag(sk, SOCK_MEMALLOC);
	sk->sk_allocation &= ~__GFP_MEMALLOC;
	static_key_slow_dec(&memalloc_socks);

	/*
	 * SOCK_MEMALLOC is allowed to ignore rmem limits to ensure forward
	 * progress of swapping. However, if SOCK_MEMALLOC is cleared while
	 * it has rmem allocations there is a risk that the user of the
	 * socket cannot make forward progress due to exceeding the rmem
	 * limits. By rights, sk_clear_memalloc() should only be called
	 * on sockets being torn down but warn and reset the accounting if
	 * that assumption breaks.
	 */
	if (WARN_ON(sk->sk_forward_alloc))
		sk_mem_reclaim(sk);
}
EXPORT_SYMBOL_GPL(sk_clear_memalloc);

int __sk_backlog_rcv(struct sock *sk, struct sk_buff *skb)
{
	int ret;
	unsigned long pflags = current->flags;

	/* these should have been dropped before queueing */
	BUG_ON(!sock_flag(sk, SOCK_MEMALLOC));

	current->flags |= PF_MEMALLOC;
	ret = sk->sk_backlog_rcv(sk, skb);
	tsk_restore_flags(current, pflags, PF_MEMALLOC);

	return ret;
}
EXPORT_SYMBOL(__sk_backlog_rcv);

static int sock_set_timeout(long *timeo_p, char __user *optval, int optlen)
{
	struct timeval tv;

	if (optlen < sizeof(tv))
		return -EINVAL;
	if (copy_from_user(&tv, optval, sizeof(tv)))
		return -EFAULT;
	if (tv.tv_usec < 0 || tv.tv_usec >= USEC_PER_SEC)
		return -EDOM;

	if (tv.tv_sec < 0) {
		static int warned __read_mostly;

		*timeo_p = 0;
		if (warned < 10 && net_ratelimit()) {
			warned++;
			pr_info("%s: `%s' (pid %d) tries to set negative timeout\n",
				__func__, current->comm, task_pid_nr(current));
		}
		return 0;
	}
	*timeo_p = MAX_SCHEDULE_TIMEOUT;
	if (tv.tv_sec == 0 && tv.tv_usec == 0)
		return 0;
	if (tv.tv_sec < (MAX_SCHEDULE_TIMEOUT/HZ - 1))
		*timeo_p = tv.tv_sec*HZ + (tv.tv_usec+(1000000/HZ-1))/(1000000/HZ);
	return 0;
}

static void sock_warn_obsolete_bsdism(const char *name)
{
	static int warned;
	static char warncomm[TASK_COMM_LEN];
	if (strcmp(warncomm, current->comm) && warned < 5) {
		strcpy(warncomm,  current->comm);
		pr_warn("process `%s' is using obsolete %s SO_BSDCOMPAT\n",
			warncomm, name);
		warned++;
	}
}

#define SK_FLAGS_TIMESTAMP ((1UL << SOCK_TIMESTAMP) | (1UL << SOCK_TIMESTAMPING_RX_SOFTWARE))

static void sock_disable_timestamp(struct sock *sk, unsigned long flags)
{
	if (sk->sk_flags & flags) {
		sk->sk_flags &= ~flags;
		if (!(sk->sk_flags & SK_FLAGS_TIMESTAMP))
			net_disable_timestamp();
	}
}


int sock_queue_rcv_skb(struct sock *sk, struct sk_buff *skb)
{
	int err;
	int skb_len;
	unsigned long flags;
	struct sk_buff_head *list = &sk->sk_receive_queue;

	if (atomic_read(&sk->sk_rmem_alloc) >= sk->sk_rcvbuf) {
		atomic_inc(&sk->sk_drops);
		trace_sock_rcvqueue_full(sk, skb);
		return -ENOMEM;
	}

	err = sk_filter(sk, skb);
	if (err)
		return err;

	if (!sk_rmem_schedule(sk, skb, skb->truesize)) {
		atomic_inc(&sk->sk_drops);
		return -ENOBUFS;
	}

	skb->dev = NULL;
	skb_set_owner_r(skb, sk);

	/* Cache the SKB length before we tack it onto the receive
	 * queue.  Once it is added it no longer belongs to us and
	 * may be freed by other threads of control pulling packets
	 * from the queue.
	 */
	skb_len = skb->len;

	/* we escape from rcu protected region, make sure we dont leak
	 * a norefcounted dst
	 */
	skb_dst_force(skb);

	spin_lock_irqsave(&list->lock, flags);
	skb->dropcount = atomic_read(&sk->sk_drops);
	__skb_queue_tail(list, skb);
	spin_unlock_irqrestore(&list->lock, flags);

	if (!sock_flag(sk, SOCK_DEAD))
		sk->sk_data_ready(sk, skb_len);
	return 0;
}
EXPORT_SYMBOL(sock_queue_rcv_skb);

int sk_receive_skb(struct sock *sk, struct sk_buff *skb, const int nested)
{
	int rc = NET_RX_SUCCESS;

	if (sk_filter(sk, skb))
		goto discard_and_relse;

	skb->dev = NULL;

	if (sk_rcvqueues_full(sk, skb, sk->sk_rcvbuf)) {
		atomic_inc(&sk->sk_drops);
		goto discard_and_relse;
	}
	if (nested)
		bh_lock_sock_nested(sk);
	else
		bh_lock_sock(sk);
	if (!sock_owned_by_user(sk)) {
		/*
		 * trylock + unlock semantics:
		 */
		mutex_acquire(&sk->sk_lock.dep_map, 0, 1, _RET_IP_);

		rc = sk_backlog_rcv(sk, skb);

		mutex_release(&sk->sk_lock.dep_map, 1, _RET_IP_);
	} else if (sk_add_backlog(sk, skb, sk->sk_rcvbuf)) {
		bh_unlock_sock(sk);
		atomic_inc(&sk->sk_drops);
		goto discard_and_relse;
	}

	bh_unlock_sock(sk);
out:
	sock_put(sk);
	return rc;
discard_and_relse:
	kfree_skb(skb);
	goto out;
}
EXPORT_SYMBOL(sk_receive_skb);

void sk_reset_txq(struct sock *sk)
{
	sk_tx_queue_clear(sk);
}
EXPORT_SYMBOL(sk_reset_txq);

struct dst_entry *__sk_dst_check(struct sock *sk, u32 cookie)
{
	struct dst_entry *dst = __sk_dst_get(sk);

	if (dst && dst->obsolete && dst->ops->check(dst, cookie) == NULL) {
		sk_tx_queue_clear(sk);
		RCU_INIT_POINTER(sk->sk_dst_cache, NULL);
		dst_release(dst);
		return NULL;
	}

	return dst;
}
EXPORT_SYMBOL(__sk_dst_check);

struct dst_entry *sk_dst_check(struct sock *sk, u32 cookie)
{
	struct dst_entry *dst = sk_dst_get(sk);

	if (dst && dst->obsolete && dst->ops->check(dst, cookie) == NULL) {
		sk_dst_reset(sk);
		dst_release(dst);
		return NULL;
	}

	return dst;
}
EXPORT_SYMBOL(sk_dst_check);

static int sock_setbindtodevice(struct sock *sk, char __user *optval,
				int optlen)
{
	int ret = -ENOPROTOOPT;
#ifdef CONFIG_NETDEVICES
	struct net *net = sock_net(sk);
	char devname[IFNAMSIZ];
	int index;

	/* Sorry... */
	ret = -EPERM;
	if (!ns_capable(net->user_ns, CAP_NET_RAW))
		goto out;

	ret = -EINVAL;
	if (optlen < 0)
		goto out;

	/* Bind this socket to a particular device like "eth0",
	 * as specified in the passed interface name. If the
	 * name is "" or the option length is zero the socket
	 * is not bound.
	 */
	if (optlen > IFNAMSIZ - 1)
		optlen = IFNAMSIZ - 1;
	memset(devname, 0, sizeof(devname));

	ret = -EFAULT;
	if (copy_from_user(devname, optval, optlen))
		goto out;

	index = 0;
	if (devname[0] != '\0') {
		struct net_device *dev;

		rcu_read_lock();
		dev = dev_get_by_name_rcu(net, devname);
		if (dev)
			index = dev->ifindex;
		rcu_read_unlock();
		ret = -ENODEV;
		if (!dev)
			goto out;
	}

	lock_sock(sk);
	sk->sk_bound_dev_if = index;
	sk_dst_reset(sk);
	release_sock(sk);

	ret = 0;

out:
#endif

	return ret;
}

static int sock_getbindtodevice(struct sock *sk, char __user *optval,
				int __user *optlen, int len)
{
	int ret = -ENOPROTOOPT;
#ifdef CONFIG_NETDEVICES
	struct net *net = sock_net(sk);
	char devname[IFNAMSIZ];

	if (sk->sk_bound_dev_if == 0) {
		len = 0;
		goto zero;
	}

	ret = -EINVAL;
	if (len < IFNAMSIZ)
		goto out;

<<<<<<< HEAD
retry:
	seq = read_seqcount_begin(&devnet_rename_seq);
	rcu_read_lock();
	dev = dev_get_by_index_rcu(net, sk->sk_bound_dev_if);
	ret = -ENODEV;
	if (!dev) {
		rcu_read_unlock();
		goto out;
	}

	strcpy(devname, dev->name);
	rcu_read_unlock();
	if (read_seqcount_retry(&devnet_rename_seq, seq))
		goto retry;
=======
	ret = netdev_get_name(net, devname, sk->sk_bound_dev_if);
	if (ret)
		goto out;
>>>>>>> d0e0ac97

	len = strlen(devname) + 1;

	ret = -EFAULT;
	if (copy_to_user(optval, devname, len))
		goto out;

zero:
	ret = -EFAULT;
	if (put_user(len, optlen))
		goto out;

	ret = 0;

out:
#endif

	return ret;
}

static inline void sock_valbool_flag(struct sock *sk, int bit, int valbool)
{
	if (valbool)
		sock_set_flag(sk, bit);
	else
		sock_reset_flag(sk, bit);
}

/*
 *	This is meant for all protocols to use and covers goings on
 *	at the socket level. Everything here is generic.
 */

int sock_setsockopt(struct socket *sock, int level, int optname,
		    char __user *optval, unsigned int optlen)
{
	struct sock *sk = sock->sk;
	int val;
	int valbool;
	struct linger ling;
	int ret = 0;

	/*
	 *	Options without arguments
	 */

	if (optname == SO_BINDTODEVICE)
		return sock_setbindtodevice(sk, optval, optlen);

	if (optlen < sizeof(int))
		return -EINVAL;

	if (get_user(val, (int __user *)optval))
		return -EFAULT;

	valbool = val ? 1 : 0;

	lock_sock(sk);

	switch (optname) {
	case SO_DEBUG:
		if (val && !capable(CAP_NET_ADMIN))
			ret = -EACCES;
		else
			sock_valbool_flag(sk, SOCK_DBG, valbool);
		break;
	case SO_REUSEADDR:
		sk->sk_reuse = (valbool ? SK_CAN_REUSE : SK_NO_REUSE);
		break;
	case SO_REUSEPORT:
		sk->sk_reuseport = valbool;
		break;
	case SO_TYPE:
	case SO_PROTOCOL:
	case SO_DOMAIN:
	case SO_ERROR:
		ret = -ENOPROTOOPT;
		break;
	case SO_DONTROUTE:
		sock_valbool_flag(sk, SOCK_LOCALROUTE, valbool);
		break;
	case SO_BROADCAST:
		sock_valbool_flag(sk, SOCK_BROADCAST, valbool);
		break;
	case SO_SNDBUF:
		/* Don't error on this BSD doesn't and if you think
		 * about it this is right. Otherwise apps have to
		 * play 'guess the biggest size' games. RCVBUF/SNDBUF
		 * are treated in BSD as hints
		 */
		val = min_t(u32, val, sysctl_wmem_max);
set_sndbuf:
		sk->sk_userlocks |= SOCK_SNDBUF_LOCK;
		sk->sk_sndbuf = max_t(u32, val * 2, SOCK_MIN_SNDBUF);
		/* Wake up sending tasks if we upped the value. */
		sk->sk_write_space(sk);
		break;

	case SO_SNDBUFFORCE:
		if (!capable(CAP_NET_ADMIN)) {
			ret = -EPERM;
			break;
		}
		goto set_sndbuf;

	case SO_RCVBUF:
		/* Don't error on this BSD doesn't and if you think
		 * about it this is right. Otherwise apps have to
		 * play 'guess the biggest size' games. RCVBUF/SNDBUF
		 * are treated in BSD as hints
		 */
		val = min_t(u32, val, sysctl_rmem_max);
set_rcvbuf:
		sk->sk_userlocks |= SOCK_RCVBUF_LOCK;
		/*
		 * We double it on the way in to account for
		 * "struct sk_buff" etc. overhead.   Applications
		 * assume that the SO_RCVBUF setting they make will
		 * allow that much actual data to be received on that
		 * socket.
		 *
		 * Applications are unaware that "struct sk_buff" and
		 * other overheads allocate from the receive buffer
		 * during socket buffer allocation.
		 *
		 * And after considering the possible alternatives,
		 * returning the value we actually used in getsockopt
		 * is the most desirable behavior.
		 */
		sk->sk_rcvbuf = max_t(u32, val * 2, SOCK_MIN_RCVBUF);
		break;

	case SO_RCVBUFFORCE:
		if (!capable(CAP_NET_ADMIN)) {
			ret = -EPERM;
			break;
		}
		goto set_rcvbuf;

	case SO_KEEPALIVE:
#ifdef CONFIG_INET
		if (sk->sk_protocol == IPPROTO_TCP &&
		    sk->sk_type == SOCK_STREAM)
			tcp_set_keepalive(sk, valbool);
#endif
		sock_valbool_flag(sk, SOCK_KEEPOPEN, valbool);
		break;

	case SO_OOBINLINE:
		sock_valbool_flag(sk, SOCK_URGINLINE, valbool);
		break;

	case SO_NO_CHECK:
		sk->sk_no_check = valbool;
		break;

	case SO_PRIORITY:
		if ((val >= 0 && val <= 6) ||
		    ns_capable(sock_net(sk)->user_ns, CAP_NET_ADMIN))
			sk->sk_priority = val;
		else
			ret = -EPERM;
		break;

	case SO_LINGER:
		if (optlen < sizeof(ling)) {
			ret = -EINVAL;	/* 1003.1g */
			break;
		}
		if (copy_from_user(&ling, optval, sizeof(ling))) {
			ret = -EFAULT;
			break;
		}
		if (!ling.l_onoff)
			sock_reset_flag(sk, SOCK_LINGER);
		else {
#if (BITS_PER_LONG == 32)
			if ((unsigned int)ling.l_linger >= MAX_SCHEDULE_TIMEOUT/HZ)
				sk->sk_lingertime = MAX_SCHEDULE_TIMEOUT;
			else
#endif
				sk->sk_lingertime = (unsigned int)ling.l_linger * HZ;
			sock_set_flag(sk, SOCK_LINGER);
		}
		break;

	case SO_BSDCOMPAT:
		sock_warn_obsolete_bsdism("setsockopt");
		break;

	case SO_PASSCRED:
		if (valbool)
			set_bit(SOCK_PASSCRED, &sock->flags);
		else
			clear_bit(SOCK_PASSCRED, &sock->flags);
		break;

	case SO_TIMESTAMP:
	case SO_TIMESTAMPNS:
		if (valbool)  {
			if (optname == SO_TIMESTAMP)
				sock_reset_flag(sk, SOCK_RCVTSTAMPNS);
			else
				sock_set_flag(sk, SOCK_RCVTSTAMPNS);
			sock_set_flag(sk, SOCK_RCVTSTAMP);
			sock_enable_timestamp(sk, SOCK_TIMESTAMP);
		} else {
			sock_reset_flag(sk, SOCK_RCVTSTAMP);
			sock_reset_flag(sk, SOCK_RCVTSTAMPNS);
		}
		break;

	case SO_TIMESTAMPING:
		if (val & ~SOF_TIMESTAMPING_MASK) {
			ret = -EINVAL;
			break;
		}
		sock_valbool_flag(sk, SOCK_TIMESTAMPING_TX_HARDWARE,
				  val & SOF_TIMESTAMPING_TX_HARDWARE);
		sock_valbool_flag(sk, SOCK_TIMESTAMPING_TX_SOFTWARE,
				  val & SOF_TIMESTAMPING_TX_SOFTWARE);
		sock_valbool_flag(sk, SOCK_TIMESTAMPING_RX_HARDWARE,
				  val & SOF_TIMESTAMPING_RX_HARDWARE);
		if (val & SOF_TIMESTAMPING_RX_SOFTWARE)
			sock_enable_timestamp(sk,
					      SOCK_TIMESTAMPING_RX_SOFTWARE);
		else
			sock_disable_timestamp(sk,
					       (1UL << SOCK_TIMESTAMPING_RX_SOFTWARE));
		sock_valbool_flag(sk, SOCK_TIMESTAMPING_SOFTWARE,
				  val & SOF_TIMESTAMPING_SOFTWARE);
		sock_valbool_flag(sk, SOCK_TIMESTAMPING_SYS_HARDWARE,
				  val & SOF_TIMESTAMPING_SYS_HARDWARE);
		sock_valbool_flag(sk, SOCK_TIMESTAMPING_RAW_HARDWARE,
				  val & SOF_TIMESTAMPING_RAW_HARDWARE);
		break;

	case SO_RCVLOWAT:
		if (val < 0)
			val = INT_MAX;
		sk->sk_rcvlowat = val ? : 1;
		break;

	case SO_RCVTIMEO:
		ret = sock_set_timeout(&sk->sk_rcvtimeo, optval, optlen);
		break;

	case SO_SNDTIMEO:
		ret = sock_set_timeout(&sk->sk_sndtimeo, optval, optlen);
		break;

	case SO_ATTACH_FILTER:
		ret = -EINVAL;
		if (optlen == sizeof(struct sock_fprog)) {
			struct sock_fprog fprog;

			ret = -EFAULT;
			if (copy_from_user(&fprog, optval, sizeof(fprog)))
				break;

			ret = sk_attach_filter(&fprog, sk);
		}
		break;

	case SO_DETACH_FILTER:
		ret = sk_detach_filter(sk);
		break;

	case SO_LOCK_FILTER:
		if (sock_flag(sk, SOCK_FILTER_LOCKED) && !valbool)
			ret = -EPERM;
		else
			sock_valbool_flag(sk, SOCK_FILTER_LOCKED, valbool);
		break;

	case SO_PASSSEC:
		if (valbool)
			set_bit(SOCK_PASSSEC, &sock->flags);
		else
			clear_bit(SOCK_PASSSEC, &sock->flags);
		break;
	case SO_MARK:
		if (!ns_capable(sock_net(sk)->user_ns, CAP_NET_ADMIN))
			ret = -EPERM;
		else
			sk->sk_mark = val;
		break;

		/* We implement the SO_SNDLOWAT etc to
		   not be settable (1003.1g 5.3) */
	case SO_RXQ_OVFL:
		sock_valbool_flag(sk, SOCK_RXQ_OVFL, valbool);
		break;

	case SO_WIFI_STATUS:
		sock_valbool_flag(sk, SOCK_WIFI_STATUS, valbool);
		break;

	case SO_PEEK_OFF:
		if (sock->ops->set_peek_off)
			sock->ops->set_peek_off(sk, val);
		else
			ret = -EOPNOTSUPP;
		break;

	case SO_NOFCS:
		sock_valbool_flag(sk, SOCK_NOFCS, valbool);
		break;

	case SO_SELECT_ERR_QUEUE:
		sock_valbool_flag(sk, SOCK_SELECT_ERR_QUEUE, valbool);
		break;

<<<<<<< HEAD
=======
#ifdef CONFIG_NET_LL_RX_POLL
	case SO_BUSY_POLL:
		/* allow unprivileged users to decrease the value */
		if ((val > sk->sk_ll_usec) && !capable(CAP_NET_ADMIN))
			ret = -EPERM;
		else {
			if (val < 0)
				ret = -EINVAL;
			else
				sk->sk_ll_usec = val;
		}
		break;
#endif
>>>>>>> d0e0ac97
	default:
		ret = -ENOPROTOOPT;
		break;
	}
	release_sock(sk);
	return ret;
}
EXPORT_SYMBOL(sock_setsockopt);


void cred_to_ucred(struct pid *pid, const struct cred *cred,
		   struct ucred *ucred)
{
	ucred->pid = pid_vnr(pid);
	ucred->uid = ucred->gid = -1;
	if (cred) {
		struct user_namespace *current_ns = current_user_ns();

		ucred->uid = from_kuid_munged(current_ns, cred->euid);
		ucred->gid = from_kgid_munged(current_ns, cred->egid);
	}
}
EXPORT_SYMBOL_GPL(cred_to_ucred);

int sock_getsockopt(struct socket *sock, int level, int optname,
		    char __user *optval, int __user *optlen)
{
	struct sock *sk = sock->sk;

	union {
		int val;
		struct linger ling;
		struct timeval tm;
	} v;

	int lv = sizeof(int);
	int len;

	if (get_user(len, optlen))
		return -EFAULT;
	if (len < 0)
		return -EINVAL;

	memset(&v, 0, sizeof(v));

	switch (optname) {
	case SO_DEBUG:
		v.val = sock_flag(sk, SOCK_DBG);
		break;

	case SO_DONTROUTE:
		v.val = sock_flag(sk, SOCK_LOCALROUTE);
		break;

	case SO_BROADCAST:
		v.val = sock_flag(sk, SOCK_BROADCAST);
		break;

	case SO_SNDBUF:
		v.val = sk->sk_sndbuf;
		break;

	case SO_RCVBUF:
		v.val = sk->sk_rcvbuf;
		break;

	case SO_REUSEADDR:
		v.val = sk->sk_reuse;
		break;

	case SO_REUSEPORT:
		v.val = sk->sk_reuseport;
		break;

	case SO_KEEPALIVE:
		v.val = sock_flag(sk, SOCK_KEEPOPEN);
		break;

	case SO_TYPE:
		v.val = sk->sk_type;
		break;

	case SO_PROTOCOL:
		v.val = sk->sk_protocol;
		break;

	case SO_DOMAIN:
		v.val = sk->sk_family;
		break;

	case SO_ERROR:
		v.val = -sock_error(sk);
		if (v.val == 0)
			v.val = xchg(&sk->sk_err_soft, 0);
		break;

	case SO_OOBINLINE:
		v.val = sock_flag(sk, SOCK_URGINLINE);
		break;

	case SO_NO_CHECK:
		v.val = sk->sk_no_check;
		break;

	case SO_PRIORITY:
		v.val = sk->sk_priority;
		break;

	case SO_LINGER:
		lv		= sizeof(v.ling);
		v.ling.l_onoff	= sock_flag(sk, SOCK_LINGER);
		v.ling.l_linger	= sk->sk_lingertime / HZ;
		break;

	case SO_BSDCOMPAT:
		sock_warn_obsolete_bsdism("getsockopt");
		break;

	case SO_TIMESTAMP:
		v.val = sock_flag(sk, SOCK_RCVTSTAMP) &&
				!sock_flag(sk, SOCK_RCVTSTAMPNS);
		break;

	case SO_TIMESTAMPNS:
		v.val = sock_flag(sk, SOCK_RCVTSTAMPNS);
		break;

	case SO_TIMESTAMPING:
		v.val = 0;
		if (sock_flag(sk, SOCK_TIMESTAMPING_TX_HARDWARE))
			v.val |= SOF_TIMESTAMPING_TX_HARDWARE;
		if (sock_flag(sk, SOCK_TIMESTAMPING_TX_SOFTWARE))
			v.val |= SOF_TIMESTAMPING_TX_SOFTWARE;
		if (sock_flag(sk, SOCK_TIMESTAMPING_RX_HARDWARE))
			v.val |= SOF_TIMESTAMPING_RX_HARDWARE;
		if (sock_flag(sk, SOCK_TIMESTAMPING_RX_SOFTWARE))
			v.val |= SOF_TIMESTAMPING_RX_SOFTWARE;
		if (sock_flag(sk, SOCK_TIMESTAMPING_SOFTWARE))
			v.val |= SOF_TIMESTAMPING_SOFTWARE;
		if (sock_flag(sk, SOCK_TIMESTAMPING_SYS_HARDWARE))
			v.val |= SOF_TIMESTAMPING_SYS_HARDWARE;
		if (sock_flag(sk, SOCK_TIMESTAMPING_RAW_HARDWARE))
			v.val |= SOF_TIMESTAMPING_RAW_HARDWARE;
		break;

	case SO_RCVTIMEO:
		lv = sizeof(struct timeval);
		if (sk->sk_rcvtimeo == MAX_SCHEDULE_TIMEOUT) {
			v.tm.tv_sec = 0;
			v.tm.tv_usec = 0;
		} else {
			v.tm.tv_sec = sk->sk_rcvtimeo / HZ;
			v.tm.tv_usec = ((sk->sk_rcvtimeo % HZ) * 1000000) / HZ;
		}
		break;

	case SO_SNDTIMEO:
		lv = sizeof(struct timeval);
		if (sk->sk_sndtimeo == MAX_SCHEDULE_TIMEOUT) {
			v.tm.tv_sec = 0;
			v.tm.tv_usec = 0;
		} else {
			v.tm.tv_sec = sk->sk_sndtimeo / HZ;
			v.tm.tv_usec = ((sk->sk_sndtimeo % HZ) * 1000000) / HZ;
		}
		break;

	case SO_RCVLOWAT:
		v.val = sk->sk_rcvlowat;
		break;

	case SO_SNDLOWAT:
		v.val = 1;
		break;

	case SO_PASSCRED:
		v.val = !!test_bit(SOCK_PASSCRED, &sock->flags);
		break;

	case SO_PEERCRED:
	{
		struct ucred peercred;
		if (len > sizeof(peercred))
			len = sizeof(peercred);
		cred_to_ucred(sk->sk_peer_pid, sk->sk_peer_cred, &peercred);
		if (copy_to_user(optval, &peercred, len))
			return -EFAULT;
		goto lenout;
	}

	case SO_PEERNAME:
	{
		char address[128];

		if (sock->ops->getname(sock, (struct sockaddr *)address, &lv, 2))
			return -ENOTCONN;
		if (lv < len)
			return -EINVAL;
		if (copy_to_user(optval, address, len))
			return -EFAULT;
		goto lenout;
	}

	/* Dubious BSD thing... Probably nobody even uses it, but
	 * the UNIX standard wants it for whatever reason... -DaveM
	 */
	case SO_ACCEPTCONN:
		v.val = sk->sk_state == TCP_LISTEN;
		break;

	case SO_PASSSEC:
		v.val = !!test_bit(SOCK_PASSSEC, &sock->flags);
		break;

	case SO_PEERSEC:
		return security_socket_getpeersec_stream(sock, optval, optlen, len);

	case SO_MARK:
		v.val = sk->sk_mark;
		break;

	case SO_RXQ_OVFL:
		v.val = sock_flag(sk, SOCK_RXQ_OVFL);
		break;

	case SO_WIFI_STATUS:
		v.val = sock_flag(sk, SOCK_WIFI_STATUS);
		break;

	case SO_PEEK_OFF:
		if (!sock->ops->set_peek_off)
			return -EOPNOTSUPP;

		v.val = sk->sk_peek_off;
		break;
	case SO_NOFCS:
		v.val = sock_flag(sk, SOCK_NOFCS);
		break;

	case SO_BINDTODEVICE:
		return sock_getbindtodevice(sk, optval, optlen, len);

	case SO_GET_FILTER:
		len = sk_get_filter(sk, (struct sock_filter __user *)optval, len);
		if (len < 0)
			return len;

		goto lenout;

	case SO_LOCK_FILTER:
		v.val = sock_flag(sk, SOCK_FILTER_LOCKED);
		break;

	case SO_SELECT_ERR_QUEUE:
		v.val = sock_flag(sk, SOCK_SELECT_ERR_QUEUE);
		break;

<<<<<<< HEAD
=======
#ifdef CONFIG_NET_LL_RX_POLL
	case SO_BUSY_POLL:
		v.val = sk->sk_ll_usec;
		break;
#endif

>>>>>>> d0e0ac97
	default:
		return -ENOPROTOOPT;
	}

	if (len > lv)
		len = lv;
	if (copy_to_user(optval, &v, len))
		return -EFAULT;
lenout:
	if (put_user(len, optlen))
		return -EFAULT;
	return 0;
}

/*
 * Initialize an sk_lock.
 *
 * (We also register the sk_lock with the lock validator.)
 */
static inline void sock_lock_init(struct sock *sk)
{
	sock_lock_init_class_and_name(sk,
			af_family_slock_key_strings[sk->sk_family],
			af_family_slock_keys + sk->sk_family,
			af_family_key_strings[sk->sk_family],
			af_family_keys + sk->sk_family);
}

/*
 * Copy all fields from osk to nsk but nsk->sk_refcnt must not change yet,
 * even temporarly, because of RCU lookups. sk_node should also be left as is.
 * We must not copy fields between sk_dontcopy_begin and sk_dontcopy_end
 */
static void sock_copy(struct sock *nsk, const struct sock *osk)
{
#ifdef CONFIG_SECURITY_NETWORK
	void *sptr = nsk->sk_security;
#endif
	memcpy(nsk, osk, offsetof(struct sock, sk_dontcopy_begin));

	memcpy(&nsk->sk_dontcopy_end, &osk->sk_dontcopy_end,
	       osk->sk_prot->obj_size - offsetof(struct sock, sk_dontcopy_end));

#ifdef CONFIG_SECURITY_NETWORK
	nsk->sk_security = sptr;
	security_sk_clone(osk, nsk);
#endif
}

void sk_prot_clear_portaddr_nulls(struct sock *sk, int size)
{
	unsigned long nulls1, nulls2;

	nulls1 = offsetof(struct sock, __sk_common.skc_node.next);
	nulls2 = offsetof(struct sock, __sk_common.skc_portaddr_node.next);
	if (nulls1 > nulls2)
		swap(nulls1, nulls2);

	if (nulls1 != 0)
		memset((char *)sk, 0, nulls1);
	memset((char *)sk + nulls1 + sizeof(void *), 0,
	       nulls2 - nulls1 - sizeof(void *));
	memset((char *)sk + nulls2 + sizeof(void *), 0,
	       size - nulls2 - sizeof(void *));
}
EXPORT_SYMBOL(sk_prot_clear_portaddr_nulls);

static struct sock *sk_prot_alloc(struct proto *prot, gfp_t priority,
		int family)
{
	struct sock *sk;
	struct kmem_cache *slab;

	slab = prot->slab;
	if (slab != NULL) {
		sk = kmem_cache_alloc(slab, priority & ~__GFP_ZERO);
		if (!sk)
			return sk;
		if (priority & __GFP_ZERO) {
			if (prot->clear_sk)
				prot->clear_sk(sk, prot->obj_size);
			else
				sk_prot_clear_nulls(sk, prot->obj_size);
		}
	} else
		sk = kmalloc(prot->obj_size, priority);

	if (sk != NULL) {
		kmemcheck_annotate_bitfield(sk, flags);

		if (security_sk_alloc(sk, family, priority))
			goto out_free;

		if (!try_module_get(prot->owner))
			goto out_free_sec;
		sk_tx_queue_clear(sk);
	}

	return sk;

out_free_sec:
	security_sk_free(sk);
out_free:
	if (slab != NULL)
		kmem_cache_free(slab, sk);
	else
		kfree(sk);
	return NULL;
}

static void sk_prot_free(struct proto *prot, struct sock *sk)
{
	struct kmem_cache *slab;
	struct module *owner;

	owner = prot->owner;
	slab = prot->slab;

	security_sk_free(sk);
	if (slab != NULL)
		kmem_cache_free(slab, sk);
	else
		kfree(sk);
	module_put(owner);
}

#if IS_ENABLED(CONFIG_NET_CLS_CGROUP)
void sock_update_classid(struct sock *sk)
{
	u32 classid;

	classid = task_cls_classid(current);
	if (classid != sk->sk_classid)
		sk->sk_classid = classid;
}
EXPORT_SYMBOL(sock_update_classid);
#endif

#if IS_ENABLED(CONFIG_NETPRIO_CGROUP)
void sock_update_netprioidx(struct sock *sk)
{
	if (in_interrupt())
		return;

	sk->sk_cgrp_prioidx = task_netprioidx(current);
}
EXPORT_SYMBOL_GPL(sock_update_netprioidx);
#endif

/**
 *	sk_alloc - All socket objects are allocated here
 *	@net: the applicable net namespace
 *	@family: protocol family
 *	@priority: for allocation (%GFP_KERNEL, %GFP_ATOMIC, etc)
 *	@prot: struct proto associated with this new sock instance
 */
struct sock *sk_alloc(struct net *net, int family, gfp_t priority,
		      struct proto *prot)
{
	struct sock *sk;

	sk = sk_prot_alloc(prot, priority | __GFP_ZERO, family);
	if (sk) {
		sk->sk_family = family;
		/*
		 * See comment in struct sock definition to understand
		 * why we need sk_prot_creator -acme
		 */
		sk->sk_prot = sk->sk_prot_creator = prot;
		sock_lock_init(sk);
		sock_net_set(sk, get_net(net));
		atomic_set(&sk->sk_wmem_alloc, 1);

		sock_update_classid(sk);
		sock_update_netprioidx(sk);
	}

	return sk;
}
EXPORT_SYMBOL(sk_alloc);

static void __sk_free(struct sock *sk)
{
	struct sk_filter *filter;

	if (sk->sk_destruct)
		sk->sk_destruct(sk);

	filter = rcu_dereference_check(sk->sk_filter,
				       atomic_read(&sk->sk_wmem_alloc) == 0);
	if (filter) {
		sk_filter_uncharge(sk, filter);
		RCU_INIT_POINTER(sk->sk_filter, NULL);
	}

	sock_disable_timestamp(sk, SK_FLAGS_TIMESTAMP);

	if (atomic_read(&sk->sk_omem_alloc))
		pr_debug("%s: optmem leakage (%d bytes) detected\n",
			 __func__, atomic_read(&sk->sk_omem_alloc));

	if (sk->sk_peer_cred)
		put_cred(sk->sk_peer_cred);
	put_pid(sk->sk_peer_pid);
	put_net(sock_net(sk));
	sk_prot_free(sk->sk_prot_creator, sk);
}

void sk_free(struct sock *sk)
{
	/*
	 * We subtract one from sk_wmem_alloc and can know if
	 * some packets are still in some tx queue.
	 * If not null, sock_wfree() will call __sk_free(sk) later
	 */
	if (atomic_dec_and_test(&sk->sk_wmem_alloc))
		__sk_free(sk);
}
EXPORT_SYMBOL(sk_free);

/*
 * Last sock_put should drop reference to sk->sk_net. It has already
 * been dropped in sk_change_net. Taking reference to stopping namespace
 * is not an option.
 * Take reference to a socket to remove it from hash _alive_ and after that
 * destroy it in the context of init_net.
 */
void sk_release_kernel(struct sock *sk)
{
	if (sk == NULL || sk->sk_socket == NULL)
		return;

	sock_hold(sk);
	sock_release(sk->sk_socket);
	release_net(sock_net(sk));
	sock_net_set(sk, get_net(&init_net));
	sock_put(sk);
}
EXPORT_SYMBOL(sk_release_kernel);

static void sk_update_clone(const struct sock *sk, struct sock *newsk)
{
	if (mem_cgroup_sockets_enabled && sk->sk_cgrp)
		sock_update_memcg(newsk);
}

/**
 *	sk_clone_lock - clone a socket, and lock its clone
 *	@sk: the socket to clone
 *	@priority: for allocation (%GFP_KERNEL, %GFP_ATOMIC, etc)
 *
 *	Caller must unlock socket even in error path (bh_unlock_sock(newsk))
 */
struct sock *sk_clone_lock(const struct sock *sk, const gfp_t priority)
{
	struct sock *newsk;

	newsk = sk_prot_alloc(sk->sk_prot, priority, sk->sk_family);
	if (newsk != NULL) {
		struct sk_filter *filter;

		sock_copy(newsk, sk);

		/* SANITY */
		get_net(sock_net(newsk));
		sk_node_init(&newsk->sk_node);
		sock_lock_init(newsk);
		bh_lock_sock(newsk);
		newsk->sk_backlog.head	= newsk->sk_backlog.tail = NULL;
		newsk->sk_backlog.len = 0;

		atomic_set(&newsk->sk_rmem_alloc, 0);
		/*
		 * sk_wmem_alloc set to one (see sk_free() and sock_wfree())
		 */
		atomic_set(&newsk->sk_wmem_alloc, 1);
		atomic_set(&newsk->sk_omem_alloc, 0);
		skb_queue_head_init(&newsk->sk_receive_queue);
		skb_queue_head_init(&newsk->sk_write_queue);
#ifdef CONFIG_NET_DMA
		skb_queue_head_init(&newsk->sk_async_wait_queue);
#endif

		spin_lock_init(&newsk->sk_dst_lock);
		rwlock_init(&newsk->sk_callback_lock);
		lockdep_set_class_and_name(&newsk->sk_callback_lock,
				af_callback_keys + newsk->sk_family,
				af_family_clock_key_strings[newsk->sk_family]);

		newsk->sk_dst_cache	= NULL;
		newsk->sk_wmem_queued	= 0;
		newsk->sk_forward_alloc = 0;
		newsk->sk_send_head	= NULL;
		newsk->sk_userlocks	= sk->sk_userlocks & ~SOCK_BINDPORT_LOCK;

		sock_reset_flag(newsk, SOCK_DONE);
		skb_queue_head_init(&newsk->sk_error_queue);

		filter = rcu_dereference_protected(newsk->sk_filter, 1);
		if (filter != NULL)
			sk_filter_charge(newsk, filter);

		if (unlikely(xfrm_sk_clone_policy(newsk))) {
			/* It is still raw copy of parent, so invalidate
			 * destructor and make plain sk_free() */
			newsk->sk_destruct = NULL;
			bh_unlock_sock(newsk);
			sk_free(newsk);
			newsk = NULL;
			goto out;
		}

		newsk->sk_err	   = 0;
		newsk->sk_priority = 0;
		/*
		 * Before updating sk_refcnt, we must commit prior changes to memory
		 * (Documentation/RCU/rculist_nulls.txt for details)
		 */
		smp_wmb();
		atomic_set(&newsk->sk_refcnt, 2);

		/*
		 * Increment the counter in the same struct proto as the master
		 * sock (sk_refcnt_debug_inc uses newsk->sk_prot->socks, that
		 * is the same as sk->sk_prot->socks, as this field was copied
		 * with memcpy).
		 *
		 * This _changes_ the previous behaviour, where
		 * tcp_create_openreq_child always was incrementing the
		 * equivalent to tcp_prot->socks (inet_sock_nr), so this have
		 * to be taken into account in all callers. -acme
		 */
		sk_refcnt_debug_inc(newsk);
		sk_set_socket(newsk, NULL);
		newsk->sk_wq = NULL;

		sk_update_clone(sk, newsk);

		if (newsk->sk_prot->sockets_allocated)
			sk_sockets_allocated_inc(newsk);

		if (newsk->sk_flags & SK_FLAGS_TIMESTAMP)
			net_enable_timestamp();
	}
out:
	return newsk;
}
EXPORT_SYMBOL_GPL(sk_clone_lock);

void sk_setup_caps(struct sock *sk, struct dst_entry *dst)
{
	__sk_dst_set(sk, dst);
	sk->sk_route_caps = dst->dev->features;
	if (sk->sk_route_caps & NETIF_F_GSO)
		sk->sk_route_caps |= NETIF_F_GSO_SOFTWARE;
	sk->sk_route_caps &= ~sk->sk_route_nocaps;
	if (sk_can_gso(sk)) {
		if (dst->header_len) {
			sk->sk_route_caps &= ~NETIF_F_GSO_MASK;
		} else {
			sk->sk_route_caps |= NETIF_F_SG | NETIF_F_HW_CSUM;
			sk->sk_gso_max_size = dst->dev->gso_max_size;
			sk->sk_gso_max_segs = dst->dev->gso_max_segs;
		}
	}
}
EXPORT_SYMBOL_GPL(sk_setup_caps);

/*
 *	Simple resource managers for sockets.
 */


/*
 * Write buffer destructor automatically called from kfree_skb.
 */
void sock_wfree(struct sk_buff *skb)
{
	struct sock *sk = skb->sk;
	unsigned int len = skb->truesize;

	if (!sock_flag(sk, SOCK_USE_WRITE_QUEUE)) {
		/*
		 * Keep a reference on sk_wmem_alloc, this will be released
		 * after sk_write_space() call
		 */
		atomic_sub(len - 1, &sk->sk_wmem_alloc);
		sk->sk_write_space(sk);
		len = 1;
	}
	/*
	 * if sk_wmem_alloc reaches 0, we must finish what sk_free()
	 * could not do because of in-flight packets
	 */
	if (atomic_sub_and_test(len, &sk->sk_wmem_alloc))
		__sk_free(sk);
}
EXPORT_SYMBOL(sock_wfree);

/*
 * Read buffer destructor automatically called from kfree_skb.
 */
void sock_rfree(struct sk_buff *skb)
{
	struct sock *sk = skb->sk;
	unsigned int len = skb->truesize;

	atomic_sub(len, &sk->sk_rmem_alloc);
	sk_mem_uncharge(sk, len);
}
EXPORT_SYMBOL(sock_rfree);

void sock_edemux(struct sk_buff *skb)
{
	struct sock *sk = skb->sk;

#ifdef CONFIG_INET
	if (sk->sk_state == TCP_TIME_WAIT)
		inet_twsk_put(inet_twsk(sk));
	else
#endif
		sock_put(sk);
}
EXPORT_SYMBOL(sock_edemux);

kuid_t sock_i_uid(struct sock *sk)
{
	kuid_t uid;

	read_lock_bh(&sk->sk_callback_lock);
	uid = sk->sk_socket ? SOCK_INODE(sk->sk_socket)->i_uid : GLOBAL_ROOT_UID;
	read_unlock_bh(&sk->sk_callback_lock);
	return uid;
}
EXPORT_SYMBOL(sock_i_uid);

unsigned long sock_i_ino(struct sock *sk)
{
	unsigned long ino;

	read_lock_bh(&sk->sk_callback_lock);
	ino = sk->sk_socket ? SOCK_INODE(sk->sk_socket)->i_ino : 0;
	read_unlock_bh(&sk->sk_callback_lock);
	return ino;
}
EXPORT_SYMBOL(sock_i_ino);

/*
 * Allocate a skb from the socket's send buffer.
 */
struct sk_buff *sock_wmalloc(struct sock *sk, unsigned long size, int force,
			     gfp_t priority)
{
	if (force || atomic_read(&sk->sk_wmem_alloc) < sk->sk_sndbuf) {
		struct sk_buff *skb = alloc_skb(size, priority);
		if (skb) {
			skb_set_owner_w(skb, sk);
			return skb;
		}
	}
	return NULL;
}
EXPORT_SYMBOL(sock_wmalloc);

/*
 * Allocate a skb from the socket's receive buffer.
 */
struct sk_buff *sock_rmalloc(struct sock *sk, unsigned long size, int force,
			     gfp_t priority)
{
	if (force || atomic_read(&sk->sk_rmem_alloc) < sk->sk_rcvbuf) {
		struct sk_buff *skb = alloc_skb(size, priority);
		if (skb) {
			skb_set_owner_r(skb, sk);
			return skb;
		}
	}
	return NULL;
}

/*
 * Allocate a memory block from the socket's option memory buffer.
 */
void *sock_kmalloc(struct sock *sk, int size, gfp_t priority)
{
	if ((unsigned int)size <= sysctl_optmem_max &&
	    atomic_read(&sk->sk_omem_alloc) + size < sysctl_optmem_max) {
		void *mem;
		/* First do the add, to avoid the race if kmalloc
		 * might sleep.
		 */
		atomic_add(size, &sk->sk_omem_alloc);
		mem = kmalloc(size, priority);
		if (mem)
			return mem;
		atomic_sub(size, &sk->sk_omem_alloc);
	}
	return NULL;
}
EXPORT_SYMBOL(sock_kmalloc);

/*
 * Free an option memory block.
 */
void sock_kfree_s(struct sock *sk, void *mem, int size)
{
	kfree(mem);
	atomic_sub(size, &sk->sk_omem_alloc);
}
EXPORT_SYMBOL(sock_kfree_s);

/* It is almost wait_for_tcp_memory minus release_sock/lock_sock.
   I think, these locks should be removed for datagram sockets.
 */
static long sock_wait_for_wmem(struct sock *sk, long timeo)
{
	DEFINE_WAIT(wait);

	clear_bit(SOCK_ASYNC_NOSPACE, &sk->sk_socket->flags);
	for (;;) {
		if (!timeo)
			break;
		if (signal_pending(current))
			break;
		set_bit(SOCK_NOSPACE, &sk->sk_socket->flags);
		prepare_to_wait(sk_sleep(sk), &wait, TASK_INTERRUPTIBLE);
		if (atomic_read(&sk->sk_wmem_alloc) < sk->sk_sndbuf)
			break;
		if (sk->sk_shutdown & SEND_SHUTDOWN)
			break;
		if (sk->sk_err)
			break;
		timeo = schedule_timeout(timeo);
	}
	finish_wait(sk_sleep(sk), &wait);
	return timeo;
}


/*
 *	Generic send/receive buffer handlers
 */

struct sk_buff *sock_alloc_send_pskb(struct sock *sk, unsigned long header_len,
				     unsigned long data_len, int noblock,
				     int *errcode)
{
	struct sk_buff *skb;
	gfp_t gfp_mask;
	long timeo;
	int err;
	int npages = (data_len + (PAGE_SIZE - 1)) >> PAGE_SHIFT;

	err = -EMSGSIZE;
	if (npages > MAX_SKB_FRAGS)
		goto failure;

	gfp_mask = sk->sk_allocation;
	if (gfp_mask & __GFP_WAIT)
		gfp_mask |= __GFP_REPEAT;

	timeo = sock_sndtimeo(sk, noblock);
	while (1) {
		err = sock_error(sk);
		if (err != 0)
			goto failure;

		err = -EPIPE;
		if (sk->sk_shutdown & SEND_SHUTDOWN)
			goto failure;

		if (atomic_read(&sk->sk_wmem_alloc) < sk->sk_sndbuf) {
			skb = alloc_skb(header_len, gfp_mask);
			if (skb) {
				int i;

				/* No pages, we're done... */
				if (!data_len)
					break;

				skb->truesize += data_len;
				skb_shinfo(skb)->nr_frags = npages;
				for (i = 0; i < npages; i++) {
					struct page *page;

					page = alloc_pages(sk->sk_allocation, 0);
					if (!page) {
						err = -ENOBUFS;
						skb_shinfo(skb)->nr_frags = i;
						kfree_skb(skb);
						goto failure;
					}

					__skb_fill_page_desc(skb, i,
							page, 0,
							(data_len >= PAGE_SIZE ?
							 PAGE_SIZE :
							 data_len));
					data_len -= PAGE_SIZE;
				}

				/* Full success... */
				break;
			}
			err = -ENOBUFS;
			goto failure;
		}
		set_bit(SOCK_ASYNC_NOSPACE, &sk->sk_socket->flags);
		set_bit(SOCK_NOSPACE, &sk->sk_socket->flags);
		err = -EAGAIN;
		if (!timeo)
			goto failure;
		if (signal_pending(current))
			goto interrupted;
		timeo = sock_wait_for_wmem(sk, timeo);
	}

	skb_set_owner_w(skb, sk);
	return skb;

interrupted:
	err = sock_intr_errno(timeo);
failure:
	*errcode = err;
	return NULL;
}
EXPORT_SYMBOL(sock_alloc_send_pskb);

struct sk_buff *sock_alloc_send_skb(struct sock *sk, unsigned long size,
				    int noblock, int *errcode)
{
	return sock_alloc_send_pskb(sk, size, 0, noblock, errcode);
}
EXPORT_SYMBOL(sock_alloc_send_skb);

/* On 32bit arches, an skb frag is limited to 2^15 */
#define SKB_FRAG_PAGE_ORDER	get_order(32768)

bool sk_page_frag_refill(struct sock *sk, struct page_frag *pfrag)
{
	int order;

	if (pfrag->page) {
		if (atomic_read(&pfrag->page->_count) == 1) {
			pfrag->offset = 0;
			return true;
		}
		if (pfrag->offset < pfrag->size)
			return true;
		put_page(pfrag->page);
	}

	/* We restrict high order allocations to users that can afford to wait */
	order = (sk->sk_allocation & __GFP_WAIT) ? SKB_FRAG_PAGE_ORDER : 0;

	do {
		gfp_t gfp = sk->sk_allocation;

		if (order)
			gfp |= __GFP_COMP | __GFP_NOWARN;
		pfrag->page = alloc_pages(gfp, order);
		if (likely(pfrag->page)) {
			pfrag->offset = 0;
			pfrag->size = PAGE_SIZE << order;
			return true;
		}
	} while (--order >= 0);

	sk_enter_memory_pressure(sk);
	sk_stream_moderate_sndbuf(sk);
	return false;
}
EXPORT_SYMBOL(sk_page_frag_refill);

static void __lock_sock(struct sock *sk)
	__releases(&sk->sk_lock.slock)
	__acquires(&sk->sk_lock.slock)
{
	DEFINE_WAIT(wait);

	for (;;) {
		prepare_to_wait_exclusive(&sk->sk_lock.wq, &wait,
					TASK_UNINTERRUPTIBLE);
		spin_unlock_bh(&sk->sk_lock.slock);
		schedule();
		spin_lock_bh(&sk->sk_lock.slock);
		if (!sock_owned_by_user(sk))
			break;
	}
	finish_wait(&sk->sk_lock.wq, &wait);
}

static void __release_sock(struct sock *sk)
	__releases(&sk->sk_lock.slock)
	__acquires(&sk->sk_lock.slock)
{
	struct sk_buff *skb = sk->sk_backlog.head;

	do {
		sk->sk_backlog.head = sk->sk_backlog.tail = NULL;
		bh_unlock_sock(sk);

		do {
			struct sk_buff *next = skb->next;

			prefetch(next);
			WARN_ON_ONCE(skb_dst_is_noref(skb));
			skb->next = NULL;
			sk_backlog_rcv(sk, skb);

			/*
			 * We are in process context here with softirqs
			 * disabled, use cond_resched_softirq() to preempt.
			 * This is safe to do because we've taken the backlog
			 * queue private:
			 */
			cond_resched_softirq();

			skb = next;
		} while (skb != NULL);

		bh_lock_sock(sk);
	} while ((skb = sk->sk_backlog.head) != NULL);

	/*
	 * Doing the zeroing here guarantee we can not loop forever
	 * while a wild producer attempts to flood us.
	 */
	sk->sk_backlog.len = 0;
}

/**
 * sk_wait_data - wait for data to arrive at sk_receive_queue
 * @sk:    sock to wait on
 * @timeo: for how long
 *
 * Now socket state including sk->sk_err is changed only under lock,
 * hence we may omit checks after joining wait queue.
 * We check receive queue before schedule() only as optimization;
 * it is very likely that release_sock() added new data.
 */
int sk_wait_data(struct sock *sk, long *timeo)
{
	int rc;
	DEFINE_WAIT(wait);

	prepare_to_wait(sk_sleep(sk), &wait, TASK_INTERRUPTIBLE);
	set_bit(SOCK_ASYNC_WAITDATA, &sk->sk_socket->flags);
	rc = sk_wait_event(sk, timeo, !skb_queue_empty(&sk->sk_receive_queue));
	clear_bit(SOCK_ASYNC_WAITDATA, &sk->sk_socket->flags);
	finish_wait(sk_sleep(sk), &wait);
	return rc;
}
EXPORT_SYMBOL(sk_wait_data);

/**
 *	__sk_mem_schedule - increase sk_forward_alloc and memory_allocated
 *	@sk: socket
 *	@size: memory size to allocate
 *	@kind: allocation type
 *
 *	If kind is SK_MEM_SEND, it means wmem allocation. Otherwise it means
 *	rmem allocation. This function assumes that protocols which have
 *	memory_pressure use sk_wmem_queued as write buffer accounting.
 */
int __sk_mem_schedule(struct sock *sk, int size, int kind)
{
	struct proto *prot = sk->sk_prot;
	int amt = sk_mem_pages(size);
	long allocated;
	int parent_status = UNDER_LIMIT;

	sk->sk_forward_alloc += amt * SK_MEM_QUANTUM;

	allocated = sk_memory_allocated_add(sk, amt, &parent_status);

	/* Under limit. */
	if (parent_status == UNDER_LIMIT &&
			allocated <= sk_prot_mem_limits(sk, 0)) {
		sk_leave_memory_pressure(sk);
		return 1;
	}

	/* Under pressure. (we or our parents) */
	if ((parent_status > SOFT_LIMIT) ||
			allocated > sk_prot_mem_limits(sk, 1))
		sk_enter_memory_pressure(sk);

	/* Over hard limit (we or our parents) */
	if ((parent_status == OVER_LIMIT) ||
			(allocated > sk_prot_mem_limits(sk, 2)))
		goto suppress_allocation;

	/* guarantee minimum buffer size under pressure */
	if (kind == SK_MEM_RECV) {
		if (atomic_read(&sk->sk_rmem_alloc) < prot->sysctl_rmem[0])
			return 1;

	} else { /* SK_MEM_SEND */
		if (sk->sk_type == SOCK_STREAM) {
			if (sk->sk_wmem_queued < prot->sysctl_wmem[0])
				return 1;
		} else if (atomic_read(&sk->sk_wmem_alloc) <
			   prot->sysctl_wmem[0])
				return 1;
	}

	if (sk_has_memory_pressure(sk)) {
		int alloc;

		if (!sk_under_memory_pressure(sk))
			return 1;
		alloc = sk_sockets_allocated_read_positive(sk);
		if (sk_prot_mem_limits(sk, 2) > alloc *
		    sk_mem_pages(sk->sk_wmem_queued +
				 atomic_read(&sk->sk_rmem_alloc) +
				 sk->sk_forward_alloc))
			return 1;
	}

suppress_allocation:

	if (kind == SK_MEM_SEND && sk->sk_type == SOCK_STREAM) {
		sk_stream_moderate_sndbuf(sk);

		/* Fail only if socket is _under_ its sndbuf.
		 * In this case we cannot block, so that we have to fail.
		 */
		if (sk->sk_wmem_queued + size >= sk->sk_sndbuf)
			return 1;
	}

	trace_sock_exceed_buf_limit(sk, prot, allocated);

	/* Alas. Undo changes. */
	sk->sk_forward_alloc -= amt * SK_MEM_QUANTUM;

	sk_memory_allocated_sub(sk, amt);

	return 0;
}
EXPORT_SYMBOL(__sk_mem_schedule);

/**
 *	__sk_reclaim - reclaim memory_allocated
 *	@sk: socket
 */
void __sk_mem_reclaim(struct sock *sk)
{
	sk_memory_allocated_sub(sk,
				sk->sk_forward_alloc >> SK_MEM_QUANTUM_SHIFT);
	sk->sk_forward_alloc &= SK_MEM_QUANTUM - 1;

	if (sk_under_memory_pressure(sk) &&
	    (sk_memory_allocated(sk) < sk_prot_mem_limits(sk, 0)))
		sk_leave_memory_pressure(sk);
}
EXPORT_SYMBOL(__sk_mem_reclaim);


/*
 * Set of default routines for initialising struct proto_ops when
 * the protocol does not support a particular function. In certain
 * cases where it makes no sense for a protocol to have a "do nothing"
 * function, some default processing is provided.
 */

int sock_no_bind(struct socket *sock, struct sockaddr *saddr, int len)
{
	return -EOPNOTSUPP;
}
EXPORT_SYMBOL(sock_no_bind);

int sock_no_connect(struct socket *sock, struct sockaddr *saddr,
		    int len, int flags)
{
	return -EOPNOTSUPP;
}
EXPORT_SYMBOL(sock_no_connect);

int sock_no_socketpair(struct socket *sock1, struct socket *sock2)
{
	return -EOPNOTSUPP;
}
EXPORT_SYMBOL(sock_no_socketpair);

int sock_no_accept(struct socket *sock, struct socket *newsock, int flags)
{
	return -EOPNOTSUPP;
}
EXPORT_SYMBOL(sock_no_accept);

int sock_no_getname(struct socket *sock, struct sockaddr *saddr,
		    int *len, int peer)
{
	return -EOPNOTSUPP;
}
EXPORT_SYMBOL(sock_no_getname);

unsigned int sock_no_poll(struct file *file, struct socket *sock, poll_table *pt)
{
	return 0;
}
EXPORT_SYMBOL(sock_no_poll);

int sock_no_ioctl(struct socket *sock, unsigned int cmd, unsigned long arg)
{
	return -EOPNOTSUPP;
}
EXPORT_SYMBOL(sock_no_ioctl);

int sock_no_listen(struct socket *sock, int backlog)
{
	return -EOPNOTSUPP;
}
EXPORT_SYMBOL(sock_no_listen);

int sock_no_shutdown(struct socket *sock, int how)
{
	return -EOPNOTSUPP;
}
EXPORT_SYMBOL(sock_no_shutdown);

int sock_no_setsockopt(struct socket *sock, int level, int optname,
		    char __user *optval, unsigned int optlen)
{
	return -EOPNOTSUPP;
}
EXPORT_SYMBOL(sock_no_setsockopt);

int sock_no_getsockopt(struct socket *sock, int level, int optname,
		    char __user *optval, int __user *optlen)
{
	return -EOPNOTSUPP;
}
EXPORT_SYMBOL(sock_no_getsockopt);

int sock_no_sendmsg(struct kiocb *iocb, struct socket *sock, struct msghdr *m,
		    size_t len)
{
	return -EOPNOTSUPP;
}
EXPORT_SYMBOL(sock_no_sendmsg);

int sock_no_recvmsg(struct kiocb *iocb, struct socket *sock, struct msghdr *m,
		    size_t len, int flags)
{
	return -EOPNOTSUPP;
}
EXPORT_SYMBOL(sock_no_recvmsg);

int sock_no_mmap(struct file *file, struct socket *sock, struct vm_area_struct *vma)
{
	/* Mirror missing mmap method error code */
	return -ENODEV;
}
EXPORT_SYMBOL(sock_no_mmap);

ssize_t sock_no_sendpage(struct socket *sock, struct page *page, int offset, size_t size, int flags)
{
	ssize_t res;
	struct msghdr msg = {.msg_flags = flags};
	struct kvec iov;
	char *kaddr = kmap(page);
	iov.iov_base = kaddr + offset;
	iov.iov_len = size;
	res = kernel_sendmsg(sock, &msg, &iov, 1, size);
	kunmap(page);
	return res;
}
EXPORT_SYMBOL(sock_no_sendpage);

/*
 *	Default Socket Callbacks
 */

static void sock_def_wakeup(struct sock *sk)
{
	struct socket_wq *wq;

	rcu_read_lock();
	wq = rcu_dereference(sk->sk_wq);
	if (wq_has_sleeper(wq))
		wake_up_interruptible_all(&wq->wait);
	rcu_read_unlock();
}

static void sock_def_error_report(struct sock *sk)
{
	struct socket_wq *wq;

	rcu_read_lock();
	wq = rcu_dereference(sk->sk_wq);
	if (wq_has_sleeper(wq))
		wake_up_interruptible_poll(&wq->wait, POLLERR);
	sk_wake_async(sk, SOCK_WAKE_IO, POLL_ERR);
	rcu_read_unlock();
}

static void sock_def_readable(struct sock *sk, int len)
{
	struct socket_wq *wq;

	rcu_read_lock();
	wq = rcu_dereference(sk->sk_wq);
	if (wq_has_sleeper(wq))
		wake_up_interruptible_sync_poll(&wq->wait, POLLIN | POLLPRI |
						POLLRDNORM | POLLRDBAND);
	sk_wake_async(sk, SOCK_WAKE_WAITD, POLL_IN);
	rcu_read_unlock();
}

static void sock_def_write_space(struct sock *sk)
{
	struct socket_wq *wq;

	rcu_read_lock();

	/* Do not wake up a writer until he can make "significant"
	 * progress.  --DaveM
	 */
	if ((atomic_read(&sk->sk_wmem_alloc) << 1) <= sk->sk_sndbuf) {
		wq = rcu_dereference(sk->sk_wq);
		if (wq_has_sleeper(wq))
			wake_up_interruptible_sync_poll(&wq->wait, POLLOUT |
						POLLWRNORM | POLLWRBAND);

		/* Should agree with poll, otherwise some programs break */
		if (sock_writeable(sk))
			sk_wake_async(sk, SOCK_WAKE_SPACE, POLL_OUT);
	}

	rcu_read_unlock();
}

static void sock_def_destruct(struct sock *sk)
{
	kfree(sk->sk_protinfo);
}

void sk_send_sigurg(struct sock *sk)
{
	if (sk->sk_socket && sk->sk_socket->file)
		if (send_sigurg(&sk->sk_socket->file->f_owner))
			sk_wake_async(sk, SOCK_WAKE_URG, POLL_PRI);
}
EXPORT_SYMBOL(sk_send_sigurg);

void sk_reset_timer(struct sock *sk, struct timer_list* timer,
		    unsigned long expires)
{
	if (!mod_timer(timer, expires))
		sock_hold(sk);
}
EXPORT_SYMBOL(sk_reset_timer);

void sk_stop_timer(struct sock *sk, struct timer_list* timer)
{
	if (del_timer(timer))
		__sock_put(sk);
}
EXPORT_SYMBOL(sk_stop_timer);

void sock_init_data(struct socket *sock, struct sock *sk)
{
	skb_queue_head_init(&sk->sk_receive_queue);
	skb_queue_head_init(&sk->sk_write_queue);
	skb_queue_head_init(&sk->sk_error_queue);
#ifdef CONFIG_NET_DMA
	skb_queue_head_init(&sk->sk_async_wait_queue);
#endif

	sk->sk_send_head	=	NULL;

	init_timer(&sk->sk_timer);

	sk->sk_allocation	=	GFP_KERNEL;
	sk->sk_rcvbuf		=	sysctl_rmem_default;
	sk->sk_sndbuf		=	sysctl_wmem_default;
	sk->sk_state		=	TCP_CLOSE;
	sk_set_socket(sk, sock);

	sock_set_flag(sk, SOCK_ZAPPED);

	if (sock) {
		sk->sk_type	=	sock->type;
		sk->sk_wq	=	sock->wq;
		sock->sk	=	sk;
	} else
		sk->sk_wq	=	NULL;

	spin_lock_init(&sk->sk_dst_lock);
	rwlock_init(&sk->sk_callback_lock);
	lockdep_set_class_and_name(&sk->sk_callback_lock,
			af_callback_keys + sk->sk_family,
			af_family_clock_key_strings[sk->sk_family]);

	sk->sk_state_change	=	sock_def_wakeup;
	sk->sk_data_ready	=	sock_def_readable;
	sk->sk_write_space	=	sock_def_write_space;
	sk->sk_error_report	=	sock_def_error_report;
	sk->sk_destruct		=	sock_def_destruct;

	sk->sk_frag.page	=	NULL;
	sk->sk_frag.offset	=	0;
	sk->sk_peek_off		=	-1;

	sk->sk_peer_pid 	=	NULL;
	sk->sk_peer_cred	=	NULL;
	sk->sk_write_pending	=	0;
	sk->sk_rcvlowat		=	1;
	sk->sk_rcvtimeo		=	MAX_SCHEDULE_TIMEOUT;
	sk->sk_sndtimeo		=	MAX_SCHEDULE_TIMEOUT;

	sk->sk_stamp = ktime_set(-1L, 0);

#ifdef CONFIG_NET_LL_RX_POLL
	sk->sk_napi_id		=	0;
	sk->sk_ll_usec		=	sysctl_net_busy_read;
#endif

	/*
	 * Before updating sk_refcnt, we must commit prior changes to memory
	 * (Documentation/RCU/rculist_nulls.txt for details)
	 */
	smp_wmb();
	atomic_set(&sk->sk_refcnt, 1);
	atomic_set(&sk->sk_drops, 0);
}
EXPORT_SYMBOL(sock_init_data);

void lock_sock_nested(struct sock *sk, int subclass)
{
	might_sleep();
	spin_lock_bh(&sk->sk_lock.slock);
	if (sk->sk_lock.owned)
		__lock_sock(sk);
	sk->sk_lock.owned = 1;
	spin_unlock(&sk->sk_lock.slock);
	/*
	 * The sk_lock has mutex_lock() semantics here:
	 */
	mutex_acquire(&sk->sk_lock.dep_map, subclass, 0, _RET_IP_);
	local_bh_enable();
}
EXPORT_SYMBOL(lock_sock_nested);

void release_sock(struct sock *sk)
{
	/*
	 * The sk_lock has mutex_unlock() semantics:
	 */
	mutex_release(&sk->sk_lock.dep_map, 1, _RET_IP_);

	spin_lock_bh(&sk->sk_lock.slock);
	if (sk->sk_backlog.tail)
		__release_sock(sk);

	if (sk->sk_prot->release_cb)
		sk->sk_prot->release_cb(sk);

	sk->sk_lock.owned = 0;
	if (waitqueue_active(&sk->sk_lock.wq))
		wake_up(&sk->sk_lock.wq);
	spin_unlock_bh(&sk->sk_lock.slock);
}
EXPORT_SYMBOL(release_sock);

/**
 * lock_sock_fast - fast version of lock_sock
 * @sk: socket
 *
 * This version should be used for very small section, where process wont block
 * return false if fast path is taken
 *   sk_lock.slock locked, owned = 0, BH disabled
 * return true if slow path is taken
 *   sk_lock.slock unlocked, owned = 1, BH enabled
 */
bool lock_sock_fast(struct sock *sk)
{
	might_sleep();
	spin_lock_bh(&sk->sk_lock.slock);

	if (!sk->sk_lock.owned)
		/*
		 * Note : We must disable BH
		 */
		return false;

	__lock_sock(sk);
	sk->sk_lock.owned = 1;
	spin_unlock(&sk->sk_lock.slock);
	/*
	 * The sk_lock has mutex_lock() semantics here:
	 */
	mutex_acquire(&sk->sk_lock.dep_map, 0, 0, _RET_IP_);
	local_bh_enable();
	return true;
}
EXPORT_SYMBOL(lock_sock_fast);

int sock_get_timestamp(struct sock *sk, struct timeval __user *userstamp)
{
	struct timeval tv;
	if (!sock_flag(sk, SOCK_TIMESTAMP))
		sock_enable_timestamp(sk, SOCK_TIMESTAMP);
	tv = ktime_to_timeval(sk->sk_stamp);
	if (tv.tv_sec == -1)
		return -ENOENT;
	if (tv.tv_sec == 0) {
		sk->sk_stamp = ktime_get_real();
		tv = ktime_to_timeval(sk->sk_stamp);
	}
	return copy_to_user(userstamp, &tv, sizeof(tv)) ? -EFAULT : 0;
}
EXPORT_SYMBOL(sock_get_timestamp);

int sock_get_timestampns(struct sock *sk, struct timespec __user *userstamp)
{
	struct timespec ts;
	if (!sock_flag(sk, SOCK_TIMESTAMP))
		sock_enable_timestamp(sk, SOCK_TIMESTAMP);
	ts = ktime_to_timespec(sk->sk_stamp);
	if (ts.tv_sec == -1)
		return -ENOENT;
	if (ts.tv_sec == 0) {
		sk->sk_stamp = ktime_get_real();
		ts = ktime_to_timespec(sk->sk_stamp);
	}
	return copy_to_user(userstamp, &ts, sizeof(ts)) ? -EFAULT : 0;
}
EXPORT_SYMBOL(sock_get_timestampns);

void sock_enable_timestamp(struct sock *sk, int flag)
{
	if (!sock_flag(sk, flag)) {
		unsigned long previous_flags = sk->sk_flags;

		sock_set_flag(sk, flag);
		/*
		 * we just set one of the two flags which require net
		 * time stamping, but time stamping might have been on
		 * already because of the other one
		 */
		if (!(previous_flags & SK_FLAGS_TIMESTAMP))
			net_enable_timestamp();
	}
}

/*
 *	Get a socket option on an socket.
 *
 *	FIX: POSIX 1003.1g is very ambiguous here. It states that
 *	asynchronous errors should be reported by getsockopt. We assume
 *	this means if you specify SO_ERROR (otherwise whats the point of it).
 */
int sock_common_getsockopt(struct socket *sock, int level, int optname,
			   char __user *optval, int __user *optlen)
{
	struct sock *sk = sock->sk;

	return sk->sk_prot->getsockopt(sk, level, optname, optval, optlen);
}
EXPORT_SYMBOL(sock_common_getsockopt);

#ifdef CONFIG_COMPAT
int compat_sock_common_getsockopt(struct socket *sock, int level, int optname,
				  char __user *optval, int __user *optlen)
{
	struct sock *sk = sock->sk;

	if (sk->sk_prot->compat_getsockopt != NULL)
		return sk->sk_prot->compat_getsockopt(sk, level, optname,
						      optval, optlen);
	return sk->sk_prot->getsockopt(sk, level, optname, optval, optlen);
}
EXPORT_SYMBOL(compat_sock_common_getsockopt);
#endif

int sock_common_recvmsg(struct kiocb *iocb, struct socket *sock,
			struct msghdr *msg, size_t size, int flags)
{
	struct sock *sk = sock->sk;
	int addr_len = 0;
	int err;

	err = sk->sk_prot->recvmsg(iocb, sk, msg, size, flags & MSG_DONTWAIT,
				   flags & ~MSG_DONTWAIT, &addr_len);
	if (err >= 0)
		msg->msg_namelen = addr_len;
	return err;
}
EXPORT_SYMBOL(sock_common_recvmsg);

/*
 *	Set socket options on an inet socket.
 */
int sock_common_setsockopt(struct socket *sock, int level, int optname,
			   char __user *optval, unsigned int optlen)
{
	struct sock *sk = sock->sk;

	return sk->sk_prot->setsockopt(sk, level, optname, optval, optlen);
}
EXPORT_SYMBOL(sock_common_setsockopt);

#ifdef CONFIG_COMPAT
int compat_sock_common_setsockopt(struct socket *sock, int level, int optname,
				  char __user *optval, unsigned int optlen)
{
	struct sock *sk = sock->sk;

	if (sk->sk_prot->compat_setsockopt != NULL)
		return sk->sk_prot->compat_setsockopt(sk, level, optname,
						      optval, optlen);
	return sk->sk_prot->setsockopt(sk, level, optname, optval, optlen);
}
EXPORT_SYMBOL(compat_sock_common_setsockopt);
#endif

void sk_common_release(struct sock *sk)
{
	if (sk->sk_prot->destroy)
		sk->sk_prot->destroy(sk);

	/*
	 * Observation: when sock_common_release is called, processes have
	 * no access to socket. But net still has.
	 * Step one, detach it from networking:
	 *
	 * A. Remove from hash tables.
	 */

	sk->sk_prot->unhash(sk);

	/*
	 * In this point socket cannot receive new packets, but it is possible
	 * that some packets are in flight because some CPU runs receiver and
	 * did hash table lookup before we unhashed socket. They will achieve
	 * receive queue and will be purged by socket destructor.
	 *
	 * Also we still have packets pending on receive queue and probably,
	 * our own packets waiting in device queues. sock_destroy will drain
	 * receive queue, but transmitted packets will delay socket destruction
	 * until the last reference will be released.
	 */

	sock_orphan(sk);

	xfrm_sk_free_policy(sk);

	sk_refcnt_debug_release(sk);

	if (sk->sk_frag.page) {
		put_page(sk->sk_frag.page);
		sk->sk_frag.page = NULL;
	}

	sock_put(sk);
}
EXPORT_SYMBOL(sk_common_release);

#ifdef CONFIG_PROC_FS
#define PROTO_INUSE_NR	64	/* should be enough for the first time */
struct prot_inuse {
	int val[PROTO_INUSE_NR];
};

static DECLARE_BITMAP(proto_inuse_idx, PROTO_INUSE_NR);

#ifdef CONFIG_NET_NS
void sock_prot_inuse_add(struct net *net, struct proto *prot, int val)
{
	__this_cpu_add(net->core.inuse->val[prot->inuse_idx], val);
}
EXPORT_SYMBOL_GPL(sock_prot_inuse_add);

int sock_prot_inuse_get(struct net *net, struct proto *prot)
{
	int cpu, idx = prot->inuse_idx;
	int res = 0;

	for_each_possible_cpu(cpu)
		res += per_cpu_ptr(net->core.inuse, cpu)->val[idx];

	return res >= 0 ? res : 0;
}
EXPORT_SYMBOL_GPL(sock_prot_inuse_get);

static int __net_init sock_inuse_init_net(struct net *net)
{
	net->core.inuse = alloc_percpu(struct prot_inuse);
	return net->core.inuse ? 0 : -ENOMEM;
}

static void __net_exit sock_inuse_exit_net(struct net *net)
{
	free_percpu(net->core.inuse);
}

static struct pernet_operations net_inuse_ops = {
	.init = sock_inuse_init_net,
	.exit = sock_inuse_exit_net,
};

static __init int net_inuse_init(void)
{
	if (register_pernet_subsys(&net_inuse_ops))
		panic("Cannot initialize net inuse counters");

	return 0;
}

core_initcall(net_inuse_init);
#else
static DEFINE_PER_CPU(struct prot_inuse, prot_inuse);

void sock_prot_inuse_add(struct net *net, struct proto *prot, int val)
{
	__this_cpu_add(prot_inuse.val[prot->inuse_idx], val);
}
EXPORT_SYMBOL_GPL(sock_prot_inuse_add);

int sock_prot_inuse_get(struct net *net, struct proto *prot)
{
	int cpu, idx = prot->inuse_idx;
	int res = 0;

	for_each_possible_cpu(cpu)
		res += per_cpu(prot_inuse, cpu).val[idx];

	return res >= 0 ? res : 0;
}
EXPORT_SYMBOL_GPL(sock_prot_inuse_get);
#endif

static void assign_proto_idx(struct proto *prot)
{
	prot->inuse_idx = find_first_zero_bit(proto_inuse_idx, PROTO_INUSE_NR);

	if (unlikely(prot->inuse_idx == PROTO_INUSE_NR - 1)) {
		pr_err("PROTO_INUSE_NR exhausted\n");
		return;
	}

	set_bit(prot->inuse_idx, proto_inuse_idx);
}

static void release_proto_idx(struct proto *prot)
{
	if (prot->inuse_idx != PROTO_INUSE_NR - 1)
		clear_bit(prot->inuse_idx, proto_inuse_idx);
}
#else
static inline void assign_proto_idx(struct proto *prot)
{
}

static inline void release_proto_idx(struct proto *prot)
{
}
#endif

int proto_register(struct proto *prot, int alloc_slab)
{
	if (alloc_slab) {
		prot->slab = kmem_cache_create(prot->name, prot->obj_size, 0,
					SLAB_HWCACHE_ALIGN | prot->slab_flags,
					NULL);

		if (prot->slab == NULL) {
			pr_crit("%s: Can't create sock SLAB cache!\n",
				prot->name);
			goto out;
		}

		if (prot->rsk_prot != NULL) {
			prot->rsk_prot->slab_name = kasprintf(GFP_KERNEL, "request_sock_%s", prot->name);
			if (prot->rsk_prot->slab_name == NULL)
				goto out_free_sock_slab;

			prot->rsk_prot->slab = kmem_cache_create(prot->rsk_prot->slab_name,
								 prot->rsk_prot->obj_size, 0,
								 SLAB_HWCACHE_ALIGN, NULL);

			if (prot->rsk_prot->slab == NULL) {
				pr_crit("%s: Can't create request sock SLAB cache!\n",
					prot->name);
				goto out_free_request_sock_slab_name;
			}
		}

		if (prot->twsk_prot != NULL) {
			prot->twsk_prot->twsk_slab_name = kasprintf(GFP_KERNEL, "tw_sock_%s", prot->name);

			if (prot->twsk_prot->twsk_slab_name == NULL)
				goto out_free_request_sock_slab;

			prot->twsk_prot->twsk_slab =
				kmem_cache_create(prot->twsk_prot->twsk_slab_name,
						  prot->twsk_prot->twsk_obj_size,
						  0,
						  SLAB_HWCACHE_ALIGN |
							prot->slab_flags,
						  NULL);
			if (prot->twsk_prot->twsk_slab == NULL)
				goto out_free_timewait_sock_slab_name;
		}
	}

	mutex_lock(&proto_list_mutex);
	list_add(&prot->node, &proto_list);
	assign_proto_idx(prot);
	mutex_unlock(&proto_list_mutex);
	return 0;

out_free_timewait_sock_slab_name:
	kfree(prot->twsk_prot->twsk_slab_name);
out_free_request_sock_slab:
	if (prot->rsk_prot && prot->rsk_prot->slab) {
		kmem_cache_destroy(prot->rsk_prot->slab);
		prot->rsk_prot->slab = NULL;
	}
out_free_request_sock_slab_name:
	if (prot->rsk_prot)
		kfree(prot->rsk_prot->slab_name);
out_free_sock_slab:
	kmem_cache_destroy(prot->slab);
	prot->slab = NULL;
out:
	return -ENOBUFS;
}
EXPORT_SYMBOL(proto_register);

void proto_unregister(struct proto *prot)
{
	mutex_lock(&proto_list_mutex);
	release_proto_idx(prot);
	list_del(&prot->node);
	mutex_unlock(&proto_list_mutex);

	if (prot->slab != NULL) {
		kmem_cache_destroy(prot->slab);
		prot->slab = NULL;
	}

	if (prot->rsk_prot != NULL && prot->rsk_prot->slab != NULL) {
		kmem_cache_destroy(prot->rsk_prot->slab);
		kfree(prot->rsk_prot->slab_name);
		prot->rsk_prot->slab = NULL;
	}

	if (prot->twsk_prot != NULL && prot->twsk_prot->twsk_slab != NULL) {
		kmem_cache_destroy(prot->twsk_prot->twsk_slab);
		kfree(prot->twsk_prot->twsk_slab_name);
		prot->twsk_prot->twsk_slab = NULL;
	}
}
EXPORT_SYMBOL(proto_unregister);

#ifdef CONFIG_PROC_FS
static void *proto_seq_start(struct seq_file *seq, loff_t *pos)
	__acquires(proto_list_mutex)
{
	mutex_lock(&proto_list_mutex);
	return seq_list_start_head(&proto_list, *pos);
}

static void *proto_seq_next(struct seq_file *seq, void *v, loff_t *pos)
{
	return seq_list_next(v, &proto_list, pos);
}

static void proto_seq_stop(struct seq_file *seq, void *v)
	__releases(proto_list_mutex)
{
	mutex_unlock(&proto_list_mutex);
}

static char proto_method_implemented(const void *method)
{
	return method == NULL ? 'n' : 'y';
}
static long sock_prot_memory_allocated(struct proto *proto)
{
	return proto->memory_allocated != NULL ? proto_memory_allocated(proto) : -1L;
}

static char *sock_prot_memory_pressure(struct proto *proto)
{
	return proto->memory_pressure != NULL ?
	proto_memory_pressure(proto) ? "yes" : "no" : "NI";
}

static void proto_seq_printf(struct seq_file *seq, struct proto *proto)
{

	seq_printf(seq, "%-9s %4u %6d  %6ld   %-3s %6u   %-3s  %-10s "
			"%2c %2c %2c %2c %2c %2c %2c %2c %2c %2c %2c %2c %2c %2c %2c %2c %2c %2c %2c\n",
		   proto->name,
		   proto->obj_size,
		   sock_prot_inuse_get(seq_file_net(seq), proto),
		   sock_prot_memory_allocated(proto),
		   sock_prot_memory_pressure(proto),
		   proto->max_header,
		   proto->slab == NULL ? "no" : "yes",
		   module_name(proto->owner),
		   proto_method_implemented(proto->close),
		   proto_method_implemented(proto->connect),
		   proto_method_implemented(proto->disconnect),
		   proto_method_implemented(proto->accept),
		   proto_method_implemented(proto->ioctl),
		   proto_method_implemented(proto->init),
		   proto_method_implemented(proto->destroy),
		   proto_method_implemented(proto->shutdown),
		   proto_method_implemented(proto->setsockopt),
		   proto_method_implemented(proto->getsockopt),
		   proto_method_implemented(proto->sendmsg),
		   proto_method_implemented(proto->recvmsg),
		   proto_method_implemented(proto->sendpage),
		   proto_method_implemented(proto->bind),
		   proto_method_implemented(proto->backlog_rcv),
		   proto_method_implemented(proto->hash),
		   proto_method_implemented(proto->unhash),
		   proto_method_implemented(proto->get_port),
		   proto_method_implemented(proto->enter_memory_pressure));
}

static int proto_seq_show(struct seq_file *seq, void *v)
{
	if (v == &proto_list)
		seq_printf(seq, "%-9s %-4s %-8s %-6s %-5s %-7s %-4s %-10s %s",
			   "protocol",
			   "size",
			   "sockets",
			   "memory",
			   "press",
			   "maxhdr",
			   "slab",
			   "module",
			   "cl co di ac io in de sh ss gs se re sp bi br ha uh gp em\n");
	else
		proto_seq_printf(seq, list_entry(v, struct proto, node));
	return 0;
}

static const struct seq_operations proto_seq_ops = {
	.start  = proto_seq_start,
	.next   = proto_seq_next,
	.stop   = proto_seq_stop,
	.show   = proto_seq_show,
};

static int proto_seq_open(struct inode *inode, struct file *file)
{
	return seq_open_net(inode, file, &proto_seq_ops,
			    sizeof(struct seq_net_private));
}

static const struct file_operations proto_seq_fops = {
	.owner		= THIS_MODULE,
	.open		= proto_seq_open,
	.read		= seq_read,
	.llseek		= seq_lseek,
	.release	= seq_release_net,
};

static __net_init int proto_init_net(struct net *net)
{
	if (!proc_create("protocols", S_IRUGO, net->proc_net, &proto_seq_fops))
		return -ENOMEM;

	return 0;
}

static __net_exit void proto_exit_net(struct net *net)
{
	remove_proc_entry("protocols", net->proc_net);
}


static __net_initdata struct pernet_operations proto_net_ops = {
	.init = proto_init_net,
	.exit = proto_exit_net,
};

static int __init proto_init(void)
{
	return register_pernet_subsys(&proto_net_ops);
}

subsys_initcall(proto_init);

#endif /* PROC_FS */<|MERGE_RESOLUTION|>--- conflicted
+++ resolved
@@ -584,26 +584,9 @@
 	if (len < IFNAMSIZ)
 		goto out;
 
-<<<<<<< HEAD
-retry:
-	seq = read_seqcount_begin(&devnet_rename_seq);
-	rcu_read_lock();
-	dev = dev_get_by_index_rcu(net, sk->sk_bound_dev_if);
-	ret = -ENODEV;
-	if (!dev) {
-		rcu_read_unlock();
-		goto out;
-	}
-
-	strcpy(devname, dev->name);
-	rcu_read_unlock();
-	if (read_seqcount_retry(&devnet_rename_seq, seq))
-		goto retry;
-=======
 	ret = netdev_get_name(net, devname, sk->sk_bound_dev_if);
 	if (ret)
 		goto out;
->>>>>>> d0e0ac97
 
 	len = strlen(devname) + 1;
 
@@ -917,8 +900,6 @@
 		sock_valbool_flag(sk, SOCK_SELECT_ERR_QUEUE, valbool);
 		break;
 
-<<<<<<< HEAD
-=======
 #ifdef CONFIG_NET_LL_RX_POLL
 	case SO_BUSY_POLL:
 		/* allow unprivileged users to decrease the value */
@@ -932,7 +913,6 @@
 		}
 		break;
 #endif
->>>>>>> d0e0ac97
 	default:
 		ret = -ENOPROTOOPT;
 		break;
@@ -1190,15 +1170,12 @@
 		v.val = sock_flag(sk, SOCK_SELECT_ERR_QUEUE);
 		break;
 
-<<<<<<< HEAD
-=======
 #ifdef CONFIG_NET_LL_RX_POLL
 	case SO_BUSY_POLL:
 		v.val = sk->sk_ll_usec;
 		break;
 #endif
 
->>>>>>> d0e0ac97
 	default:
 		return -ENOPROTOOPT;
 	}
