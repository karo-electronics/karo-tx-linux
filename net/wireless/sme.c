--- conflicted
+++ resolved
@@ -983,23 +983,12 @@
 	kfree(wdev->connect_keys);
 	wdev->connect_keys = NULL;
 
-<<<<<<< HEAD
-	if (wdev->conn) {
-		err = cfg80211_sme_disconnect(wdev, reason);
-	} else if (!rdev->ops->disconnect) {
-		cfg80211_mlme_down(rdev, dev);
-		err = 0;
-	} else {
-		err = rdev_disconnect(rdev, dev, reason);
-	}
-=======
 	if (wdev->conn)
 		err = cfg80211_sme_disconnect(wdev, reason);
 	else if (!rdev->ops->disconnect)
 		cfg80211_mlme_down(rdev, dev);
 	else if (wdev->current_bss)
 		err = rdev_disconnect(rdev, dev, reason);
->>>>>>> d8dfad38
 
 	return err;
 }