--- conflicted
+++ resolved
@@ -64,7 +64,6 @@
 	ASSERT_RTNL();
 	ASSERT_RDEV_LOCK(rdev);
 	ASSERT_WDEV_LOCK(wdev);
-	lockdep_assert_held(&rdev->sched_scan_mtx);
 
 	if (rdev->scan_req)
 		return -EBUSY;
@@ -180,15 +179,9 @@
 		req.vht_capa = params->vht_capa;
 		req.vht_capa_mask = params->vht_capa_mask;
 
-<<<<<<< HEAD
-		err = __cfg80211_mlme_assoc(rdev, wdev->netdev, params->channel,
-					    params->bssid, params->ssid,
-					    params->ssid_len, &req);
-=======
 		err = cfg80211_mlme_assoc(rdev, wdev->netdev, params->channel,
 					  params->bssid, params->ssid,
 					  params->ssid_len, &req);
->>>>>>> d0e0ac97
 		if (err)
 			cfg80211_mlme_deauth(rdev, wdev->netdev, params->bssid,
 					     NULL, 0,
@@ -213,12 +206,6 @@
 	u8 bssid_buf[ETH_ALEN], *bssid = NULL;
 
 	rtnl_lock();
-<<<<<<< HEAD
-	cfg80211_lock_rdev(rdev);
-	mutex_lock(&rdev->devlist_mtx);
-	mutex_lock(&rdev->sched_scan_mtx);
-=======
->>>>>>> d0e0ac97
 
 	list_for_each_entry(wdev, &rdev->wdev_list, list) {
 		if (!wdev->netdev)
@@ -229,12 +216,8 @@
 			wdev_unlock(wdev);
 			continue;
 		}
-<<<<<<< HEAD
-		if (wdev->sme_state != CFG80211_SME_CONNECTING || !wdev->conn) {
-=======
 		if (!wdev->conn ||
 		    wdev->conn->state == CFG80211_CONN_CONNECTED) {
->>>>>>> d0e0ac97
 			wdev_unlock(wdev);
 			continue;
 		}
@@ -253,12 +236,6 @@
 		wdev_unlock(wdev);
 	}
 
-<<<<<<< HEAD
-	mutex_unlock(&rdev->sched_scan_mtx);
-	mutex_unlock(&rdev->devlist_mtx);
-	cfg80211_unlock_rdev(rdev);
-=======
->>>>>>> d0e0ac97
 	rtnl_unlock();
 }
 
@@ -308,27 +285,10 @@
 		return;
 
 	bss = cfg80211_get_conn_bss(wdev);
-<<<<<<< HEAD
-	if (bss) {
-		cfg80211_put_bss(&rdev->wiphy, bss);
-	} else {
-		/* not found */
-		if (wdev->conn->state == CFG80211_CONN_SCAN_AGAIN)
-			schedule_work(&rdev->conn_work);
-		else
-			__cfg80211_connect_result(
-					wdev->netdev,
-					wdev->conn->params.bssid,
-					NULL, 0, NULL, 0,
-					WLAN_STATUS_UNSPECIFIED_FAILURE,
-					false, NULL);
-	}
-=======
 	if (bss)
 		cfg80211_put_bss(&rdev->wiphy, bss);
 	else
 		schedule_work(&rdev->conn_work);
->>>>>>> d0e0ac97
 }
 
 void cfg80211_sme_scan_done(struct net_device *dev)
@@ -659,14 +619,10 @@
 		kfree(wdev->connect_keys);
 		wdev->connect_keys = NULL;
 		wdev->ssid_len = 0;
-<<<<<<< HEAD
-		cfg80211_put_bss(wdev->wiphy, bss);
-=======
 		if (bss) {
 			cfg80211_unhold_bss(bss_from_pub(bss));
 			cfg80211_put_bss(wdev->wiphy, bss);
 		}
->>>>>>> d0e0ac97
 		return;
 	}
 
@@ -975,94 +931,9 @@
 		}
 	}
 
-<<<<<<< HEAD
-	if (!rdev->ops->connect) {
-		if (!rdev->ops->auth || !rdev->ops->assoc)
-			return -EOPNOTSUPP;
-
-		if (WARN_ON(wdev->conn))
-			return -EINPROGRESS;
-
-		wdev->conn = kzalloc(sizeof(*wdev->conn), GFP_KERNEL);
-		if (!wdev->conn)
-			return -ENOMEM;
-
-		/*
-		 * Copy all parameters, and treat explicitly IEs, BSSID, SSID.
-		 */
-		memcpy(&wdev->conn->params, connect, sizeof(*connect));
-		if (connect->bssid) {
-			wdev->conn->params.bssid = wdev->conn->bssid;
-			memcpy(wdev->conn->bssid, connect->bssid, ETH_ALEN);
-		}
-
-		if (connect->ie) {
-			wdev->conn->ie = kmemdup(connect->ie, connect->ie_len,
-						GFP_KERNEL);
-			wdev->conn->params.ie = wdev->conn->ie;
-			if (!wdev->conn->ie) {
-				kfree(wdev->conn);
-				wdev->conn = NULL;
-				return -ENOMEM;
-			}
-		}
-
-		if (connect->auth_type == NL80211_AUTHTYPE_AUTOMATIC) {
-			wdev->conn->auto_auth = true;
-			/* start with open system ... should mostly work */
-			wdev->conn->params.auth_type =
-				NL80211_AUTHTYPE_OPEN_SYSTEM;
-		} else {
-			wdev->conn->auto_auth = false;
-		}
-
-		memcpy(wdev->ssid, connect->ssid, connect->ssid_len);
-		wdev->ssid_len = connect->ssid_len;
-		wdev->conn->params.ssid = wdev->ssid;
-		wdev->conn->params.ssid_len = connect->ssid_len;
-
-		/* see if we have the bss already */
-		bss = cfg80211_get_conn_bss(wdev);
-
-		wdev->sme_state = CFG80211_SME_CONNECTING;
-		wdev->connect_keys = connkeys;
-
-		if (prev_bssid) {
-			memcpy(wdev->conn->prev_bssid, prev_bssid, ETH_ALEN);
-			wdev->conn->prev_bssid_valid = true;
-		}
-
-		/* we're good if we have a matching bss struct */
-		if (bss) {
-			wdev->conn->state = CFG80211_CONN_AUTHENTICATE_NEXT;
-			err = cfg80211_conn_do_work(wdev);
-			cfg80211_put_bss(wdev->wiphy, bss);
-		} else {
-			/* otherwise we'll need to scan for the AP first */
-			err = cfg80211_conn_scan(wdev);
-			/*
-			 * If we can't scan right now, then we need to scan again
-			 * after the current scan finished, since the parameters
-			 * changed (unless we find a good AP anyway).
-			 */
-			if (err == -EBUSY) {
-				err = 0;
-				wdev->conn->state = CFG80211_CONN_SCAN_AGAIN;
-			}
-		}
-		if (err) {
-			kfree(wdev->conn->ie);
-			kfree(wdev->conn);
-			wdev->conn = NULL;
-			wdev->sme_state = CFG80211_SME_IDLE;
-			wdev->connect_keys = NULL;
-			wdev->ssid_len = 0;
-		}
-=======
 	wdev->connect_keys = connkeys;
 	memcpy(wdev->ssid, connect->ssid, connect->ssid_len);
 	wdev->ssid_len = connect->ssid_len;
->>>>>>> d0e0ac97
 
 	if (!rdev->ops->connect)
 		err = cfg80211_sme_connect(wdev, connect, prev_bssid);
@@ -1075,20 +946,7 @@
 		return err;
 	}
 
-<<<<<<< HEAD
-	mutex_lock(&rdev->devlist_mtx);
-	/* might request scan - scan_mtx -> wdev_mtx dependency */
-	mutex_lock(&rdev->sched_scan_mtx);
-	wdev_lock(dev->ieee80211_ptr);
-	err = __cfg80211_connect(rdev, dev, connect, connkeys, NULL);
-	wdev_unlock(dev->ieee80211_ptr);
-	mutex_unlock(&rdev->sched_scan_mtx);
-	mutex_unlock(&rdev->devlist_mtx);
-
-	return err;
-=======
 	return 0;
->>>>>>> d0e0ac97
 }
 
 int cfg80211_disconnect(struct cfg80211_registered_device *rdev,
@@ -1102,68 +960,14 @@
 	kfree(wdev->connect_keys);
 	wdev->connect_keys = NULL;
 
-<<<<<<< HEAD
-	if (!rdev->ops->disconnect) {
-		if (!rdev->ops->deauth)
-			return -EOPNOTSUPP;
-
-		/* was it connected by userspace SME? */
-		if (!wdev->conn) {
-			cfg80211_mlme_down(rdev, dev);
-			goto disconnect;
-		}
-
-		if (wdev->sme_state == CFG80211_SME_CONNECTING &&
-		    (wdev->conn->state == CFG80211_CONN_SCANNING ||
-		     wdev->conn->state == CFG80211_CONN_SCAN_AGAIN)) {
-			wdev->sme_state = CFG80211_SME_IDLE;
-			kfree(wdev->conn->ie);
-			kfree(wdev->conn);
-			wdev->conn = NULL;
-			wdev->ssid_len = 0;
-			return 0;
-		}
-
-		/* wdev->conn->params.bssid must be set if > SCANNING */
-		err = __cfg80211_mlme_deauth(rdev, dev,
-					     wdev->conn->params.bssid,
-					     NULL, 0, reason, false);
-		if (err)
-			return err;
-=======
 	if (wdev->conn) {
 		err = cfg80211_sme_disconnect(wdev, reason);
 	} else if (!rdev->ops->disconnect) {
 		cfg80211_mlme_down(rdev, dev);
 		err = 0;
->>>>>>> d0e0ac97
 	} else {
 		err = rdev_disconnect(rdev, dev, reason);
 	}
 
-<<<<<<< HEAD
- disconnect:
-	if (wdev->sme_state == CFG80211_SME_CONNECTED)
-		__cfg80211_disconnected(dev, NULL, 0, 0, false);
-	else if (wdev->sme_state == CFG80211_SME_CONNECTING)
-		__cfg80211_connect_result(dev, NULL, NULL, 0, NULL, 0,
-					  WLAN_STATUS_UNSPECIFIED_FAILURE,
-					  wextev, NULL);
-
-	return 0;
-}
-
-int cfg80211_disconnect(struct cfg80211_registered_device *rdev,
-			struct net_device *dev,
-			u16 reason, bool wextev)
-{
-	int err;
-
-	wdev_lock(dev->ieee80211_ptr);
-	err = __cfg80211_disconnect(rdev, dev, reason, wextev);
-	wdev_unlock(dev->ieee80211_ptr);
-
-=======
->>>>>>> d0e0ac97
 	return err;
 }