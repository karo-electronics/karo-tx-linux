--- conflicted
+++ resolved
@@ -2593,16 +2593,6 @@
 		params.plink_state =
 		    nla_get_u8(info->attrs[NL80211_ATTR_STA_PLINK_STATE]);
 
-<<<<<<< HEAD
-	params.vlan = get_vlan(info, rdev);
-	if (IS_ERR(params.vlan))
-		return PTR_ERR(params.vlan);
-
-	/* validate settings */
-	err = 0;
-
-=======
->>>>>>> 5bd5e9a6
 	switch (dev->ieee80211_ptr->iftype) {
 	case NL80211_IFTYPE_AP:
 	case NL80211_IFTYPE_AP_VLAN:
@@ -2806,38 +2796,7 @@
 		return -EOPNOTSUPP;
 	}
 
-<<<<<<< HEAD
-	if (dev->ieee80211_ptr->iftype != NL80211_IFTYPE_AP &&
-	    dev->ieee80211_ptr->iftype != NL80211_IFTYPE_AP_VLAN &&
-	    dev->ieee80211_ptr->iftype != NL80211_IFTYPE_MESH_POINT &&
-	    dev->ieee80211_ptr->iftype != NL80211_IFTYPE_P2P_GO &&
-	    dev->ieee80211_ptr->iftype != NL80211_IFTYPE_STATION)
-		return -EINVAL;
-
-	/*
-	 * Only managed stations can add TDLS peers, and only when the
-	 * wiphy supports external TDLS setup.
-	 */
-	if (dev->ieee80211_ptr->iftype == NL80211_IFTYPE_STATION &&
-	    !((params.sta_flags_set & BIT(NL80211_STA_FLAG_TDLS_PEER)) &&
-	      (rdev->wiphy.flags & WIPHY_FLAG_SUPPORTS_TDLS) &&
-	      (rdev->wiphy.flags & WIPHY_FLAG_TDLS_EXTERNAL_SETUP)))
-		return -EINVAL;
-
-	params.vlan = get_vlan(info, rdev);
-	if (IS_ERR(params.vlan))
-		return PTR_ERR(params.vlan);
-
-	/* validate settings */
-	err = 0;
-
-	if (!rdev->ops->add_station) {
-		err = -EOPNOTSUPP;
-		goto out;
-	}
-=======
 	/* be aware of params.vlan when changing code here */
->>>>>>> 5bd5e9a6
 
 	err = rdev->ops->add_station(&rdev->wiphy, dev, mac_addr, &params);
 
