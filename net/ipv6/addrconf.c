/*
 *	IPv6 Address [auto]configuration
 *	Linux INET6 implementation
 *
 *	Authors:
 *	Pedro Roque		<roque@di.fc.ul.pt>
 *	Alexey Kuznetsov	<kuznet@ms2.inr.ac.ru>
 *
 *	This program is free software; you can redistribute it and/or
 *      modify it under the terms of the GNU General Public License
 *      as published by the Free Software Foundation; either version
 *      2 of the License, or (at your option) any later version.
 */

/*
 *	Changes:
 *
 *	Janos Farkas			:	delete timer on ifdown
 *	<chexum@bankinf.banki.hu>
 *	Andi Kleen			:	kill double kfree on module
 *						unload.
 *	Maciej W. Rozycki		:	FDDI support
 *	sekiya@USAGI			:	Don't send too many RS
 *						packets.
 *	yoshfuji@USAGI			:       Fixed interval between DAD
 *						packets.
 *	YOSHIFUJI Hideaki @USAGI	:	improved accuracy of
 *						address validation timer.
 *	YOSHIFUJI Hideaki @USAGI	:	Privacy Extensions (RFC3041)
 *						support.
 *	Yuji SEKIYA @USAGI		:	Don't assign a same IPv6
 *						address on a same interface.
 *	YOSHIFUJI Hideaki @USAGI	:	ARCnet support
 *	YOSHIFUJI Hideaki @USAGI	:	convert /proc/net/if_inet6 to
 *						seq_file.
 *	YOSHIFUJI Hideaki @USAGI	:	improved source address
 *						selection; consider scope,
 *						status etc.
 */

#include <linux/errno.h>
#include <linux/types.h>
#include <linux/kernel.h>
#include <linux/socket.h>
#include <linux/sockios.h>
#include <linux/net.h>
#include <linux/in6.h>
#include <linux/netdevice.h>
#include <linux/if_addr.h>
#include <linux/if_arp.h>
#include <linux/if_arcnet.h>
#include <linux/if_infiniband.h>
#include <linux/route.h>
#include <linux/inetdevice.h>
#include <linux/init.h>
#include <linux/slab.h>
#ifdef CONFIG_SYSCTL
#include <linux/sysctl.h>
#endif
#include <linux/capability.h>
#include <linux/delay.h>
#include <linux/notifier.h>
#include <linux/string.h>

#include <net/net_namespace.h>
#include <net/sock.h>
#include <net/snmp.h>

#include <net/ipv6.h>
#include <net/protocol.h>
#include <net/ndisc.h>
#include <net/ip6_route.h>
#include <net/addrconf.h>
#include <net/tcp.h>
#include <net/ip.h>
#include <net/netlink.h>
#include <net/pkt_sched.h>
#include <linux/if_tunnel.h>
#include <linux/rtnetlink.h>

#ifdef CONFIG_IPV6_PRIVACY
#include <linux/random.h>
#endif

#include <linux/uaccess.h>
#include <asm/unaligned.h>

#include <linux/proc_fs.h>
#include <linux/seq_file.h>

/* Set to 3 to get tracing... */
#define ACONF_DEBUG 2

#if ACONF_DEBUG >= 3
#define ADBG(x) printk x
#else
#define ADBG(x)
#endif

#define	INFINITY_LIFE_TIME	0xFFFFFFFF
<<<<<<< HEAD
#define TIME_DELTA(a, b) ((unsigned long)((long)(a) - (long)(b)))
=======

static inline u32 cstamp_delta(unsigned long cstamp)
{
	return (cstamp - INITIAL_JIFFIES) * 100UL / HZ;
}
>>>>>>> 3cbea436

#define ADDRCONF_TIMER_FUZZ_MINUS	(HZ > 50 ? HZ/50 : 1)
#define ADDRCONF_TIMER_FUZZ		(HZ / 4)
#define ADDRCONF_TIMER_FUZZ_MAX		(HZ)

#ifdef CONFIG_SYSCTL
static void addrconf_sysctl_register(struct inet6_dev *idev);
static void addrconf_sysctl_unregister(struct inet6_dev *idev);
#else
static inline void addrconf_sysctl_register(struct inet6_dev *idev)
{
}

static inline void addrconf_sysctl_unregister(struct inet6_dev *idev)
{
}
#endif

#ifdef CONFIG_IPV6_PRIVACY
static int __ipv6_regen_rndid(struct inet6_dev *idev);
static int __ipv6_try_regen_rndid(struct inet6_dev *idev, struct in6_addr *tmpaddr);
static void ipv6_regen_rndid(unsigned long data);
#endif

static int ipv6_generate_eui64(u8 *eui, struct net_device *dev);
static int ipv6_count_addresses(struct inet6_dev *idev);

/*
 *	Configured unicast address hash table
 */
static struct hlist_head inet6_addr_lst[IN6_ADDR_HSIZE];
static DEFINE_SPINLOCK(addrconf_hash_lock);

static void addrconf_verify(unsigned long);

static DEFINE_TIMER(addr_chk_timer, addrconf_verify, 0, 0);
static DEFINE_SPINLOCK(addrconf_verify_lock);

static void addrconf_join_anycast(struct inet6_ifaddr *ifp);
static void addrconf_leave_anycast(struct inet6_ifaddr *ifp);

static void addrconf_type_change(struct net_device *dev,
				 unsigned long event);
static int addrconf_ifdown(struct net_device *dev, int how);

static void addrconf_dad_start(struct inet6_ifaddr *ifp, u32 flags);
static void addrconf_dad_timer(unsigned long data);
static void addrconf_dad_completed(struct inet6_ifaddr *ifp);
static void addrconf_dad_run(struct inet6_dev *idev);
static void addrconf_rs_timer(unsigned long data);
static void __ipv6_ifa_notify(int event, struct inet6_ifaddr *ifa);
static void ipv6_ifa_notify(int event, struct inet6_ifaddr *ifa);

static void inet6_prefix_notify(int event, struct inet6_dev *idev,
				struct prefix_info *pinfo);
static bool ipv6_chk_same_addr(struct net *net, const struct in6_addr *addr,
			       struct net_device *dev);

static ATOMIC_NOTIFIER_HEAD(inet6addr_chain);

static struct ipv6_devconf ipv6_devconf __read_mostly = {
	.forwarding		= 0,
	.hop_limit		= IPV6_DEFAULT_HOPLIMIT,
	.mtu6			= IPV6_MIN_MTU,
	.accept_ra		= 1,
	.accept_redirects	= 1,
	.autoconf		= 1,
	.force_mld_version	= 0,
	.dad_transmits		= 1,
	.rtr_solicits		= MAX_RTR_SOLICITATIONS,
	.rtr_solicit_interval	= RTR_SOLICITATION_INTERVAL,
	.rtr_solicit_delay	= MAX_RTR_SOLICITATION_DELAY,
#ifdef CONFIG_IPV6_PRIVACY
	.use_tempaddr 		= 0,
	.temp_valid_lft		= TEMP_VALID_LIFETIME,
	.temp_prefered_lft	= TEMP_PREFERRED_LIFETIME,
	.regen_max_retry	= REGEN_MAX_RETRY,
	.max_desync_factor	= MAX_DESYNC_FACTOR,
#endif
	.max_addresses		= IPV6_MAX_ADDRESSES,
	.accept_ra_defrtr	= 1,
	.accept_ra_pinfo	= 1,
#ifdef CONFIG_IPV6_ROUTER_PREF
	.accept_ra_rtr_pref	= 1,
	.rtr_probe_interval	= 60 * HZ,
#ifdef CONFIG_IPV6_ROUTE_INFO
	.accept_ra_rt_info_max_plen = 0,
#endif
#endif
	.proxy_ndp		= 0,
	.accept_source_route	= 0,	/* we do not accept RH0 by default. */
	.disable_ipv6		= 0,
	.accept_dad		= 1,
};

static struct ipv6_devconf ipv6_devconf_dflt __read_mostly = {
	.forwarding		= 0,
	.hop_limit		= IPV6_DEFAULT_HOPLIMIT,
	.mtu6			= IPV6_MIN_MTU,
	.accept_ra		= 1,
	.accept_redirects	= 1,
	.autoconf		= 1,
	.dad_transmits		= 1,
	.rtr_solicits		= MAX_RTR_SOLICITATIONS,
	.rtr_solicit_interval	= RTR_SOLICITATION_INTERVAL,
	.rtr_solicit_delay	= MAX_RTR_SOLICITATION_DELAY,
#ifdef CONFIG_IPV6_PRIVACY
	.use_tempaddr		= 0,
	.temp_valid_lft		= TEMP_VALID_LIFETIME,
	.temp_prefered_lft	= TEMP_PREFERRED_LIFETIME,
	.regen_max_retry	= REGEN_MAX_RETRY,
	.max_desync_factor	= MAX_DESYNC_FACTOR,
#endif
	.max_addresses		= IPV6_MAX_ADDRESSES,
	.accept_ra_defrtr	= 1,
	.accept_ra_pinfo	= 1,
#ifdef CONFIG_IPV6_ROUTER_PREF
	.accept_ra_rtr_pref	= 1,
	.rtr_probe_interval	= 60 * HZ,
#ifdef CONFIG_IPV6_ROUTE_INFO
	.accept_ra_rt_info_max_plen = 0,
#endif
#endif
	.proxy_ndp		= 0,
	.accept_source_route	= 0,	/* we do not accept RH0 by default. */
	.disable_ipv6		= 0,
	.accept_dad		= 1,
};

/* IPv6 Wildcard Address and Loopback Address defined by RFC2553 */
const struct in6_addr in6addr_any = IN6ADDR_ANY_INIT;
const struct in6_addr in6addr_loopback = IN6ADDR_LOOPBACK_INIT;
const struct in6_addr in6addr_linklocal_allnodes = IN6ADDR_LINKLOCAL_ALLNODES_INIT;
const struct in6_addr in6addr_linklocal_allrouters = IN6ADDR_LINKLOCAL_ALLROUTERS_INIT;

/* Check if a valid qdisc is available */
static inline bool addrconf_qdisc_ok(const struct net_device *dev)
{
	return !qdisc_tx_is_noop(dev);
}

/* Check if a route is valid prefix route */
static inline int addrconf_is_prefix_route(const struct rt6_info *rt)
{
	return (rt->rt6i_flags & (RTF_GATEWAY | RTF_DEFAULT)) == 0;
}

static void addrconf_del_timer(struct inet6_ifaddr *ifp)
{
	if (del_timer(&ifp->timer))
		__in6_ifa_put(ifp);
}

enum addrconf_timer_t {
	AC_NONE,
	AC_DAD,
	AC_RS,
};

static void addrconf_mod_timer(struct inet6_ifaddr *ifp,
			       enum addrconf_timer_t what,
			       unsigned long when)
{
	if (!del_timer(&ifp->timer))
		in6_ifa_hold(ifp);

	switch (what) {
	case AC_DAD:
		ifp->timer.function = addrconf_dad_timer;
		break;
	case AC_RS:
		ifp->timer.function = addrconf_rs_timer;
		break;
	default:
		break;
	}
	ifp->timer.expires = jiffies + when;
	add_timer(&ifp->timer);
}

static int snmp6_alloc_dev(struct inet6_dev *idev)
{
	if (snmp_mib_init((void __percpu **)idev->stats.ipv6,
			  sizeof(struct ipstats_mib),
			  __alignof__(struct ipstats_mib)) < 0)
		goto err_ip;
	if (snmp_mib_init((void __percpu **)idev->stats.icmpv6,
			  sizeof(struct icmpv6_mib),
			  __alignof__(struct icmpv6_mib)) < 0)
		goto err_icmp;
	if (snmp_mib_init((void __percpu **)idev->stats.icmpv6msg,
			  sizeof(struct icmpv6msg_mib),
			  __alignof__(struct icmpv6msg_mib)) < 0)
		goto err_icmpmsg;

	return 0;

err_icmpmsg:
	snmp_mib_free((void __percpu **)idev->stats.icmpv6);
err_icmp:
	snmp_mib_free((void __percpu **)idev->stats.ipv6);
err_ip:
	return -ENOMEM;
}

static void snmp6_free_dev(struct inet6_dev *idev)
{
	snmp_mib_free((void __percpu **)idev->stats.icmpv6msg);
	snmp_mib_free((void __percpu **)idev->stats.icmpv6);
	snmp_mib_free((void __percpu **)idev->stats.ipv6);
}

/* Nobody refers to this device, we may destroy it. */

static void in6_dev_finish_destroy_rcu(struct rcu_head *head)
{
	struct inet6_dev *idev = container_of(head, struct inet6_dev, rcu);
	kfree(idev);
}

void in6_dev_finish_destroy(struct inet6_dev *idev)
{
	struct net_device *dev = idev->dev;

	WARN_ON(!list_empty(&idev->addr_list));
	WARN_ON(idev->mc_list != NULL);

#ifdef NET_REFCNT_DEBUG
	printk(KERN_DEBUG "in6_dev_finish_destroy: %s\n", dev ? dev->name : "NIL");
#endif
	dev_put(dev);
	if (!idev->dead) {
		pr_warning("Freeing alive inet6 device %p\n", idev);
		return;
	}
	snmp6_free_dev(idev);
	call_rcu(&idev->rcu, in6_dev_finish_destroy_rcu);
}

EXPORT_SYMBOL(in6_dev_finish_destroy);

static struct inet6_dev * ipv6_add_dev(struct net_device *dev)
{
	struct inet6_dev *ndev;

	ASSERT_RTNL();

	if (dev->mtu < IPV6_MIN_MTU)
		return NULL;

	ndev = kzalloc(sizeof(struct inet6_dev), GFP_KERNEL);

	if (ndev == NULL)
		return NULL;

	rwlock_init(&ndev->lock);
	ndev->dev = dev;
	INIT_LIST_HEAD(&ndev->addr_list);

	memcpy(&ndev->cnf, dev_net(dev)->ipv6.devconf_dflt, sizeof(ndev->cnf));
	ndev->cnf.mtu6 = dev->mtu;
	ndev->cnf.sysctl = NULL;
	ndev->nd_parms = neigh_parms_alloc(dev, &nd_tbl);
	if (ndev->nd_parms == NULL) {
		kfree(ndev);
		return NULL;
	}
	if (ndev->cnf.forwarding)
		dev_disable_lro(dev);
	/* We refer to the device */
	dev_hold(dev);

	if (snmp6_alloc_dev(ndev) < 0) {
		ADBG((KERN_WARNING
			"%s(): cannot allocate memory for statistics; dev=%s.\n",
			__func__, dev->name));
		neigh_parms_release(&nd_tbl, ndev->nd_parms);
		ndev->dead = 1;
		in6_dev_finish_destroy(ndev);
		return NULL;
	}

	if (snmp6_register_dev(ndev) < 0) {
		ADBG((KERN_WARNING
			"%s(): cannot create /proc/net/dev_snmp6/%s\n",
			__func__, dev->name));
		neigh_parms_release(&nd_tbl, ndev->nd_parms);
		ndev->dead = 1;
		in6_dev_finish_destroy(ndev);
		return NULL;
	}

	/* One reference from device.  We must do this before
	 * we invoke __ipv6_regen_rndid().
	 */
	in6_dev_hold(ndev);

	if (dev->flags & (IFF_NOARP | IFF_LOOPBACK))
		ndev->cnf.accept_dad = -1;

#if defined(CONFIG_IPV6_SIT) || defined(CONFIG_IPV6_SIT_MODULE)
	if (dev->type == ARPHRD_SIT && (dev->priv_flags & IFF_ISATAP)) {
		printk(KERN_INFO
		       "%s: Disabled Multicast RS\n",
		       dev->name);
		ndev->cnf.rtr_solicits = 0;
	}
#endif

#ifdef CONFIG_IPV6_PRIVACY
	INIT_LIST_HEAD(&ndev->tempaddr_list);
	setup_timer(&ndev->regen_timer, ipv6_regen_rndid, (unsigned long)ndev);
	if ((dev->flags&IFF_LOOPBACK) ||
	    dev->type == ARPHRD_TUNNEL ||
	    dev->type == ARPHRD_TUNNEL6 ||
	    dev->type == ARPHRD_SIT ||
	    dev->type == ARPHRD_NONE) {
		printk(KERN_INFO
		       "%s: Disabled Privacy Extensions\n",
		       dev->name);
		ndev->cnf.use_tempaddr = -1;
	} else {
		in6_dev_hold(ndev);
		ipv6_regen_rndid((unsigned long) ndev);
	}
#endif

	if (netif_running(dev) && addrconf_qdisc_ok(dev))
		ndev->if_flags |= IF_READY;

	ipv6_mc_init_dev(ndev);
	ndev->tstamp = jiffies;
	addrconf_sysctl_register(ndev);
	/* protected by rtnl_lock */
	rcu_assign_pointer(dev->ip6_ptr, ndev);

	/* Join all-node multicast group */
	ipv6_dev_mc_inc(dev, &in6addr_linklocal_allnodes);

	return ndev;
}

static struct inet6_dev * ipv6_find_idev(struct net_device *dev)
{
	struct inet6_dev *idev;

	ASSERT_RTNL();

	idev = __in6_dev_get(dev);
	if (!idev) {
		idev = ipv6_add_dev(dev);
		if (!idev)
			return NULL;
	}

	if (dev->flags&IFF_UP)
		ipv6_mc_up(idev);
	return idev;
}

#ifdef CONFIG_SYSCTL
static void dev_forward_change(struct inet6_dev *idev)
{
	struct net_device *dev;
	struct inet6_ifaddr *ifa;

	if (!idev)
		return;
	dev = idev->dev;
	if (idev->cnf.forwarding)
		dev_disable_lro(dev);
	if (dev && (dev->flags & IFF_MULTICAST)) {
		if (idev->cnf.forwarding)
			ipv6_dev_mc_inc(dev, &in6addr_linklocal_allrouters);
		else
			ipv6_dev_mc_dec(dev, &in6addr_linklocal_allrouters);
	}

	list_for_each_entry(ifa, &idev->addr_list, if_list) {
		if (ifa->flags&IFA_F_TENTATIVE)
			continue;
		if (idev->cnf.forwarding)
			addrconf_join_anycast(ifa);
		else
			addrconf_leave_anycast(ifa);
	}
}


static void addrconf_forward_change(struct net *net, __s32 newf)
{
	struct net_device *dev;
	struct inet6_dev *idev;

	rcu_read_lock();
	for_each_netdev_rcu(net, dev) {
		idev = __in6_dev_get(dev);
		if (idev) {
			int changed = (!idev->cnf.forwarding) ^ (!newf);
			idev->cnf.forwarding = newf;
			if (changed)
				dev_forward_change(idev);
		}
	}
	rcu_read_unlock();
}

static int addrconf_fixup_forwarding(struct ctl_table *table, int *p, int old)
{
	struct net *net;

	net = (struct net *)table->extra2;
	if (p == &net->ipv6.devconf_dflt->forwarding)
		return 0;

	if (!rtnl_trylock()) {
		/* Restore the original values before restarting */
		*p = old;
		return restart_syscall();
	}

	if (p == &net->ipv6.devconf_all->forwarding) {
		__s32 newf = net->ipv6.devconf_all->forwarding;
		net->ipv6.devconf_dflt->forwarding = newf;
		addrconf_forward_change(net, newf);
	} else if ((!*p) ^ (!old))
		dev_forward_change((struct inet6_dev *)table->extra1);
	rtnl_unlock();

	if (*p)
		rt6_purge_dflt_routers(net);
	return 1;
}
#endif

static void inet6_ifa_finish_destroy_rcu(struct rcu_head *head)
{
	struct inet6_ifaddr *ifp = container_of(head, struct inet6_ifaddr, rcu);
	kfree(ifp);
}

/* Nobody refers to this ifaddr, destroy it */
void inet6_ifa_finish_destroy(struct inet6_ifaddr *ifp)
{
	WARN_ON(!hlist_unhashed(&ifp->addr_lst));

#ifdef NET_REFCNT_DEBUG
	printk(KERN_DEBUG "inet6_ifa_finish_destroy\n");
#endif

	in6_dev_put(ifp->idev);

	if (del_timer(&ifp->timer))
		pr_notice("Timer is still running, when freeing ifa=%p\n", ifp);

	if (ifp->state != INET6_IFADDR_STATE_DEAD) {
		pr_warning("Freeing alive inet6 address %p\n", ifp);
		return;
	}
	dst_release(&ifp->rt->dst);

	call_rcu(&ifp->rcu, inet6_ifa_finish_destroy_rcu);
}

static void
ipv6_link_dev_addr(struct inet6_dev *idev, struct inet6_ifaddr *ifp)
{
	struct list_head *p;
	int ifp_scope = ipv6_addr_src_scope(&ifp->addr);

	/*
	 * Each device address list is sorted in order of scope -
	 * global before linklocal.
	 */
	list_for_each(p, &idev->addr_list) {
		struct inet6_ifaddr *ifa
			= list_entry(p, struct inet6_ifaddr, if_list);
		if (ifp_scope >= ipv6_addr_src_scope(&ifa->addr))
			break;
	}

	list_add_tail(&ifp->if_list, p);
}

static u32 ipv6_addr_hash(const struct in6_addr *addr)
{
	/*
	 * We perform the hash function over the last 64 bits of the address
	 * This will include the IEEE address token on links that support it.
	 */
	return jhash_2words((__force u32)addr->s6_addr32[2],
			    (__force u32)addr->s6_addr32[3], 0)
		& (IN6_ADDR_HSIZE - 1);
}

/* On success it returns ifp with increased reference count */

static struct inet6_ifaddr *
ipv6_add_addr(struct inet6_dev *idev, const struct in6_addr *addr, int pfxlen,
	      int scope, u32 flags)
{
	struct inet6_ifaddr *ifa = NULL;
	struct rt6_info *rt;
	unsigned int hash;
	int err = 0;
	int addr_type = ipv6_addr_type(addr);

	if (addr_type == IPV6_ADDR_ANY ||
	    addr_type & IPV6_ADDR_MULTICAST ||
	    (!(idev->dev->flags & IFF_LOOPBACK) &&
	     addr_type & IPV6_ADDR_LOOPBACK))
		return ERR_PTR(-EADDRNOTAVAIL);

	rcu_read_lock_bh();
	if (idev->dead) {
		err = -ENODEV;			/*XXX*/
		goto out2;
	}

	if (idev->cnf.disable_ipv6) {
		err = -EACCES;
		goto out2;
	}

	spin_lock(&addrconf_hash_lock);

	/* Ignore adding duplicate addresses on an interface */
	if (ipv6_chk_same_addr(dev_net(idev->dev), addr, idev->dev)) {
		ADBG(("ipv6_add_addr: already assigned\n"));
		err = -EEXIST;
		goto out;
	}

	ifa = kzalloc(sizeof(struct inet6_ifaddr), GFP_ATOMIC);

	if (ifa == NULL) {
		ADBG(("ipv6_add_addr: malloc failed\n"));
		err = -ENOBUFS;
		goto out;
	}

	rt = addrconf_dst_alloc(idev, addr, 0);
	if (IS_ERR(rt)) {
		err = PTR_ERR(rt);
		goto out;
	}

	ipv6_addr_copy(&ifa->addr, addr);

	spin_lock_init(&ifa->lock);
	spin_lock_init(&ifa->state_lock);
	init_timer(&ifa->timer);
	INIT_HLIST_NODE(&ifa->addr_lst);
	ifa->timer.data = (unsigned long) ifa;
	ifa->scope = scope;
	ifa->prefix_len = pfxlen;
	ifa->flags = flags | IFA_F_TENTATIVE;
	ifa->cstamp = ifa->tstamp = jiffies;

	ifa->rt = rt;

	/*
	 * part one of RFC 4429, section 3.3
	 * We should not configure an address as
	 * optimistic if we do not yet know the link
	 * layer address of our nexhop router
	 */

	if (rt->rt6i_nexthop == NULL)
		ifa->flags &= ~IFA_F_OPTIMISTIC;

	ifa->idev = idev;
	in6_dev_hold(idev);
	/* For caller */
	in6_ifa_hold(ifa);

	/* Add to big hash table */
	hash = ipv6_addr_hash(addr);

	hlist_add_head_rcu(&ifa->addr_lst, &inet6_addr_lst[hash]);
	spin_unlock(&addrconf_hash_lock);

	write_lock(&idev->lock);
	/* Add to inet6_dev unicast addr list. */
	ipv6_link_dev_addr(idev, ifa);

#ifdef CONFIG_IPV6_PRIVACY
	if (ifa->flags&IFA_F_TEMPORARY) {
		list_add(&ifa->tmp_list, &idev->tempaddr_list);
		in6_ifa_hold(ifa);
	}
#endif

	in6_ifa_hold(ifa);
	write_unlock(&idev->lock);
out2:
	rcu_read_unlock_bh();

	if (likely(err == 0))
		atomic_notifier_call_chain(&inet6addr_chain, NETDEV_UP, ifa);
	else {
		kfree(ifa);
		ifa = ERR_PTR(err);
	}

	return ifa;
out:
	spin_unlock(&addrconf_hash_lock);
	goto out2;
}

/* This function wants to get referenced ifp and releases it before return */

static void ipv6_del_addr(struct inet6_ifaddr *ifp)
{
	struct inet6_ifaddr *ifa, *ifn;
	struct inet6_dev *idev = ifp->idev;
	int state;
	int hash;
	int deleted = 0, onlink = 0;
	unsigned long expires = jiffies;

	hash = ipv6_addr_hash(&ifp->addr);

	spin_lock_bh(&ifp->state_lock);
	state = ifp->state;
	ifp->state = INET6_IFADDR_STATE_DEAD;
	spin_unlock_bh(&ifp->state_lock);

	if (state == INET6_IFADDR_STATE_DEAD)
		goto out;

	spin_lock_bh(&addrconf_hash_lock);
	hlist_del_init_rcu(&ifp->addr_lst);
	spin_unlock_bh(&addrconf_hash_lock);

	write_lock_bh(&idev->lock);
#ifdef CONFIG_IPV6_PRIVACY
	if (ifp->flags&IFA_F_TEMPORARY) {
		list_del(&ifp->tmp_list);
		if (ifp->ifpub) {
			in6_ifa_put(ifp->ifpub);
			ifp->ifpub = NULL;
		}
		__in6_ifa_put(ifp);
	}
#endif

	list_for_each_entry_safe(ifa, ifn, &idev->addr_list, if_list) {
		if (ifa == ifp) {
			list_del_init(&ifp->if_list);
			__in6_ifa_put(ifp);

			if (!(ifp->flags & IFA_F_PERMANENT) || onlink > 0)
				break;
			deleted = 1;
			continue;
		} else if (ifp->flags & IFA_F_PERMANENT) {
			if (ipv6_prefix_equal(&ifa->addr, &ifp->addr,
					      ifp->prefix_len)) {
				if (ifa->flags & IFA_F_PERMANENT) {
					onlink = 1;
					if (deleted)
						break;
				} else {
					unsigned long lifetime;

					if (!onlink)
						onlink = -1;

					spin_lock(&ifa->lock);

					lifetime = addrconf_timeout_fixup(ifa->valid_lft, HZ);
					/*
					 * Note: Because this address is
					 * not permanent, lifetime <
					 * LONG_MAX / HZ here.
					 */
					if (time_before(expires,
							ifa->tstamp + lifetime * HZ))
						expires = ifa->tstamp + lifetime * HZ;
					spin_unlock(&ifa->lock);
				}
			}
		}
	}
	write_unlock_bh(&idev->lock);

	addrconf_del_timer(ifp);

	ipv6_ifa_notify(RTM_DELADDR, ifp);

	atomic_notifier_call_chain(&inet6addr_chain, NETDEV_DOWN, ifp);

	/*
	 * Purge or update corresponding prefix
	 *
	 * 1) we don't purge prefix here if address was not permanent.
	 *    prefix is managed by its own lifetime.
	 * 2) if there're no addresses, delete prefix.
	 * 3) if there're still other permanent address(es),
	 *    corresponding prefix is still permanent.
	 * 4) otherwise, update prefix lifetime to the
	 *    longest valid lifetime among the corresponding
	 *    addresses on the device.
	 *    Note: subsequent RA will update lifetime.
	 *
	 * --yoshfuji
	 */
	if ((ifp->flags & IFA_F_PERMANENT) && onlink < 1) {
		struct in6_addr prefix;
		struct rt6_info *rt;
		struct net *net = dev_net(ifp->idev->dev);
		ipv6_addr_prefix(&prefix, &ifp->addr, ifp->prefix_len);
		rt = rt6_lookup(net, &prefix, NULL, ifp->idev->dev->ifindex, 1);

		if (rt && addrconf_is_prefix_route(rt)) {
			if (onlink == 0) {
				ip6_del_rt(rt);
				rt = NULL;
			} else if (!(rt->rt6i_flags & RTF_EXPIRES)) {
				rt->rt6i_expires = expires;
				rt->rt6i_flags |= RTF_EXPIRES;
			}
		}
		dst_release(&rt->dst);
	}

out:
	in6_ifa_put(ifp);
}

#ifdef CONFIG_IPV6_PRIVACY
static int ipv6_create_tempaddr(struct inet6_ifaddr *ifp, struct inet6_ifaddr *ift)
{
	struct inet6_dev *idev = ifp->idev;
	struct in6_addr addr, *tmpaddr;
	unsigned long tmp_prefered_lft, tmp_valid_lft, tmp_cstamp, tmp_tstamp, age;
	unsigned long regen_advance;
	int tmp_plen;
	int ret = 0;
	int max_addresses;
	u32 addr_flags;

	write_lock(&idev->lock);
	if (ift) {
		spin_lock_bh(&ift->lock);
		memcpy(&addr.s6_addr[8], &ift->addr.s6_addr[8], 8);
		spin_unlock_bh(&ift->lock);
		tmpaddr = &addr;
	} else {
		tmpaddr = NULL;
	}
retry:
	in6_dev_hold(idev);
	if (idev->cnf.use_tempaddr <= 0) {
		write_unlock(&idev->lock);
		printk(KERN_INFO
			"ipv6_create_tempaddr(): use_tempaddr is disabled.\n");
		in6_dev_put(idev);
		ret = -1;
		goto out;
	}
	spin_lock_bh(&ifp->lock);
	if (ifp->regen_count++ >= idev->cnf.regen_max_retry) {
		idev->cnf.use_tempaddr = -1;	/*XXX*/
		spin_unlock_bh(&ifp->lock);
		write_unlock(&idev->lock);
		printk(KERN_WARNING
			"ipv6_create_tempaddr(): regeneration time exceeded. disabled temporary address support.\n");
		in6_dev_put(idev);
		ret = -1;
		goto out;
	}
	in6_ifa_hold(ifp);
	memcpy(addr.s6_addr, ifp->addr.s6_addr, 8);
	if (__ipv6_try_regen_rndid(idev, tmpaddr) < 0) {
		spin_unlock_bh(&ifp->lock);
		write_unlock(&idev->lock);
		printk(KERN_WARNING
			"ipv6_create_tempaddr(): regeneration of randomized interface id failed.\n");
		in6_ifa_put(ifp);
		in6_dev_put(idev);
		ret = -1;
		goto out;
	}
	memcpy(&addr.s6_addr[8], idev->rndid, 8);
	age = (jiffies - ifp->tstamp) / HZ;
	tmp_valid_lft = min_t(__u32,
			      ifp->valid_lft,
			      idev->cnf.temp_valid_lft + age);
	tmp_prefered_lft = min_t(__u32,
				 ifp->prefered_lft,
				 idev->cnf.temp_prefered_lft + age -
				 idev->cnf.max_desync_factor);
	tmp_plen = ifp->prefix_len;
	max_addresses = idev->cnf.max_addresses;
	tmp_cstamp = ifp->cstamp;
	tmp_tstamp = ifp->tstamp;
	spin_unlock_bh(&ifp->lock);

	regen_advance = idev->cnf.regen_max_retry *
	                idev->cnf.dad_transmits *
	                idev->nd_parms->retrans_time / HZ;
	write_unlock(&idev->lock);

	/* A temporary address is created only if this calculated Preferred
	 * Lifetime is greater than REGEN_ADVANCE time units.  In particular,
	 * an implementation must not create a temporary address with a zero
	 * Preferred Lifetime.
	 */
	if (tmp_prefered_lft <= regen_advance) {
		in6_ifa_put(ifp);
		in6_dev_put(idev);
		ret = -1;
		goto out;
	}

	addr_flags = IFA_F_TEMPORARY;
	/* set in addrconf_prefix_rcv() */
	if (ifp->flags & IFA_F_OPTIMISTIC)
		addr_flags |= IFA_F_OPTIMISTIC;

	ift = !max_addresses ||
	      ipv6_count_addresses(idev) < max_addresses ?
		ipv6_add_addr(idev, &addr, tmp_plen,
			      ipv6_addr_type(&addr)&IPV6_ADDR_SCOPE_MASK,
			      addr_flags) : NULL;
	if (!ift || IS_ERR(ift)) {
		in6_ifa_put(ifp);
		in6_dev_put(idev);
		printk(KERN_INFO
			"ipv6_create_tempaddr(): retry temporary address regeneration.\n");
		tmpaddr = &addr;
		write_lock(&idev->lock);
		goto retry;
	}

	spin_lock_bh(&ift->lock);
	ift->ifpub = ifp;
	ift->valid_lft = tmp_valid_lft;
	ift->prefered_lft = tmp_prefered_lft;
	ift->cstamp = tmp_cstamp;
	ift->tstamp = tmp_tstamp;
	spin_unlock_bh(&ift->lock);

	addrconf_dad_start(ift, 0);
	in6_ifa_put(ift);
	in6_dev_put(idev);
out:
	return ret;
}
#endif

/*
 *	Choose an appropriate source address (RFC3484)
 */
enum {
	IPV6_SADDR_RULE_INIT = 0,
	IPV6_SADDR_RULE_LOCAL,
	IPV6_SADDR_RULE_SCOPE,
	IPV6_SADDR_RULE_PREFERRED,
#ifdef CONFIG_IPV6_MIP6
	IPV6_SADDR_RULE_HOA,
#endif
	IPV6_SADDR_RULE_OIF,
	IPV6_SADDR_RULE_LABEL,
#ifdef CONFIG_IPV6_PRIVACY
	IPV6_SADDR_RULE_PRIVACY,
#endif
	IPV6_SADDR_RULE_ORCHID,
	IPV6_SADDR_RULE_PREFIX,
	IPV6_SADDR_RULE_MAX
};

struct ipv6_saddr_score {
	int			rule;
	int			addr_type;
	struct inet6_ifaddr	*ifa;
	DECLARE_BITMAP(scorebits, IPV6_SADDR_RULE_MAX);
	int			scopedist;
	int			matchlen;
};

struct ipv6_saddr_dst {
	const struct in6_addr *addr;
	int ifindex;
	int scope;
	int label;
	unsigned int prefs;
};

static inline int ipv6_saddr_preferred(int type)
{
	if (type & (IPV6_ADDR_MAPPED|IPV6_ADDR_COMPATv4|IPV6_ADDR_LOOPBACK))
		return 1;
	return 0;
}

static int ipv6_get_saddr_eval(struct net *net,
			       struct ipv6_saddr_score *score,
			       struct ipv6_saddr_dst *dst,
			       int i)
{
	int ret;

	if (i <= score->rule) {
		switch (i) {
		case IPV6_SADDR_RULE_SCOPE:
			ret = score->scopedist;
			break;
		case IPV6_SADDR_RULE_PREFIX:
			ret = score->matchlen;
			break;
		default:
			ret = !!test_bit(i, score->scorebits);
		}
		goto out;
	}

	switch (i) {
	case IPV6_SADDR_RULE_INIT:
		/* Rule 0: remember if hiscore is not ready yet */
		ret = !!score->ifa;
		break;
	case IPV6_SADDR_RULE_LOCAL:
		/* Rule 1: Prefer same address */
		ret = ipv6_addr_equal(&score->ifa->addr, dst->addr);
		break;
	case IPV6_SADDR_RULE_SCOPE:
		/* Rule 2: Prefer appropriate scope
		 *
		 *      ret
		 *       ^
		 *    -1 |  d 15
		 *    ---+--+-+---> scope
		 *       |
		 *       |             d is scope of the destination.
		 *  B-d  |  \
		 *       |   \      <- smaller scope is better if
		 *  B-15 |    \        if scope is enough for destinaion.
		 *       |             ret = B - scope (-1 <= scope >= d <= 15).
		 * d-C-1 | /
		 *       |/         <- greater is better
		 *   -C  /             if scope is not enough for destination.
		 *      /|             ret = scope - C (-1 <= d < scope <= 15).
		 *
		 * d - C - 1 < B -15 (for all -1 <= d <= 15).
		 * C > d + 14 - B >= 15 + 14 - B = 29 - B.
		 * Assume B = 0 and we get C > 29.
		 */
		ret = __ipv6_addr_src_scope(score->addr_type);
		if (ret >= dst->scope)
			ret = -ret;
		else
			ret -= 128;	/* 30 is enough */
		score->scopedist = ret;
		break;
	case IPV6_SADDR_RULE_PREFERRED:
		/* Rule 3: Avoid deprecated and optimistic addresses */
		ret = ipv6_saddr_preferred(score->addr_type) ||
		      !(score->ifa->flags & (IFA_F_DEPRECATED|IFA_F_OPTIMISTIC));
		break;
#ifdef CONFIG_IPV6_MIP6
	case IPV6_SADDR_RULE_HOA:
	    {
		/* Rule 4: Prefer home address */
		int prefhome = !(dst->prefs & IPV6_PREFER_SRC_COA);
		ret = !(score->ifa->flags & IFA_F_HOMEADDRESS) ^ prefhome;
		break;
	    }
#endif
	case IPV6_SADDR_RULE_OIF:
		/* Rule 5: Prefer outgoing interface */
		ret = (!dst->ifindex ||
		       dst->ifindex == score->ifa->idev->dev->ifindex);
		break;
	case IPV6_SADDR_RULE_LABEL:
		/* Rule 6: Prefer matching label */
		ret = ipv6_addr_label(net,
				      &score->ifa->addr, score->addr_type,
				      score->ifa->idev->dev->ifindex) == dst->label;
		break;
#ifdef CONFIG_IPV6_PRIVACY
	case IPV6_SADDR_RULE_PRIVACY:
	    {
		/* Rule 7: Prefer public address
		 * Note: prefer temprary address if use_tempaddr >= 2
		 */
		int preftmp = dst->prefs & (IPV6_PREFER_SRC_PUBLIC|IPV6_PREFER_SRC_TMP) ?
				!!(dst->prefs & IPV6_PREFER_SRC_TMP) :
				score->ifa->idev->cnf.use_tempaddr >= 2;
		ret = (!(score->ifa->flags & IFA_F_TEMPORARY)) ^ preftmp;
		break;
	    }
#endif
	case IPV6_SADDR_RULE_ORCHID:
		/* Rule 8-: Prefer ORCHID vs ORCHID or
		 *	    non-ORCHID vs non-ORCHID
		 */
		ret = !(ipv6_addr_orchid(&score->ifa->addr) ^
			ipv6_addr_orchid(dst->addr));
		break;
	case IPV6_SADDR_RULE_PREFIX:
		/* Rule 8: Use longest matching prefix */
		score->matchlen = ret = ipv6_addr_diff(&score->ifa->addr,
						       dst->addr);
		break;
	default:
		ret = 0;
	}

	if (ret)
		__set_bit(i, score->scorebits);
	score->rule = i;
out:
	return ret;
}

int ipv6_dev_get_saddr(struct net *net, struct net_device *dst_dev,
		       const struct in6_addr *daddr, unsigned int prefs,
		       struct in6_addr *saddr)
{
	struct ipv6_saddr_score scores[2],
				*score = &scores[0], *hiscore = &scores[1];
	struct ipv6_saddr_dst dst;
	struct net_device *dev;
	int dst_type;

	dst_type = __ipv6_addr_type(daddr);
	dst.addr = daddr;
	dst.ifindex = dst_dev ? dst_dev->ifindex : 0;
	dst.scope = __ipv6_addr_src_scope(dst_type);
	dst.label = ipv6_addr_label(net, daddr, dst_type, dst.ifindex);
	dst.prefs = prefs;

	hiscore->rule = -1;
	hiscore->ifa = NULL;

	rcu_read_lock();

	for_each_netdev_rcu(net, dev) {
		struct inet6_dev *idev;

		/* Candidate Source Address (section 4)
		 *  - multicast and link-local destination address,
		 *    the set of candidate source address MUST only
		 *    include addresses assigned to interfaces
		 *    belonging to the same link as the outgoing
		 *    interface.
		 * (- For site-local destination addresses, the
		 *    set of candidate source addresses MUST only
		 *    include addresses assigned to interfaces
		 *    belonging to the same site as the outgoing
		 *    interface.)
		 */
		if (((dst_type & IPV6_ADDR_MULTICAST) ||
		     dst.scope <= IPV6_ADDR_SCOPE_LINKLOCAL) &&
		    dst.ifindex && dev->ifindex != dst.ifindex)
			continue;

		idev = __in6_dev_get(dev);
		if (!idev)
			continue;

		read_lock_bh(&idev->lock);
		list_for_each_entry(score->ifa, &idev->addr_list, if_list) {
			int i;

			/*
			 * - Tentative Address (RFC2462 section 5.4)
			 *  - A tentative address is not considered
			 *    "assigned to an interface" in the traditional
			 *    sense, unless it is also flagged as optimistic.
			 * - Candidate Source Address (section 4)
			 *  - In any case, anycast addresses, multicast
			 *    addresses, and the unspecified address MUST
			 *    NOT be included in a candidate set.
			 */
			if ((score->ifa->flags & IFA_F_TENTATIVE) &&
			    (!(score->ifa->flags & IFA_F_OPTIMISTIC)))
				continue;

			score->addr_type = __ipv6_addr_type(&score->ifa->addr);

			if (unlikely(score->addr_type == IPV6_ADDR_ANY ||
				     score->addr_type & IPV6_ADDR_MULTICAST)) {
				LIMIT_NETDEBUG(KERN_DEBUG
					       "ADDRCONF: unspecified / multicast address "
					       "assigned as unicast address on %s",
					       dev->name);
				continue;
			}

			score->rule = -1;
			bitmap_zero(score->scorebits, IPV6_SADDR_RULE_MAX);

			for (i = 0; i < IPV6_SADDR_RULE_MAX; i++) {
				int minihiscore, miniscore;

				minihiscore = ipv6_get_saddr_eval(net, hiscore, &dst, i);
				miniscore = ipv6_get_saddr_eval(net, score, &dst, i);

				if (minihiscore > miniscore) {
					if (i == IPV6_SADDR_RULE_SCOPE &&
					    score->scopedist > 0) {
						/*
						 * special case:
						 * each remaining entry
						 * has too small (not enough)
						 * scope, because ifa entries
						 * are sorted by their scope
						 * values.
						 */
						goto try_nextdev;
					}
					break;
				} else if (minihiscore < miniscore) {
					if (hiscore->ifa)
						in6_ifa_put(hiscore->ifa);

					in6_ifa_hold(score->ifa);

					swap(hiscore, score);

					/* restore our iterator */
					score->ifa = hiscore->ifa;

					break;
				}
			}
		}
try_nextdev:
		read_unlock_bh(&idev->lock);
	}
	rcu_read_unlock();

	if (!hiscore->ifa)
		return -EADDRNOTAVAIL;

	ipv6_addr_copy(saddr, &hiscore->ifa->addr);
	in6_ifa_put(hiscore->ifa);
	return 0;
}
EXPORT_SYMBOL(ipv6_dev_get_saddr);

int ipv6_get_lladdr(struct net_device *dev, struct in6_addr *addr,
		    unsigned char banned_flags)
{
	struct inet6_dev *idev;
	int err = -EADDRNOTAVAIL;

	rcu_read_lock();
	idev = __in6_dev_get(dev);
	if (idev) {
		struct inet6_ifaddr *ifp;

		read_lock_bh(&idev->lock);
		list_for_each_entry(ifp, &idev->addr_list, if_list) {
			if (ifp->scope == IFA_LINK &&
			    !(ifp->flags & banned_flags)) {
				ipv6_addr_copy(addr, &ifp->addr);
				err = 0;
				break;
			}
		}
		read_unlock_bh(&idev->lock);
	}
	rcu_read_unlock();
	return err;
}

static int ipv6_count_addresses(struct inet6_dev *idev)
{
	int cnt = 0;
	struct inet6_ifaddr *ifp;

	read_lock_bh(&idev->lock);
	list_for_each_entry(ifp, &idev->addr_list, if_list)
		cnt++;
	read_unlock_bh(&idev->lock);
	return cnt;
}

int ipv6_chk_addr(struct net *net, struct in6_addr *addr,
		  struct net_device *dev, int strict)
{
	struct inet6_ifaddr *ifp;
	struct hlist_node *node;
	unsigned int hash = ipv6_addr_hash(addr);

	rcu_read_lock_bh();
	hlist_for_each_entry_rcu(ifp, node, &inet6_addr_lst[hash], addr_lst) {
		if (!net_eq(dev_net(ifp->idev->dev), net))
			continue;
		if (ipv6_addr_equal(&ifp->addr, addr) &&
		    !(ifp->flags&IFA_F_TENTATIVE) &&
		    (dev == NULL || ifp->idev->dev == dev ||
		     !(ifp->scope&(IFA_LINK|IFA_HOST) || strict))) {
			rcu_read_unlock_bh();
			return 1;
		}
	}

	rcu_read_unlock_bh();
	return 0;
}
EXPORT_SYMBOL(ipv6_chk_addr);

static bool ipv6_chk_same_addr(struct net *net, const struct in6_addr *addr,
			       struct net_device *dev)
{
	unsigned int hash = ipv6_addr_hash(addr);
	struct inet6_ifaddr *ifp;
	struct hlist_node *node;

	hlist_for_each_entry(ifp, node, &inet6_addr_lst[hash], addr_lst) {
		if (!net_eq(dev_net(ifp->idev->dev), net))
			continue;
		if (ipv6_addr_equal(&ifp->addr, addr)) {
			if (dev == NULL || ifp->idev->dev == dev)
				return true;
		}
	}
	return false;
}

int ipv6_chk_prefix(struct in6_addr *addr, struct net_device *dev)
{
	struct inet6_dev *idev;
	struct inet6_ifaddr *ifa;
	int	onlink;

	onlink = 0;
	rcu_read_lock();
	idev = __in6_dev_get(dev);
	if (idev) {
		read_lock_bh(&idev->lock);
		list_for_each_entry(ifa, &idev->addr_list, if_list) {
			onlink = ipv6_prefix_equal(addr, &ifa->addr,
						   ifa->prefix_len);
			if (onlink)
				break;
		}
		read_unlock_bh(&idev->lock);
	}
	rcu_read_unlock();
	return onlink;
}

EXPORT_SYMBOL(ipv6_chk_prefix);

struct inet6_ifaddr *ipv6_get_ifaddr(struct net *net, const struct in6_addr *addr,
				     struct net_device *dev, int strict)
{
	struct inet6_ifaddr *ifp, *result = NULL;
	unsigned int hash = ipv6_addr_hash(addr);
	struct hlist_node *node;

	rcu_read_lock_bh();
	hlist_for_each_entry_rcu_bh(ifp, node, &inet6_addr_lst[hash], addr_lst) {
		if (!net_eq(dev_net(ifp->idev->dev), net))
			continue;
		if (ipv6_addr_equal(&ifp->addr, addr)) {
			if (dev == NULL || ifp->idev->dev == dev ||
			    !(ifp->scope&(IFA_LINK|IFA_HOST) || strict)) {
				result = ifp;
				in6_ifa_hold(ifp);
				break;
			}
		}
	}
	rcu_read_unlock_bh();

	return result;
}

/* Gets referenced address, destroys ifaddr */

static void addrconf_dad_stop(struct inet6_ifaddr *ifp, int dad_failed)
{
	if (ifp->flags&IFA_F_PERMANENT) {
		spin_lock_bh(&ifp->lock);
		addrconf_del_timer(ifp);
		ifp->flags |= IFA_F_TENTATIVE;
		if (dad_failed)
			ifp->flags |= IFA_F_DADFAILED;
		spin_unlock_bh(&ifp->lock);
		if (dad_failed)
			ipv6_ifa_notify(0, ifp);
		in6_ifa_put(ifp);
#ifdef CONFIG_IPV6_PRIVACY
	} else if (ifp->flags&IFA_F_TEMPORARY) {
		struct inet6_ifaddr *ifpub;
		spin_lock_bh(&ifp->lock);
		ifpub = ifp->ifpub;
		if (ifpub) {
			in6_ifa_hold(ifpub);
			spin_unlock_bh(&ifp->lock);
			ipv6_create_tempaddr(ifpub, ifp);
			in6_ifa_put(ifpub);
		} else {
			spin_unlock_bh(&ifp->lock);
		}
		ipv6_del_addr(ifp);
#endif
	} else
		ipv6_del_addr(ifp);
}

static int addrconf_dad_end(struct inet6_ifaddr *ifp)
{
	int err = -ENOENT;

	spin_lock(&ifp->state_lock);
	if (ifp->state == INET6_IFADDR_STATE_DAD) {
		ifp->state = INET6_IFADDR_STATE_POSTDAD;
		err = 0;
	}
	spin_unlock(&ifp->state_lock);

	return err;
}

void addrconf_dad_failure(struct inet6_ifaddr *ifp)
{
	struct inet6_dev *idev = ifp->idev;

	if (addrconf_dad_end(ifp)) {
		in6_ifa_put(ifp);
		return;
	}

	if (net_ratelimit())
		printk(KERN_INFO "%s: IPv6 duplicate address %pI6c detected!\n",
			ifp->idev->dev->name, &ifp->addr);

	if (idev->cnf.accept_dad > 1 && !idev->cnf.disable_ipv6) {
		struct in6_addr addr;

		addr.s6_addr32[0] = htonl(0xfe800000);
		addr.s6_addr32[1] = 0;

		if (!ipv6_generate_eui64(addr.s6_addr + 8, idev->dev) &&
		    ipv6_addr_equal(&ifp->addr, &addr)) {
			/* DAD failed for link-local based on MAC address */
			idev->cnf.disable_ipv6 = 1;

			printk(KERN_INFO "%s: IPv6 being disabled!\n",
				ifp->idev->dev->name);
		}
	}

	addrconf_dad_stop(ifp, 1);
}

/* Join to solicited addr multicast group. */

void addrconf_join_solict(struct net_device *dev, struct in6_addr *addr)
{
	struct in6_addr maddr;

	if (dev->flags&(IFF_LOOPBACK|IFF_NOARP))
		return;

	addrconf_addr_solict_mult(addr, &maddr);
	ipv6_dev_mc_inc(dev, &maddr);
}

void addrconf_leave_solict(struct inet6_dev *idev, struct in6_addr *addr)
{
	struct in6_addr maddr;

	if (idev->dev->flags&(IFF_LOOPBACK|IFF_NOARP))
		return;

	addrconf_addr_solict_mult(addr, &maddr);
	__ipv6_dev_mc_dec(idev, &maddr);
}

static void addrconf_join_anycast(struct inet6_ifaddr *ifp)
{
	struct in6_addr addr;
	ipv6_addr_prefix(&addr, &ifp->addr, ifp->prefix_len);
	if (ipv6_addr_any(&addr))
		return;
	ipv6_dev_ac_inc(ifp->idev->dev, &addr);
}

static void addrconf_leave_anycast(struct inet6_ifaddr *ifp)
{
	struct in6_addr addr;
	ipv6_addr_prefix(&addr, &ifp->addr, ifp->prefix_len);
	if (ipv6_addr_any(&addr))
		return;
	__ipv6_dev_ac_dec(ifp->idev, &addr);
}

static int addrconf_ifid_eui48(u8 *eui, struct net_device *dev)
{
	if (dev->addr_len != ETH_ALEN)
		return -1;
	memcpy(eui, dev->dev_addr, 3);
	memcpy(eui + 5, dev->dev_addr + 3, 3);

	/*
	 * The zSeries OSA network cards can be shared among various
	 * OS instances, but the OSA cards have only one MAC address.
	 * This leads to duplicate address conflicts in conjunction
	 * with IPv6 if more than one instance uses the same card.
	 *
	 * The driver for these cards can deliver a unique 16-bit
	 * identifier for each instance sharing the same card.  It is
	 * placed instead of 0xFFFE in the interface identifier.  The
	 * "u" bit of the interface identifier is not inverted in this
	 * case.  Hence the resulting interface identifier has local
	 * scope according to RFC2373.
	 */
	if (dev->dev_id) {
		eui[3] = (dev->dev_id >> 8) & 0xFF;
		eui[4] = dev->dev_id & 0xFF;
	} else {
		eui[3] = 0xFF;
		eui[4] = 0xFE;
		eui[0] ^= 2;
	}
	return 0;
}

static int addrconf_ifid_arcnet(u8 *eui, struct net_device *dev)
{
	/* XXX: inherit EUI-64 from other interface -- yoshfuji */
	if (dev->addr_len != ARCNET_ALEN)
		return -1;
	memset(eui, 0, 7);
	eui[7] = *(u8*)dev->dev_addr;
	return 0;
}

static int addrconf_ifid_infiniband(u8 *eui, struct net_device *dev)
{
	if (dev->addr_len != INFINIBAND_ALEN)
		return -1;
	memcpy(eui, dev->dev_addr + 12, 8);
	eui[0] |= 2;
	return 0;
}

static int __ipv6_isatap_ifid(u8 *eui, __be32 addr)
{
	if (addr == 0)
		return -1;
	eui[0] = (ipv4_is_zeronet(addr) || ipv4_is_private_10(addr) ||
		  ipv4_is_loopback(addr) || ipv4_is_linklocal_169(addr) ||
		  ipv4_is_private_172(addr) || ipv4_is_test_192(addr) ||
		  ipv4_is_anycast_6to4(addr) || ipv4_is_private_192(addr) ||
		  ipv4_is_test_198(addr) || ipv4_is_multicast(addr) ||
		  ipv4_is_lbcast(addr)) ? 0x00 : 0x02;
	eui[1] = 0;
	eui[2] = 0x5E;
	eui[3] = 0xFE;
	memcpy(eui + 4, &addr, 4);
	return 0;
}

static int addrconf_ifid_sit(u8 *eui, struct net_device *dev)
{
	if (dev->priv_flags & IFF_ISATAP)
		return __ipv6_isatap_ifid(eui, *(__be32 *)dev->dev_addr);
	return -1;
}

static int ipv6_generate_eui64(u8 *eui, struct net_device *dev)
{
	switch (dev->type) {
	case ARPHRD_ETHER:
	case ARPHRD_FDDI:
	case ARPHRD_IEEE802_TR:
		return addrconf_ifid_eui48(eui, dev);
	case ARPHRD_ARCNET:
		return addrconf_ifid_arcnet(eui, dev);
	case ARPHRD_INFINIBAND:
		return addrconf_ifid_infiniband(eui, dev);
	case ARPHRD_SIT:
		return addrconf_ifid_sit(eui, dev);
	}
	return -1;
}

static int ipv6_inherit_eui64(u8 *eui, struct inet6_dev *idev)
{
	int err = -1;
	struct inet6_ifaddr *ifp;

	read_lock_bh(&idev->lock);
	list_for_each_entry(ifp, &idev->addr_list, if_list) {
		if (ifp->scope == IFA_LINK && !(ifp->flags&IFA_F_TENTATIVE)) {
			memcpy(eui, ifp->addr.s6_addr+8, 8);
			err = 0;
			break;
		}
	}
	read_unlock_bh(&idev->lock);
	return err;
}

#ifdef CONFIG_IPV6_PRIVACY
/* (re)generation of randomized interface identifier (RFC 3041 3.2, 3.5) */
static int __ipv6_regen_rndid(struct inet6_dev *idev)
{
regen:
	get_random_bytes(idev->rndid, sizeof(idev->rndid));
	idev->rndid[0] &= ~0x02;

	/*
	 * <draft-ietf-ipngwg-temp-addresses-v2-00.txt>:
	 * check if generated address is not inappropriate
	 *
	 *  - Reserved subnet anycast (RFC 2526)
	 *	11111101 11....11 1xxxxxxx
	 *  - ISATAP (RFC4214) 6.1
	 *	00-00-5E-FE-xx-xx-xx-xx
	 *  - value 0
	 *  - XXX: already assigned to an address on the device
	 */
	if (idev->rndid[0] == 0xfd &&
	    (idev->rndid[1]&idev->rndid[2]&idev->rndid[3]&idev->rndid[4]&idev->rndid[5]&idev->rndid[6]) == 0xff &&
	    (idev->rndid[7]&0x80))
		goto regen;
	if ((idev->rndid[0]|idev->rndid[1]) == 0) {
		if (idev->rndid[2] == 0x5e && idev->rndid[3] == 0xfe)
			goto regen;
		if ((idev->rndid[2]|idev->rndid[3]|idev->rndid[4]|idev->rndid[5]|idev->rndid[6]|idev->rndid[7]) == 0x00)
			goto regen;
	}

	return 0;
}

static void ipv6_regen_rndid(unsigned long data)
{
	struct inet6_dev *idev = (struct inet6_dev *) data;
	unsigned long expires;

	rcu_read_lock_bh();
	write_lock_bh(&idev->lock);

	if (idev->dead)
		goto out;

	if (__ipv6_regen_rndid(idev) < 0)
		goto out;

	expires = jiffies +
		idev->cnf.temp_prefered_lft * HZ -
		idev->cnf.regen_max_retry * idev->cnf.dad_transmits * idev->nd_parms->retrans_time -
		idev->cnf.max_desync_factor * HZ;
	if (time_before(expires, jiffies)) {
		printk(KERN_WARNING
			"ipv6_regen_rndid(): too short regeneration interval; timer disabled for %s.\n",
			idev->dev->name);
		goto out;
	}

	if (!mod_timer(&idev->regen_timer, expires))
		in6_dev_hold(idev);

out:
	write_unlock_bh(&idev->lock);
	rcu_read_unlock_bh();
	in6_dev_put(idev);
}

static int __ipv6_try_regen_rndid(struct inet6_dev *idev, struct in6_addr *tmpaddr) {
	int ret = 0;

	if (tmpaddr && memcmp(idev->rndid, &tmpaddr->s6_addr[8], 8) == 0)
		ret = __ipv6_regen_rndid(idev);
	return ret;
}
#endif

/*
 *	Add prefix route.
 */

static void
addrconf_prefix_route(struct in6_addr *pfx, int plen, struct net_device *dev,
		      unsigned long expires, u32 flags)
{
	struct fib6_config cfg = {
		.fc_table = RT6_TABLE_PREFIX,
		.fc_metric = IP6_RT_PRIO_ADDRCONF,
		.fc_ifindex = dev->ifindex,
		.fc_expires = expires,
		.fc_dst_len = plen,
		.fc_flags = RTF_UP | flags,
		.fc_nlinfo.nl_net = dev_net(dev),
		.fc_protocol = RTPROT_KERNEL,
	};

	ipv6_addr_copy(&cfg.fc_dst, pfx);

	/* Prevent useless cloning on PtP SIT.
	   This thing is done here expecting that the whole
	   class of non-broadcast devices need not cloning.
	 */
#if defined(CONFIG_IPV6_SIT) || defined(CONFIG_IPV6_SIT_MODULE)
	if (dev->type == ARPHRD_SIT && (dev->flags & IFF_POINTOPOINT))
		cfg.fc_flags |= RTF_NONEXTHOP;
#endif

	ip6_route_add(&cfg);
}

/* Create "default" multicast route to the interface */

static void addrconf_add_mroute(struct net_device *dev)
{
	struct fib6_config cfg = {
		.fc_table = RT6_TABLE_LOCAL,
		.fc_metric = IP6_RT_PRIO_ADDRCONF,
		.fc_ifindex = dev->ifindex,
		.fc_dst_len = 8,
		.fc_flags = RTF_UP,
		.fc_nlinfo.nl_net = dev_net(dev),
	};

	ipv6_addr_set(&cfg.fc_dst, htonl(0xFF000000), 0, 0, 0);

	ip6_route_add(&cfg);
}

#if defined(CONFIG_IPV6_SIT) || defined(CONFIG_IPV6_SIT_MODULE)
static void sit_route_add(struct net_device *dev)
{
	struct fib6_config cfg = {
		.fc_table = RT6_TABLE_MAIN,
		.fc_metric = IP6_RT_PRIO_ADDRCONF,
		.fc_ifindex = dev->ifindex,
		.fc_dst_len = 96,
		.fc_flags = RTF_UP | RTF_NONEXTHOP,
		.fc_nlinfo.nl_net = dev_net(dev),
	};

	/* prefix length - 96 bits "::d.d.d.d" */
	ip6_route_add(&cfg);
}
#endif

static void addrconf_add_lroute(struct net_device *dev)
{
	struct in6_addr addr;

	ipv6_addr_set(&addr,  htonl(0xFE800000), 0, 0, 0);
	addrconf_prefix_route(&addr, 64, dev, 0, 0);
}

static struct inet6_dev *addrconf_add_dev(struct net_device *dev)
{
	struct inet6_dev *idev;

	ASSERT_RTNL();

	idev = ipv6_find_idev(dev);
	if (!idev)
		return ERR_PTR(-ENOBUFS);

	if (idev->cnf.disable_ipv6)
		return ERR_PTR(-EACCES);

	/* Add default multicast route */
	addrconf_add_mroute(dev);

	/* Add link local route */
	addrconf_add_lroute(dev);
	return idev;
}

void addrconf_prefix_rcv(struct net_device *dev, u8 *opt, int len)
{
	struct prefix_info *pinfo;
	__u32 valid_lft;
	__u32 prefered_lft;
	int addr_type;
	struct inet6_dev *in6_dev;
	struct net *net = dev_net(dev);

	pinfo = (struct prefix_info *) opt;

	if (len < sizeof(struct prefix_info)) {
		ADBG(("addrconf: prefix option too short\n"));
		return;
	}

	/*
	 *	Validation checks ([ADDRCONF], page 19)
	 */

	addr_type = ipv6_addr_type(&pinfo->prefix);

	if (addr_type & (IPV6_ADDR_MULTICAST|IPV6_ADDR_LINKLOCAL))
		return;

	valid_lft = ntohl(pinfo->valid);
	prefered_lft = ntohl(pinfo->prefered);

	if (prefered_lft > valid_lft) {
		if (net_ratelimit())
			printk(KERN_WARNING "addrconf: prefix option has invalid lifetime\n");
		return;
	}

	in6_dev = in6_dev_get(dev);

	if (in6_dev == NULL) {
		if (net_ratelimit())
			printk(KERN_DEBUG "addrconf: device %s not configured\n", dev->name);
		return;
	}

	/*
	 *	Two things going on here:
	 *	1) Add routes for on-link prefixes
	 *	2) Configure prefixes with the auto flag set
	 */

	if (pinfo->onlink) {
		struct rt6_info *rt;
		unsigned long rt_expires;

		/* Avoid arithmetic overflow. Really, we could
		 * save rt_expires in seconds, likely valid_lft,
		 * but it would require division in fib gc, that it
		 * not good.
		 */
		if (HZ > USER_HZ)
			rt_expires = addrconf_timeout_fixup(valid_lft, HZ);
		else
			rt_expires = addrconf_timeout_fixup(valid_lft, USER_HZ);

		if (addrconf_finite_timeout(rt_expires))
			rt_expires *= HZ;

		rt = rt6_lookup(net, &pinfo->prefix, NULL,
				dev->ifindex, 1);

		if (rt && addrconf_is_prefix_route(rt)) {
			/* Autoconf prefix route */
			if (valid_lft == 0) {
				ip6_del_rt(rt);
				rt = NULL;
			} else if (addrconf_finite_timeout(rt_expires)) {
				/* not infinity */
				rt->rt6i_expires = jiffies + rt_expires;
				rt->rt6i_flags |= RTF_EXPIRES;
			} else {
				rt->rt6i_flags &= ~RTF_EXPIRES;
				rt->rt6i_expires = 0;
			}
		} else if (valid_lft) {
			clock_t expires = 0;
			int flags = RTF_ADDRCONF | RTF_PREFIX_RT;
			if (addrconf_finite_timeout(rt_expires)) {
				/* not infinity */
				flags |= RTF_EXPIRES;
				expires = jiffies_to_clock_t(rt_expires);
			}
			addrconf_prefix_route(&pinfo->prefix, pinfo->prefix_len,
					      dev, expires, flags);
		}
		if (rt)
			dst_release(&rt->dst);
	}

	/* Try to figure out our local address for this prefix */

	if (pinfo->autoconf && in6_dev->cnf.autoconf) {
		struct inet6_ifaddr * ifp;
		struct in6_addr addr;
		int create = 0, update_lft = 0;

		if (pinfo->prefix_len == 64) {
			memcpy(&addr, &pinfo->prefix, 8);
			if (ipv6_generate_eui64(addr.s6_addr + 8, dev) &&
			    ipv6_inherit_eui64(addr.s6_addr + 8, in6_dev)) {
				in6_dev_put(in6_dev);
				return;
			}
			goto ok;
		}
		if (net_ratelimit())
			printk(KERN_DEBUG "IPv6 addrconf: prefix with wrong length %d\n",
			       pinfo->prefix_len);
		in6_dev_put(in6_dev);
		return;

ok:

		ifp = ipv6_get_ifaddr(net, &addr, dev, 1);

		if (ifp == NULL && valid_lft) {
			int max_addresses = in6_dev->cnf.max_addresses;
			u32 addr_flags = 0;

#ifdef CONFIG_IPV6_OPTIMISTIC_DAD
			if (in6_dev->cnf.optimistic_dad &&
			    !net->ipv6.devconf_all->forwarding)
				addr_flags = IFA_F_OPTIMISTIC;
#endif

			/* Do not allow to create too much of autoconfigured
			 * addresses; this would be too easy way to crash kernel.
			 */
			if (!max_addresses ||
			    ipv6_count_addresses(in6_dev) < max_addresses)
				ifp = ipv6_add_addr(in6_dev, &addr, pinfo->prefix_len,
						    addr_type&IPV6_ADDR_SCOPE_MASK,
						    addr_flags);

			if (!ifp || IS_ERR(ifp)) {
				in6_dev_put(in6_dev);
				return;
			}

			update_lft = create = 1;
			ifp->cstamp = jiffies;
			addrconf_dad_start(ifp, RTF_ADDRCONF|RTF_PREFIX_RT);
		}

		if (ifp) {
			int flags;
			unsigned long now;
#ifdef CONFIG_IPV6_PRIVACY
			struct inet6_ifaddr *ift;
#endif
			u32 stored_lft;

			/* update lifetime (RFC2462 5.5.3 e) */
			spin_lock(&ifp->lock);
			now = jiffies;
			if (ifp->valid_lft > (now - ifp->tstamp) / HZ)
				stored_lft = ifp->valid_lft - (now - ifp->tstamp) / HZ;
			else
				stored_lft = 0;
			if (!update_lft && stored_lft) {
				if (valid_lft > MIN_VALID_LIFETIME ||
				    valid_lft > stored_lft)
					update_lft = 1;
				else if (stored_lft <= MIN_VALID_LIFETIME) {
					/* valid_lft <= stored_lft is always true */
					/*
					 * RFC 4862 Section 5.5.3e:
					 * "Note that the preferred lifetime of
					 *  the corresponding address is always
					 *  reset to the Preferred Lifetime in
					 *  the received Prefix Information
					 *  option, regardless of whether the
					 *  valid lifetime is also reset or
					 *  ignored."
					 *
					 *  So if the preferred lifetime in
					 *  this advertisement is different
					 *  than what we have stored, but the
					 *  valid lifetime is invalid, just
					 *  reset prefered_lft.
					 *
					 *  We must set the valid lifetime
					 *  to the stored lifetime since we'll
					 *  be updating the timestamp below,
					 *  else we'll set it back to the
					 *  minumum.
					 */
					if (prefered_lft != ifp->prefered_lft) {
						valid_lft = stored_lft;
						update_lft = 1;
					}
				} else {
					valid_lft = MIN_VALID_LIFETIME;
					if (valid_lft < prefered_lft)
						prefered_lft = valid_lft;
					update_lft = 1;
				}
			}

			if (update_lft) {
				ifp->valid_lft = valid_lft;
				ifp->prefered_lft = prefered_lft;
				ifp->tstamp = now;
				flags = ifp->flags;
				ifp->flags &= ~IFA_F_DEPRECATED;
				spin_unlock(&ifp->lock);

				if (!(flags&IFA_F_TENTATIVE))
					ipv6_ifa_notify(0, ifp);
			} else
				spin_unlock(&ifp->lock);

#ifdef CONFIG_IPV6_PRIVACY
			read_lock_bh(&in6_dev->lock);
			/* update all temporary addresses in the list */
			list_for_each_entry(ift, &in6_dev->tempaddr_list, tmp_list) {
				/*
				 * When adjusting the lifetimes of an existing
				 * temporary address, only lower the lifetimes.
				 * Implementations must not increase the
				 * lifetimes of an existing temporary address
				 * when processing a Prefix Information Option.
				 */
				if (ifp != ift->ifpub)
					continue;

				spin_lock(&ift->lock);
				flags = ift->flags;
				if (ift->valid_lft > valid_lft &&
				    ift->valid_lft - valid_lft > (jiffies - ift->tstamp) / HZ)
					ift->valid_lft = valid_lft + (jiffies - ift->tstamp) / HZ;
				if (ift->prefered_lft > prefered_lft &&
				    ift->prefered_lft - prefered_lft > (jiffies - ift->tstamp) / HZ)
					ift->prefered_lft = prefered_lft + (jiffies - ift->tstamp) / HZ;
				spin_unlock(&ift->lock);
				if (!(flags&IFA_F_TENTATIVE))
					ipv6_ifa_notify(0, ift);
			}

			if ((create || list_empty(&in6_dev->tempaddr_list)) && in6_dev->cnf.use_tempaddr > 0) {
				/*
				 * When a new public address is created as described in [ADDRCONF],
				 * also create a new temporary address. Also create a temporary
				 * address if it's enabled but no temporary address currently exists.
				 */
				read_unlock_bh(&in6_dev->lock);
				ipv6_create_tempaddr(ifp, NULL);
			} else {
				read_unlock_bh(&in6_dev->lock);
			}
#endif
			in6_ifa_put(ifp);
			addrconf_verify(0);
		}
	}
	inet6_prefix_notify(RTM_NEWPREFIX, in6_dev, pinfo);
	in6_dev_put(in6_dev);
}

/*
 *	Set destination address.
 *	Special case for SIT interfaces where we create a new "virtual"
 *	device.
 */
int addrconf_set_dstaddr(struct net *net, void __user *arg)
{
	struct in6_ifreq ireq;
	struct net_device *dev;
	int err = -EINVAL;

	rtnl_lock();

	err = -EFAULT;
	if (copy_from_user(&ireq, arg, sizeof(struct in6_ifreq)))
		goto err_exit;

	dev = __dev_get_by_index(net, ireq.ifr6_ifindex);

	err = -ENODEV;
	if (dev == NULL)
		goto err_exit;

#if defined(CONFIG_IPV6_SIT) || defined(CONFIG_IPV6_SIT_MODULE)
	if (dev->type == ARPHRD_SIT) {
		const struct net_device_ops *ops = dev->netdev_ops;
		struct ifreq ifr;
		struct ip_tunnel_parm p;

		err = -EADDRNOTAVAIL;
		if (!(ipv6_addr_type(&ireq.ifr6_addr) & IPV6_ADDR_COMPATv4))
			goto err_exit;

		memset(&p, 0, sizeof(p));
		p.iph.daddr = ireq.ifr6_addr.s6_addr32[3];
		p.iph.saddr = 0;
		p.iph.version = 4;
		p.iph.ihl = 5;
		p.iph.protocol = IPPROTO_IPV6;
		p.iph.ttl = 64;
		ifr.ifr_ifru.ifru_data = (__force void __user *)&p;

		if (ops->ndo_do_ioctl) {
			mm_segment_t oldfs = get_fs();

			set_fs(KERNEL_DS);
			err = ops->ndo_do_ioctl(dev, &ifr, SIOCADDTUNNEL);
			set_fs(oldfs);
		} else
			err = -EOPNOTSUPP;

		if (err == 0) {
			err = -ENOBUFS;
			dev = __dev_get_by_name(net, p.name);
			if (!dev)
				goto err_exit;
			err = dev_open(dev);
		}
	}
#endif

err_exit:
	rtnl_unlock();
	return err;
}

/*
 *	Manual configuration of address on an interface
 */
static int inet6_addr_add(struct net *net, int ifindex, struct in6_addr *pfx,
			  unsigned int plen, __u8 ifa_flags, __u32 prefered_lft,
			  __u32 valid_lft)
{
	struct inet6_ifaddr *ifp;
	struct inet6_dev *idev;
	struct net_device *dev;
	int scope;
	u32 flags;
	clock_t expires;
	unsigned long timeout;

	ASSERT_RTNL();

	if (plen > 128)
		return -EINVAL;

	/* check the lifetime */
	if (!valid_lft || prefered_lft > valid_lft)
		return -EINVAL;

	dev = __dev_get_by_index(net, ifindex);
	if (!dev)
		return -ENODEV;

	idev = addrconf_add_dev(dev);
	if (IS_ERR(idev))
		return PTR_ERR(idev);

	scope = ipv6_addr_scope(pfx);

	timeout = addrconf_timeout_fixup(valid_lft, HZ);
	if (addrconf_finite_timeout(timeout)) {
		expires = jiffies_to_clock_t(timeout * HZ);
		valid_lft = timeout;
		flags = RTF_EXPIRES;
	} else {
		expires = 0;
		flags = 0;
		ifa_flags |= IFA_F_PERMANENT;
	}

	timeout = addrconf_timeout_fixup(prefered_lft, HZ);
	if (addrconf_finite_timeout(timeout)) {
		if (timeout == 0)
			ifa_flags |= IFA_F_DEPRECATED;
		prefered_lft = timeout;
	}

	ifp = ipv6_add_addr(idev, pfx, plen, scope, ifa_flags);

	if (!IS_ERR(ifp)) {
		spin_lock_bh(&ifp->lock);
		ifp->valid_lft = valid_lft;
		ifp->prefered_lft = prefered_lft;
		ifp->tstamp = jiffies;
		spin_unlock_bh(&ifp->lock);

		addrconf_prefix_route(&ifp->addr, ifp->prefix_len, dev,
				      expires, flags);
		/*
		 * Note that section 3.1 of RFC 4429 indicates
		 * that the Optimistic flag should not be set for
		 * manually configured addresses
		 */
		addrconf_dad_start(ifp, 0);
		in6_ifa_put(ifp);
		addrconf_verify(0);
		return 0;
	}

	return PTR_ERR(ifp);
}

static int inet6_addr_del(struct net *net, int ifindex, struct in6_addr *pfx,
			  unsigned int plen)
{
	struct inet6_ifaddr *ifp;
	struct inet6_dev *idev;
	struct net_device *dev;

	if (plen > 128)
		return -EINVAL;

	dev = __dev_get_by_index(net, ifindex);
	if (!dev)
		return -ENODEV;

	if ((idev = __in6_dev_get(dev)) == NULL)
		return -ENXIO;

	read_lock_bh(&idev->lock);
	list_for_each_entry(ifp, &idev->addr_list, if_list) {
		if (ifp->prefix_len == plen &&
		    ipv6_addr_equal(pfx, &ifp->addr)) {
			in6_ifa_hold(ifp);
			read_unlock_bh(&idev->lock);

			ipv6_del_addr(ifp);

			/* If the last address is deleted administratively,
			   disable IPv6 on this interface.
			 */
			if (list_empty(&idev->addr_list))
				addrconf_ifdown(idev->dev, 1);
			return 0;
		}
	}
	read_unlock_bh(&idev->lock);
	return -EADDRNOTAVAIL;
}


int addrconf_add_ifaddr(struct net *net, void __user *arg)
{
	struct in6_ifreq ireq;
	int err;

	if (!capable(CAP_NET_ADMIN))
		return -EPERM;

	if (copy_from_user(&ireq, arg, sizeof(struct in6_ifreq)))
		return -EFAULT;

	rtnl_lock();
	err = inet6_addr_add(net, ireq.ifr6_ifindex, &ireq.ifr6_addr,
			     ireq.ifr6_prefixlen, IFA_F_PERMANENT,
			     INFINITY_LIFE_TIME, INFINITY_LIFE_TIME);
	rtnl_unlock();
	return err;
}

int addrconf_del_ifaddr(struct net *net, void __user *arg)
{
	struct in6_ifreq ireq;
	int err;

	if (!capable(CAP_NET_ADMIN))
		return -EPERM;

	if (copy_from_user(&ireq, arg, sizeof(struct in6_ifreq)))
		return -EFAULT;

	rtnl_lock();
	err = inet6_addr_del(net, ireq.ifr6_ifindex, &ireq.ifr6_addr,
			     ireq.ifr6_prefixlen);
	rtnl_unlock();
	return err;
}

static void add_addr(struct inet6_dev *idev, const struct in6_addr *addr,
		     int plen, int scope)
{
	struct inet6_ifaddr *ifp;

	ifp = ipv6_add_addr(idev, addr, plen, scope, IFA_F_PERMANENT);
	if (!IS_ERR(ifp)) {
		spin_lock_bh(&ifp->lock);
		ifp->flags &= ~IFA_F_TENTATIVE;
		spin_unlock_bh(&ifp->lock);
		ipv6_ifa_notify(RTM_NEWADDR, ifp);
		in6_ifa_put(ifp);
	}
}

#if defined(CONFIG_IPV6_SIT) || defined(CONFIG_IPV6_SIT_MODULE)
static void sit_add_v4_addrs(struct inet6_dev *idev)
{
	struct in6_addr addr;
	struct net_device *dev;
	struct net *net = dev_net(idev->dev);
	int scope;

	ASSERT_RTNL();

	memset(&addr, 0, sizeof(struct in6_addr));
	memcpy(&addr.s6_addr32[3], idev->dev->dev_addr, 4);

	if (idev->dev->flags&IFF_POINTOPOINT) {
		addr.s6_addr32[0] = htonl(0xfe800000);
		scope = IFA_LINK;
	} else {
		scope = IPV6_ADDR_COMPATv4;
	}

	if (addr.s6_addr32[3]) {
		add_addr(idev, &addr, 128, scope);
		return;
	}

	for_each_netdev(net, dev) {
		struct in_device * in_dev = __in_dev_get_rtnl(dev);
		if (in_dev && (dev->flags & IFF_UP)) {
			struct in_ifaddr * ifa;

			int flag = scope;

			for (ifa = in_dev->ifa_list; ifa; ifa = ifa->ifa_next) {
				int plen;

				addr.s6_addr32[3] = ifa->ifa_local;

				if (ifa->ifa_scope == RT_SCOPE_LINK)
					continue;
				if (ifa->ifa_scope >= RT_SCOPE_HOST) {
					if (idev->dev->flags&IFF_POINTOPOINT)
						continue;
					flag |= IFA_HOST;
				}
				if (idev->dev->flags&IFF_POINTOPOINT)
					plen = 64;
				else
					plen = 96;

				add_addr(idev, &addr, plen, flag);
			}
		}
	}
}
#endif

static void init_loopback(struct net_device *dev)
{
	struct inet6_dev  *idev;

	/* ::1 */

	ASSERT_RTNL();

	if ((idev = ipv6_find_idev(dev)) == NULL) {
		printk(KERN_DEBUG "init loopback: add_dev failed\n");
		return;
	}

	add_addr(idev, &in6addr_loopback, 128, IFA_HOST);
}

static void addrconf_add_linklocal(struct inet6_dev *idev, struct in6_addr *addr)
{
	struct inet6_ifaddr * ifp;
	u32 addr_flags = IFA_F_PERMANENT;

#ifdef CONFIG_IPV6_OPTIMISTIC_DAD
	if (idev->cnf.optimistic_dad &&
	    !dev_net(idev->dev)->ipv6.devconf_all->forwarding)
		addr_flags |= IFA_F_OPTIMISTIC;
#endif


	ifp = ipv6_add_addr(idev, addr, 64, IFA_LINK, addr_flags);
	if (!IS_ERR(ifp)) {
		addrconf_prefix_route(&ifp->addr, ifp->prefix_len, idev->dev, 0, 0);
		addrconf_dad_start(ifp, 0);
		in6_ifa_put(ifp);
	}
}

static void addrconf_dev_config(struct net_device *dev)
{
	struct in6_addr addr;
	struct inet6_dev    * idev;

	ASSERT_RTNL();

	if ((dev->type != ARPHRD_ETHER) &&
	    (dev->type != ARPHRD_FDDI) &&
	    (dev->type != ARPHRD_IEEE802_TR) &&
	    (dev->type != ARPHRD_ARCNET) &&
	    (dev->type != ARPHRD_INFINIBAND)) {
		/* Alas, we support only Ethernet autoconfiguration. */
		return;
	}

	idev = addrconf_add_dev(dev);
	if (IS_ERR(idev))
		return;

	memset(&addr, 0, sizeof(struct in6_addr));
	addr.s6_addr32[0] = htonl(0xFE800000);

	if (ipv6_generate_eui64(addr.s6_addr + 8, dev) == 0)
		addrconf_add_linklocal(idev, &addr);
}

#if defined(CONFIG_IPV6_SIT) || defined(CONFIG_IPV6_SIT_MODULE)
static void addrconf_sit_config(struct net_device *dev)
{
	struct inet6_dev *idev;

	ASSERT_RTNL();

	/*
	 * Configure the tunnel with one of our IPv4
	 * addresses... we should configure all of
	 * our v4 addrs in the tunnel
	 */

	if ((idev = ipv6_find_idev(dev)) == NULL) {
		printk(KERN_DEBUG "init sit: add_dev failed\n");
		return;
	}

	if (dev->priv_flags & IFF_ISATAP) {
		struct in6_addr addr;

		ipv6_addr_set(&addr,  htonl(0xFE800000), 0, 0, 0);
		addrconf_prefix_route(&addr, 64, dev, 0, 0);
		if (!ipv6_generate_eui64(addr.s6_addr + 8, dev))
			addrconf_add_linklocal(idev, &addr);
		return;
	}

	sit_add_v4_addrs(idev);

	if (dev->flags&IFF_POINTOPOINT) {
		addrconf_add_mroute(dev);
		addrconf_add_lroute(dev);
	} else
		sit_route_add(dev);
}
#endif

static inline int
ipv6_inherit_linklocal(struct inet6_dev *idev, struct net_device *link_dev)
{
	struct in6_addr lladdr;

	if (!ipv6_get_lladdr(link_dev, &lladdr, IFA_F_TENTATIVE)) {
		addrconf_add_linklocal(idev, &lladdr);
		return 0;
	}
	return -1;
}

static void ip6_tnl_add_linklocal(struct inet6_dev *idev)
{
	struct net_device *link_dev;
	struct net *net = dev_net(idev->dev);

	/* first try to inherit the link-local address from the link device */
	if (idev->dev->iflink &&
	    (link_dev = __dev_get_by_index(net, idev->dev->iflink))) {
		if (!ipv6_inherit_linklocal(idev, link_dev))
			return;
	}
	/* then try to inherit it from any device */
	for_each_netdev(net, link_dev) {
		if (!ipv6_inherit_linklocal(idev, link_dev))
			return;
	}
	printk(KERN_DEBUG "init ip6-ip6: add_linklocal failed\n");
}

/*
 * Autoconfigure tunnel with a link-local address so routing protocols,
 * DHCPv6, MLD etc. can be run over the virtual link
 */

static void addrconf_ip6_tnl_config(struct net_device *dev)
{
	struct inet6_dev *idev;

	ASSERT_RTNL();

	idev = addrconf_add_dev(dev);
	if (IS_ERR(idev)) {
		printk(KERN_DEBUG "init ip6-ip6: add_dev failed\n");
		return;
	}
	ip6_tnl_add_linklocal(idev);
}

static int addrconf_notify(struct notifier_block *this, unsigned long event,
			   void * data)
{
	struct net_device *dev = (struct net_device *) data;
	struct inet6_dev *idev = __in6_dev_get(dev);
	int run_pending = 0;
	int err;

	switch (event) {
	case NETDEV_REGISTER:
		if (!idev && dev->mtu >= IPV6_MIN_MTU) {
			idev = ipv6_add_dev(dev);
			if (!idev)
				return notifier_from_errno(-ENOMEM);
		}
		break;

	case NETDEV_UP:
	case NETDEV_CHANGE:
		if (dev->flags & IFF_SLAVE)
			break;

		if (event == NETDEV_UP) {
			if (!addrconf_qdisc_ok(dev)) {
				/* device is not ready yet. */
				printk(KERN_INFO
					"ADDRCONF(NETDEV_UP): %s: "
					"link is not ready\n",
					dev->name);
				break;
			}

			if (!idev && dev->mtu >= IPV6_MIN_MTU)
				idev = ipv6_add_dev(dev);

			if (idev) {
				idev->if_flags |= IF_READY;
				run_pending = 1;
			}
		} else {
			if (!addrconf_qdisc_ok(dev)) {
				/* device is still not ready. */
				break;
			}

			if (idev) {
				if (idev->if_flags & IF_READY)
					/* device is already configured. */
					break;
				idev->if_flags |= IF_READY;
			}

			printk(KERN_INFO
					"ADDRCONF(NETDEV_CHANGE): %s: "
					"link becomes ready\n",
					dev->name);

			run_pending = 1;
		}

		switch (dev->type) {
#if defined(CONFIG_IPV6_SIT) || defined(CONFIG_IPV6_SIT_MODULE)
		case ARPHRD_SIT:
			addrconf_sit_config(dev);
			break;
#endif
		case ARPHRD_TUNNEL6:
			addrconf_ip6_tnl_config(dev);
			break;
		case ARPHRD_LOOPBACK:
			init_loopback(dev);
			break;

		default:
			addrconf_dev_config(dev);
			break;
		}

		if (idev) {
			if (run_pending)
				addrconf_dad_run(idev);

			/*
			 * If the MTU changed during the interface down,
			 * when the interface up, the changed MTU must be
			 * reflected in the idev as well as routers.
			 */
			if (idev->cnf.mtu6 != dev->mtu &&
			    dev->mtu >= IPV6_MIN_MTU) {
				rt6_mtu_change(dev, dev->mtu);
				idev->cnf.mtu6 = dev->mtu;
			}
			idev->tstamp = jiffies;
			inet6_ifinfo_notify(RTM_NEWLINK, idev);

			/*
			 * If the changed mtu during down is lower than
			 * IPV6_MIN_MTU stop IPv6 on this interface.
			 */
			if (dev->mtu < IPV6_MIN_MTU)
				addrconf_ifdown(dev, 1);
		}
		break;

	case NETDEV_CHANGEMTU:
		if (idev && dev->mtu >= IPV6_MIN_MTU) {
			rt6_mtu_change(dev, dev->mtu);
			idev->cnf.mtu6 = dev->mtu;
			break;
		}

		if (!idev && dev->mtu >= IPV6_MIN_MTU) {
			idev = ipv6_add_dev(dev);
			if (idev)
				break;
		}

		/*
		 * MTU falled under IPV6_MIN_MTU.
		 * Stop IPv6 on this interface.
		 */

	case NETDEV_DOWN:
	case NETDEV_UNREGISTER:
		/*
		 *	Remove all addresses from this interface.
		 */
		addrconf_ifdown(dev, event != NETDEV_DOWN);
		break;

	case NETDEV_CHANGENAME:
		if (idev) {
			snmp6_unregister_dev(idev);
			addrconf_sysctl_unregister(idev);
			addrconf_sysctl_register(idev);
			err = snmp6_register_dev(idev);
			if (err)
				return notifier_from_errno(err);
		}
		break;

	case NETDEV_PRE_TYPE_CHANGE:
	case NETDEV_POST_TYPE_CHANGE:
		addrconf_type_change(dev, event);
		break;
	}

	return NOTIFY_OK;
}

/*
 *	addrconf module should be notified of a device going up
 */
static struct notifier_block ipv6_dev_notf = {
	.notifier_call = addrconf_notify,
};

static void addrconf_type_change(struct net_device *dev, unsigned long event)
{
	struct inet6_dev *idev;
	ASSERT_RTNL();

	idev = __in6_dev_get(dev);

	if (event == NETDEV_POST_TYPE_CHANGE)
		ipv6_mc_remap(idev);
	else if (event == NETDEV_PRE_TYPE_CHANGE)
		ipv6_mc_unmap(idev);
}

static int addrconf_ifdown(struct net_device *dev, int how)
{
	struct net *net = dev_net(dev);
	struct inet6_dev *idev;
	struct inet6_ifaddr *ifa;
	LIST_HEAD(keep_list);
	int state;

	ASSERT_RTNL();

	/* Flush routes if device is being removed or it is not loopback */
	if (how || !(dev->flags & IFF_LOOPBACK))
		rt6_ifdown(net, dev);

	idev = __in6_dev_get(dev);
	if (idev == NULL)
		return -ENODEV;

	/*
	 * Step 1: remove reference to ipv6 device from parent device.
	 *	   Do not dev_put!
	 */
	if (how) {
		idev->dead = 1;

		/* protected by rtnl_lock */
		rcu_assign_pointer(dev->ip6_ptr, NULL);

		/* Step 1.5: remove snmp6 entry */
		snmp6_unregister_dev(idev);

	}

	write_lock_bh(&idev->lock);

	/* Step 2: clear flags for stateless addrconf */
	if (!how)
		idev->if_flags &= ~(IF_RS_SENT|IF_RA_RCVD|IF_READY);

#ifdef CONFIG_IPV6_PRIVACY
	if (how && del_timer(&idev->regen_timer))
		in6_dev_put(idev);

	/* Step 3: clear tempaddr list */
	while (!list_empty(&idev->tempaddr_list)) {
		ifa = list_first_entry(&idev->tempaddr_list,
				       struct inet6_ifaddr, tmp_list);
		list_del(&ifa->tmp_list);
		write_unlock_bh(&idev->lock);
		spin_lock_bh(&ifa->lock);

		if (ifa->ifpub) {
			in6_ifa_put(ifa->ifpub);
			ifa->ifpub = NULL;
		}
		spin_unlock_bh(&ifa->lock);
		in6_ifa_put(ifa);
		write_lock_bh(&idev->lock);
	}
#endif

	while (!list_empty(&idev->addr_list)) {
		ifa = list_first_entry(&idev->addr_list,
				       struct inet6_ifaddr, if_list);
		addrconf_del_timer(ifa);

		/* If just doing link down, and address is permanent
		   and not link-local, then retain it. */
		if (!how &&
		    (ifa->flags&IFA_F_PERMANENT) &&
		    !(ipv6_addr_type(&ifa->addr) & IPV6_ADDR_LINKLOCAL)) {
			list_move_tail(&ifa->if_list, &keep_list);

			/* If not doing DAD on this address, just keep it. */
			if ((dev->flags&(IFF_NOARP|IFF_LOOPBACK)) ||
			    idev->cnf.accept_dad <= 0 ||
			    (ifa->flags & IFA_F_NODAD))
				continue;

			/* If it was tentative already, no need to notify */
			if (ifa->flags & IFA_F_TENTATIVE)
				continue;

			/* Flag it for later restoration when link comes up */
			ifa->flags |= IFA_F_TENTATIVE;
			ifa->state = INET6_IFADDR_STATE_DAD;
		} else {
			list_del(&ifa->if_list);

			/* clear hash table */
			spin_lock_bh(&addrconf_hash_lock);
			hlist_del_init_rcu(&ifa->addr_lst);
			spin_unlock_bh(&addrconf_hash_lock);

			write_unlock_bh(&idev->lock);
			spin_lock_bh(&ifa->state_lock);
			state = ifa->state;
			ifa->state = INET6_IFADDR_STATE_DEAD;
			spin_unlock_bh(&ifa->state_lock);

<<<<<<< HEAD
			if (state == INET6_IFADDR_STATE_DEAD) {
				in6_ifa_put(ifa);
			} else {
=======
			if (state != INET6_IFADDR_STATE_DEAD) {
>>>>>>> 3cbea436
				__ipv6_ifa_notify(RTM_DELADDR, ifa);
				atomic_notifier_call_chain(&inet6addr_chain,
							   NETDEV_DOWN, ifa);
			}
<<<<<<< HEAD
=======

			in6_ifa_put(ifa);
>>>>>>> 3cbea436
			write_lock_bh(&idev->lock);
		}
	}

	list_splice(&keep_list, &idev->addr_list);

	write_unlock_bh(&idev->lock);

	/* Step 5: Discard multicast list */
	if (how)
		ipv6_mc_destroy_dev(idev);
	else
		ipv6_mc_down(idev);

	idev->tstamp = jiffies;

	/* Last: Shot the device (if unregistered) */
	if (how) {
		addrconf_sysctl_unregister(idev);
		neigh_parms_release(&nd_tbl, idev->nd_parms);
		neigh_ifdown(&nd_tbl, dev);
		in6_dev_put(idev);
	}
	return 0;
}

static void addrconf_rs_timer(unsigned long data)
{
	struct inet6_ifaddr *ifp = (struct inet6_ifaddr *) data;
	struct inet6_dev *idev = ifp->idev;

	read_lock(&idev->lock);
	if (idev->dead || !(idev->if_flags & IF_READY))
		goto out;

	if (idev->cnf.forwarding)
		goto out;

	/* Announcement received after solicitation was sent */
	if (idev->if_flags & IF_RA_RCVD)
		goto out;

	spin_lock(&ifp->lock);
	if (ifp->probes++ < idev->cnf.rtr_solicits) {
		/* The wait after the last probe can be shorter */
		addrconf_mod_timer(ifp, AC_RS,
				   (ifp->probes == idev->cnf.rtr_solicits) ?
				   idev->cnf.rtr_solicit_delay :
				   idev->cnf.rtr_solicit_interval);
		spin_unlock(&ifp->lock);

		ndisc_send_rs(idev->dev, &ifp->addr, &in6addr_linklocal_allrouters);
	} else {
		spin_unlock(&ifp->lock);
		/*
		 * Note: we do not support deprecated "all on-link"
		 * assumption any longer.
		 */
		printk(KERN_DEBUG "%s: no IPv6 routers present\n",
		       idev->dev->name);
	}

out:
	read_unlock(&idev->lock);
	in6_ifa_put(ifp);
}

/*
 *	Duplicate Address Detection
 */
static void addrconf_dad_kick(struct inet6_ifaddr *ifp)
{
	unsigned long rand_num;
	struct inet6_dev *idev = ifp->idev;

	if (ifp->flags & IFA_F_OPTIMISTIC)
		rand_num = 0;
	else
		rand_num = net_random() % (idev->cnf.rtr_solicit_delay ? : 1);

	ifp->probes = idev->cnf.dad_transmits;
	addrconf_mod_timer(ifp, AC_DAD, rand_num);
}

static void addrconf_dad_start(struct inet6_ifaddr *ifp, u32 flags)
{
	struct inet6_dev *idev = ifp->idev;
	struct net_device *dev = idev->dev;

	addrconf_join_solict(dev, &ifp->addr);

	net_srandom(ifp->addr.s6_addr32[3]);

	read_lock_bh(&idev->lock);
	spin_lock(&ifp->lock);
	if (ifp->state == INET6_IFADDR_STATE_DEAD)
		goto out;

	if (dev->flags&(IFF_NOARP|IFF_LOOPBACK) ||
	    idev->cnf.accept_dad < 1 ||
	    !(ifp->flags&IFA_F_TENTATIVE) ||
	    ifp->flags & IFA_F_NODAD) {
		ifp->flags &= ~(IFA_F_TENTATIVE|IFA_F_OPTIMISTIC|IFA_F_DADFAILED);
		spin_unlock(&ifp->lock);
		read_unlock_bh(&idev->lock);

		addrconf_dad_completed(ifp);
		return;
	}

	if (!(idev->if_flags & IF_READY)) {
		spin_unlock(&ifp->lock);
		read_unlock_bh(&idev->lock);
		/*
		 * If the device is not ready:
		 * - keep it tentative if it is a permanent address.
		 * - otherwise, kill it.
		 */
		in6_ifa_hold(ifp);
		addrconf_dad_stop(ifp, 0);
		return;
	}

	/*
	 * Optimistic nodes can start receiving
	 * Frames right away
	 */
	if (ifp->flags & IFA_F_OPTIMISTIC)
		ip6_ins_rt(ifp->rt);

	addrconf_dad_kick(ifp);
out:
	spin_unlock(&ifp->lock);
	read_unlock_bh(&idev->lock);
}

static void addrconf_dad_timer(unsigned long data)
{
	struct inet6_ifaddr *ifp = (struct inet6_ifaddr *) data;
	struct inet6_dev *idev = ifp->idev;
	struct in6_addr mcaddr;

	if (!ifp->probes && addrconf_dad_end(ifp))
		goto out;

	read_lock(&idev->lock);
	if (idev->dead || !(idev->if_flags & IF_READY)) {
		read_unlock(&idev->lock);
		goto out;
	}

	spin_lock(&ifp->lock);
	if (ifp->state == INET6_IFADDR_STATE_DEAD) {
		spin_unlock(&ifp->lock);
		read_unlock(&idev->lock);
		goto out;
	}

	if (ifp->probes == 0) {
		/*
		 * DAD was successful
		 */

		ifp->flags &= ~(IFA_F_TENTATIVE|IFA_F_OPTIMISTIC|IFA_F_DADFAILED);
		spin_unlock(&ifp->lock);
		read_unlock(&idev->lock);

		addrconf_dad_completed(ifp);

		goto out;
	}

	ifp->probes--;
	addrconf_mod_timer(ifp, AC_DAD, ifp->idev->nd_parms->retrans_time);
	spin_unlock(&ifp->lock);
	read_unlock(&idev->lock);

	/* send a neighbour solicitation for our addr */
	addrconf_addr_solict_mult(&ifp->addr, &mcaddr);
	ndisc_send_ns(ifp->idev->dev, NULL, &ifp->addr, &mcaddr, &in6addr_any);
out:
	in6_ifa_put(ifp);
}

static void addrconf_dad_completed(struct inet6_ifaddr *ifp)
{
	struct net_device *dev = ifp->idev->dev;

	/*
	 *	Configure the address for reception. Now it is valid.
	 */

	ipv6_ifa_notify(RTM_NEWADDR, ifp);

	/* If added prefix is link local and forwarding is off,
	   start sending router solicitations.
	 */

	if ((ifp->idev->cnf.forwarding == 0 ||
	     ifp->idev->cnf.forwarding == 2) &&
	    ifp->idev->cnf.rtr_solicits > 0 &&
	    (dev->flags&IFF_LOOPBACK) == 0 &&
	    (ipv6_addr_type(&ifp->addr) & IPV6_ADDR_LINKLOCAL)) {
		/*
		 *	If a host as already performed a random delay
		 *	[...] as part of DAD [...] there is no need
		 *	to delay again before sending the first RS
		 */
		ndisc_send_rs(ifp->idev->dev, &ifp->addr, &in6addr_linklocal_allrouters);

		spin_lock_bh(&ifp->lock);
		ifp->probes = 1;
		ifp->idev->if_flags |= IF_RS_SENT;
		addrconf_mod_timer(ifp, AC_RS, ifp->idev->cnf.rtr_solicit_interval);
		spin_unlock_bh(&ifp->lock);
	}
}

static void addrconf_dad_run(struct inet6_dev *idev)
{
	struct inet6_ifaddr *ifp;

	read_lock_bh(&idev->lock);
	list_for_each_entry(ifp, &idev->addr_list, if_list) {
		spin_lock(&ifp->lock);
		if (ifp->flags & IFA_F_TENTATIVE &&
		    ifp->state == INET6_IFADDR_STATE_DAD)
			addrconf_dad_kick(ifp);
		spin_unlock(&ifp->lock);
	}
	read_unlock_bh(&idev->lock);
}

#ifdef CONFIG_PROC_FS
struct if6_iter_state {
	struct seq_net_private p;
	int bucket;
};

static struct inet6_ifaddr *if6_get_first(struct seq_file *seq)
{
	struct inet6_ifaddr *ifa = NULL;
	struct if6_iter_state *state = seq->private;
	struct net *net = seq_file_net(seq);

	for (state->bucket = 0; state->bucket < IN6_ADDR_HSIZE; ++state->bucket) {
		struct hlist_node *n;
		hlist_for_each_entry_rcu_bh(ifa, n, &inet6_addr_lst[state->bucket],
					 addr_lst)
			if (net_eq(dev_net(ifa->idev->dev), net))
				return ifa;
	}
	return NULL;
}

static struct inet6_ifaddr *if6_get_next(struct seq_file *seq,
					 struct inet6_ifaddr *ifa)
{
	struct if6_iter_state *state = seq->private;
	struct net *net = seq_file_net(seq);
	struct hlist_node *n = &ifa->addr_lst;

	hlist_for_each_entry_continue_rcu_bh(ifa, n, addr_lst)
		if (net_eq(dev_net(ifa->idev->dev), net))
			return ifa;

	while (++state->bucket < IN6_ADDR_HSIZE) {
		hlist_for_each_entry_rcu_bh(ifa, n,
				     &inet6_addr_lst[state->bucket], addr_lst) {
			if (net_eq(dev_net(ifa->idev->dev), net))
				return ifa;
		}
	}

	return NULL;
}

static struct inet6_ifaddr *if6_get_idx(struct seq_file *seq, loff_t pos)
{
	struct inet6_ifaddr *ifa = if6_get_first(seq);

	if (ifa)
		while (pos && (ifa = if6_get_next(seq, ifa)) != NULL)
			--pos;
	return pos ? NULL : ifa;
}

static void *if6_seq_start(struct seq_file *seq, loff_t *pos)
	__acquires(rcu_bh)
{
	rcu_read_lock_bh();
	return if6_get_idx(seq, *pos);
}

static void *if6_seq_next(struct seq_file *seq, void *v, loff_t *pos)
{
	struct inet6_ifaddr *ifa;

	ifa = if6_get_next(seq, v);
	++*pos;
	return ifa;
}

static void if6_seq_stop(struct seq_file *seq, void *v)
	__releases(rcu_bh)
{
	rcu_read_unlock_bh();
}

static int if6_seq_show(struct seq_file *seq, void *v)
{
	struct inet6_ifaddr *ifp = (struct inet6_ifaddr *)v;
	seq_printf(seq, "%pi6 %02x %02x %02x %02x %8s\n",
		   &ifp->addr,
		   ifp->idev->dev->ifindex,
		   ifp->prefix_len,
		   ifp->scope,
		   ifp->flags,
		   ifp->idev->dev->name);
	return 0;
}

static const struct seq_operations if6_seq_ops = {
	.start	= if6_seq_start,
	.next	= if6_seq_next,
	.show	= if6_seq_show,
	.stop	= if6_seq_stop,
};

static int if6_seq_open(struct inode *inode, struct file *file)
{
	return seq_open_net(inode, file, &if6_seq_ops,
			    sizeof(struct if6_iter_state));
}

static const struct file_operations if6_fops = {
	.owner		= THIS_MODULE,
	.open		= if6_seq_open,
	.read		= seq_read,
	.llseek		= seq_lseek,
	.release	= seq_release_net,
};

static int __net_init if6_proc_net_init(struct net *net)
{
	if (!proc_net_fops_create(net, "if_inet6", S_IRUGO, &if6_fops))
		return -ENOMEM;
	return 0;
}

static void __net_exit if6_proc_net_exit(struct net *net)
{
       proc_net_remove(net, "if_inet6");
}

static struct pernet_operations if6_proc_net_ops = {
       .init = if6_proc_net_init,
       .exit = if6_proc_net_exit,
};

int __init if6_proc_init(void)
{
	return register_pernet_subsys(&if6_proc_net_ops);
}

void if6_proc_exit(void)
{
	unregister_pernet_subsys(&if6_proc_net_ops);
}
#endif	/* CONFIG_PROC_FS */

#if defined(CONFIG_IPV6_MIP6) || defined(CONFIG_IPV6_MIP6_MODULE)
/* Check if address is a home address configured on any interface. */
int ipv6_chk_home_addr(struct net *net, struct in6_addr *addr)
{
	int ret = 0;
	struct inet6_ifaddr *ifp = NULL;
	struct hlist_node *n;
	unsigned int hash = ipv6_addr_hash(addr);

	rcu_read_lock_bh();
	hlist_for_each_entry_rcu_bh(ifp, n, &inet6_addr_lst[hash], addr_lst) {
		if (!net_eq(dev_net(ifp->idev->dev), net))
			continue;
		if (ipv6_addr_equal(&ifp->addr, addr) &&
		    (ifp->flags & IFA_F_HOMEADDRESS)) {
			ret = 1;
			break;
		}
	}
	rcu_read_unlock_bh();
	return ret;
}
#endif

/*
 *	Periodic address status verification
 */

static void addrconf_verify(unsigned long foo)
{
	unsigned long now, next, next_sec, next_sched;
	struct inet6_ifaddr *ifp;
	struct hlist_node *node;
	int i;

	rcu_read_lock_bh();
	spin_lock(&addrconf_verify_lock);
	now = jiffies;
	next = round_jiffies_up(now + ADDR_CHECK_FREQUENCY);

	del_timer(&addr_chk_timer);

	for (i = 0; i < IN6_ADDR_HSIZE; i++) {
restart:
		hlist_for_each_entry_rcu_bh(ifp, node,
					 &inet6_addr_lst[i], addr_lst) {
			unsigned long age;

			if (ifp->flags & IFA_F_PERMANENT)
				continue;

			spin_lock(&ifp->lock);
			/* We try to batch several events at once. */
			age = (now - ifp->tstamp + ADDRCONF_TIMER_FUZZ_MINUS) / HZ;

			if (ifp->valid_lft != INFINITY_LIFE_TIME &&
			    age >= ifp->valid_lft) {
				spin_unlock(&ifp->lock);
				in6_ifa_hold(ifp);
				ipv6_del_addr(ifp);
				goto restart;
			} else if (ifp->prefered_lft == INFINITY_LIFE_TIME) {
				spin_unlock(&ifp->lock);
				continue;
			} else if (age >= ifp->prefered_lft) {
				/* jiffies - ifp->tstamp > age >= ifp->prefered_lft */
				int deprecate = 0;

				if (!(ifp->flags&IFA_F_DEPRECATED)) {
					deprecate = 1;
					ifp->flags |= IFA_F_DEPRECATED;
				}

				if (time_before(ifp->tstamp + ifp->valid_lft * HZ, next))
					next = ifp->tstamp + ifp->valid_lft * HZ;

				spin_unlock(&ifp->lock);

				if (deprecate) {
					in6_ifa_hold(ifp);

					ipv6_ifa_notify(0, ifp);
					in6_ifa_put(ifp);
					goto restart;
				}
#ifdef CONFIG_IPV6_PRIVACY
			} else if ((ifp->flags&IFA_F_TEMPORARY) &&
				   !(ifp->flags&IFA_F_TENTATIVE)) {
				unsigned long regen_advance = ifp->idev->cnf.regen_max_retry *
					ifp->idev->cnf.dad_transmits *
					ifp->idev->nd_parms->retrans_time / HZ;

				if (age >= ifp->prefered_lft - regen_advance) {
					struct inet6_ifaddr *ifpub = ifp->ifpub;
					if (time_before(ifp->tstamp + ifp->prefered_lft * HZ, next))
						next = ifp->tstamp + ifp->prefered_lft * HZ;
					if (!ifp->regen_count && ifpub) {
						ifp->regen_count++;
						in6_ifa_hold(ifp);
						in6_ifa_hold(ifpub);
						spin_unlock(&ifp->lock);

						spin_lock(&ifpub->lock);
						ifpub->regen_count = 0;
						spin_unlock(&ifpub->lock);
						ipv6_create_tempaddr(ifpub, ifp);
						in6_ifa_put(ifpub);
						in6_ifa_put(ifp);
						goto restart;
					}
				} else if (time_before(ifp->tstamp + ifp->prefered_lft * HZ - regen_advance * HZ, next))
					next = ifp->tstamp + ifp->prefered_lft * HZ - regen_advance * HZ;
				spin_unlock(&ifp->lock);
#endif
			} else {
				/* ifp->prefered_lft <= ifp->valid_lft */
				if (time_before(ifp->tstamp + ifp->prefered_lft * HZ, next))
					next = ifp->tstamp + ifp->prefered_lft * HZ;
				spin_unlock(&ifp->lock);
			}
		}
	}

	next_sec = round_jiffies_up(next);
	next_sched = next;

	/* If rounded timeout is accurate enough, accept it. */
	if (time_before(next_sec, next + ADDRCONF_TIMER_FUZZ))
		next_sched = next_sec;

	/* And minimum interval is ADDRCONF_TIMER_FUZZ_MAX. */
	if (time_before(next_sched, jiffies + ADDRCONF_TIMER_FUZZ_MAX))
		next_sched = jiffies + ADDRCONF_TIMER_FUZZ_MAX;

	ADBG((KERN_DEBUG "now = %lu, schedule = %lu, rounded schedule = %lu => %lu\n",
	      now, next, next_sec, next_sched));

	addr_chk_timer.expires = next_sched;
	add_timer(&addr_chk_timer);
	spin_unlock(&addrconf_verify_lock);
	rcu_read_unlock_bh();
}

static struct in6_addr *extract_addr(struct nlattr *addr, struct nlattr *local)
{
	struct in6_addr *pfx = NULL;

	if (addr)
		pfx = nla_data(addr);

	if (local) {
		if (pfx && nla_memcmp(local, pfx, sizeof(*pfx)))
			pfx = NULL;
		else
			pfx = nla_data(local);
	}

	return pfx;
}

static const struct nla_policy ifa_ipv6_policy[IFA_MAX+1] = {
	[IFA_ADDRESS]		= { .len = sizeof(struct in6_addr) },
	[IFA_LOCAL]		= { .len = sizeof(struct in6_addr) },
	[IFA_CACHEINFO]		= { .len = sizeof(struct ifa_cacheinfo) },
};

static int
inet6_rtm_deladdr(struct sk_buff *skb, struct nlmsghdr *nlh, void *arg)
{
	struct net *net = sock_net(skb->sk);
	struct ifaddrmsg *ifm;
	struct nlattr *tb[IFA_MAX+1];
	struct in6_addr *pfx;
	int err;

	err = nlmsg_parse(nlh, sizeof(*ifm), tb, IFA_MAX, ifa_ipv6_policy);
	if (err < 0)
		return err;

	ifm = nlmsg_data(nlh);
	pfx = extract_addr(tb[IFA_ADDRESS], tb[IFA_LOCAL]);
	if (pfx == NULL)
		return -EINVAL;

	return inet6_addr_del(net, ifm->ifa_index, pfx, ifm->ifa_prefixlen);
}

static int inet6_addr_modify(struct inet6_ifaddr *ifp, u8 ifa_flags,
			     u32 prefered_lft, u32 valid_lft)
{
	u32 flags;
	clock_t expires;
	unsigned long timeout;

	if (!valid_lft || (prefered_lft > valid_lft))
		return -EINVAL;

	timeout = addrconf_timeout_fixup(valid_lft, HZ);
	if (addrconf_finite_timeout(timeout)) {
		expires = jiffies_to_clock_t(timeout * HZ);
		valid_lft = timeout;
		flags = RTF_EXPIRES;
	} else {
		expires = 0;
		flags = 0;
		ifa_flags |= IFA_F_PERMANENT;
	}

	timeout = addrconf_timeout_fixup(prefered_lft, HZ);
	if (addrconf_finite_timeout(timeout)) {
		if (timeout == 0)
			ifa_flags |= IFA_F_DEPRECATED;
		prefered_lft = timeout;
	}

	spin_lock_bh(&ifp->lock);
	ifp->flags = (ifp->flags & ~(IFA_F_DEPRECATED | IFA_F_PERMANENT | IFA_F_NODAD | IFA_F_HOMEADDRESS)) | ifa_flags;
	ifp->tstamp = jiffies;
	ifp->valid_lft = valid_lft;
	ifp->prefered_lft = prefered_lft;

	spin_unlock_bh(&ifp->lock);
	if (!(ifp->flags&IFA_F_TENTATIVE))
		ipv6_ifa_notify(0, ifp);

	addrconf_prefix_route(&ifp->addr, ifp->prefix_len, ifp->idev->dev,
			      expires, flags);
	addrconf_verify(0);

	return 0;
}

static int
inet6_rtm_newaddr(struct sk_buff *skb, struct nlmsghdr *nlh, void *arg)
{
	struct net *net = sock_net(skb->sk);
	struct ifaddrmsg *ifm;
	struct nlattr *tb[IFA_MAX+1];
	struct in6_addr *pfx;
	struct inet6_ifaddr *ifa;
	struct net_device *dev;
	u32 valid_lft = INFINITY_LIFE_TIME, preferred_lft = INFINITY_LIFE_TIME;
	u8 ifa_flags;
	int err;

	err = nlmsg_parse(nlh, sizeof(*ifm), tb, IFA_MAX, ifa_ipv6_policy);
	if (err < 0)
		return err;

	ifm = nlmsg_data(nlh);
	pfx = extract_addr(tb[IFA_ADDRESS], tb[IFA_LOCAL]);
	if (pfx == NULL)
		return -EINVAL;

	if (tb[IFA_CACHEINFO]) {
		struct ifa_cacheinfo *ci;

		ci = nla_data(tb[IFA_CACHEINFO]);
		valid_lft = ci->ifa_valid;
		preferred_lft = ci->ifa_prefered;
	} else {
		preferred_lft = INFINITY_LIFE_TIME;
		valid_lft = INFINITY_LIFE_TIME;
	}

	dev =  __dev_get_by_index(net, ifm->ifa_index);
	if (dev == NULL)
		return -ENODEV;

	/* We ignore other flags so far. */
	ifa_flags = ifm->ifa_flags & (IFA_F_NODAD | IFA_F_HOMEADDRESS);

	ifa = ipv6_get_ifaddr(net, pfx, dev, 1);
	if (ifa == NULL) {
		/*
		 * It would be best to check for !NLM_F_CREATE here but
		 * userspace alreay relies on not having to provide this.
		 */
		return inet6_addr_add(net, ifm->ifa_index, pfx,
				      ifm->ifa_prefixlen, ifa_flags,
				      preferred_lft, valid_lft);
	}

	if (nlh->nlmsg_flags & NLM_F_EXCL ||
	    !(nlh->nlmsg_flags & NLM_F_REPLACE))
		err = -EEXIST;
	else
		err = inet6_addr_modify(ifa, ifa_flags, preferred_lft, valid_lft);

	in6_ifa_put(ifa);

	return err;
}

static void put_ifaddrmsg(struct nlmsghdr *nlh, u8 prefixlen, u8 flags,
			  u8 scope, int ifindex)
{
	struct ifaddrmsg *ifm;

	ifm = nlmsg_data(nlh);
	ifm->ifa_family = AF_INET6;
	ifm->ifa_prefixlen = prefixlen;
	ifm->ifa_flags = flags;
	ifm->ifa_scope = scope;
	ifm->ifa_index = ifindex;
}

static int put_cacheinfo(struct sk_buff *skb, unsigned long cstamp,
			 unsigned long tstamp, u32 preferred, u32 valid)
{
	struct ifa_cacheinfo ci;

	ci.cstamp = cstamp_delta(cstamp);
	ci.tstamp = cstamp_delta(tstamp);
	ci.ifa_prefered = preferred;
	ci.ifa_valid = valid;

	return nla_put(skb, IFA_CACHEINFO, sizeof(ci), &ci);
}

static inline int rt_scope(int ifa_scope)
{
	if (ifa_scope & IFA_HOST)
		return RT_SCOPE_HOST;
	else if (ifa_scope & IFA_LINK)
		return RT_SCOPE_LINK;
	else if (ifa_scope & IFA_SITE)
		return RT_SCOPE_SITE;
	else
		return RT_SCOPE_UNIVERSE;
}

static inline int inet6_ifaddr_msgsize(void)
{
	return NLMSG_ALIGN(sizeof(struct ifaddrmsg))
	       + nla_total_size(16) /* IFA_ADDRESS */
	       + nla_total_size(sizeof(struct ifa_cacheinfo));
}

static int inet6_fill_ifaddr(struct sk_buff *skb, struct inet6_ifaddr *ifa,
			     u32 pid, u32 seq, int event, unsigned int flags)
{
	struct nlmsghdr  *nlh;
	u32 preferred, valid;

	nlh = nlmsg_put(skb, pid, seq, event, sizeof(struct ifaddrmsg), flags);
	if (nlh == NULL)
		return -EMSGSIZE;

	put_ifaddrmsg(nlh, ifa->prefix_len, ifa->flags, rt_scope(ifa->scope),
		      ifa->idev->dev->ifindex);

	if (!(ifa->flags&IFA_F_PERMANENT)) {
		preferred = ifa->prefered_lft;
		valid = ifa->valid_lft;
		if (preferred != INFINITY_LIFE_TIME) {
			long tval = (jiffies - ifa->tstamp)/HZ;
			if (preferred > tval)
				preferred -= tval;
			else
				preferred = 0;
			if (valid != INFINITY_LIFE_TIME) {
				if (valid > tval)
					valid -= tval;
				else
					valid = 0;
			}
		}
	} else {
		preferred = INFINITY_LIFE_TIME;
		valid = INFINITY_LIFE_TIME;
	}

	if (nla_put(skb, IFA_ADDRESS, 16, &ifa->addr) < 0 ||
	    put_cacheinfo(skb, ifa->cstamp, ifa->tstamp, preferred, valid) < 0) {
		nlmsg_cancel(skb, nlh);
		return -EMSGSIZE;
	}

	return nlmsg_end(skb, nlh);
}

static int inet6_fill_ifmcaddr(struct sk_buff *skb, struct ifmcaddr6 *ifmca,
				u32 pid, u32 seq, int event, u16 flags)
{
	struct nlmsghdr  *nlh;
	u8 scope = RT_SCOPE_UNIVERSE;
	int ifindex = ifmca->idev->dev->ifindex;

	if (ipv6_addr_scope(&ifmca->mca_addr) & IFA_SITE)
		scope = RT_SCOPE_SITE;

	nlh = nlmsg_put(skb, pid, seq, event, sizeof(struct ifaddrmsg), flags);
	if (nlh == NULL)
		return -EMSGSIZE;

	put_ifaddrmsg(nlh, 128, IFA_F_PERMANENT, scope, ifindex);
	if (nla_put(skb, IFA_MULTICAST, 16, &ifmca->mca_addr) < 0 ||
	    put_cacheinfo(skb, ifmca->mca_cstamp, ifmca->mca_tstamp,
			  INFINITY_LIFE_TIME, INFINITY_LIFE_TIME) < 0) {
		nlmsg_cancel(skb, nlh);
		return -EMSGSIZE;
	}

	return nlmsg_end(skb, nlh);
}

static int inet6_fill_ifacaddr(struct sk_buff *skb, struct ifacaddr6 *ifaca,
				u32 pid, u32 seq, int event, unsigned int flags)
{
	struct nlmsghdr  *nlh;
	u8 scope = RT_SCOPE_UNIVERSE;
	int ifindex = ifaca->aca_idev->dev->ifindex;

	if (ipv6_addr_scope(&ifaca->aca_addr) & IFA_SITE)
		scope = RT_SCOPE_SITE;

	nlh = nlmsg_put(skb, pid, seq, event, sizeof(struct ifaddrmsg), flags);
	if (nlh == NULL)
		return -EMSGSIZE;

	put_ifaddrmsg(nlh, 128, IFA_F_PERMANENT, scope, ifindex);
	if (nla_put(skb, IFA_ANYCAST, 16, &ifaca->aca_addr) < 0 ||
	    put_cacheinfo(skb, ifaca->aca_cstamp, ifaca->aca_tstamp,
			  INFINITY_LIFE_TIME, INFINITY_LIFE_TIME) < 0) {
		nlmsg_cancel(skb, nlh);
		return -EMSGSIZE;
	}

	return nlmsg_end(skb, nlh);
}

enum addr_type_t {
	UNICAST_ADDR,
	MULTICAST_ADDR,
	ANYCAST_ADDR,
};

/* called with rcu_read_lock() */
static int in6_dump_addrs(struct inet6_dev *idev, struct sk_buff *skb,
			  struct netlink_callback *cb, enum addr_type_t type,
			  int s_ip_idx, int *p_ip_idx)
{
	struct ifmcaddr6 *ifmca;
	struct ifacaddr6 *ifaca;
	int err = 1;
	int ip_idx = *p_ip_idx;

	read_lock_bh(&idev->lock);
	switch (type) {
	case UNICAST_ADDR: {
		struct inet6_ifaddr *ifa;

		/* unicast address incl. temp addr */
		list_for_each_entry(ifa, &idev->addr_list, if_list) {
			if (++ip_idx < s_ip_idx)
				continue;
			err = inet6_fill_ifaddr(skb, ifa,
						NETLINK_CB(cb->skb).pid,
						cb->nlh->nlmsg_seq,
						RTM_NEWADDR,
						NLM_F_MULTI);
			if (err <= 0)
				break;
		}
		break;
	}
	case MULTICAST_ADDR:
		/* multicast address */
		for (ifmca = idev->mc_list; ifmca;
		     ifmca = ifmca->next, ip_idx++) {
			if (ip_idx < s_ip_idx)
				continue;
			err = inet6_fill_ifmcaddr(skb, ifmca,
						  NETLINK_CB(cb->skb).pid,
						  cb->nlh->nlmsg_seq,
						  RTM_GETMULTICAST,
						  NLM_F_MULTI);
			if (err <= 0)
				break;
		}
		break;
	case ANYCAST_ADDR:
		/* anycast address */
		for (ifaca = idev->ac_list; ifaca;
		     ifaca = ifaca->aca_next, ip_idx++) {
			if (ip_idx < s_ip_idx)
				continue;
			err = inet6_fill_ifacaddr(skb, ifaca,
						  NETLINK_CB(cb->skb).pid,
						  cb->nlh->nlmsg_seq,
						  RTM_GETANYCAST,
						  NLM_F_MULTI);
			if (err <= 0)
				break;
		}
		break;
	default:
		break;
	}
	read_unlock_bh(&idev->lock);
	*p_ip_idx = ip_idx;
	return err;
}

static int inet6_dump_addr(struct sk_buff *skb, struct netlink_callback *cb,
			   enum addr_type_t type)
{
	struct net *net = sock_net(skb->sk);
	int h, s_h;
	int idx, ip_idx;
	int s_idx, s_ip_idx;
	struct net_device *dev;
	struct inet6_dev *idev;
	struct hlist_head *head;
	struct hlist_node *node;

	s_h = cb->args[0];
	s_idx = idx = cb->args[1];
	s_ip_idx = ip_idx = cb->args[2];

	rcu_read_lock();
	for (h = s_h; h < NETDEV_HASHENTRIES; h++, s_idx = 0) {
		idx = 0;
		head = &net->dev_index_head[h];
		hlist_for_each_entry_rcu(dev, node, head, index_hlist) {
			if (idx < s_idx)
				goto cont;
			if (h > s_h || idx > s_idx)
				s_ip_idx = 0;
			ip_idx = 0;
			idev = __in6_dev_get(dev);
			if (!idev)
				goto cont;

			if (in6_dump_addrs(idev, skb, cb, type,
					   s_ip_idx, &ip_idx) <= 0)
				goto done;
cont:
			idx++;
		}
	}
done:
	rcu_read_unlock();
	cb->args[0] = h;
	cb->args[1] = idx;
	cb->args[2] = ip_idx;

	return skb->len;
}

static int inet6_dump_ifaddr(struct sk_buff *skb, struct netlink_callback *cb)
{
	enum addr_type_t type = UNICAST_ADDR;

	return inet6_dump_addr(skb, cb, type);
}

static int inet6_dump_ifmcaddr(struct sk_buff *skb, struct netlink_callback *cb)
{
	enum addr_type_t type = MULTICAST_ADDR;

	return inet6_dump_addr(skb, cb, type);
}


static int inet6_dump_ifacaddr(struct sk_buff *skb, struct netlink_callback *cb)
{
	enum addr_type_t type = ANYCAST_ADDR;

	return inet6_dump_addr(skb, cb, type);
}

static int inet6_rtm_getaddr(struct sk_buff *in_skb, struct nlmsghdr* nlh,
			     void *arg)
{
	struct net *net = sock_net(in_skb->sk);
	struct ifaddrmsg *ifm;
	struct nlattr *tb[IFA_MAX+1];
	struct in6_addr *addr = NULL;
	struct net_device *dev = NULL;
	struct inet6_ifaddr *ifa;
	struct sk_buff *skb;
	int err;

	err = nlmsg_parse(nlh, sizeof(*ifm), tb, IFA_MAX, ifa_ipv6_policy);
	if (err < 0)
		goto errout;

	addr = extract_addr(tb[IFA_ADDRESS], tb[IFA_LOCAL]);
	if (addr == NULL) {
		err = -EINVAL;
		goto errout;
	}

	ifm = nlmsg_data(nlh);
	if (ifm->ifa_index)
		dev = __dev_get_by_index(net, ifm->ifa_index);

	ifa = ipv6_get_ifaddr(net, addr, dev, 1);
	if (!ifa) {
		err = -EADDRNOTAVAIL;
		goto errout;
	}

	skb = nlmsg_new(inet6_ifaddr_msgsize(), GFP_KERNEL);
	if (!skb) {
		err = -ENOBUFS;
		goto errout_ifa;
	}

	err = inet6_fill_ifaddr(skb, ifa, NETLINK_CB(in_skb).pid,
				nlh->nlmsg_seq, RTM_NEWADDR, 0);
	if (err < 0) {
		/* -EMSGSIZE implies BUG in inet6_ifaddr_msgsize() */
		WARN_ON(err == -EMSGSIZE);
		kfree_skb(skb);
		goto errout_ifa;
	}
	err = rtnl_unicast(skb, net, NETLINK_CB(in_skb).pid);
errout_ifa:
	in6_ifa_put(ifa);
errout:
	return err;
}

static void inet6_ifa_notify(int event, struct inet6_ifaddr *ifa)
{
	struct sk_buff *skb;
	struct net *net = dev_net(ifa->idev->dev);
	int err = -ENOBUFS;

	skb = nlmsg_new(inet6_ifaddr_msgsize(), GFP_ATOMIC);
	if (skb == NULL)
		goto errout;

	err = inet6_fill_ifaddr(skb, ifa, 0, 0, event, 0);
	if (err < 0) {
		/* -EMSGSIZE implies BUG in inet6_ifaddr_msgsize() */
		WARN_ON(err == -EMSGSIZE);
		kfree_skb(skb);
		goto errout;
	}
	rtnl_notify(skb, net, 0, RTNLGRP_IPV6_IFADDR, NULL, GFP_ATOMIC);
	return;
errout:
	if (err < 0)
		rtnl_set_sk_err(net, RTNLGRP_IPV6_IFADDR, err);
}

static inline void ipv6_store_devconf(struct ipv6_devconf *cnf,
				__s32 *array, int bytes)
{
	BUG_ON(bytes < (DEVCONF_MAX * 4));

	memset(array, 0, bytes);
	array[DEVCONF_FORWARDING] = cnf->forwarding;
	array[DEVCONF_HOPLIMIT] = cnf->hop_limit;
	array[DEVCONF_MTU6] = cnf->mtu6;
	array[DEVCONF_ACCEPT_RA] = cnf->accept_ra;
	array[DEVCONF_ACCEPT_REDIRECTS] = cnf->accept_redirects;
	array[DEVCONF_AUTOCONF] = cnf->autoconf;
	array[DEVCONF_DAD_TRANSMITS] = cnf->dad_transmits;
	array[DEVCONF_RTR_SOLICITS] = cnf->rtr_solicits;
	array[DEVCONF_RTR_SOLICIT_INTERVAL] =
		jiffies_to_msecs(cnf->rtr_solicit_interval);
	array[DEVCONF_RTR_SOLICIT_DELAY] =
		jiffies_to_msecs(cnf->rtr_solicit_delay);
	array[DEVCONF_FORCE_MLD_VERSION] = cnf->force_mld_version;
#ifdef CONFIG_IPV6_PRIVACY
	array[DEVCONF_USE_TEMPADDR] = cnf->use_tempaddr;
	array[DEVCONF_TEMP_VALID_LFT] = cnf->temp_valid_lft;
	array[DEVCONF_TEMP_PREFERED_LFT] = cnf->temp_prefered_lft;
	array[DEVCONF_REGEN_MAX_RETRY] = cnf->regen_max_retry;
	array[DEVCONF_MAX_DESYNC_FACTOR] = cnf->max_desync_factor;
#endif
	array[DEVCONF_MAX_ADDRESSES] = cnf->max_addresses;
	array[DEVCONF_ACCEPT_RA_DEFRTR] = cnf->accept_ra_defrtr;
	array[DEVCONF_ACCEPT_RA_PINFO] = cnf->accept_ra_pinfo;
#ifdef CONFIG_IPV6_ROUTER_PREF
	array[DEVCONF_ACCEPT_RA_RTR_PREF] = cnf->accept_ra_rtr_pref;
	array[DEVCONF_RTR_PROBE_INTERVAL] =
		jiffies_to_msecs(cnf->rtr_probe_interval);
#ifdef CONFIG_IPV6_ROUTE_INFO
	array[DEVCONF_ACCEPT_RA_RT_INFO_MAX_PLEN] = cnf->accept_ra_rt_info_max_plen;
#endif
#endif
	array[DEVCONF_PROXY_NDP] = cnf->proxy_ndp;
	array[DEVCONF_ACCEPT_SOURCE_ROUTE] = cnf->accept_source_route;
#ifdef CONFIG_IPV6_OPTIMISTIC_DAD
	array[DEVCONF_OPTIMISTIC_DAD] = cnf->optimistic_dad;
#endif
#ifdef CONFIG_IPV6_MROUTE
	array[DEVCONF_MC_FORWARDING] = cnf->mc_forwarding;
#endif
	array[DEVCONF_DISABLE_IPV6] = cnf->disable_ipv6;
	array[DEVCONF_ACCEPT_DAD] = cnf->accept_dad;
	array[DEVCONF_FORCE_TLLAO] = cnf->force_tllao;
}

static inline size_t inet6_ifla6_size(void)
{
	return nla_total_size(4) /* IFLA_INET6_FLAGS */
	     + nla_total_size(sizeof(struct ifla_cacheinfo))
	     + nla_total_size(DEVCONF_MAX * 4) /* IFLA_INET6_CONF */
	     + nla_total_size(IPSTATS_MIB_MAX * 8) /* IFLA_INET6_STATS */
	     + nla_total_size(ICMP6_MIB_MAX * 8); /* IFLA_INET6_ICMP6STATS */
}

static inline size_t inet6_if_nlmsg_size(void)
{
	return NLMSG_ALIGN(sizeof(struct ifinfomsg))
	       + nla_total_size(IFNAMSIZ) /* IFLA_IFNAME */
	       + nla_total_size(MAX_ADDR_LEN) /* IFLA_ADDRESS */
	       + nla_total_size(4) /* IFLA_MTU */
	       + nla_total_size(4) /* IFLA_LINK */
	       + nla_total_size(inet6_ifla6_size()); /* IFLA_PROTINFO */
}

static inline void __snmp6_fill_stats(u64 *stats, void __percpu **mib,
				      int items, int bytes)
{
	int i;
	int pad = bytes - sizeof(u64) * items;
	BUG_ON(pad < 0);

	/* Use put_unaligned() because stats may not be aligned for u64. */
	put_unaligned(items, &stats[0]);
	for (i = 1; i < items; i++)
		put_unaligned(snmp_fold_field(mib, i), &stats[i]);

	memset(&stats[items], 0, pad);
}

static inline void __snmp6_fill_stats64(u64 *stats, void __percpu **mib,
				      int items, int bytes, size_t syncpoff)
{
	int i;
	int pad = bytes - sizeof(u64) * items;
	BUG_ON(pad < 0);

	/* Use put_unaligned() because stats may not be aligned for u64. */
	put_unaligned(items, &stats[0]);
	for (i = 1; i < items; i++)
		put_unaligned(snmp_fold_field64(mib, i, syncpoff), &stats[i]);

	memset(&stats[items], 0, pad);
}

static void snmp6_fill_stats(u64 *stats, struct inet6_dev *idev, int attrtype,
			     int bytes)
{
	switch (attrtype) {
	case IFLA_INET6_STATS:
		__snmp6_fill_stats64(stats, (void __percpu **)idev->stats.ipv6,
				     IPSTATS_MIB_MAX, bytes, offsetof(struct ipstats_mib, syncp));
		break;
	case IFLA_INET6_ICMP6STATS:
		__snmp6_fill_stats(stats, (void __percpu **)idev->stats.icmpv6, ICMP6_MIB_MAX, bytes);
		break;
	}
}

static int inet6_fill_ifla6_attrs(struct sk_buff *skb, struct inet6_dev *idev)
{
	struct nlattr *nla;
	struct ifla_cacheinfo ci;

	NLA_PUT_U32(skb, IFLA_INET6_FLAGS, idev->if_flags);

	ci.max_reasm_len = IPV6_MAXPLEN;
	ci.tstamp = cstamp_delta(idev->tstamp);
	ci.reachable_time = jiffies_to_msecs(idev->nd_parms->reachable_time);
	ci.retrans_time = jiffies_to_msecs(idev->nd_parms->retrans_time);
	NLA_PUT(skb, IFLA_INET6_CACHEINFO, sizeof(ci), &ci);

	nla = nla_reserve(skb, IFLA_INET6_CONF, DEVCONF_MAX * sizeof(s32));
	if (nla == NULL)
		goto nla_put_failure;
	ipv6_store_devconf(&idev->cnf, nla_data(nla), nla_len(nla));

	/* XXX - MC not implemented */

	nla = nla_reserve(skb, IFLA_INET6_STATS, IPSTATS_MIB_MAX * sizeof(u64));
	if (nla == NULL)
		goto nla_put_failure;
	snmp6_fill_stats(nla_data(nla), idev, IFLA_INET6_STATS, nla_len(nla));

	nla = nla_reserve(skb, IFLA_INET6_ICMP6STATS, ICMP6_MIB_MAX * sizeof(u64));
	if (nla == NULL)
		goto nla_put_failure;
	snmp6_fill_stats(nla_data(nla), idev, IFLA_INET6_ICMP6STATS, nla_len(nla));

	return 0;

nla_put_failure:
	return -EMSGSIZE;
}

static size_t inet6_get_link_af_size(const struct net_device *dev)
{
	if (!__in6_dev_get(dev))
		return 0;

	return inet6_ifla6_size();
}

static int inet6_fill_link_af(struct sk_buff *skb, const struct net_device *dev)
{
	struct inet6_dev *idev = __in6_dev_get(dev);

	if (!idev)
		return -ENODATA;

	if (inet6_fill_ifla6_attrs(skb, idev) < 0)
		return -EMSGSIZE;

	return 0;
}

static int inet6_fill_ifinfo(struct sk_buff *skb, struct inet6_dev *idev,
			     u32 pid, u32 seq, int event, unsigned int flags)
{
	struct net_device *dev = idev->dev;
	struct ifinfomsg *hdr;
	struct nlmsghdr *nlh;
	void *protoinfo;

	nlh = nlmsg_put(skb, pid, seq, event, sizeof(*hdr), flags);
	if (nlh == NULL)
		return -EMSGSIZE;

	hdr = nlmsg_data(nlh);
	hdr->ifi_family = AF_INET6;
	hdr->__ifi_pad = 0;
	hdr->ifi_type = dev->type;
	hdr->ifi_index = dev->ifindex;
	hdr->ifi_flags = dev_get_flags(dev);
	hdr->ifi_change = 0;

	NLA_PUT_STRING(skb, IFLA_IFNAME, dev->name);

	if (dev->addr_len)
		NLA_PUT(skb, IFLA_ADDRESS, dev->addr_len, dev->dev_addr);

	NLA_PUT_U32(skb, IFLA_MTU, dev->mtu);
	if (dev->ifindex != dev->iflink)
		NLA_PUT_U32(skb, IFLA_LINK, dev->iflink);

	protoinfo = nla_nest_start(skb, IFLA_PROTINFO);
	if (protoinfo == NULL)
		goto nla_put_failure;

	if (inet6_fill_ifla6_attrs(skb, idev) < 0)
		goto nla_put_failure;

	nla_nest_end(skb, protoinfo);
	return nlmsg_end(skb, nlh);

nla_put_failure:
	nlmsg_cancel(skb, nlh);
	return -EMSGSIZE;
}

static int inet6_dump_ifinfo(struct sk_buff *skb, struct netlink_callback *cb)
{
	struct net *net = sock_net(skb->sk);
	int h, s_h;
	int idx = 0, s_idx;
	struct net_device *dev;
	struct inet6_dev *idev;
	struct hlist_head *head;
	struct hlist_node *node;

	s_h = cb->args[0];
	s_idx = cb->args[1];

	rcu_read_lock();
	for (h = s_h; h < NETDEV_HASHENTRIES; h++, s_idx = 0) {
		idx = 0;
		head = &net->dev_index_head[h];
		hlist_for_each_entry_rcu(dev, node, head, index_hlist) {
			if (idx < s_idx)
				goto cont;
			idev = __in6_dev_get(dev);
			if (!idev)
				goto cont;
			if (inet6_fill_ifinfo(skb, idev,
					      NETLINK_CB(cb->skb).pid,
					      cb->nlh->nlmsg_seq,
					      RTM_NEWLINK, NLM_F_MULTI) <= 0)
				goto out;
cont:
			idx++;
		}
	}
out:
	rcu_read_unlock();
	cb->args[1] = idx;
	cb->args[0] = h;

	return skb->len;
}

void inet6_ifinfo_notify(int event, struct inet6_dev *idev)
{
	struct sk_buff *skb;
	struct net *net = dev_net(idev->dev);
	int err = -ENOBUFS;

	skb = nlmsg_new(inet6_if_nlmsg_size(), GFP_ATOMIC);
	if (skb == NULL)
		goto errout;

	err = inet6_fill_ifinfo(skb, idev, 0, 0, event, 0);
	if (err < 0) {
		/* -EMSGSIZE implies BUG in inet6_if_nlmsg_size() */
		WARN_ON(err == -EMSGSIZE);
		kfree_skb(skb);
		goto errout;
	}
	rtnl_notify(skb, net, 0, RTNLGRP_IPV6_IFINFO, NULL, GFP_ATOMIC);
	return;
errout:
	if (err < 0)
		rtnl_set_sk_err(net, RTNLGRP_IPV6_IFINFO, err);
}

static inline size_t inet6_prefix_nlmsg_size(void)
{
	return NLMSG_ALIGN(sizeof(struct prefixmsg))
	       + nla_total_size(sizeof(struct in6_addr))
	       + nla_total_size(sizeof(struct prefix_cacheinfo));
}

static int inet6_fill_prefix(struct sk_buff *skb, struct inet6_dev *idev,
			     struct prefix_info *pinfo, u32 pid, u32 seq,
			     int event, unsigned int flags)
{
	struct prefixmsg *pmsg;
	struct nlmsghdr *nlh;
	struct prefix_cacheinfo	ci;

	nlh = nlmsg_put(skb, pid, seq, event, sizeof(*pmsg), flags);
	if (nlh == NULL)
		return -EMSGSIZE;

	pmsg = nlmsg_data(nlh);
	pmsg->prefix_family = AF_INET6;
	pmsg->prefix_pad1 = 0;
	pmsg->prefix_pad2 = 0;
	pmsg->prefix_ifindex = idev->dev->ifindex;
	pmsg->prefix_len = pinfo->prefix_len;
	pmsg->prefix_type = pinfo->type;
	pmsg->prefix_pad3 = 0;
	pmsg->prefix_flags = 0;
	if (pinfo->onlink)
		pmsg->prefix_flags |= IF_PREFIX_ONLINK;
	if (pinfo->autoconf)
		pmsg->prefix_flags |= IF_PREFIX_AUTOCONF;

	NLA_PUT(skb, PREFIX_ADDRESS, sizeof(pinfo->prefix), &pinfo->prefix);

	ci.preferred_time = ntohl(pinfo->prefered);
	ci.valid_time = ntohl(pinfo->valid);
	NLA_PUT(skb, PREFIX_CACHEINFO, sizeof(ci), &ci);

	return nlmsg_end(skb, nlh);

nla_put_failure:
	nlmsg_cancel(skb, nlh);
	return -EMSGSIZE;
}

static void inet6_prefix_notify(int event, struct inet6_dev *idev,
			 struct prefix_info *pinfo)
{
	struct sk_buff *skb;
	struct net *net = dev_net(idev->dev);
	int err = -ENOBUFS;

	skb = nlmsg_new(inet6_prefix_nlmsg_size(), GFP_ATOMIC);
	if (skb == NULL)
		goto errout;

	err = inet6_fill_prefix(skb, idev, pinfo, 0, 0, event, 0);
	if (err < 0) {
		/* -EMSGSIZE implies BUG in inet6_prefix_nlmsg_size() */
		WARN_ON(err == -EMSGSIZE);
		kfree_skb(skb);
		goto errout;
	}
	rtnl_notify(skb, net, 0, RTNLGRP_IPV6_PREFIX, NULL, GFP_ATOMIC);
	return;
errout:
	if (err < 0)
		rtnl_set_sk_err(net, RTNLGRP_IPV6_PREFIX, err);
}

static void __ipv6_ifa_notify(int event, struct inet6_ifaddr *ifp)
{
	inet6_ifa_notify(event ? : RTM_NEWADDR, ifp);

	switch (event) {
	case RTM_NEWADDR:
		/*
		 * If the address was optimistic
		 * we inserted the route at the start of
		 * our DAD process, so we don't need
		 * to do it again
		 */
		if (!(ifp->rt->rt6i_node))
			ip6_ins_rt(ifp->rt);
		if (ifp->idev->cnf.forwarding)
			addrconf_join_anycast(ifp);
		break;
	case RTM_DELADDR:
		if (ifp->idev->cnf.forwarding)
			addrconf_leave_anycast(ifp);
		addrconf_leave_solict(ifp->idev, &ifp->addr);
		dst_hold(&ifp->rt->dst);

		if (ifp->state == INET6_IFADDR_STATE_DEAD &&
		    ip6_del_rt(ifp->rt))
			dst_free(&ifp->rt->dst);
		break;
	}
}

static void ipv6_ifa_notify(int event, struct inet6_ifaddr *ifp)
{
	rcu_read_lock_bh();
	if (likely(ifp->idev->dead == 0))
		__ipv6_ifa_notify(event, ifp);
	rcu_read_unlock_bh();
}

#ifdef CONFIG_SYSCTL

static
int addrconf_sysctl_forward(ctl_table *ctl, int write,
			   void __user *buffer, size_t *lenp, loff_t *ppos)
{
	int *valp = ctl->data;
	int val = *valp;
	loff_t pos = *ppos;
	int ret;

	ret = proc_dointvec(ctl, write, buffer, lenp, ppos);

	if (write)
		ret = addrconf_fixup_forwarding(ctl, valp, val);
	if (ret)
		*ppos = pos;
	return ret;
}

static void dev_disable_change(struct inet6_dev *idev)
{
	if (!idev || !idev->dev)
		return;

	if (idev->cnf.disable_ipv6)
		addrconf_notify(NULL, NETDEV_DOWN, idev->dev);
	else
		addrconf_notify(NULL, NETDEV_UP, idev->dev);
}

static void addrconf_disable_change(struct net *net, __s32 newf)
{
	struct net_device *dev;
	struct inet6_dev *idev;

	rcu_read_lock();
	for_each_netdev_rcu(net, dev) {
		idev = __in6_dev_get(dev);
		if (idev) {
			int changed = (!idev->cnf.disable_ipv6) ^ (!newf);
			idev->cnf.disable_ipv6 = newf;
			if (changed)
				dev_disable_change(idev);
		}
	}
	rcu_read_unlock();
}

static int addrconf_disable_ipv6(struct ctl_table *table, int *p, int old)
{
	struct net *net;

	net = (struct net *)table->extra2;

	if (p == &net->ipv6.devconf_dflt->disable_ipv6)
		return 0;

	if (!rtnl_trylock()) {
		/* Restore the original values before restarting */
		*p = old;
		return restart_syscall();
	}

	if (p == &net->ipv6.devconf_all->disable_ipv6) {
		__s32 newf = net->ipv6.devconf_all->disable_ipv6;
		net->ipv6.devconf_dflt->disable_ipv6 = newf;
		addrconf_disable_change(net, newf);
	} else if ((!*p) ^ (!old))
		dev_disable_change((struct inet6_dev *)table->extra1);

	rtnl_unlock();
	return 0;
}

static
int addrconf_sysctl_disable(ctl_table *ctl, int write,
			    void __user *buffer, size_t *lenp, loff_t *ppos)
{
	int *valp = ctl->data;
	int val = *valp;
	loff_t pos = *ppos;
	int ret;

	ret = proc_dointvec(ctl, write, buffer, lenp, ppos);

	if (write)
		ret = addrconf_disable_ipv6(ctl, valp, val);
	if (ret)
		*ppos = pos;
	return ret;
}

static struct addrconf_sysctl_table
{
	struct ctl_table_header *sysctl_header;
	ctl_table addrconf_vars[DEVCONF_MAX+1];
	char *dev_name;
} addrconf_sysctl __read_mostly = {
	.sysctl_header = NULL,
	.addrconf_vars = {
		{
			.procname	= "forwarding",
			.data		= &ipv6_devconf.forwarding,
			.maxlen		= sizeof(int),
			.mode		= 0644,
			.proc_handler	= addrconf_sysctl_forward,
		},
		{
			.procname	= "hop_limit",
			.data		= &ipv6_devconf.hop_limit,
			.maxlen		= sizeof(int),
			.mode		= 0644,
			.proc_handler	= proc_dointvec,
		},
		{
			.procname	= "mtu",
			.data		= &ipv6_devconf.mtu6,
			.maxlen		= sizeof(int),
			.mode		= 0644,
			.proc_handler	= proc_dointvec,
		},
		{
			.procname	= "accept_ra",
			.data		= &ipv6_devconf.accept_ra,
			.maxlen		= sizeof(int),
			.mode		= 0644,
			.proc_handler	= proc_dointvec,
		},
		{
			.procname	= "accept_redirects",
			.data		= &ipv6_devconf.accept_redirects,
			.maxlen		= sizeof(int),
			.mode		= 0644,
			.proc_handler	= proc_dointvec,
		},
		{
			.procname	= "autoconf",
			.data		= &ipv6_devconf.autoconf,
			.maxlen		= sizeof(int),
			.mode		= 0644,
			.proc_handler	= proc_dointvec,
		},
		{
			.procname	= "dad_transmits",
			.data		= &ipv6_devconf.dad_transmits,
			.maxlen		= sizeof(int),
			.mode		= 0644,
			.proc_handler	= proc_dointvec,
		},
		{
			.procname	= "router_solicitations",
			.data		= &ipv6_devconf.rtr_solicits,
			.maxlen		= sizeof(int),
			.mode		= 0644,
			.proc_handler	= proc_dointvec,
		},
		{
			.procname	= "router_solicitation_interval",
			.data		= &ipv6_devconf.rtr_solicit_interval,
			.maxlen		= sizeof(int),
			.mode		= 0644,
			.proc_handler	= proc_dointvec_jiffies,
		},
		{
			.procname	= "router_solicitation_delay",
			.data		= &ipv6_devconf.rtr_solicit_delay,
			.maxlen		= sizeof(int),
			.mode		= 0644,
			.proc_handler	= proc_dointvec_jiffies,
		},
		{
			.procname	= "force_mld_version",
			.data		= &ipv6_devconf.force_mld_version,
			.maxlen		= sizeof(int),
			.mode		= 0644,
			.proc_handler	= proc_dointvec,
		},
#ifdef CONFIG_IPV6_PRIVACY
		{
			.procname	= "use_tempaddr",
			.data		= &ipv6_devconf.use_tempaddr,
			.maxlen		= sizeof(int),
			.mode		= 0644,
			.proc_handler	= proc_dointvec,
		},
		{
			.procname	= "temp_valid_lft",
			.data		= &ipv6_devconf.temp_valid_lft,
			.maxlen		= sizeof(int),
			.mode		= 0644,
			.proc_handler	= proc_dointvec,
		},
		{
			.procname	= "temp_prefered_lft",
			.data		= &ipv6_devconf.temp_prefered_lft,
			.maxlen		= sizeof(int),
			.mode		= 0644,
			.proc_handler	= proc_dointvec,
		},
		{
			.procname	= "regen_max_retry",
			.data		= &ipv6_devconf.regen_max_retry,
			.maxlen		= sizeof(int),
			.mode		= 0644,
			.proc_handler	= proc_dointvec,
		},
		{
			.procname	= "max_desync_factor",
			.data		= &ipv6_devconf.max_desync_factor,
			.maxlen		= sizeof(int),
			.mode		= 0644,
			.proc_handler	= proc_dointvec,
		},
#endif
		{
			.procname	= "max_addresses",
			.data		= &ipv6_devconf.max_addresses,
			.maxlen		= sizeof(int),
			.mode		= 0644,
			.proc_handler	= proc_dointvec,
		},
		{
			.procname	= "accept_ra_defrtr",
			.data		= &ipv6_devconf.accept_ra_defrtr,
			.maxlen		= sizeof(int),
			.mode		= 0644,
			.proc_handler	= proc_dointvec,
		},
		{
			.procname	= "accept_ra_pinfo",
			.data		= &ipv6_devconf.accept_ra_pinfo,
			.maxlen		= sizeof(int),
			.mode		= 0644,
			.proc_handler	= proc_dointvec,
		},
#ifdef CONFIG_IPV6_ROUTER_PREF
		{
			.procname	= "accept_ra_rtr_pref",
			.data		= &ipv6_devconf.accept_ra_rtr_pref,
			.maxlen		= sizeof(int),
			.mode		= 0644,
			.proc_handler	= proc_dointvec,
		},
		{
			.procname	= "router_probe_interval",
			.data		= &ipv6_devconf.rtr_probe_interval,
			.maxlen		= sizeof(int),
			.mode		= 0644,
			.proc_handler	= proc_dointvec_jiffies,
		},
#ifdef CONFIG_IPV6_ROUTE_INFO
		{
			.procname	= "accept_ra_rt_info_max_plen",
			.data		= &ipv6_devconf.accept_ra_rt_info_max_plen,
			.maxlen		= sizeof(int),
			.mode		= 0644,
			.proc_handler	= proc_dointvec,
		},
#endif
#endif
		{
			.procname	= "proxy_ndp",
			.data		= &ipv6_devconf.proxy_ndp,
			.maxlen		= sizeof(int),
			.mode		= 0644,
			.proc_handler	= proc_dointvec,
		},
		{
			.procname	= "accept_source_route",
			.data		= &ipv6_devconf.accept_source_route,
			.maxlen		= sizeof(int),
			.mode		= 0644,
			.proc_handler	= proc_dointvec,
		},
#ifdef CONFIG_IPV6_OPTIMISTIC_DAD
		{
			.procname       = "optimistic_dad",
			.data           = &ipv6_devconf.optimistic_dad,
			.maxlen         = sizeof(int),
			.mode           = 0644,
			.proc_handler   = proc_dointvec,

		},
#endif
#ifdef CONFIG_IPV6_MROUTE
		{
			.procname	= "mc_forwarding",
			.data		= &ipv6_devconf.mc_forwarding,
			.maxlen		= sizeof(int),
			.mode		= 0444,
			.proc_handler	= proc_dointvec,
		},
#endif
		{
			.procname	= "disable_ipv6",
			.data		= &ipv6_devconf.disable_ipv6,
			.maxlen		= sizeof(int),
			.mode		= 0644,
			.proc_handler	= addrconf_sysctl_disable,
		},
		{
			.procname	= "accept_dad",
			.data		= &ipv6_devconf.accept_dad,
			.maxlen		= sizeof(int),
			.mode		= 0644,
			.proc_handler	= proc_dointvec,
		},
		{
			.procname       = "force_tllao",
			.data           = &ipv6_devconf.force_tllao,
			.maxlen         = sizeof(int),
			.mode           = 0644,
			.proc_handler   = proc_dointvec
		},
		{
			/* sentinel */
		}
	},
};

static int __addrconf_sysctl_register(struct net *net, char *dev_name,
		struct inet6_dev *idev, struct ipv6_devconf *p)
{
	int i;
	struct addrconf_sysctl_table *t;

#define ADDRCONF_CTL_PATH_DEV	3

	struct ctl_path addrconf_ctl_path[] = {
		{ .procname = "net", },
		{ .procname = "ipv6", },
		{ .procname = "conf", },
		{ /* to be set */ },
		{ },
	};


	t = kmemdup(&addrconf_sysctl, sizeof(*t), GFP_KERNEL);
	if (t == NULL)
		goto out;

	for (i = 0; t->addrconf_vars[i].data; i++) {
		t->addrconf_vars[i].data += (char *)p - (char *)&ipv6_devconf;
		t->addrconf_vars[i].extra1 = idev; /* embedded; no ref */
		t->addrconf_vars[i].extra2 = net;
	}

	/*
	 * Make a copy of dev_name, because '.procname' is regarded as const
	 * by sysctl and we wouldn't want anyone to change it under our feet
	 * (see SIOCSIFNAME).
	 */
	t->dev_name = kstrdup(dev_name, GFP_KERNEL);
	if (!t->dev_name)
		goto free;

	addrconf_ctl_path[ADDRCONF_CTL_PATH_DEV].procname = t->dev_name;

	t->sysctl_header = register_net_sysctl_table(net, addrconf_ctl_path,
			t->addrconf_vars);
	if (t->sysctl_header == NULL)
		goto free_procname;

	p->sysctl = t;
	return 0;

free_procname:
	kfree(t->dev_name);
free:
	kfree(t);
out:
	return -ENOBUFS;
}

static void __addrconf_sysctl_unregister(struct ipv6_devconf *p)
{
	struct addrconf_sysctl_table *t;

	if (p->sysctl == NULL)
		return;

	t = p->sysctl;
	p->sysctl = NULL;
	unregister_sysctl_table(t->sysctl_header);
	kfree(t->dev_name);
	kfree(t);
}

static void addrconf_sysctl_register(struct inet6_dev *idev)
{
	neigh_sysctl_register(idev->dev, idev->nd_parms, "ipv6",
			      &ndisc_ifinfo_sysctl_change);
	__addrconf_sysctl_register(dev_net(idev->dev), idev->dev->name,
					idev, &idev->cnf);
}

static void addrconf_sysctl_unregister(struct inet6_dev *idev)
{
	__addrconf_sysctl_unregister(&idev->cnf);
	neigh_sysctl_unregister(idev->nd_parms);
}


#endif

static int __net_init addrconf_init_net(struct net *net)
{
	int err;
	struct ipv6_devconf *all, *dflt;

	err = -ENOMEM;
	all = &ipv6_devconf;
	dflt = &ipv6_devconf_dflt;

	if (!net_eq(net, &init_net)) {
		all = kmemdup(all, sizeof(ipv6_devconf), GFP_KERNEL);
		if (all == NULL)
			goto err_alloc_all;

		dflt = kmemdup(dflt, sizeof(ipv6_devconf_dflt), GFP_KERNEL);
		if (dflt == NULL)
			goto err_alloc_dflt;
	} else {
		/* these will be inherited by all namespaces */
		dflt->autoconf = ipv6_defaults.autoconf;
		dflt->disable_ipv6 = ipv6_defaults.disable_ipv6;
	}

	net->ipv6.devconf_all = all;
	net->ipv6.devconf_dflt = dflt;

#ifdef CONFIG_SYSCTL
	err = __addrconf_sysctl_register(net, "all", NULL, all);
	if (err < 0)
		goto err_reg_all;

	err = __addrconf_sysctl_register(net, "default", NULL, dflt);
	if (err < 0)
		goto err_reg_dflt;
#endif
	return 0;

#ifdef CONFIG_SYSCTL
err_reg_dflt:
	__addrconf_sysctl_unregister(all);
err_reg_all:
	kfree(dflt);
#endif
err_alloc_dflt:
	kfree(all);
err_alloc_all:
	return err;
}

static void __net_exit addrconf_exit_net(struct net *net)
{
#ifdef CONFIG_SYSCTL
	__addrconf_sysctl_unregister(net->ipv6.devconf_dflt);
	__addrconf_sysctl_unregister(net->ipv6.devconf_all);
#endif
	if (!net_eq(net, &init_net)) {
		kfree(net->ipv6.devconf_dflt);
		kfree(net->ipv6.devconf_all);
	}
}

static struct pernet_operations addrconf_ops = {
	.init = addrconf_init_net,
	.exit = addrconf_exit_net,
};

/*
 *      Device notifier
 */

int register_inet6addr_notifier(struct notifier_block *nb)
{
	return atomic_notifier_chain_register(&inet6addr_chain, nb);
}
EXPORT_SYMBOL(register_inet6addr_notifier);

int unregister_inet6addr_notifier(struct notifier_block *nb)
{
	return atomic_notifier_chain_unregister(&inet6addr_chain, nb);
}
EXPORT_SYMBOL(unregister_inet6addr_notifier);

static struct rtnl_af_ops inet6_ops = {
	.family		  = AF_INET6,
	.fill_link_af	  = inet6_fill_link_af,
	.get_link_af_size = inet6_get_link_af_size,
};

/*
 *	Init / cleanup code
 */

int __init addrconf_init(void)
{
	int i, err;

	err = ipv6_addr_label_init();
	if (err < 0) {
		printk(KERN_CRIT "IPv6 Addrconf:"
		       " cannot initialize default policy table: %d.\n", err);
		goto out;
	}

	err = register_pernet_subsys(&addrconf_ops);
	if (err < 0)
		goto out_addrlabel;

	/* The addrconf netdev notifier requires that loopback_dev
	 * has it's ipv6 private information allocated and setup
	 * before it can bring up and give link-local addresses
	 * to other devices which are up.
	 *
	 * Unfortunately, loopback_dev is not necessarily the first
	 * entry in the global dev_base list of net devices.  In fact,
	 * it is likely to be the very last entry on that list.
	 * So this causes the notifier registry below to try and
	 * give link-local addresses to all devices besides loopback_dev
	 * first, then loopback_dev, which cases all the non-loopback_dev
	 * devices to fail to get a link-local address.
	 *
	 * So, as a temporary fix, allocate the ipv6 structure for
	 * loopback_dev first by hand.
	 * Longer term, all of the dependencies ipv6 has upon the loopback
	 * device and it being up should be removed.
	 */
	rtnl_lock();
	if (!ipv6_add_dev(init_net.loopback_dev))
		err = -ENOMEM;
	rtnl_unlock();
	if (err)
		goto errlo;

	for (i = 0; i < IN6_ADDR_HSIZE; i++)
		INIT_HLIST_HEAD(&inet6_addr_lst[i]);

	register_netdevice_notifier(&ipv6_dev_notf);

	addrconf_verify(0);

	err = rtnl_af_register(&inet6_ops);
	if (err < 0)
		goto errout_af;

	err = __rtnl_register(PF_INET6, RTM_GETLINK, NULL, inet6_dump_ifinfo);
	if (err < 0)
		goto errout;

	/* Only the first call to __rtnl_register can fail */
	__rtnl_register(PF_INET6, RTM_NEWADDR, inet6_rtm_newaddr, NULL);
	__rtnl_register(PF_INET6, RTM_DELADDR, inet6_rtm_deladdr, NULL);
	__rtnl_register(PF_INET6, RTM_GETADDR, inet6_rtm_getaddr, inet6_dump_ifaddr);
	__rtnl_register(PF_INET6, RTM_GETMULTICAST, NULL, inet6_dump_ifmcaddr);
	__rtnl_register(PF_INET6, RTM_GETANYCAST, NULL, inet6_dump_ifacaddr);

	ipv6_addr_label_rtnl_register();

	return 0;
errout:
	rtnl_af_unregister(&inet6_ops);
errout_af:
	unregister_netdevice_notifier(&ipv6_dev_notf);
errlo:
	unregister_pernet_subsys(&addrconf_ops);
out_addrlabel:
	ipv6_addr_label_cleanup();
out:
	return err;
}

void addrconf_cleanup(void)
{
	struct net_device *dev;
	int i;

	unregister_netdevice_notifier(&ipv6_dev_notf);
	unregister_pernet_subsys(&addrconf_ops);
	ipv6_addr_label_cleanup();

	rtnl_lock();

	__rtnl_af_unregister(&inet6_ops);

	/* clean dev list */
	for_each_netdev(&init_net, dev) {
		if (__in6_dev_get(dev) == NULL)
			continue;
		addrconf_ifdown(dev, 1);
	}
	addrconf_ifdown(init_net.loopback_dev, 2);

	/*
	 *	Check hash table.
	 */
	spin_lock_bh(&addrconf_hash_lock);
	for (i = 0; i < IN6_ADDR_HSIZE; i++)
		WARN_ON(!hlist_empty(&inet6_addr_lst[i]));
	spin_unlock_bh(&addrconf_hash_lock);

	del_timer(&addr_chk_timer);
	rtnl_unlock();
}<|MERGE_RESOLUTION|>--- conflicted
+++ resolved
@@ -98,15 +98,11 @@
 #endif
 
 #define	INFINITY_LIFE_TIME	0xFFFFFFFF
-<<<<<<< HEAD
-#define TIME_DELTA(a, b) ((unsigned long)((long)(a) - (long)(b)))
-=======
 
 static inline u32 cstamp_delta(unsigned long cstamp)
 {
 	return (cstamp - INITIAL_JIFFIES) * 100UL / HZ;
 }
->>>>>>> 3cbea436
 
 #define ADDRCONF_TIMER_FUZZ_MINUS	(HZ > 50 ? HZ/50 : 1)
 #define ADDRCONF_TIMER_FUZZ		(HZ / 4)
@@ -2763,22 +2759,13 @@
 			ifa->state = INET6_IFADDR_STATE_DEAD;
 			spin_unlock_bh(&ifa->state_lock);
 
-<<<<<<< HEAD
-			if (state == INET6_IFADDR_STATE_DEAD) {
-				in6_ifa_put(ifa);
-			} else {
-=======
 			if (state != INET6_IFADDR_STATE_DEAD) {
->>>>>>> 3cbea436
 				__ipv6_ifa_notify(RTM_DELADDR, ifa);
 				atomic_notifier_call_chain(&inet6addr_chain,
 							   NETDEV_DOWN, ifa);
 			}
-<<<<<<< HEAD
-=======
 
 			in6_ifa_put(ifa);
->>>>>>> 3cbea436
 			write_lock_bh(&idev->lock);
 		}
 	}
