--- conflicted
+++ resolved
@@ -253,9 +253,6 @@
 	return !qdisc_tx_is_noop(dev);
 }
 
-<<<<<<< HEAD
-static void addrconf_del_timer(struct inet6_ifaddr *ifp)
-=======
 static void addrconf_del_rs_timer(struct inet6_dev *idev)
 {
 	if (del_timer(&idev->rs_timer))
@@ -263,7 +260,6 @@
 }
 
 static void addrconf_del_dad_timer(struct inet6_ifaddr *ifp)
->>>>>>> d0e0ac97
 {
 	if (del_timer(&ifp->dad_timer))
 		__in6_ifa_put(ifp);
@@ -2660,12 +2656,9 @@
 			if (sp_ifa->flags & (IFA_F_DADFAILED | IFA_F_TENTATIVE))
 				continue;
 
-<<<<<<< HEAD
-=======
 			if (sp_ifa->rt)
 				continue;
 
->>>>>>> d0e0ac97
 			sp_rt = addrconf_dst_alloc(idev, &sp_ifa->addr, 0);
 
 			/* Failure cases are ignored */
@@ -4350,10 +4343,7 @@
 	struct inet6_ifaddr *ifp;
 	struct net_device *dev = idev->dev;
 	bool update_rs = false;
-<<<<<<< HEAD
-=======
 	struct in6_addr ll_addr;
->>>>>>> d0e0ac97
 
 	if (token == NULL)
 		return -EINVAL;
@@ -4373,17 +4363,9 @@
 
 	write_unlock_bh(&idev->lock);
 
-<<<<<<< HEAD
-	if (!idev->dead && (idev->if_flags & IF_READY)) {
-		struct in6_addr ll_addr;
-
-		ipv6_get_lladdr(dev, &ll_addr, IFA_F_TENTATIVE |
-				IFA_F_OPTIMISTIC);
-=======
 	if (!idev->dead && (idev->if_flags & IF_READY) &&
 	    !ipv6_get_lladdr(dev, &ll_addr, IFA_F_TENTATIVE |
 			     IFA_F_OPTIMISTIC)) {
->>>>>>> d0e0ac97
 
 		/* If we're not ready, then normal ifup will take care
 		 * of this. Otherwise, we need to request our rs here.
@@ -4394,16 +4376,11 @@
 
 	write_lock_bh(&idev->lock);
 
-<<<<<<< HEAD
-	if (update_rs)
-		idev->if_flags |= IF_RS_SENT;
-=======
 	if (update_rs) {
 		idev->if_flags |= IF_RS_SENT;
 		idev->rs_probes = 1;
 		addrconf_mod_rs_timer(idev, idev->cnf.rtr_solicit_interval);
 	}
->>>>>>> d0e0ac97
 
 	/* Well, that's kinda nasty ... */
 	list_for_each_entry(ifp, &idev->addr_list, if_list) {
@@ -4416,10 +4393,7 @@
 	}
 
 	write_unlock_bh(&idev->lock);
-<<<<<<< HEAD
-=======
 	addrconf_verify(0);
->>>>>>> d0e0ac97
 	return 0;
 }
 
