--- conflicted
+++ resolved
@@ -2651,12 +2651,8 @@
 		write_lock_bh(&addrconf_hash_lock);
 		while ((ifa = *bifa) != NULL) {
 			if (ifa->idev == idev &&
-<<<<<<< HEAD
-			    (how || !(ifa->flags&IFA_F_PERMANENT))) {
-=======
 			    (how || !(ifa->flags&IFA_F_PERMANENT) ||
 			     ipv6_addr_type(&ifa->addr) & IPV6_ADDR_LINKLOCAL)) {
->>>>>>> 93929ebc
 				*bifa = ifa->lst_next;
 				ifa->lst_next = NULL;
 				__in6_ifa_put(ifa);
@@ -2695,22 +2691,6 @@
 		write_lock_bh(&idev->lock);
 	}
 #endif
-<<<<<<< HEAD
-	bifa = &idev->addr_list;
-	while ((ifa = *bifa) != NULL) {
-		if (how == 0 && (ifa->flags&IFA_F_PERMANENT)) {
-			/* Retain permanent address on admin down */
-			bifa = &ifa->if_next;
-
-			/* Restart DAD if needed when link comes back up */
-			if ( !((dev->flags&(IFF_NOARP|IFF_LOOPBACK)) ||
-			       idev->cnf.accept_dad <= 0 ||
-			       (ifa->flags & IFA_F_NODAD)))
-				ifa->flags |= IFA_F_TENTATIVE;
-		} else {
-			*bifa = ifa->if_next;
-			ifa->if_next = NULL;
-=======
 	keep_list = NULL;
 	bifa = &keep_list;
 	while ((ifa = idev->addr_list) != NULL) {
@@ -2746,17 +2726,12 @@
 			ifa->dead = 1;
 		}
 		write_unlock_bh(&idev->lock);
->>>>>>> 93929ebc
-
-			ifa->dead = 1;
-			write_unlock_bh(&idev->lock);
-
-			__ipv6_ifa_notify(RTM_DELADDR, ifa);
-			atomic_notifier_call_chain(&inet6addr_chain, NETDEV_DOWN, ifa);
-			in6_ifa_put(ifa);
-
-			write_lock_bh(&idev->lock);
-		}
+
+		__ipv6_ifa_notify(RTM_DELADDR, ifa);
+		atomic_notifier_call_chain(&inet6addr_chain, NETDEV_DOWN, ifa);
+		in6_ifa_put(ifa);
+
+		write_lock_bh(&idev->lock);
 	}
 
 	idev->addr_list = keep_list;
@@ -2913,11 +2888,7 @@
 
 		ifp->flags &= ~(IFA_F_TENTATIVE|IFA_F_OPTIMISTIC|IFA_F_DADFAILED);
 		spin_unlock(&ifp->lock);
-<<<<<<< HEAD
-		read_unlock_bh(&idev->lock);
-=======
 		read_unlock(&idev->lock);
->>>>>>> 93929ebc
 
 		addrconf_dad_completed(ifp);
 
@@ -2927,11 +2898,7 @@
 	ifp->probes--;
 	addrconf_mod_timer(ifp, AC_DAD, ifp->idev->nd_parms->retrans_time);
 	spin_unlock(&ifp->lock);
-<<<<<<< HEAD
-	read_unlock_bh(&idev->lock);
-=======
 	read_unlock(&idev->lock);
->>>>>>> 93929ebc
 
 	/* send a neighbour solicitation for our addr */
 	addrconf_addr_solict_mult(&ifp->addr, &mcaddr);
