--- conflicted
+++ resolved
@@ -1126,19 +1126,10 @@
 	if (ifp->flags & IFA_F_OPTIMISTIC)
 		addr_flags |= IFA_F_OPTIMISTIC;
 
-<<<<<<< HEAD
-	ift = !max_addresses ||
-	      ipv6_count_addresses(idev) < max_addresses ?
-		ipv6_add_addr(idev, &addr, NULL, tmp_plen,
-			      ipv6_addr_scope(&addr), addr_flags,
-			      tmp_valid_lft, tmp_prefered_lft) : NULL;
-	if (IS_ERR_OR_NULL(ift)) {
-=======
 	ift = ipv6_add_addr(idev, &addr, NULL, tmp_plen,
 			    ipv6_addr_scope(&addr), addr_flags,
 			    tmp_valid_lft, tmp_prefered_lft);
 	if (IS_ERR(ift)) {
->>>>>>> d8dfad38
 		in6_ifa_put(ifp);
 		in6_dev_put(idev);
 		pr_info("%s: retry temporary address regeneration\n", __func__);
