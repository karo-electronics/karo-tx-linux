--- conflicted
+++ resolved
@@ -85,11 +85,7 @@
 	{ }
 };
 
-<<<<<<< HEAD
-static int __net_init nf_ct_frag6_sysctl_register(struct net *net)
-=======
 static int nf_ct_frag6_sysctl_register(struct net *net)
->>>>>>> 593d3dfe
 {
 	struct ctl_table *table;
 	struct ctl_table_header *hdr;
@@ -131,11 +127,7 @@
 }
 
 #else
-<<<<<<< HEAD
-static int __net_init nf_ct_frag6_sysctl_register(struct net *net)
-=======
 static int nf_ct_frag6_sysctl_register(struct net *net)
->>>>>>> 593d3dfe
 {
 	return 0;
 }
