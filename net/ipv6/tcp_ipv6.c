--- conflicted
+++ resolved
@@ -512,11 +512,7 @@
 	if (skb) {
 		__tcp_v6_send_check(skb, &treq->loc_addr, &treq->rmt_addr);
 
-<<<<<<< HEAD
-		ipv6_addr_copy(&fl6.daddr, &treq->rmt_addr);
-=======
 		fl6.daddr = treq->rmt_addr;
->>>>>>> dcd6c922
 		err = ip6_xmit(sk, skb, &fl6, opt, np->tclass);
 		err = net_xmit_eval(err);
 	}
