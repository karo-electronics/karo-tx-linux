--- conflicted
+++ resolved
@@ -938,10 +938,6 @@
 		return;
 
 #ifdef CONFIG_TCP_MD5SIG
-<<<<<<< HEAD
-	if (sk)
-		key = tcp_v6_md5_do_lookup(sk, &ipv6_hdr(skb)->saddr);
-=======
 	hash_location = tcp_parse_md5sig_option(th);
 	if (!sk && hash_location) {
 		/*
@@ -968,7 +964,6 @@
 	} else {
 		key = sk ? tcp_v6_md5_do_lookup(sk, &ipv6h->saddr) : NULL;
 	}
->>>>>>> e816b57a
 #endif
 
 	if (th->ack)
