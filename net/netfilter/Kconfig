menu "Core Netfilter Configuration"
	depends on NET && INET && NETFILTER

config NETFILTER_INGRESS
	bool "Netfilter ingress support"
	default y
	select NET_INGRESS
	help
	  This allows you to classify packets from ingress using the Netfilter
	  infrastructure.

config NETFILTER_NETLINK
	tristate

config NETFILTER_NETLINK_ACCT
tristate "Netfilter NFACCT over NFNETLINK interface"
	depends on NETFILTER_ADVANCED
	select NETFILTER_NETLINK
	help
	  If this option is enabled, the kernel will include support
	  for extended accounting via NFNETLINK.

config NETFILTER_NETLINK_QUEUE
	tristate "Netfilter NFQUEUE over NFNETLINK interface"
	depends on NETFILTER_ADVANCED
	select NETFILTER_NETLINK
	help
	  If this option is enabled, the kernel will include support
	  for queueing packets via NFNETLINK.
	  
config NETFILTER_NETLINK_LOG
	tristate "Netfilter LOG over NFNETLINK interface"
	default m if NETFILTER_ADVANCED=n
	select NETFILTER_NETLINK
	help
	  If this option is enabled, the kernel will include support
	  for logging packets via NFNETLINK.

	  This obsoletes the existing ipt_ULOG and ebg_ulog mechanisms,
	  and is also scheduled to replace the old syslog-based ipt_LOG
	  and ip6t_LOG modules.

config NF_CONNTRACK
	tristate "Netfilter connection tracking support"
	default m if NETFILTER_ADVANCED=n
	help
	  Connection tracking keeps a record of what packets have passed
	  through your machine, in order to figure out how they are related
	  into connections.

	  This is required to do Masquerading or other kinds of Network
	  Address Translation.  It can also be used to enhance packet
	  filtering (see `Connection state match support' below).

	  To compile it as a module, choose M here.  If unsure, say N.

config NF_LOG_COMMON
	tristate

if NF_CONNTRACK

config NF_CONNTRACK_MARK
	bool  'Connection mark tracking support'
	depends on NETFILTER_ADVANCED
	help
	  This option enables support for connection marks, used by the
	  `CONNMARK' target and `connmark' match. Similar to the mark value
	  of packets, but this mark value is kept in the conntrack session
	  instead of the individual packets.

config NF_CONNTRACK_SECMARK
	bool  'Connection tracking security mark support'
	depends on NETWORK_SECMARK
	default m if NETFILTER_ADVANCED=n
	help
	  This option enables security markings to be applied to
	  connections.  Typically they are copied to connections from
	  packets using the CONNSECMARK target and copied back from
	  connections to packets with the same target, with the packets
	  being originally labeled via SECMARK.

	  If unsure, say 'N'.

config NF_CONNTRACK_ZONES
	bool  'Connection tracking zones'
	depends on NETFILTER_ADVANCED
	depends on NETFILTER_XT_TARGET_CT
	help
	  This option enables support for connection tracking zones.
	  Normally, each connection needs to have a unique system wide
	  identity. Connection tracking zones allow to have multiple
	  connections using the same identity, as long as they are
	  contained in different zones.

	  If unsure, say `N'.

config NF_CONNTRACK_PROCFS
	bool "Supply CT list in procfs (OBSOLETE)"
	default y
	depends on PROC_FS
	---help---
	This option enables for the list of known conntrack entries
	to be shown in procfs under net/netfilter/nf_conntrack. This
	is considered obsolete in favor of using the conntrack(8)
	tool which uses Netlink.

config NF_CONNTRACK_EVENTS
	bool "Connection tracking events"
	depends on NETFILTER_ADVANCED
	help
	  If this option is enabled, the connection tracking code will
	  provide a notifier chain that can be used by other kernel code
	  to get notified about changes in the connection tracking state.

	  If unsure, say `N'.

config NF_CONNTRACK_TIMEOUT
	bool  'Connection tracking timeout'
	depends on NETFILTER_ADVANCED
	help
	  This option enables support for connection tracking timeout
	  extension. This allows you to attach timeout policies to flow
	  via the CT target.

	  If unsure, say `N'.

config NF_CONNTRACK_TIMESTAMP
	bool  'Connection tracking timestamping'
	depends on NETFILTER_ADVANCED
	help
	  This option enables support for connection tracking timestamping.
	  This allows you to store the flow start-time and to obtain
	  the flow-stop time (once it has been destroyed) via Connection
	  tracking events.

	  If unsure, say `N'.

config NF_CONNTRACK_LABELS
	bool
	help
	  This option enables support for assigning user-defined flag bits
	  to connection tracking entries.  It selected by the connlabel match.

config NF_CT_PROTO_DCCP
	tristate 'DCCP protocol connection tracking support'
	depends on NETFILTER_ADVANCED
	default IP_DCCP
	help
	  With this option enabled, the layer 3 independent connection
	  tracking code will be able to do state tracking on DCCP connections.

	  If unsure, say 'N'.

config NF_CT_PROTO_GRE
	tristate

config NF_CT_PROTO_SCTP
	tristate 'SCTP protocol connection tracking support'
	depends on NETFILTER_ADVANCED
	default IP_SCTP
	help
	  With this option enabled, the layer 3 independent connection
	  tracking code will be able to do state tracking on SCTP connections.

	  If you want to compile it as a module, say M here and read
	  <file:Documentation/kbuild/modules.txt>.  If unsure, say `N'.

config NF_CT_PROTO_UDPLITE
	tristate 'UDP-Lite protocol connection tracking support'
	depends on NETFILTER_ADVANCED
	help
	  With this option enabled, the layer 3 independent connection
	  tracking code will be able to do state tracking on UDP-Lite
	  connections.

	  To compile it as a module, choose M here.  If unsure, say N.

config NF_CONNTRACK_AMANDA
	tristate "Amanda backup protocol support"
	depends on NETFILTER_ADVANCED
	select TEXTSEARCH
	select TEXTSEARCH_KMP
	help
	  If you are running the Amanda backup package <http://www.amanda.org/>
	  on this machine or machines that will be MASQUERADED through this
	  machine, then you may want to enable this feature.  This allows the
	  connection tracking and natting code to allow the sub-channels that
	  Amanda requires for communication of the backup data, messages and
	  index.

	  To compile it as a module, choose M here.  If unsure, say N.

config NF_CONNTRACK_FTP
	tristate "FTP protocol support"
	default m if NETFILTER_ADVANCED=n
	help
	  Tracking FTP connections is problematic: special helpers are
	  required for tracking them, and doing masquerading and other forms
	  of Network Address Translation on them.

	  This is FTP support on Layer 3 independent connection tracking.
	  Layer 3 independent connection tracking is experimental scheme
	  which generalize ip_conntrack to support other layer 3 protocols.

	  To compile it as a module, choose M here.  If unsure, say N.

config NF_CONNTRACK_H323
	tristate "H.323 protocol support"
	depends on IPV6 || IPV6=n
	depends on NETFILTER_ADVANCED
	help
	  H.323 is a VoIP signalling protocol from ITU-T. As one of the most
	  important VoIP protocols, it is widely used by voice hardware and
	  software including voice gateways, IP phones, Netmeeting, OpenPhone,
	  Gnomemeeting, etc.

	  With this module you can support H.323 on a connection tracking/NAT
	  firewall.

	  This module supports RAS, Fast Start, H.245 Tunnelling, Call
	  Forwarding, RTP/RTCP and T.120 based audio, video, fax, chat,
	  whiteboard, file transfer, etc. For more information, please
	  visit http://nath323.sourceforge.net/.

	  To compile it as a module, choose M here.  If unsure, say N.

config NF_CONNTRACK_IRC
	tristate "IRC protocol support"
	default m if NETFILTER_ADVANCED=n
	help
	  There is a commonly-used extension to IRC called
	  Direct Client-to-Client Protocol (DCC).  This enables users to send
	  files to each other, and also chat to each other without the need
	  of a server.  DCC Sending is used anywhere you send files over IRC,
	  and DCC Chat is most commonly used by Eggdrop bots.  If you are
	  using NAT, this extension will enable you to send files and initiate
	  chats.  Note that you do NOT need this extension to get files or
	  have others initiate chats, or everything else in IRC.

	  To compile it as a module, choose M here.  If unsure, say N.

config NF_CONNTRACK_BROADCAST
	tristate

config NF_CONNTRACK_NETBIOS_NS
	tristate "NetBIOS name service protocol support"
	select NF_CONNTRACK_BROADCAST
	help
	  NetBIOS name service requests are sent as broadcast messages from an
	  unprivileged port and responded to with unicast messages to the
	  same port. This make them hard to firewall properly because connection
	  tracking doesn't deal with broadcasts. This helper tracks locally
	  originating NetBIOS name service requests and the corresponding
	  responses. It relies on correct IP address configuration, specifically
	  netmask and broadcast address. When properly configured, the output
	  of "ip address show" should look similar to this:

	  $ ip -4 address show eth0
	  4: eth0: <BROADCAST,MULTICAST,UP> mtu 1500 qdisc pfifo_fast qlen 1000
	      inet 172.16.2.252/24 brd 172.16.2.255 scope global eth0

	  To compile it as a module, choose M here.  If unsure, say N.

config NF_CONNTRACK_SNMP
	tristate "SNMP service protocol support"
	depends on NETFILTER_ADVANCED
	select NF_CONNTRACK_BROADCAST
	help
	  SNMP service requests are sent as broadcast messages from an
	  unprivileged port and responded to with unicast messages to the
	  same port. This make them hard to firewall properly because connection
	  tracking doesn't deal with broadcasts. This helper tracks locally
	  originating SNMP service requests and the corresponding
	  responses. It relies on correct IP address configuration, specifically
	  netmask and broadcast address.

	  To compile it as a module, choose M here.  If unsure, say N.

config NF_CONNTRACK_PPTP
	tristate "PPtP protocol support"
	depends on NETFILTER_ADVANCED
	select NF_CT_PROTO_GRE
	help
	  This module adds support for PPTP (Point to Point Tunnelling
	  Protocol, RFC2637) connection tracking and NAT.

	  If you are running PPTP sessions over a stateful firewall or NAT
	  box, you may want to enable this feature.

	  Please note that not all PPTP modes of operation are supported yet.
	  Specifically these limitations exist:
	    - Blindly assumes that control connections are always established
	      in PNS->PAC direction. This is a violation of RFC2637.
	    - Only supports a single call within each session

	  To compile it as a module, choose M here.  If unsure, say N.

config NF_CONNTRACK_SANE
	tristate "SANE protocol support"
	depends on NETFILTER_ADVANCED
	help
	  SANE is a protocol for remote access to scanners as implemented
	  by the 'saned' daemon. Like FTP, it uses separate control and
	  data connections.

	  With this module you can support SANE on a connection tracking
	  firewall.

	  To compile it as a module, choose M here.  If unsure, say N.

config NF_CONNTRACK_SIP
	tristate "SIP protocol support"
	default m if NETFILTER_ADVANCED=n
	help
	  SIP is an application-layer control protocol that can establish,
	  modify, and terminate multimedia sessions (conferences) such as
	  Internet telephony calls. With the ip_conntrack_sip and
	  the nf_nat_sip modules you can support the protocol on a connection
	  tracking/NATing firewall.

	  To compile it as a module, choose M here.  If unsure, say N.

config NF_CONNTRACK_TFTP
	tristate "TFTP protocol support"
	depends on NETFILTER_ADVANCED
	help
	  TFTP connection tracking helper, this is required depending
	  on how restrictive your ruleset is.
	  If you are using a tftp client behind -j SNAT or -j MASQUERADING
	  you will need this.

	  To compile it as a module, choose M here.  If unsure, say N.

config NF_CT_NETLINK
	tristate 'Connection tracking netlink interface'
	select NETFILTER_NETLINK
	default m if NETFILTER_ADVANCED=n
	help
	  This option enables support for a netlink-based userspace interface

config NF_CT_NETLINK_TIMEOUT
	tristate  'Connection tracking timeout tuning via Netlink'
	select NETFILTER_NETLINK
	depends on NETFILTER_ADVANCED
	help
	  This option enables support for connection tracking timeout
	  fine-grain tuning. This allows you to attach specific timeout
	  policies to flows, instead of using the global timeout policy.

	  If unsure, say `N'.

config NF_CT_NETLINK_HELPER
	tristate 'Connection tracking helpers in user-space via Netlink'
	select NETFILTER_NETLINK
	depends on NF_CT_NETLINK
	depends on NETFILTER_NETLINK_QUEUE
	depends on NETFILTER_NETLINK_GLUE_CT
	depends on NETFILTER_ADVANCED
	help
	  This option enables the user-space connection tracking helpers
	  infrastructure.

	  If unsure, say `N'.

config NETFILTER_NETLINK_GLUE_CT
	bool "NFQUEUE and NFLOG integration with Connection Tracking"
	default n
	depends on (NETFILTER_NETLINK_QUEUE || NETFILTER_NETLINK_LOG) && NF_CT_NETLINK
	help
	  If this option is enabled, NFQUEUE and NFLOG can include
	  Connection Tracking information together with the packet is
	  the enqueued via NFNETLINK.

config NF_NAT
	tristate

config NF_NAT_NEEDED
	bool
	depends on NF_NAT
	default y

config NF_NAT_PROTO_DCCP
	tristate
	depends on NF_NAT && NF_CT_PROTO_DCCP
	default NF_NAT && NF_CT_PROTO_DCCP

config NF_NAT_PROTO_UDPLITE
	tristate
	depends on NF_NAT && NF_CT_PROTO_UDPLITE
	default NF_NAT && NF_CT_PROTO_UDPLITE

config NF_NAT_PROTO_SCTP
	tristate
	default NF_NAT && NF_CT_PROTO_SCTP
	depends on NF_NAT && NF_CT_PROTO_SCTP
	select LIBCRC32C

config NF_NAT_AMANDA
	tristate
	depends on NF_CONNTRACK && NF_NAT
	default NF_NAT && NF_CONNTRACK_AMANDA

config NF_NAT_FTP
	tristate
	depends on NF_CONNTRACK && NF_NAT
	default NF_NAT && NF_CONNTRACK_FTP

config NF_NAT_IRC
	tristate
	depends on NF_CONNTRACK && NF_NAT
	default NF_NAT && NF_CONNTRACK_IRC

config NF_NAT_SIP
	tristate
	depends on NF_CONNTRACK && NF_NAT
	default NF_NAT && NF_CONNTRACK_SIP

config NF_NAT_TFTP
	tristate
	depends on NF_CONNTRACK && NF_NAT
	default NF_NAT && NF_CONNTRACK_TFTP

config NF_NAT_REDIRECT
        tristate "IPv4/IPv6 redirect support"
	depends on NF_NAT
        help
          This is the kernel functionality to redirect packets to local
          machine through NAT.

config NETFILTER_SYNPROXY
	tristate

endif # NF_CONNTRACK

config NF_TABLES
	select NETFILTER_NETLINK
	tristate "Netfilter nf_tables support"
	help
	  nftables is the new packet classification framework that intends to
	  replace the existing {ip,ip6,arp,eb}_tables infrastructure. It
	  provides a pseudo-state machine with an extensible instruction-set
	  (also known as expressions) that the userspace 'nft' utility
	  (http://www.netfilter.org/projects/nftables) uses to build the
	  rule-set. It also comes with the generic set infrastructure that
	  allows you to construct mappings between matchings and actions
	  for performance lookups.

	  To compile it as a module, choose M here.

if NF_TABLES

config NF_TABLES_INET
	depends on IPV6
	select NF_TABLES_IPV4
	select NF_TABLES_IPV6
	tristate "Netfilter nf_tables mixed IPv4/IPv6 tables support"
	help
	  This option enables support for a mixed IPv4/IPv6 "inet" table.

config NF_TABLES_NETDEV
	tristate "Netfilter nf_tables netdev tables support"
	help
	  This option enables support for the "netdev" table.

config NFT_EXTHDR
	tristate "Netfilter nf_tables IPv6 exthdr module"
	help
	  This option adds the "exthdr" expression that you can use to match
	  IPv6 extension headers.

config NFT_META
	tristate "Netfilter nf_tables meta module"
	help
	  This option adds the "meta" expression that you can use to match and
	  to set packet metainformation such as the packet mark.

config NFT_CT
	depends on NF_CONNTRACK
	tristate "Netfilter nf_tables conntrack module"
	help
	  This option adds the "meta" expression that you can use to match
	  connection tracking information such as the flow state.

config NFT_RBTREE
	tristate "Netfilter nf_tables rbtree set module"
	help
	  This option adds the "rbtree" set type (Red Black tree) that is used
	  to build interval-based sets.

config NFT_HASH
	tristate "Netfilter nf_tables hash set module"
	help
	  This option adds the "hash" set type that is used to build one-way
	  mappings between matchings and actions.

config NFT_COUNTER
	tristate "Netfilter nf_tables counter module"
	help
	  This option adds the "counter" expression that you can use to
	  include packet and byte counters in a rule.

config NFT_LOG
	tristate "Netfilter nf_tables log module"
	help
	  This option adds the "log" expression that you can use to log
	  packets matching some criteria.

config NFT_LIMIT
	tristate "Netfilter nf_tables limit module"
	help
	  This option adds the "limit" expression that you can use to
	  ratelimit rule matchings.

config NFT_MASQ
	depends on NF_CONNTRACK
	depends on NF_NAT
	tristate "Netfilter nf_tables masquerade support"
	help
	  This option adds the "masquerade" expression that you can use
	  to perform NAT in the masquerade flavour.

config NFT_REDIR
	depends on NF_CONNTRACK
	depends on NF_NAT
	tristate "Netfilter nf_tables redirect support"
	help
	  This options adds the "redirect" expression that you can use
	  to perform NAT in the redirect flavour.

config NFT_NAT
	depends on NF_CONNTRACK
	select NF_NAT
	tristate "Netfilter nf_tables nat module"
	help
	  This option adds the "nat" expression that you can use to perform
	  typical Network Address Translation (NAT) packet transformations.

config NFT_QUEUE
	depends on NETFILTER_NETLINK_QUEUE
	tristate "Netfilter nf_tables queue module"
	help
	  This is required if you intend to use the userspace queueing
	  infrastructure (also known as NFQUEUE) from nftables.

config NFT_REJECT
	default m if NETFILTER_ADVANCED=n
	tristate "Netfilter nf_tables reject support"
	help
	  This option adds the "reject" expression that you can use to
	  explicitly deny and notify via TCP reset/ICMP informational errors
	  unallowed traffic.

config NFT_REJECT_INET
	depends on NF_TABLES_INET
	default NFT_REJECT
	tristate

config NFT_COMPAT
	depends on NETFILTER_XTABLES
	tristate "Netfilter x_tables over nf_tables module"
	help
	  This is required if you intend to use any of existing
	  x_tables match/target extensions over the nf_tables
	  framework.

if NF_TABLES_NETDEV

config NF_DUP_NETDEV
	tristate "Netfilter packet duplication support"
	help
	  This option enables the generic packet duplication infrastructure
	  for Netfilter.

config NFT_DUP_NETDEV
	tristate "Netfilter nf_tables netdev packet duplication support"
	select NF_DUP_NETDEV
	help
	  This option enables packet duplication for the "netdev" family.

config NFT_FWD_NETDEV
	tristate "Netfilter nf_tables netdev packet forwarding support"
	select NF_DUP_NETDEV
	help
	  This option enables packet forwarding for the "netdev" family.

endif # NF_TABLES_NETDEV

endif # NF_TABLES

config NETFILTER_XTABLES
	tristate "Netfilter Xtables support (required for ip_tables)"
	default m if NETFILTER_ADVANCED=n
	help
	  This is required if you intend to use any of ip_tables,
	  ip6_tables or arp_tables.

if NETFILTER_XTABLES

comment "Xtables combined modules"

config NETFILTER_XT_MARK
	tristate 'nfmark target and match support'
	default m if NETFILTER_ADVANCED=n
	---help---
	This option adds the "MARK" target and "mark" match.

	Netfilter mark matching allows you to match packets based on the
	"nfmark" value in the packet.
	The target allows you to create rules in the "mangle" table which alter
	the netfilter mark (nfmark) field associated with the packet.

	Prior to routing, the nfmark can influence the routing method (see
	"Use netfilter MARK value as routing key") and can also be used by
	other subsystems to change their behavior.

config NETFILTER_XT_CONNMARK
	tristate 'ctmark target and match support'
	depends on NF_CONNTRACK
	depends on NETFILTER_ADVANCED
	select NF_CONNTRACK_MARK
	---help---
	This option adds the "CONNMARK" target and "connmark" match.

	Netfilter allows you to store a mark value per connection (a.k.a.
	ctmark), similarly to the packet mark (nfmark). Using this
	target and match, you can set and match on this mark.

config NETFILTER_XT_SET
	tristate 'set target and match support'
	depends on IP_SET
	depends on NETFILTER_ADVANCED
	help
	  This option adds the "SET" target and "set" match.

	  Using this target and match, you can add/delete and match
	  elements in the sets created by ipset(8).

	  To compile it as a module, choose M here.  If unsure, say N.

# alphabetically ordered list of targets

comment "Xtables targets"

config NETFILTER_XT_TARGET_AUDIT
	tristate "AUDIT target support"
	depends on AUDIT
	depends on NETFILTER_ADVANCED
	---help---
	  This option adds a 'AUDIT' target, which can be used to create
	  audit records for packets dropped/accepted.

	  To compileit as a module, choose M here. If unsure, say N.

config NETFILTER_XT_TARGET_CHECKSUM
	tristate "CHECKSUM target support"
	depends on IP_NF_MANGLE || IP6_NF_MANGLE
	depends on NETFILTER_ADVANCED
	---help---
	  This option adds a `CHECKSUM' target, which can be used in the iptables mangle
	  table.

	  You can use this target to compute and fill in the checksum in
	  a packet that lacks a checksum.  This is particularly useful,
	  if you need to work around old applications such as dhcp clients,
	  that do not work well with checksum offloads, but don't want to disable
	  checksum offload in your device.

	  To compile it as a module, choose M here.  If unsure, say N.

config NETFILTER_XT_TARGET_CLASSIFY
	tristate '"CLASSIFY" target support'
	depends on NETFILTER_ADVANCED
	help
	  This option adds a `CLASSIFY' target, which enables the user to set
	  the priority of a packet. Some qdiscs can use this value for
	  classification, among these are:

  	  atm, cbq, dsmark, pfifo_fast, htb, prio

	  To compile it as a module, choose M here.  If unsure, say N.

config NETFILTER_XT_TARGET_CONNMARK
	tristate  '"CONNMARK" target support'
	depends on NF_CONNTRACK
	depends on NETFILTER_ADVANCED
	select NETFILTER_XT_CONNMARK
	---help---
	This is a backwards-compat option for the user's convenience
	(e.g. when running oldconfig). It selects
	CONFIG_NETFILTER_XT_CONNMARK (combined connmark/CONNMARK module).

config NETFILTER_XT_TARGET_CONNSECMARK
	tristate '"CONNSECMARK" target support'
	depends on NF_CONNTRACK && NF_CONNTRACK_SECMARK
	default m if NETFILTER_ADVANCED=n
	help
	  The CONNSECMARK target copies security markings from packets
	  to connections, and restores security markings from connections
	  to packets (if the packets are not already marked).  This would
	  normally be used in conjunction with the SECMARK target.

	  To compile it as a module, choose M here.  If unsure, say N.

config NETFILTER_XT_TARGET_CT
	tristate '"CT" target support'
	depends on NF_CONNTRACK
	depends on IP_NF_RAW || IP6_NF_RAW
	depends on NETFILTER_ADVANCED
	help
	  This options adds a `CT' target, which allows to specify initial
	  connection tracking parameters like events to be delivered and
	  the helper to be used.

	  To compile it as a module, choose M here.  If unsure, say N.

config NETFILTER_XT_TARGET_DSCP
	tristate '"DSCP" and "TOS" target support'
	depends on IP_NF_MANGLE || IP6_NF_MANGLE
	depends on NETFILTER_ADVANCED
	help
	  This option adds a `DSCP' target, which allows you to manipulate
	  the IPv4/IPv6 header DSCP field (differentiated services codepoint).

	  The DSCP field can have any value between 0x0 and 0x3f inclusive.

	  It also adds the "TOS" target, which allows you to create rules in
	  the "mangle" table which alter the Type Of Service field of an IPv4
	  or the Priority field of an IPv6 packet, prior to routing.

	  To compile it as a module, choose M here.  If unsure, say N.

config NETFILTER_XT_TARGET_HL
	tristate '"HL" hoplimit target support'
	depends on IP_NF_MANGLE || IP6_NF_MANGLE
	depends on NETFILTER_ADVANCED
	---help---
	This option adds the "HL" (for IPv6) and "TTL" (for IPv4)
	targets, which enable the user to change the
	hoplimit/time-to-live value of the IP header.

	While it is safe to decrement the hoplimit/TTL value, the
	modules also allow to increment and set the hoplimit value of
	the header to arbitrary values. This is EXTREMELY DANGEROUS
	since you can easily create immortal packets that loop
	forever on the network.

config NETFILTER_XT_TARGET_HMARK
	tristate '"HMARK" target support'
	depends on IP6_NF_IPTABLES || IP6_NF_IPTABLES=n
	depends on NETFILTER_ADVANCED
	---help---
	This option adds the "HMARK" target.

	The target allows you to create rules in the "raw" and "mangle" tables
	which set the skbuff mark by means of hash calculation within a given
	range. The nfmark can influence the routing method (see "Use netfilter
	MARK value as routing key") and can also be used by other subsystems to
	change their behaviour.

	To compile it as a module, choose M here. If unsure, say N.

config NETFILTER_XT_TARGET_IDLETIMER
	tristate  "IDLETIMER target support"
	depends on NETFILTER_ADVANCED
	help

	  This option adds the `IDLETIMER' target.  Each matching packet
	  resets the timer associated with label specified when the rule is
	  added.  When the timer expires, it triggers a sysfs notification.
	  The remaining time for expiration can be read via sysfs.

	  To compile it as a module, choose M here.  If unsure, say N.

config NETFILTER_XT_TARGET_LED
	tristate '"LED" target support'
	depends on LEDS_CLASS && LEDS_TRIGGERS
	depends on NETFILTER_ADVANCED
	help
	  This option adds a `LED' target, which allows you to blink LEDs in
	  response to particular packets passing through your machine.

	  This can be used to turn a spare LED into a network activity LED,
	  which only flashes in response to FTP transfers, for example.  Or
	  you could have an LED which lights up for a minute or two every time
	  somebody connects to your machine via SSH.

	  You will need support for the "led" class to make this work.

	  To create an LED trigger for incoming SSH traffic:
	    iptables -A INPUT -p tcp --dport 22 -j LED --led-trigger-id ssh --led-delay 1000

	  Then attach the new trigger to an LED on your system:
	    echo netfilter-ssh > /sys/class/leds/<ledname>/trigger

	  For more information on the LEDs available on your system, see
	  Documentation/leds/leds-class.txt

config NETFILTER_XT_TARGET_LOG
	tristate "LOG target support"
	select NF_LOG_COMMON
	select NF_LOG_IPV4
	select NF_LOG_IPV6 if IPV6
	default m if NETFILTER_ADVANCED=n
	help
	  This option adds a `LOG' target, which allows you to create rules in
	  any iptables table which records the packet header to the syslog.

	  To compile it as a module, choose M here.  If unsure, say N.

config NETFILTER_XT_TARGET_MARK
	tristate '"MARK" target support'
	depends on NETFILTER_ADVANCED
	select NETFILTER_XT_MARK
	---help---
	This is a backwards-compat option for the user's convenience
	(e.g. when running oldconfig). It selects
	CONFIG_NETFILTER_XT_MARK (combined mark/MARK module).

config NETFILTER_XT_NAT
	tristate '"SNAT and DNAT" targets support'
	depends on NF_NAT
	---help---
	This option enables the SNAT and DNAT targets.

	To compile it as a module, choose M here. If unsure, say N.

config NETFILTER_XT_TARGET_NETMAP
	tristate '"NETMAP" target support'
	depends on NF_NAT
	---help---
	NETMAP is an implementation of static 1:1 NAT mapping of network
	addresses. It maps the network address part, while keeping the host
	address part intact.

	To compile it as a module, choose M here. If unsure, say N.

config NETFILTER_XT_TARGET_NFLOG
	tristate '"NFLOG" target support'
	default m if NETFILTER_ADVANCED=n
	select NETFILTER_NETLINK_LOG
	help
	  This option enables the NFLOG target, which allows to LOG
	  messages through nfnetlink_log.

	  To compile it as a module, choose M here.  If unsure, say N.

config NETFILTER_XT_TARGET_NFQUEUE
	tristate '"NFQUEUE" target Support'
	depends on NETFILTER_ADVANCED
	select NETFILTER_NETLINK_QUEUE
	help
	  This target replaced the old obsolete QUEUE target.

	  As opposed to QUEUE, it supports 65535 different queues,
	  not just one.

	  To compile it as a module, choose M here.  If unsure, say N.

config NETFILTER_XT_TARGET_NOTRACK
	tristate  '"NOTRACK" target support (DEPRECATED)'
	depends on NF_CONNTRACK
	depends on IP_NF_RAW || IP6_NF_RAW
	depends on NETFILTER_ADVANCED
	select NETFILTER_XT_TARGET_CT

config NETFILTER_XT_TARGET_RATEEST
	tristate '"RATEEST" target support'
	depends on NETFILTER_ADVANCED
	help
	  This option adds a `RATEEST' target, which allows to measure
	  rates similar to TC estimators. The `rateest' match can be
	  used to match on the measured rates.

	  To compile it as a module, choose M here.  If unsure, say N.

config NETFILTER_XT_TARGET_REDIRECT
	tristate "REDIRECT target support"
	depends on NF_NAT
	select NF_NAT_REDIRECT
	---help---
	REDIRECT is a special case of NAT: all incoming connections are
	mapped onto the incoming interface's address, causing the packets to
	come to the local machine instead of passing through. This is
	useful for transparent proxies.

	To compile it as a module, choose M here. If unsure, say N.

config NETFILTER_XT_TARGET_TEE
	tristate '"TEE" - packet cloning to alternate destination'
	depends on NETFILTER_ADVANCED
	depends on IPV6 || IPV6=n
	depends on !NF_CONNTRACK || NF_CONNTRACK
	select NF_DUP_IPV4
<<<<<<< HEAD
	select NF_DUP_IPV6 if IP6_NF_IPTABLES != n
=======
	select NF_DUP_IPV6 if IPV6
>>>>>>> f3c87e99
	---help---
	This option adds a "TEE" target with which a packet can be cloned and
	this clone be rerouted to another nexthop.

config NETFILTER_XT_TARGET_TPROXY
	tristate '"TPROXY" target transparent proxying support'
	depends on NETFILTER_XTABLES
	depends on NETFILTER_ADVANCED
	depends on IPV6 || IPV6=n
	depends on IP6_NF_IPTABLES || IP6_NF_IPTABLES=n
	depends on IP_NF_MANGLE
	select NF_DEFRAG_IPV4
	select NF_DEFRAG_IPV6 if IP6_NF_IPTABLES != n
	help
	  This option adds a `TPROXY' target, which is somewhat similar to
	  REDIRECT.  It can only be used in the mangle table and is useful
	  to redirect traffic to a transparent proxy.  It does _not_ depend
	  on Netfilter connection tracking and NAT, unlike REDIRECT.
	  For it to work you will have to configure certain iptables rules
	  and use policy routing. For more information on how to set it up
	  see Documentation/networking/tproxy.txt.

	  To compile it as a module, choose M here.  If unsure, say N.

config NETFILTER_XT_TARGET_TRACE
	tristate  '"TRACE" target support'
	depends on IP_NF_RAW || IP6_NF_RAW
	depends on NETFILTER_ADVANCED
	help
	  The TRACE target allows you to mark packets so that the kernel
	  will log every rule which match the packets as those traverse
	  the tables, chains, rules.

	  If you want to compile it as a module, say M here and read
	  <file:Documentation/kbuild/modules.txt>.  If unsure, say `N'.

config NETFILTER_XT_TARGET_SECMARK
	tristate '"SECMARK" target support'
	depends on NETWORK_SECMARK
	default m if NETFILTER_ADVANCED=n
	help
	  The SECMARK target allows security marking of network
	  packets, for use with security subsystems.

	  To compile it as a module, choose M here.  If unsure, say N.

config NETFILTER_XT_TARGET_TCPMSS
	tristate '"TCPMSS" target support'
	depends on IPV6 || IPV6=n
	default m if NETFILTER_ADVANCED=n
	---help---
	  This option adds a `TCPMSS' target, which allows you to alter the
	  MSS value of TCP SYN packets, to control the maximum size for that
	  connection (usually limiting it to your outgoing interface's MTU
	  minus 40).

	  This is used to overcome criminally braindead ISPs or servers which
	  block ICMP Fragmentation Needed packets.  The symptoms of this
	  problem are that everything works fine from your Linux
	  firewall/router, but machines behind it can never exchange large
	  packets:
	        1) Web browsers connect, then hang with no data received.
	        2) Small mail works fine, but large emails hang.
	        3) ssh works fine, but scp hangs after initial handshaking.

	  Workaround: activate this option and add a rule to your firewall
	  configuration like:

	  iptables -A FORWARD -p tcp --tcp-flags SYN,RST SYN \
	                 -j TCPMSS --clamp-mss-to-pmtu

	  To compile it as a module, choose M here.  If unsure, say N.

config NETFILTER_XT_TARGET_TCPOPTSTRIP
	tristate '"TCPOPTSTRIP" target support'
	depends on IP_NF_MANGLE || IP6_NF_MANGLE
	depends on NETFILTER_ADVANCED
	help
	  This option adds a "TCPOPTSTRIP" target, which allows you to strip
	  TCP options from TCP packets.

# alphabetically ordered list of matches

comment "Xtables matches"

config NETFILTER_XT_MATCH_ADDRTYPE
	tristate '"addrtype" address type match support'
	default m if NETFILTER_ADVANCED=n
	---help---
	  This option allows you to match what routing thinks of an address,
	  eg. UNICAST, LOCAL, BROADCAST, ...

	  If you want to compile it as a module, say M here and read
	  <file:Documentation/kbuild/modules.txt>.  If unsure, say `N'.

config NETFILTER_XT_MATCH_BPF
	tristate '"bpf" match support'
	depends on NETFILTER_ADVANCED
	help
	  BPF matching applies a linux socket filter to each packet and
	  accepts those for which the filter returns non-zero.

	  To compile it as a module, choose M here.  If unsure, say N.

config NETFILTER_XT_MATCH_CGROUP
	tristate '"control group" match support'
	depends on NETFILTER_ADVANCED
	depends on CGROUPS
	select CGROUP_NET_CLASSID
	---help---
	Socket/process control group matching allows you to match locally
	generated packets based on which net_cls control group processes
	belong to.

config NETFILTER_XT_MATCH_CLUSTER
	tristate '"cluster" match support'
	depends on NF_CONNTRACK
	depends on NETFILTER_ADVANCED
	---help---
	  This option allows you to build work-load-sharing clusters of
	  network servers/stateful firewalls without having a dedicated
	  load-balancing router/server/switch. Basically, this match returns
	  true when the packet must be handled by this cluster node. Thus,
	  all nodes see all packets and this match decides which node handles
	  what packets. The work-load sharing algorithm is based on source
	  address hashing.

	  If you say Y or M here, try `iptables -m cluster --help` for
	  more information.

config NETFILTER_XT_MATCH_COMMENT
	tristate  '"comment" match support'
	depends on NETFILTER_ADVANCED
	help
	  This option adds a `comment' dummy-match, which allows you to put
	  comments in your iptables ruleset.

	  If you want to compile it as a module, say M here and read
	  <file:Documentation/kbuild/modules.txt>.  If unsure, say `N'.

config NETFILTER_XT_MATCH_CONNBYTES
	tristate  '"connbytes" per-connection counter match support'
	depends on NF_CONNTRACK
	depends on NETFILTER_ADVANCED
	help
	  This option adds a `connbytes' match, which allows you to match the
	  number of bytes and/or packets for each direction within a connection.

	  If you want to compile it as a module, say M here and read
	  <file:Documentation/kbuild/modules.txt>.  If unsure, say `N'.

config NETFILTER_XT_MATCH_CONNLABEL
	tristate '"connlabel" match support'
	select NF_CONNTRACK_LABELS
	depends on NF_CONNTRACK
	depends on NETFILTER_ADVANCED
	---help---
	  This match allows you to test and assign userspace-defined labels names
	  to a connection.  The kernel only stores bit values - mapping
	  names to bits is done by userspace.

	  Unlike connmark, more than 32 flag bits may be assigned to a
	  connection simultaneously.

config NETFILTER_XT_MATCH_CONNLIMIT
	tristate '"connlimit" match support'
	depends on NF_CONNTRACK
	depends on NETFILTER_ADVANCED
	---help---
	  This match allows you to match against the number of parallel
	  connections to a server per client IP address (or address block).

config NETFILTER_XT_MATCH_CONNMARK
	tristate  '"connmark" connection mark match support'
	depends on NF_CONNTRACK
	depends on NETFILTER_ADVANCED
	select NETFILTER_XT_CONNMARK
	---help---
	This is a backwards-compat option for the user's convenience
	(e.g. when running oldconfig). It selects
	CONFIG_NETFILTER_XT_CONNMARK (combined connmark/CONNMARK module).

config NETFILTER_XT_MATCH_CONNTRACK
	tristate '"conntrack" connection tracking match support'
	depends on NF_CONNTRACK
	default m if NETFILTER_ADVANCED=n
	help
	  This is a general conntrack match module, a superset of the state match.

	  It allows matching on additional conntrack information, which is
	  useful in complex configurations, such as NAT gateways with multiple
	  internet links or tunnels.

	  To compile it as a module, choose M here.  If unsure, say N.

config NETFILTER_XT_MATCH_CPU
	tristate '"cpu" match support'
	depends on NETFILTER_ADVANCED
	help
	  CPU matching allows you to match packets based on the CPU
	  currently handling the packet.

	  To compile it as a module, choose M here.  If unsure, say N.

config NETFILTER_XT_MATCH_DCCP
	tristate '"dccp" protocol match support'
	depends on NETFILTER_ADVANCED
	default IP_DCCP
	help
	  With this option enabled, you will be able to use the iptables
	  `dccp' match in order to match on DCCP source/destination ports
	  and DCCP flags.

	  If you want to compile it as a module, say M here and read
	  <file:Documentation/kbuild/modules.txt>.  If unsure, say `N'.

config NETFILTER_XT_MATCH_DEVGROUP
	tristate '"devgroup" match support'
	depends on NETFILTER_ADVANCED
	help
	  This options adds a `devgroup' match, which allows to match on the
	  device group a network device is assigned to.

	  To compile it as a module, choose M here.  If unsure, say N.

config NETFILTER_XT_MATCH_DSCP
	tristate '"dscp" and "tos" match support'
	depends on NETFILTER_ADVANCED
	help
	  This option adds a `DSCP' match, which allows you to match against
	  the IPv4/IPv6 header DSCP field (differentiated services codepoint).

	  The DSCP field can have any value between 0x0 and 0x3f inclusive.

	  It will also add a "tos" match, which allows you to match packets
	  based on the Type Of Service fields of the IPv4 packet (which share
	  the same bits as DSCP).

	  To compile it as a module, choose M here.  If unsure, say N.

config NETFILTER_XT_MATCH_ECN
	tristate '"ecn" match support'
	depends on NETFILTER_ADVANCED
	---help---
	This option adds an "ECN" match, which allows you to match against
	the IPv4 and TCP header ECN fields.

	To compile it as a module, choose M here. If unsure, say N.

config NETFILTER_XT_MATCH_ESP
	tristate '"esp" match support'
	depends on NETFILTER_ADVANCED
	help
	  This match extension allows you to match a range of SPIs
	  inside ESP header of IPSec packets.

	  To compile it as a module, choose M here.  If unsure, say N.

config NETFILTER_XT_MATCH_HASHLIMIT
	tristate '"hashlimit" match support'
	depends on IP6_NF_IPTABLES || IP6_NF_IPTABLES=n
	depends on NETFILTER_ADVANCED
	help
	  This option adds a `hashlimit' match.

	  As opposed to `limit', this match dynamically creates a hash table
	  of limit buckets, based on your selection of source/destination
	  addresses and/or ports.

	  It enables you to express policies like `10kpps for any given
	  destination address' or `500pps from any given source address'
	  with a single rule.

config NETFILTER_XT_MATCH_HELPER
	tristate '"helper" match support'
	depends on NF_CONNTRACK
	depends on NETFILTER_ADVANCED
	help
	  Helper matching allows you to match packets in dynamic connections
	  tracked by a conntrack-helper, ie. ip_conntrack_ftp

	  To compile it as a module, choose M here.  If unsure, say Y.

config NETFILTER_XT_MATCH_HL
	tristate '"hl" hoplimit/TTL match support'
	depends on NETFILTER_ADVANCED
	---help---
	HL matching allows you to match packets based on the hoplimit
	in the IPv6 header, or the time-to-live field in the IPv4
	header of the packet.

config NETFILTER_XT_MATCH_IPCOMP
	tristate '"ipcomp" match support'
	depends on NETFILTER_ADVANCED
	help
	  This match extension allows you to match a range of CPIs(16 bits)
	  inside IPComp header of IPSec packets.

	  To compile it as a module, choose M here.  If unsure, say N.

config NETFILTER_XT_MATCH_IPRANGE
	tristate '"iprange" address range match support'
	depends on NETFILTER_ADVANCED
	---help---
	This option adds a "iprange" match, which allows you to match based on
	an IP address range. (Normal iptables only matches on single addresses
	with an optional mask.)

	If unsure, say M.

config NETFILTER_XT_MATCH_IPVS
	tristate '"ipvs" match support'
	depends on IP_VS
	depends on NETFILTER_ADVANCED
	depends on NF_CONNTRACK
	help
	  This option allows you to match against IPVS properties of a packet.

	  If unsure, say N.

config NETFILTER_XT_MATCH_L2TP
	tristate '"l2tp" match support'
	depends on NETFILTER_ADVANCED
	default L2TP
	---help---
	This option adds an "L2TP" match, which allows you to match against
	L2TP protocol header fields.

	To compile it as a module, choose M here. If unsure, say N.

config NETFILTER_XT_MATCH_LENGTH
	tristate '"length" match support'
	depends on NETFILTER_ADVANCED
	help
	  This option allows you to match the length of a packet against a
	  specific value or range of values.

	  To compile it as a module, choose M here.  If unsure, say N.

config NETFILTER_XT_MATCH_LIMIT
	tristate '"limit" match support'
	depends on NETFILTER_ADVANCED
	help
	  limit matching allows you to control the rate at which a rule can be
	  matched: mainly useful in combination with the LOG target ("LOG
	  target support", below) and to avoid some Denial of Service attacks.

	  To compile it as a module, choose M here.  If unsure, say N.

config NETFILTER_XT_MATCH_MAC
	tristate '"mac" address match support'
	depends on NETFILTER_ADVANCED
	help
	  MAC matching allows you to match packets based on the source
	  Ethernet address of the packet.

	  To compile it as a module, choose M here.  If unsure, say N.

config NETFILTER_XT_MATCH_MARK
	tristate '"mark" match support'
	depends on NETFILTER_ADVANCED
	select NETFILTER_XT_MARK
	---help---
	This is a backwards-compat option for the user's convenience
	(e.g. when running oldconfig). It selects
	CONFIG_NETFILTER_XT_MARK (combined mark/MARK module).

config NETFILTER_XT_MATCH_MULTIPORT
	tristate '"multiport" Multiple port match support'
	depends on NETFILTER_ADVANCED
	help
	  Multiport matching allows you to match TCP or UDP packets based on
	  a series of source or destination ports: normally a rule can only
	  match a single range of ports.

	  To compile it as a module, choose M here.  If unsure, say N.

config NETFILTER_XT_MATCH_NFACCT
	tristate '"nfacct" match support'
	depends on NETFILTER_ADVANCED
	select NETFILTER_NETLINK_ACCT
	help
	  This option allows you to use the extended accounting through
	  nfnetlink_acct.

	  To compile it as a module, choose M here.  If unsure, say N.

config NETFILTER_XT_MATCH_OSF
	tristate '"osf" Passive OS fingerprint match'
	depends on NETFILTER_ADVANCED && NETFILTER_NETLINK
	help
	  This option selects the Passive OS Fingerprinting match module
	  that allows to passively match the remote operating system by
	  analyzing incoming TCP SYN packets.

	  Rules and loading software can be downloaded from
	  http://www.ioremap.net/projects/osf

	  To compile it as a module, choose M here.  If unsure, say N.

config NETFILTER_XT_MATCH_OWNER
	tristate '"owner" match support'
	depends on NETFILTER_ADVANCED
	---help---
	Socket owner matching allows you to match locally-generated packets
	based on who created the socket: the user or group. It is also
	possible to check whether a socket actually exists.

config NETFILTER_XT_MATCH_POLICY
	tristate 'IPsec "policy" match support'
	depends on XFRM
	default m if NETFILTER_ADVANCED=n
	help
	  Policy matching allows you to match packets based on the
	  IPsec policy that was used during decapsulation/will
	  be used during encapsulation.

	  To compile it as a module, choose M here.  If unsure, say N.

config NETFILTER_XT_MATCH_PHYSDEV
	tristate '"physdev" match support'
	depends on BRIDGE && BRIDGE_NETFILTER
	depends on NETFILTER_ADVANCED
	help
	  Physdev packet matching matches against the physical bridge ports
	  the IP packet arrived on or will leave by.

	  To compile it as a module, choose M here.  If unsure, say N.

config NETFILTER_XT_MATCH_PKTTYPE
	tristate '"pkttype" packet type match support'
	depends on NETFILTER_ADVANCED
	help
	  Packet type matching allows you to match a packet by
	  its "class", eg. BROADCAST, MULTICAST, ...

	  Typical usage:
	  iptables -A INPUT -m pkttype --pkt-type broadcast -j LOG

	  To compile it as a module, choose M here.  If unsure, say N.

config NETFILTER_XT_MATCH_QUOTA
	tristate '"quota" match support'
	depends on NETFILTER_ADVANCED
	help
	  This option adds a `quota' match, which allows to match on a
	  byte counter.

	  If you want to compile it as a module, say M here and read
	  <file:Documentation/kbuild/modules.txt>.  If unsure, say `N'.

config NETFILTER_XT_MATCH_RATEEST
	tristate '"rateest" match support'
	depends on NETFILTER_ADVANCED
	select NETFILTER_XT_TARGET_RATEEST
	help
	  This option adds a `rateest' match, which allows to match on the
	  rate estimated by the RATEEST target.

	  To compile it as a module, choose M here.  If unsure, say N.

config NETFILTER_XT_MATCH_REALM
	tristate  '"realm" match support'
	depends on NETFILTER_ADVANCED
	select IP_ROUTE_CLASSID
	help
	  This option adds a `realm' match, which allows you to use the realm
	  key from the routing subsystem inside iptables.

	  This match pretty much resembles the CONFIG_NET_CLS_ROUTE4 option 
	  in tc world.

	  If you want to compile it as a module, say M here and read
	  <file:Documentation/kbuild/modules.txt>.  If unsure, say `N'.

config NETFILTER_XT_MATCH_RECENT
	tristate '"recent" match support'
	depends on NETFILTER_ADVANCED
	---help---
	This match is used for creating one or many lists of recently
	used addresses and then matching against that/those list(s).

	Short options are available by using 'iptables -m recent -h'
	Official Website: <http://snowman.net/projects/ipt_recent/>

config NETFILTER_XT_MATCH_SCTP
	tristate  '"sctp" protocol match support'
	depends on NETFILTER_ADVANCED
	default IP_SCTP
	help
	  With this option enabled, you will be able to use the 
	  `sctp' match in order to match on SCTP source/destination ports
	  and SCTP chunk types.

	  If you want to compile it as a module, say M here and read
	  <file:Documentation/kbuild/modules.txt>.  If unsure, say `N'.

config NETFILTER_XT_MATCH_SOCKET
	tristate '"socket" match support'
	depends on NETFILTER_XTABLES
	depends on NETFILTER_ADVANCED
	depends on !NF_CONNTRACK || NF_CONNTRACK
	depends on IPV6 || IPV6=n
	depends on IP6_NF_IPTABLES || IP6_NF_IPTABLES=n
	select NF_DEFRAG_IPV4
	select NF_DEFRAG_IPV6 if IP6_NF_IPTABLES != n
	help
	  This option adds a `socket' match, which can be used to match
	  packets for which a TCP or UDP socket lookup finds a valid socket.
	  It can be used in combination with the MARK target and policy
	  routing to implement full featured non-locally bound sockets.

	  To compile it as a module, choose M here.  If unsure, say N.

config NETFILTER_XT_MATCH_STATE
	tristate '"state" match support'
	depends on NF_CONNTRACK
	default m if NETFILTER_ADVANCED=n
	help
	  Connection state matching allows you to match packets based on their
	  relationship to a tracked connection (ie. previous packets).  This
	  is a powerful tool for packet classification.

	  To compile it as a module, choose M here.  If unsure, say N.

config NETFILTER_XT_MATCH_STATISTIC
	tristate '"statistic" match support'
	depends on NETFILTER_ADVANCED
	help
	  This option adds a `statistic' match, which allows you to match
	  on packets periodically or randomly with a given percentage.

	  To compile it as a module, choose M here.  If unsure, say N.

config NETFILTER_XT_MATCH_STRING
	tristate  '"string" match support'
	depends on NETFILTER_ADVANCED
	select TEXTSEARCH
	select TEXTSEARCH_KMP
	select TEXTSEARCH_BM
	select TEXTSEARCH_FSM
	help
	  This option adds a `string' match, which allows you to look for
	  pattern matchings in packets.

	  To compile it as a module, choose M here.  If unsure, say N.

config NETFILTER_XT_MATCH_TCPMSS
	tristate '"tcpmss" match support'
	depends on NETFILTER_ADVANCED
	help
	  This option adds a `tcpmss' match, which allows you to examine the
	  MSS value of TCP SYN packets, which control the maximum packet size
	  for that connection.

	  To compile it as a module, choose M here.  If unsure, say N.

config NETFILTER_XT_MATCH_TIME
	tristate '"time" match support'
	depends on NETFILTER_ADVANCED
	---help---
	  This option adds a "time" match, which allows you to match based on
	  the packet arrival time (at the machine which netfilter is running)
	  on) or departure time/date (for locally generated packets).

	  If you say Y here, try `iptables -m time --help` for
	  more information.

	  If you want to compile it as a module, say M here.
	  If unsure, say N.

config NETFILTER_XT_MATCH_U32
	tristate '"u32" match support'
	depends on NETFILTER_ADVANCED
	---help---
	  u32 allows you to extract quantities of up to 4 bytes from a packet,
	  AND them with specified masks, shift them by specified amounts and
	  test whether the results are in any of a set of specified ranges.
	  The specification of what to extract is general enough to skip over
	  headers with lengths stored in the packet, as in IP or TCP header
	  lengths.

	  Details and examples are in the kernel module source.

endif # NETFILTER_XTABLES

endmenu

source "net/netfilter/ipset/Kconfig"

source "net/netfilter/ipvs/Kconfig"<|MERGE_RESOLUTION|>--- conflicted
+++ resolved
@@ -891,11 +891,7 @@
 	depends on IPV6 || IPV6=n
 	depends on !NF_CONNTRACK || NF_CONNTRACK
 	select NF_DUP_IPV4
-<<<<<<< HEAD
-	select NF_DUP_IPV6 if IP6_NF_IPTABLES != n
-=======
 	select NF_DUP_IPV6 if IPV6
->>>>>>> f3c87e99
 	---help---
 	This option adds a "TEE" target with which a packet can be cloned and
 	this clone be rerouted to another nexthop.
