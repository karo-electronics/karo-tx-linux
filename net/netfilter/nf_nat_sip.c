--- conflicted
+++ resolved
@@ -230,11 +230,7 @@
 					&ct->tuplehash[!dir].tuple.src.u3,
 					false);
 			if (!mangle_packet(skb, protoff, dataoff, dptr, datalen,
-<<<<<<< HEAD
-					   poff, plen, buffer, buflen))
-=======
 					   poff, plen, buffer, buflen)) {
->>>>>>> d0e0ac97
 				nf_ct_helper_log(skb, ct, "cannot mangle received");
 				return NF_DROP;
 			}
