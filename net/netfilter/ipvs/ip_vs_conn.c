--- conflicted
+++ resolved
@@ -306,8 +306,6 @@
 	return cp;
 }
 
-<<<<<<< HEAD
-=======
 static int
 ip_vs_conn_fill_param_proto(int af, const struct sk_buff *skb,
 			    const struct ip_vs_iphdr *iph,
@@ -329,36 +327,18 @@
 	return 0;
 }
 
->>>>>>> 45f53cc9
 struct ip_vs_conn *
 ip_vs_conn_in_get_proto(int af, const struct sk_buff *skb,
 			struct ip_vs_protocol *pp,
 			const struct ip_vs_iphdr *iph,
 			unsigned int proto_off, int inverse)
 {
-<<<<<<< HEAD
-	__be16 _ports[2], *pptr;
-
-	pptr = skb_header_pointer(skb, proto_off, sizeof(_ports), _ports);
-	if (pptr == NULL)
-		return NULL;
-
-	if (likely(!inverse))
-		return ip_vs_conn_in_get(af, iph->protocol,
-					 &iph->saddr, pptr[0],
-					 &iph->daddr, pptr[1]);
-	else
-		return ip_vs_conn_in_get(af, iph->protocol,
-					 &iph->daddr, pptr[1],
-					 &iph->saddr, pptr[0]);
-=======
 	struct ip_vs_conn_param p;
 
 	if (ip_vs_conn_fill_param_proto(af, skb, iph, proto_off, inverse, &p))
 		return NULL;
 
 	return ip_vs_conn_in_get(&p);
->>>>>>> 45f53cc9
 }
 EXPORT_SYMBOL_GPL(ip_vs_conn_in_get_proto);
 
@@ -452,29 +432,12 @@
 			 const struct ip_vs_iphdr *iph,
 			 unsigned int proto_off, int inverse)
 {
-<<<<<<< HEAD
-	__be16 _ports[2], *pptr;
-
-	pptr = skb_header_pointer(skb, proto_off, sizeof(_ports), _ports);
-	if (pptr == NULL)
-		return NULL;
-
-	if (likely(!inverse))
-		return ip_vs_conn_out_get(af, iph->protocol,
-					  &iph->saddr, pptr[0],
-					  &iph->daddr, pptr[1]);
-	else
-		return ip_vs_conn_out_get(af, iph->protocol,
-					  &iph->daddr, pptr[1],
-					  &iph->saddr, pptr[0]);
-=======
 	struct ip_vs_conn_param p;
 
 	if (ip_vs_conn_fill_param_proto(af, skb, iph, proto_off, inverse, &p))
 		return NULL;
 
 	return ip_vs_conn_out_get(&p);
->>>>>>> 45f53cc9
 }
 EXPORT_SYMBOL_GPL(ip_vs_conn_out_get_proto);
 
