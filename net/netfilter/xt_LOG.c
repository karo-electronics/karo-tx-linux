--- conflicted
+++ resolved
@@ -151,19 +151,12 @@
 		return;
 
 	read_lock_bh(&sk->sk_callback_lock);
-<<<<<<< HEAD
-	if (sk->sk_socket && sk->sk_socket->file)
-		sb_add(m, "UID=%u GID=%u ",
-			sk->sk_socket->file->f_cred->fsuid,
-			sk->sk_socket->file->f_cred->fsgid);
-=======
 	if (sk->sk_socket && sk->sk_socket->file) {
 		const struct cred *cred = sk->sk_socket->file->f_cred;
 		sb_add(m, "UID=%u GID=%u ",
 			from_kuid_munged(&init_user_ns, cred->fsuid),
 			from_kgid_munged(&init_user_ns, cred->fsgid));
 	}
->>>>>>> 9e2d8656
 	read_unlock_bh(&sk->sk_callback_lock);
 }
 
