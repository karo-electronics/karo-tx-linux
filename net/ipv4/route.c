/*
 * INET		An implementation of the TCP/IP protocol suite for the LINUX
 *		operating system.  INET is implemented using the  BSD Socket
 *		interface as the means of communication with the user level.
 *
 *		ROUTE - implementation of the IP router.
 *
 * Authors:	Ross Biro
 *		Fred N. van Kempen, <waltje@uWalt.NL.Mugnet.ORG>
 *		Alan Cox, <gw4pts@gw4pts.ampr.org>
 *		Linus Torvalds, <Linus.Torvalds@helsinki.fi>
 *		Alexey Kuznetsov, <kuznet@ms2.inr.ac.ru>
 *
 * Fixes:
 *		Alan Cox	:	Verify area fixes.
 *		Alan Cox	:	cli() protects routing changes
 *		Rui Oliveira	:	ICMP routing table updates
 *		(rco@di.uminho.pt)	Routing table insertion and update
 *		Linus Torvalds	:	Rewrote bits to be sensible
 *		Alan Cox	:	Added BSD route gw semantics
 *		Alan Cox	:	Super /proc >4K
 *		Alan Cox	:	MTU in route table
 *		Alan Cox	: 	MSS actually. Also added the window
 *					clamper.
 *		Sam Lantinga	:	Fixed route matching in rt_del()
 *		Alan Cox	:	Routing cache support.
 *		Alan Cox	:	Removed compatibility cruft.
 *		Alan Cox	:	RTF_REJECT support.
 *		Alan Cox	:	TCP irtt support.
 *		Jonathan Naylor	:	Added Metric support.
 *	Miquel van Smoorenburg	:	BSD API fixes.
 *	Miquel van Smoorenburg	:	Metrics.
 *		Alan Cox	:	Use __u32 properly
 *		Alan Cox	:	Aligned routing errors more closely with BSD
 *					our system is still very different.
 *		Alan Cox	:	Faster /proc handling
 *	Alexey Kuznetsov	:	Massive rework to support tree based routing,
 *					routing caches and better behaviour.
 *
 *		Olaf Erb	:	irtt wasn't being copied right.
 *		Bjorn Ekwall	:	Kerneld route support.
 *		Alan Cox	:	Multicast fixed (I hope)
 * 		Pavel Krauz	:	Limited broadcast fixed
 *		Mike McLagan	:	Routing by source
 *	Alexey Kuznetsov	:	End of old history. Split to fib.c and
 *					route.c and rewritten from scratch.
 *		Andi Kleen	:	Load-limit warning messages.
 *	Vitaly E. Lavrov	:	Transparent proxy revived after year coma.
 *	Vitaly E. Lavrov	:	Race condition in ip_route_input_slow.
 *	Tobias Ringstrom	:	Uninitialized res.type in ip_route_output_slow.
 *	Vladimir V. Ivanov	:	IP rule info (flowid) is really useful.
 *		Marc Boucher	:	routing by fwmark
 *	Robert Olsson		:	Added rt_cache statistics
 *	Arnaldo C. Melo		:	Convert proc stuff to seq_file
 *	Eric Dumazet		:	hashed spinlocks and rt_check_expire() fixes.
 * 	Ilia Sotnikov		:	Ignore TOS on PMTUD and Redirect
 * 	Ilia Sotnikov		:	Removed TOS from hash calculations
 *
 *		This program is free software; you can redistribute it and/or
 *		modify it under the terms of the GNU General Public License
 *		as published by the Free Software Foundation; either version
 *		2 of the License, or (at your option) any later version.
 */

#define pr_fmt(fmt) "IPv4: " fmt

#include <linux/module.h>
#include <asm/uaccess.h>
#include <linux/bitops.h>
#include <linux/types.h>
#include <linux/kernel.h>
#include <linux/mm.h>
#include <linux/string.h>
#include <linux/socket.h>
#include <linux/sockios.h>
#include <linux/errno.h>
#include <linux/in.h>
#include <linux/inet.h>
#include <linux/netdevice.h>
#include <linux/proc_fs.h>
#include <linux/init.h>
#include <linux/skbuff.h>
#include <linux/inetdevice.h>
#include <linux/igmp.h>
#include <linux/pkt_sched.h>
#include <linux/mroute.h>
#include <linux/netfilter_ipv4.h>
#include <linux/random.h>
#include <linux/rcupdate.h>
#include <linux/times.h>
#include <linux/slab.h>
#include <net/dst.h>
#include <net/net_namespace.h>
#include <net/protocol.h>
#include <net/ip.h>
#include <net/route.h>
#include <net/inetpeer.h>
#include <net/sock.h>
#include <net/ip_fib.h>
#include <net/arp.h>
#include <net/tcp.h>
#include <net/icmp.h>
#include <net/xfrm.h>
#include <net/netevent.h>
#include <net/rtnetlink.h>
#ifdef CONFIG_SYSCTL
#include <linux/sysctl.h>
#include <linux/kmemleak.h>
#endif
#include <net/secure_seq.h>

#define RT_FL_TOS(oldflp4) \
	((oldflp4)->flowi4_tos & (IPTOS_RT_MASK | RTO_ONLINK))

#define IP_MAX_MTU	0xFFF0

#define RT_GC_TIMEOUT (300*HZ)

static int ip_rt_max_size;
static int ip_rt_gc_timeout __read_mostly	= RT_GC_TIMEOUT;
static int ip_rt_gc_interval __read_mostly  = 60 * HZ;
static int ip_rt_gc_min_interval __read_mostly	= HZ / 2;
static int ip_rt_redirect_number __read_mostly	= 9;
static int ip_rt_redirect_load __read_mostly	= HZ / 50;
static int ip_rt_redirect_silence __read_mostly	= ((HZ / 50) << (9 + 1));
static int ip_rt_error_cost __read_mostly	= HZ;
static int ip_rt_error_burst __read_mostly	= 5 * HZ;
static int ip_rt_gc_elasticity __read_mostly	= 8;
static int ip_rt_mtu_expires __read_mostly	= 10 * 60 * HZ;
static int ip_rt_min_pmtu __read_mostly		= 512 + 20 + 20;
static int ip_rt_min_advmss __read_mostly	= 256;

/*
 *	Interface to generic destination cache.
 */

static struct dst_entry *ipv4_dst_check(struct dst_entry *dst, u32 cookie);
static unsigned int	 ipv4_default_advmss(const struct dst_entry *dst);
static unsigned int	 ipv4_mtu(const struct dst_entry *dst);
static struct dst_entry *ipv4_negative_advice(struct dst_entry *dst);
static void		 ipv4_link_failure(struct sk_buff *skb);
static void		 ip_rt_update_pmtu(struct dst_entry *dst, struct sock *sk,
					   struct sk_buff *skb, u32 mtu);
static void		 ip_do_redirect(struct dst_entry *dst, struct sock *sk,
					struct sk_buff *skb);
static void		ipv4_dst_destroy(struct dst_entry *dst);

static void ipv4_dst_ifdown(struct dst_entry *dst, struct net_device *dev,
			    int how)
{
}

static u32 *ipv4_cow_metrics(struct dst_entry *dst, unsigned long old)
{
	WARN_ON(1);
	return NULL;
}

static struct neighbour *ipv4_neigh_lookup(const struct dst_entry *dst,
					   struct sk_buff *skb,
					   const void *daddr);

static struct dst_ops ipv4_dst_ops = {
	.family =		AF_INET,
	.protocol =		cpu_to_be16(ETH_P_IP),
	.check =		ipv4_dst_check,
	.default_advmss =	ipv4_default_advmss,
	.mtu =			ipv4_mtu,
	.cow_metrics =		ipv4_cow_metrics,
	.destroy =		ipv4_dst_destroy,
	.ifdown =		ipv4_dst_ifdown,
	.negative_advice =	ipv4_negative_advice,
	.link_failure =		ipv4_link_failure,
	.update_pmtu =		ip_rt_update_pmtu,
	.redirect =		ip_do_redirect,
	.local_out =		__ip_local_out,
	.neigh_lookup =		ipv4_neigh_lookup,
};

#define ECN_OR_COST(class)	TC_PRIO_##class

const __u8 ip_tos2prio[16] = {
	TC_PRIO_BESTEFFORT,
	ECN_OR_COST(BESTEFFORT),
	TC_PRIO_BESTEFFORT,
	ECN_OR_COST(BESTEFFORT),
	TC_PRIO_BULK,
	ECN_OR_COST(BULK),
	TC_PRIO_BULK,
	ECN_OR_COST(BULK),
	TC_PRIO_INTERACTIVE,
	ECN_OR_COST(INTERACTIVE),
	TC_PRIO_INTERACTIVE,
	ECN_OR_COST(INTERACTIVE),
	TC_PRIO_INTERACTIVE_BULK,
	ECN_OR_COST(INTERACTIVE_BULK),
	TC_PRIO_INTERACTIVE_BULK,
	ECN_OR_COST(INTERACTIVE_BULK)
};
EXPORT_SYMBOL(ip_tos2prio);

static DEFINE_PER_CPU(struct rt_cache_stat, rt_cache_stat);
#define RT_CACHE_STAT_INC(field) __this_cpu_inc(rt_cache_stat.field)

static inline int rt_genid(struct net *net)
{
	return atomic_read(&net->ipv4.rt_genid);
}

#ifdef CONFIG_PROC_FS
static void *rt_cache_seq_start(struct seq_file *seq, loff_t *pos)
{
	if (*pos)
		return NULL;
	return SEQ_START_TOKEN;
}

static void *rt_cache_seq_next(struct seq_file *seq, void *v, loff_t *pos)
{
	++*pos;
	return NULL;
}

static void rt_cache_seq_stop(struct seq_file *seq, void *v)
{
}

static int rt_cache_seq_show(struct seq_file *seq, void *v)
{
	if (v == SEQ_START_TOKEN)
		seq_printf(seq, "%-127s\n",
			   "Iface\tDestination\tGateway \tFlags\t\tRefCnt\tUse\t"
			   "Metric\tSource\t\tMTU\tWindow\tIRTT\tTOS\tHHRef\t"
			   "HHUptod\tSpecDst");
	return 0;
}

static const struct seq_operations rt_cache_seq_ops = {
	.start  = rt_cache_seq_start,
	.next   = rt_cache_seq_next,
	.stop   = rt_cache_seq_stop,
	.show   = rt_cache_seq_show,
};

static int rt_cache_seq_open(struct inode *inode, struct file *file)
{
	return seq_open(file, &rt_cache_seq_ops);
}

static const struct file_operations rt_cache_seq_fops = {
	.owner	 = THIS_MODULE,
	.open	 = rt_cache_seq_open,
	.read	 = seq_read,
	.llseek	 = seq_lseek,
	.release = seq_release,
};


static void *rt_cpu_seq_start(struct seq_file *seq, loff_t *pos)
{
	int cpu;

	if (*pos == 0)
		return SEQ_START_TOKEN;

	for (cpu = *pos-1; cpu < nr_cpu_ids; ++cpu) {
		if (!cpu_possible(cpu))
			continue;
		*pos = cpu+1;
		return &per_cpu(rt_cache_stat, cpu);
	}
	return NULL;
}

static void *rt_cpu_seq_next(struct seq_file *seq, void *v, loff_t *pos)
{
	int cpu;

	for (cpu = *pos; cpu < nr_cpu_ids; ++cpu) {
		if (!cpu_possible(cpu))
			continue;
		*pos = cpu+1;
		return &per_cpu(rt_cache_stat, cpu);
	}
	return NULL;

}

static void rt_cpu_seq_stop(struct seq_file *seq, void *v)
{

}

static int rt_cpu_seq_show(struct seq_file *seq, void *v)
{
	struct rt_cache_stat *st = v;

	if (v == SEQ_START_TOKEN) {
		seq_printf(seq, "entries  in_hit in_slow_tot in_slow_mc in_no_route in_brd in_martian_dst in_martian_src  out_hit out_slow_tot out_slow_mc  gc_total gc_ignored gc_goal_miss gc_dst_overflow in_hlist_search out_hlist_search\n");
		return 0;
	}

	seq_printf(seq,"%08x  %08x %08x %08x %08x %08x %08x %08x "
		   " %08x %08x %08x %08x %08x %08x %08x %08x %08x \n",
		   dst_entries_get_slow(&ipv4_dst_ops),
		   st->in_hit,
		   st->in_slow_tot,
		   st->in_slow_mc,
		   st->in_no_route,
		   st->in_brd,
		   st->in_martian_dst,
		   st->in_martian_src,

		   st->out_hit,
		   st->out_slow_tot,
		   st->out_slow_mc,

		   st->gc_total,
		   st->gc_ignored,
		   st->gc_goal_miss,
		   st->gc_dst_overflow,
		   st->in_hlist_search,
		   st->out_hlist_search
		);
	return 0;
}

static const struct seq_operations rt_cpu_seq_ops = {
	.start  = rt_cpu_seq_start,
	.next   = rt_cpu_seq_next,
	.stop   = rt_cpu_seq_stop,
	.show   = rt_cpu_seq_show,
};


static int rt_cpu_seq_open(struct inode *inode, struct file *file)
{
	return seq_open(file, &rt_cpu_seq_ops);
}

static const struct file_operations rt_cpu_seq_fops = {
	.owner	 = THIS_MODULE,
	.open	 = rt_cpu_seq_open,
	.read	 = seq_read,
	.llseek	 = seq_lseek,
	.release = seq_release,
};

#ifdef CONFIG_IP_ROUTE_CLASSID
static int rt_acct_proc_show(struct seq_file *m, void *v)
{
	struct ip_rt_acct *dst, *src;
	unsigned int i, j;

	dst = kcalloc(256, sizeof(struct ip_rt_acct), GFP_KERNEL);
	if (!dst)
		return -ENOMEM;

	for_each_possible_cpu(i) {
		src = (struct ip_rt_acct *)per_cpu_ptr(ip_rt_acct, i);
		for (j = 0; j < 256; j++) {
			dst[j].o_bytes   += src[j].o_bytes;
			dst[j].o_packets += src[j].o_packets;
			dst[j].i_bytes   += src[j].i_bytes;
			dst[j].i_packets += src[j].i_packets;
		}
	}

	seq_write(m, dst, 256 * sizeof(struct ip_rt_acct));
	kfree(dst);
	return 0;
}

static int rt_acct_proc_open(struct inode *inode, struct file *file)
{
	return single_open(file, rt_acct_proc_show, NULL);
}

static const struct file_operations rt_acct_proc_fops = {
	.owner		= THIS_MODULE,
	.open		= rt_acct_proc_open,
	.read		= seq_read,
	.llseek		= seq_lseek,
	.release	= single_release,
};
#endif

static int __net_init ip_rt_do_proc_init(struct net *net)
{
	struct proc_dir_entry *pde;

	pde = proc_net_fops_create(net, "rt_cache", S_IRUGO,
			&rt_cache_seq_fops);
	if (!pde)
		goto err1;

	pde = proc_create("rt_cache", S_IRUGO,
			  net->proc_net_stat, &rt_cpu_seq_fops);
	if (!pde)
		goto err2;

#ifdef CONFIG_IP_ROUTE_CLASSID
	pde = proc_create("rt_acct", 0, net->proc_net, &rt_acct_proc_fops);
	if (!pde)
		goto err3;
#endif
	return 0;

#ifdef CONFIG_IP_ROUTE_CLASSID
err3:
	remove_proc_entry("rt_cache", net->proc_net_stat);
#endif
err2:
	remove_proc_entry("rt_cache", net->proc_net);
err1:
	return -ENOMEM;
}

static void __net_exit ip_rt_do_proc_exit(struct net *net)
{
	remove_proc_entry("rt_cache", net->proc_net_stat);
	remove_proc_entry("rt_cache", net->proc_net);
#ifdef CONFIG_IP_ROUTE_CLASSID
	remove_proc_entry("rt_acct", net->proc_net);
#endif
}

static struct pernet_operations ip_rt_proc_ops __net_initdata =  {
	.init = ip_rt_do_proc_init,
	.exit = ip_rt_do_proc_exit,
};

static int __init ip_rt_proc_init(void)
{
	return register_pernet_subsys(&ip_rt_proc_ops);
}

#else
static inline int ip_rt_proc_init(void)
{
	return 0;
}
#endif /* CONFIG_PROC_FS */

static inline bool rt_is_expired(const struct rtable *rth)
{
	return rth->rt_genid != rt_genid(dev_net(rth->dst.dev));
}

/*
 * Perturbation of rt_genid by a small quantity [1..256]
 * Using 8 bits of shuffling ensure we can call rt_cache_invalidate()
 * many times (2^24) without giving recent rt_genid.
 * Jenkins hash is strong enough that litle changes of rt_genid are OK.
 */
static void rt_cache_invalidate(struct net *net)
{
	unsigned char shuffle;

	get_random_bytes(&shuffle, sizeof(shuffle));
	atomic_add(shuffle + 1U, &net->ipv4.rt_genid);
}

/*
 * delay < 0  : invalidate cache (fast : entries will be deleted later)
 * delay >= 0 : invalidate & flush cache (can be long)
 */
void rt_cache_flush(struct net *net, int delay)
{
	rt_cache_invalidate(net);
}

static struct neighbour *ipv4_neigh_lookup(const struct dst_entry *dst,
					   struct sk_buff *skb,
					   const void *daddr)
{
	struct net_device *dev = dst->dev;
	const __be32 *pkey = daddr;
	const struct rtable *rt;
	struct neighbour *n;

	rt = (const struct rtable *) dst;
	if (rt->rt_gateway)
		pkey = (const __be32 *) &rt->rt_gateway;
	else if (skb)
		pkey = &ip_hdr(skb)->daddr;

	n = __ipv4_neigh_lookup(dev, *(__force u32 *)pkey);
	if (n)
		return n;
	return neigh_create(&arp_tbl, pkey, dev);
}

/*
 * Peer allocation may fail only in serious out-of-memory conditions.  However
 * we still can generate some output.
 * Random ID selection looks a bit dangerous because we have no chances to
 * select ID being unique in a reasonable period of time.
 * But broken packet identifier may be better than no packet at all.
 */
static void ip_select_fb_ident(struct iphdr *iph)
{
	static DEFINE_SPINLOCK(ip_fb_id_lock);
	static u32 ip_fallback_id;
	u32 salt;

	spin_lock_bh(&ip_fb_id_lock);
	salt = secure_ip_id((__force __be32)ip_fallback_id ^ iph->daddr);
	iph->id = htons(salt & 0xFFFF);
	ip_fallback_id = salt;
	spin_unlock_bh(&ip_fb_id_lock);
}

void __ip_select_ident(struct iphdr *iph, struct dst_entry *dst, int more)
{
	struct net *net = dev_net(dst->dev);
	struct inet_peer *peer;

	peer = inet_getpeer_v4(net->ipv4.peers, iph->daddr, 1);
	if (peer) {
		iph->id = htons(inet_getid(peer, more));
		inet_putpeer(peer);
		return;
	}

	ip_select_fb_ident(iph);
}
EXPORT_SYMBOL(__ip_select_ident);

static void __build_flow_key(struct flowi4 *fl4, const struct sock *sk,
			     const struct iphdr *iph,
			     int oif, u8 tos,
			     u8 prot, u32 mark, int flow_flags)
{
	if (sk) {
		const struct inet_sock *inet = inet_sk(sk);

		oif = sk->sk_bound_dev_if;
		mark = sk->sk_mark;
		tos = RT_CONN_FLAGS(sk);
		prot = inet->hdrincl ? IPPROTO_RAW : sk->sk_protocol;
	}
	flowi4_init_output(fl4, oif, mark, tos,
			   RT_SCOPE_UNIVERSE, prot,
			   flow_flags,
			   iph->daddr, iph->saddr, 0, 0);
}

static void build_skb_flow_key(struct flowi4 *fl4, const struct sk_buff *skb,
			       const struct sock *sk)
{
	const struct iphdr *iph = ip_hdr(skb);
	int oif = skb->dev->ifindex;
	u8 tos = RT_TOS(iph->tos);
	u8 prot = iph->protocol;
	u32 mark = skb->mark;

	__build_flow_key(fl4, sk, iph, oif, tos, prot, mark, 0);
}

static void build_sk_flow_key(struct flowi4 *fl4, const struct sock *sk)
{
	const struct inet_sock *inet = inet_sk(sk);
	const struct ip_options_rcu *inet_opt;
	__be32 daddr = inet->inet_daddr;

	rcu_read_lock();
	inet_opt = rcu_dereference(inet->inet_opt);
	if (inet_opt && inet_opt->opt.srr)
		daddr = inet_opt->opt.faddr;
	flowi4_init_output(fl4, sk->sk_bound_dev_if, sk->sk_mark,
			   RT_CONN_FLAGS(sk), RT_SCOPE_UNIVERSE,
			   inet->hdrincl ? IPPROTO_RAW : sk->sk_protocol,
			   inet_sk_flowi_flags(sk),
			   daddr, inet->inet_saddr, 0, 0);
	rcu_read_unlock();
}

static void ip_rt_build_flow_key(struct flowi4 *fl4, const struct sock *sk,
				 const struct sk_buff *skb)
{
	if (skb)
		build_skb_flow_key(fl4, skb, sk);
	else
		build_sk_flow_key(fl4, sk);
}

static inline void rt_free(struct rtable *rt)
{
	call_rcu(&rt->dst.rcu_head, dst_rcu_free);
}

static DEFINE_SPINLOCK(fnhe_lock);

static struct fib_nh_exception *fnhe_oldest(struct fnhe_hash_bucket *hash)
{
	struct fib_nh_exception *fnhe, *oldest;
	struct rtable *orig;

	oldest = rcu_dereference(hash->chain);
	for (fnhe = rcu_dereference(oldest->fnhe_next); fnhe;
	     fnhe = rcu_dereference(fnhe->fnhe_next)) {
		if (time_before(fnhe->fnhe_stamp, oldest->fnhe_stamp))
			oldest = fnhe;
	}
	orig = rcu_dereference(oldest->fnhe_rth);
	if (orig) {
		RCU_INIT_POINTER(oldest->fnhe_rth, NULL);
		rt_free(orig);
	}
	return oldest;
}

static inline u32 fnhe_hashfun(__be32 daddr)
{
	u32 hval;

	hval = (__force u32) daddr;
	hval ^= (hval >> 11) ^ (hval >> 22);

	return hval & (FNHE_HASH_SIZE - 1);
}

static void update_or_create_fnhe(struct fib_nh *nh, __be32 daddr, __be32 gw,
				  u32 pmtu, unsigned long expires)
{
	struct fnhe_hash_bucket *hash;
	struct fib_nh_exception *fnhe;
	int depth;
	u32 hval = fnhe_hashfun(daddr);

	spin_lock_bh(&fnhe_lock);

	hash = nh->nh_exceptions;
	if (!hash) {
		hash = kzalloc(FNHE_HASH_SIZE * sizeof(*hash), GFP_ATOMIC);
		if (!hash)
			goto out_unlock;
		nh->nh_exceptions = hash;
	}

	hash += hval;

	depth = 0;
	for (fnhe = rcu_dereference(hash->chain); fnhe;
	     fnhe = rcu_dereference(fnhe->fnhe_next)) {
		if (fnhe->fnhe_daddr == daddr)
			break;
		depth++;
	}

	if (fnhe) {
		if (gw)
			fnhe->fnhe_gw = gw;
		if (pmtu) {
			fnhe->fnhe_pmtu = pmtu;
			fnhe->fnhe_expires = expires;
		}
	} else {
		if (depth > FNHE_RECLAIM_DEPTH)
			fnhe = fnhe_oldest(hash);
		else {
			fnhe = kzalloc(sizeof(*fnhe), GFP_ATOMIC);
			if (!fnhe)
				goto out_unlock;

			fnhe->fnhe_next = hash->chain;
			rcu_assign_pointer(hash->chain, fnhe);
		}
		fnhe->fnhe_daddr = daddr;
		fnhe->fnhe_gw = gw;
		fnhe->fnhe_pmtu = pmtu;
		fnhe->fnhe_expires = expires;
	}

	fnhe->fnhe_stamp = jiffies;

out_unlock:
	spin_unlock_bh(&fnhe_lock);
	return;
}

static void __ip_do_redirect(struct rtable *rt, struct sk_buff *skb, struct flowi4 *fl4,
			     bool kill_route)
{
	__be32 new_gw = icmp_hdr(skb)->un.gateway;
	__be32 old_gw = ip_hdr(skb)->saddr;
	struct net_device *dev = skb->dev;
	struct in_device *in_dev;
	struct fib_result res;
	struct neighbour *n;
	struct net *net;

	switch (icmp_hdr(skb)->code & 7) {
	case ICMP_REDIR_NET:
	case ICMP_REDIR_NETTOS:
	case ICMP_REDIR_HOST:
	case ICMP_REDIR_HOSTTOS:
		break;

	default:
		return;
	}

	if (rt->rt_gateway != old_gw)
		return;

	in_dev = __in_dev_get_rcu(dev);
	if (!in_dev)
		return;

	net = dev_net(dev);
	if (new_gw == old_gw || !IN_DEV_RX_REDIRECTS(in_dev) ||
	    ipv4_is_multicast(new_gw) || ipv4_is_lbcast(new_gw) ||
	    ipv4_is_zeronet(new_gw))
		goto reject_redirect;

	if (!IN_DEV_SHARED_MEDIA(in_dev)) {
		if (!inet_addr_onlink(in_dev, new_gw, old_gw))
			goto reject_redirect;
		if (IN_DEV_SEC_REDIRECTS(in_dev) && ip_fib_check_default(new_gw, dev))
			goto reject_redirect;
	} else {
		if (inet_addr_type(net, new_gw) != RTN_UNICAST)
			goto reject_redirect;
	}

	n = ipv4_neigh_lookup(&rt->dst, NULL, &new_gw);
	if (n) {
		if (!(n->nud_state & NUD_VALID)) {
			neigh_event_send(n, NULL);
		} else {
			if (fib_lookup(net, fl4, &res) == 0) {
				struct fib_nh *nh = &FIB_RES_NH(res);

				update_or_create_fnhe(nh, fl4->daddr, new_gw,
						      0, 0);
			}
			if (kill_route)
				rt->dst.obsolete = DST_OBSOLETE_KILL;
			call_netevent_notifiers(NETEVENT_NEIGH_UPDATE, n);
		}
		neigh_release(n);
	}
	return;

reject_redirect:
#ifdef CONFIG_IP_ROUTE_VERBOSE
	if (IN_DEV_LOG_MARTIANS(in_dev)) {
		const struct iphdr *iph = (const struct iphdr *) skb->data;
		__be32 daddr = iph->daddr;
		__be32 saddr = iph->saddr;

		net_info_ratelimited("Redirect from %pI4 on %s about %pI4 ignored\n"
				     "  Advised path = %pI4 -> %pI4\n",
				     &old_gw, dev->name, &new_gw,
				     &saddr, &daddr);
	}
#endif
	;
}

static void ip_do_redirect(struct dst_entry *dst, struct sock *sk, struct sk_buff *skb)
{
	struct rtable *rt;
	struct flowi4 fl4;

	rt = (struct rtable *) dst;

	ip_rt_build_flow_key(&fl4, sk, skb);
	__ip_do_redirect(rt, skb, &fl4, true);
}

static struct dst_entry *ipv4_negative_advice(struct dst_entry *dst)
{
	struct rtable *rt = (struct rtable *)dst;
	struct dst_entry *ret = dst;

	if (rt) {
		if (dst->obsolete > 0) {
			ip_rt_put(rt);
			ret = NULL;
		} else if ((rt->rt_flags & RTCF_REDIRECTED) ||
			   rt->dst.expires) {
			ip_rt_put(rt);
			ret = NULL;
		}
	}
	return ret;
}

/*
 * Algorithm:
 *	1. The first ip_rt_redirect_number redirects are sent
 *	   with exponential backoff, then we stop sending them at all,
 *	   assuming that the host ignores our redirects.
 *	2. If we did not see packets requiring redirects
 *	   during ip_rt_redirect_silence, we assume that the host
 *	   forgot redirected route and start to send redirects again.
 *
 * This algorithm is much cheaper and more intelligent than dumb load limiting
 * in icmp.c.
 *
 * NOTE. Do not forget to inhibit load limiting for redirects (redundant)
 * and "frag. need" (breaks PMTU discovery) in icmp.c.
 */

void ip_rt_send_redirect(struct sk_buff *skb)
{
	struct rtable *rt = skb_rtable(skb);
	struct in_device *in_dev;
	struct inet_peer *peer;
	struct net *net;
	int log_martians;

	rcu_read_lock();
	in_dev = __in_dev_get_rcu(rt->dst.dev);
	if (!in_dev || !IN_DEV_TX_REDIRECTS(in_dev)) {
		rcu_read_unlock();
		return;
	}
	log_martians = IN_DEV_LOG_MARTIANS(in_dev);
	rcu_read_unlock();

	net = dev_net(rt->dst.dev);
	peer = inet_getpeer_v4(net->ipv4.peers, ip_hdr(skb)->saddr, 1);
	if (!peer) {
		icmp_send(skb, ICMP_REDIRECT, ICMP_REDIR_HOST, rt->rt_gateway);
		return;
	}

	/* No redirected packets during ip_rt_redirect_silence;
	 * reset the algorithm.
	 */
	if (time_after(jiffies, peer->rate_last + ip_rt_redirect_silence))
		peer->rate_tokens = 0;

	/* Too many ignored redirects; do not send anything
	 * set dst.rate_last to the last seen redirected packet.
	 */
	if (peer->rate_tokens >= ip_rt_redirect_number) {
		peer->rate_last = jiffies;
		goto out_put_peer;
	}

	/* Check for load limit; set rate_last to the latest sent
	 * redirect.
	 */
	if (peer->rate_tokens == 0 ||
	    time_after(jiffies,
		       (peer->rate_last +
			(ip_rt_redirect_load << peer->rate_tokens)))) {
		icmp_send(skb, ICMP_REDIRECT, ICMP_REDIR_HOST, rt->rt_gateway);
		peer->rate_last = jiffies;
		++peer->rate_tokens;
#ifdef CONFIG_IP_ROUTE_VERBOSE
		if (log_martians &&
		    peer->rate_tokens == ip_rt_redirect_number)
			net_warn_ratelimited("host %pI4/if%d ignores redirects for %pI4 to %pI4\n",
					     &ip_hdr(skb)->saddr, inet_iif(skb),
					     &ip_hdr(skb)->daddr, &rt->rt_gateway);
#endif
	}
out_put_peer:
	inet_putpeer(peer);
}

static int ip_error(struct sk_buff *skb)
{
	struct in_device *in_dev = __in_dev_get_rcu(skb->dev);
	struct rtable *rt = skb_rtable(skb);
	struct inet_peer *peer;
	unsigned long now;
	struct net *net;
	bool send;
	int code;

	net = dev_net(rt->dst.dev);
	if (!IN_DEV_FORWARD(in_dev)) {
		switch (rt->dst.error) {
		case EHOSTUNREACH:
			IP_INC_STATS_BH(net, IPSTATS_MIB_INADDRERRORS);
			break;

		case ENETUNREACH:
			IP_INC_STATS_BH(net, IPSTATS_MIB_INNOROUTES);
			break;
		}
		goto out;
	}

	switch (rt->dst.error) {
	case EINVAL:
	default:
		goto out;
	case EHOSTUNREACH:
		code = ICMP_HOST_UNREACH;
		break;
	case ENETUNREACH:
		code = ICMP_NET_UNREACH;
		IP_INC_STATS_BH(net, IPSTATS_MIB_INNOROUTES);
		break;
	case EACCES:
		code = ICMP_PKT_FILTERED;
		break;
	}

	peer = inet_getpeer_v4(net->ipv4.peers, ip_hdr(skb)->saddr, 1);

	send = true;
	if (peer) {
		now = jiffies;
		peer->rate_tokens += now - peer->rate_last;
		if (peer->rate_tokens > ip_rt_error_burst)
			peer->rate_tokens = ip_rt_error_burst;
		peer->rate_last = now;
		if (peer->rate_tokens >= ip_rt_error_cost)
			peer->rate_tokens -= ip_rt_error_cost;
		else
			send = false;
		inet_putpeer(peer);
	}
	if (send)
		icmp_send(skb, ICMP_DEST_UNREACH, code, 0);

out:	kfree_skb(skb);
	return 0;
}

static u32 __ip_rt_update_pmtu(struct rtable *rt, struct flowi4 *fl4, u32 mtu)
{
	struct fib_result res;

	if (mtu < ip_rt_min_pmtu)
		mtu = ip_rt_min_pmtu;

	rcu_read_lock();
	if (fib_lookup(dev_net(rt->dst.dev), fl4, &res) == 0) {
		struct fib_nh *nh = &FIB_RES_NH(res);

		update_or_create_fnhe(nh, fl4->daddr, 0, mtu,
				      jiffies + ip_rt_mtu_expires);
	}
	rcu_read_unlock();
	return mtu;
}

static void ip_rt_update_pmtu(struct dst_entry *dst, struct sock *sk,
			      struct sk_buff *skb, u32 mtu)
{
	struct rtable *rt = (struct rtable *) dst;
	struct flowi4 fl4;

	ip_rt_build_flow_key(&fl4, sk, skb);
	mtu = __ip_rt_update_pmtu(rt, &fl4, mtu);

	if (!rt->rt_pmtu) {
		dst->obsolete = DST_OBSOLETE_KILL;
	} else {
		rt->rt_pmtu = mtu;
		rt->dst.expires = max(1UL, jiffies + ip_rt_mtu_expires);
	}
}

void ipv4_update_pmtu(struct sk_buff *skb, struct net *net, u32 mtu,
		      int oif, u32 mark, u8 protocol, int flow_flags)
{
	const struct iphdr *iph = (const struct iphdr *) skb->data;
	struct flowi4 fl4;
	struct rtable *rt;

	__build_flow_key(&fl4, NULL, iph, oif,
			 RT_TOS(iph->tos), protocol, mark, flow_flags);
	rt = __ip_route_output_key(net, &fl4);
	if (!IS_ERR(rt)) {
		__ip_rt_update_pmtu(rt, &fl4, mtu);
		ip_rt_put(rt);
	}
}
EXPORT_SYMBOL_GPL(ipv4_update_pmtu);

void ipv4_sk_update_pmtu(struct sk_buff *skb, struct sock *sk, u32 mtu)
{
	const struct iphdr *iph = (const struct iphdr *) skb->data;
	struct flowi4 fl4;
	struct rtable *rt;

	__build_flow_key(&fl4, sk, iph, 0, 0, 0, 0, 0);
	rt = __ip_route_output_key(sock_net(sk), &fl4);
	if (!IS_ERR(rt)) {
		__ip_rt_update_pmtu(rt, &fl4, mtu);
		ip_rt_put(rt);
	}
}
EXPORT_SYMBOL_GPL(ipv4_sk_update_pmtu);

void ipv4_redirect(struct sk_buff *skb, struct net *net,
		   int oif, u32 mark, u8 protocol, int flow_flags)
{
	const struct iphdr *iph = (const struct iphdr *) skb->data;
	struct flowi4 fl4;
	struct rtable *rt;

	__build_flow_key(&fl4, NULL, iph, oif,
			 RT_TOS(iph->tos), protocol, mark, flow_flags);
	rt = __ip_route_output_key(net, &fl4);
	if (!IS_ERR(rt)) {
		__ip_do_redirect(rt, skb, &fl4, false);
		ip_rt_put(rt);
	}
}
EXPORT_SYMBOL_GPL(ipv4_redirect);

void ipv4_sk_redirect(struct sk_buff *skb, struct sock *sk)
{
	const struct iphdr *iph = (const struct iphdr *) skb->data;
	struct flowi4 fl4;
	struct rtable *rt;

	__build_flow_key(&fl4, sk, iph, 0, 0, 0, 0, 0);
	rt = __ip_route_output_key(sock_net(sk), &fl4);
	if (!IS_ERR(rt)) {
		__ip_do_redirect(rt, skb, &fl4, false);
		ip_rt_put(rt);
	}
}
EXPORT_SYMBOL_GPL(ipv4_sk_redirect);

static struct dst_entry *ipv4_dst_check(struct dst_entry *dst, u32 cookie)
{
	struct rtable *rt = (struct rtable *) dst;

	/* All IPV4 dsts are created with ->obsolete set to the value
	 * DST_OBSOLETE_FORCE_CHK which forces validation calls down
	 * into this function always.
	 *
	 * When a PMTU/redirect information update invalidates a
	 * route, this is indicated by setting obsolete to
	 * DST_OBSOLETE_KILL.
	 */
	if (dst->obsolete == DST_OBSOLETE_KILL || rt_is_expired(rt))
		return NULL;
	return dst;
}

static void ipv4_link_failure(struct sk_buff *skb)
{
	struct rtable *rt;

	icmp_send(skb, ICMP_DEST_UNREACH, ICMP_HOST_UNREACH, 0);

	rt = skb_rtable(skb);
	if (rt)
		dst_set_expires(&rt->dst, 0);
}

static int ip_rt_bug(struct sk_buff *skb)
{
	pr_debug("%s: %pI4 -> %pI4, %s\n",
		 __func__, &ip_hdr(skb)->saddr, &ip_hdr(skb)->daddr,
		 skb->dev ? skb->dev->name : "?");
	kfree_skb(skb);
	WARN_ON(1);
	return 0;
}

/*
   We do not cache source address of outgoing interface,
   because it is used only by IP RR, TS and SRR options,
   so that it out of fast path.

   BTW remember: "addr" is allowed to be not aligned
   in IP options!
 */

void ip_rt_get_source(u8 *addr, struct sk_buff *skb, struct rtable *rt)
{
	__be32 src;

	if (rt_is_output_route(rt))
		src = ip_hdr(skb)->saddr;
	else {
		struct fib_result res;
		struct flowi4 fl4;
		struct iphdr *iph;

		iph = ip_hdr(skb);

		memset(&fl4, 0, sizeof(fl4));
		fl4.daddr = iph->daddr;
		fl4.saddr = iph->saddr;
		fl4.flowi4_tos = RT_TOS(iph->tos);
		fl4.flowi4_oif = rt->dst.dev->ifindex;
		fl4.flowi4_iif = skb->dev->ifindex;
		fl4.flowi4_mark = skb->mark;

		rcu_read_lock();
		if (fib_lookup(dev_net(rt->dst.dev), &fl4, &res) == 0)
			src = FIB_RES_PREFSRC(dev_net(rt->dst.dev), res);
		else
			src = inet_select_addr(rt->dst.dev,
					       rt_nexthop(rt, iph->daddr),
					       RT_SCOPE_UNIVERSE);
		rcu_read_unlock();
	}
	memcpy(addr, &src, 4);
}

#ifdef CONFIG_IP_ROUTE_CLASSID
static void set_class_tag(struct rtable *rt, u32 tag)
{
	if (!(rt->dst.tclassid & 0xFFFF))
		rt->dst.tclassid |= tag & 0xFFFF;
	if (!(rt->dst.tclassid & 0xFFFF0000))
		rt->dst.tclassid |= tag & 0xFFFF0000;
}
#endif

static unsigned int ipv4_default_advmss(const struct dst_entry *dst)
{
	unsigned int advmss = dst_metric_raw(dst, RTAX_ADVMSS);

	if (advmss == 0) {
		advmss = max_t(unsigned int, dst->dev->mtu - 40,
			       ip_rt_min_advmss);
		if (advmss > 65535 - 40)
			advmss = 65535 - 40;
	}
	return advmss;
}

static unsigned int ipv4_mtu(const struct dst_entry *dst)
{
	const struct rtable *rt = (const struct rtable *) dst;
	unsigned int mtu = rt->rt_pmtu;

	if (mtu && time_after_eq(jiffies, rt->dst.expires))
		mtu = 0;

	if (!mtu)
		mtu = dst_metric_raw(dst, RTAX_MTU);

	if (mtu && rt_is_output_route(rt))
		return mtu;

	mtu = dst->dev->mtu;

	if (unlikely(dst_metric_locked(dst, RTAX_MTU))) {
		if (rt->rt_gateway && mtu > 576)
			mtu = 576;
	}

	if (mtu > IP_MAX_MTU)
		mtu = IP_MAX_MTU;

	return mtu;
}

static struct fib_nh_exception *find_exception(struct fib_nh *nh, __be32 daddr)
{
	struct fnhe_hash_bucket *hash = nh->nh_exceptions;
	struct fib_nh_exception *fnhe;
	u32 hval;

	if (!hash)
		return NULL;

	hval = fnhe_hashfun(daddr);

	for (fnhe = rcu_dereference(hash[hval].chain); fnhe;
	     fnhe = rcu_dereference(fnhe->fnhe_next)) {
		if (fnhe->fnhe_daddr == daddr)
			return fnhe;
	}
	return NULL;
}

static bool rt_bind_exception(struct rtable *rt, struct fib_nh_exception *fnhe,
			      __be32 daddr)
{
	bool ret = false;

	spin_lock_bh(&fnhe_lock);

	if (daddr == fnhe->fnhe_daddr) {
		struct rtable *orig;

		if (fnhe->fnhe_pmtu) {
			unsigned long expires = fnhe->fnhe_expires;
			unsigned long diff = expires - jiffies;

			if (time_before(jiffies, expires)) {
				rt->rt_pmtu = fnhe->fnhe_pmtu;
				dst_set_expires(&rt->dst, diff);
			}
		}
		if (fnhe->fnhe_gw) {
			rt->rt_flags |= RTCF_REDIRECTED;
			rt->rt_gateway = fnhe->fnhe_gw;
		}

		orig = rcu_dereference(fnhe->fnhe_rth);
		rcu_assign_pointer(fnhe->fnhe_rth, rt);
		if (orig)
			rt_free(orig);

		fnhe->fnhe_stamp = jiffies;
		ret = true;
	} else {
		/* Routes we intend to cache in nexthop exception have
		 * the DST_NOCACHE bit clear.  However, if we are
		 * unsuccessful at storing this route into the cache
		 * we really need to set it.
		 */
		rt->dst.flags |= DST_NOCACHE;
	}
	spin_unlock_bh(&fnhe_lock);

	return ret;
}

static bool rt_cache_route(struct fib_nh *nh, struct rtable *rt)
{
	struct rtable *orig, *prev, **p;
	bool ret = true;

	if (rt_is_input_route(rt)) {
		p = (struct rtable **)&nh->nh_rth_input;
	} else {
		if (!nh->nh_pcpu_rth_output)
			goto nocache;
		p = (struct rtable **)__this_cpu_ptr(nh->nh_pcpu_rth_output);
	}
	orig = *p;

	prev = cmpxchg(p, orig, rt);
	if (prev == orig) {
		if (orig)
			rt_free(orig);
	} else {
		/* Routes we intend to cache in the FIB nexthop have
		 * the DST_NOCACHE bit clear.  However, if we are
		 * unsuccessful at storing this route into the cache
		 * we really need to set it.
		 */
nocache:
		rt->dst.flags |= DST_NOCACHE;
		ret = false;
	}

	return ret;
}

static DEFINE_SPINLOCK(rt_uncached_lock);
static LIST_HEAD(rt_uncached_list);

static void rt_add_uncached_list(struct rtable *rt)
{
	spin_lock_bh(&rt_uncached_lock);
	list_add_tail(&rt->rt_uncached, &rt_uncached_list);
	spin_unlock_bh(&rt_uncached_lock);
}

static void ipv4_dst_destroy(struct dst_entry *dst)
{
	struct rtable *rt = (struct rtable *) dst;

<<<<<<< HEAD
	if (dst->flags & DST_NOCACHE) {
=======
	if (!list_empty(&rt->rt_uncached)) {
>>>>>>> 55d512e2
		spin_lock_bh(&rt_uncached_lock);
		list_del(&rt->rt_uncached);
		spin_unlock_bh(&rt_uncached_lock);
	}
}

void rt_flush_dev(struct net_device *dev)
{
	if (!list_empty(&rt_uncached_list)) {
		struct net *net = dev_net(dev);
		struct rtable *rt;

		spin_lock_bh(&rt_uncached_lock);
		list_for_each_entry(rt, &rt_uncached_list, rt_uncached) {
			if (rt->dst.dev != dev)
				continue;
			rt->dst.dev = net->loopback_dev;
			dev_hold(rt->dst.dev);
			dev_put(dev);
		}
		spin_unlock_bh(&rt_uncached_lock);
	}
}

static bool rt_cache_valid(const struct rtable *rt)
{
	return	rt &&
		rt->dst.obsolete == DST_OBSOLETE_FORCE_CHK &&
		!rt_is_expired(rt);
}

static void rt_set_nexthop(struct rtable *rt, __be32 daddr,
			   const struct fib_result *res,
			   struct fib_nh_exception *fnhe,
			   struct fib_info *fi, u16 type, u32 itag)
{
	bool cached = false;

	if (fi) {
		struct fib_nh *nh = &FIB_RES_NH(*res);

		if (nh->nh_gw && nh->nh_scope == RT_SCOPE_LINK)
			rt->rt_gateway = nh->nh_gw;
		dst_init_metrics(&rt->dst, fi->fib_metrics, true);
#ifdef CONFIG_IP_ROUTE_CLASSID
		rt->dst.tclassid = nh->nh_tclassid;
#endif
		if (unlikely(fnhe))
			cached = rt_bind_exception(rt, fnhe, daddr);
		else if (!(rt->dst.flags & DST_NOCACHE))
			cached = rt_cache_route(nh, rt);
	}
	if (unlikely(!cached))
		rt_add_uncached_list(rt);

#ifdef CONFIG_IP_ROUTE_CLASSID
#ifdef CONFIG_IP_MULTIPLE_TABLES
	set_class_tag(rt, res->tclassid);
#endif
	set_class_tag(rt, itag);
#endif
}

static struct rtable *rt_dst_alloc(struct net_device *dev,
				   bool nopolicy, bool noxfrm, bool will_cache)
{
	return dst_alloc(&ipv4_dst_ops, dev, 1, DST_OBSOLETE_FORCE_CHK,
			 (will_cache ? 0 : (DST_HOST | DST_NOCACHE)) |
			 (nopolicy ? DST_NOPOLICY : 0) |
			 (noxfrm ? DST_NOXFRM : 0));
}

/* called in rcu_read_lock() section */
static int ip_route_input_mc(struct sk_buff *skb, __be32 daddr, __be32 saddr,
				u8 tos, struct net_device *dev, int our)
{
	struct rtable *rth;
	struct in_device *in_dev = __in_dev_get_rcu(dev);
	u32 itag = 0;
	int err;

	/* Primary sanity checks. */

	if (in_dev == NULL)
		return -EINVAL;

	if (ipv4_is_multicast(saddr) || ipv4_is_lbcast(saddr) ||
	    skb->protocol != htons(ETH_P_IP))
		goto e_inval;

	if (likely(!IN_DEV_ROUTE_LOCALNET(in_dev)))
		if (ipv4_is_loopback(saddr))
			goto e_inval;

	if (ipv4_is_zeronet(saddr)) {
		if (!ipv4_is_local_multicast(daddr))
			goto e_inval;
	} else {
		err = fib_validate_source(skb, saddr, 0, tos, 0, dev,
					  in_dev, &itag);
		if (err < 0)
			goto e_err;
	}
	rth = rt_dst_alloc(dev_net(dev)->loopback_dev,
			   IN_DEV_CONF_GET(in_dev, NOPOLICY), false, false);
	if (!rth)
		goto e_nobufs;

#ifdef CONFIG_IP_ROUTE_CLASSID
	rth->dst.tclassid = itag;
#endif
	rth->dst.output = ip_rt_bug;

	rth->rt_genid	= rt_genid(dev_net(dev));
	rth->rt_flags	= RTCF_MULTICAST;
	rth->rt_type	= RTN_MULTICAST;
	rth->rt_is_input= 1;
	rth->rt_iif	= 0;
	rth->rt_pmtu	= 0;
	rth->rt_gateway	= 0;
	INIT_LIST_HEAD(&rth->rt_uncached);
	if (our) {
		rth->dst.input= ip_local_deliver;
		rth->rt_flags |= RTCF_LOCAL;
	}

#ifdef CONFIG_IP_MROUTE
	if (!ipv4_is_local_multicast(daddr) && IN_DEV_MFORWARD(in_dev))
		rth->dst.input = ip_mr_input;
#endif
	RT_CACHE_STAT_INC(in_slow_mc);

	skb_dst_set(skb, &rth->dst);
	return 0;

e_nobufs:
	return -ENOBUFS;
e_inval:
	return -EINVAL;
e_err:
	return err;
}


static void ip_handle_martian_source(struct net_device *dev,
				     struct in_device *in_dev,
				     struct sk_buff *skb,
				     __be32 daddr,
				     __be32 saddr)
{
	RT_CACHE_STAT_INC(in_martian_src);
#ifdef CONFIG_IP_ROUTE_VERBOSE
	if (IN_DEV_LOG_MARTIANS(in_dev) && net_ratelimit()) {
		/*
		 *	RFC1812 recommendation, if source is martian,
		 *	the only hint is MAC header.
		 */
		pr_warn("martian source %pI4 from %pI4, on dev %s\n",
			&daddr, &saddr, dev->name);
		if (dev->hard_header_len && skb_mac_header_was_set(skb)) {
			print_hex_dump(KERN_WARNING, "ll header: ",
				       DUMP_PREFIX_OFFSET, 16, 1,
				       skb_mac_header(skb),
				       dev->hard_header_len, true);
		}
	}
#endif
}

/* called in rcu_read_lock() section */
static int __mkroute_input(struct sk_buff *skb,
			   const struct fib_result *res,
			   struct in_device *in_dev,
			   __be32 daddr, __be32 saddr, u32 tos)
{
	struct rtable *rth;
	int err;
	struct in_device *out_dev;
	unsigned int flags = 0;
	bool do_cache;
	u32 itag;

	/* get a working reference to the output device */
	out_dev = __in_dev_get_rcu(FIB_RES_DEV(*res));
	if (out_dev == NULL) {
		net_crit_ratelimited("Bug in ip_route_input_slow(). Please report.\n");
		return -EINVAL;
	}


	err = fib_validate_source(skb, saddr, daddr, tos, FIB_RES_OIF(*res),
				  in_dev->dev, in_dev, &itag);
	if (err < 0) {
		ip_handle_martian_source(in_dev->dev, in_dev, skb, daddr,
					 saddr);

		goto cleanup;
	}

	if (out_dev == in_dev && err &&
	    (IN_DEV_SHARED_MEDIA(out_dev) ||
	     inet_addr_onlink(out_dev, saddr, FIB_RES_GW(*res))))
		flags |= RTCF_DOREDIRECT;

	if (skb->protocol != htons(ETH_P_IP)) {
		/* Not IP (i.e. ARP). Do not create route, if it is
		 * invalid for proxy arp. DNAT routes are always valid.
		 *
		 * Proxy arp feature have been extended to allow, ARP
		 * replies back to the same interface, to support
		 * Private VLAN switch technologies. See arp.c.
		 */
		if (out_dev == in_dev &&
		    IN_DEV_PROXY_ARP_PVLAN(in_dev) == 0) {
			err = -EINVAL;
			goto cleanup;
		}
	}

	do_cache = false;
	if (res->fi) {
		if (!itag) {
			rth = rcu_dereference(FIB_RES_NH(*res).nh_rth_input);
			if (rt_cache_valid(rth)) {
				skb_dst_set_noref(skb, &rth->dst);
				goto out;
			}
			do_cache = true;
		}
	}

	rth = rt_dst_alloc(out_dev->dev,
			   IN_DEV_CONF_GET(in_dev, NOPOLICY),
			   IN_DEV_CONF_GET(out_dev, NOXFRM), do_cache);
	if (!rth) {
		err = -ENOBUFS;
		goto cleanup;
	}

	rth->rt_genid = rt_genid(dev_net(rth->dst.dev));
	rth->rt_flags = flags;
	rth->rt_type = res->type;
	rth->rt_is_input = 1;
	rth->rt_iif 	= 0;
	rth->rt_pmtu	= 0;
	rth->rt_gateway	= 0;
	INIT_LIST_HEAD(&rth->rt_uncached);

	rth->dst.input = ip_forward;
	rth->dst.output = ip_output;

	rt_set_nexthop(rth, daddr, res, NULL, res->fi, res->type, itag);
	skb_dst_set(skb, &rth->dst);
out:
	err = 0;
 cleanup:
	return err;
}

static int ip_mkroute_input(struct sk_buff *skb,
			    struct fib_result *res,
			    const struct flowi4 *fl4,
			    struct in_device *in_dev,
			    __be32 daddr, __be32 saddr, u32 tos)
{
#ifdef CONFIG_IP_ROUTE_MULTIPATH
	if (res->fi && res->fi->fib_nhs > 1)
		fib_select_multipath(res);
#endif

	/* create a routing cache entry */
	return __mkroute_input(skb, res, in_dev, daddr, saddr, tos);
}

/*
 *	NOTE. We drop all the packets that has local source
 *	addresses, because every properly looped back packet
 *	must have correct destination already attached by output routine.
 *
 *	Such approach solves two big problems:
 *	1. Not simplex devices are handled properly.
 *	2. IP spoofing attempts are filtered with 100% of guarantee.
 *	called with rcu_read_lock()
 */

static int ip_route_input_slow(struct sk_buff *skb, __be32 daddr, __be32 saddr,
			       u8 tos, struct net_device *dev)
{
	struct fib_result res;
	struct in_device *in_dev = __in_dev_get_rcu(dev);
	struct flowi4	fl4;
	unsigned int	flags = 0;
	u32		itag = 0;
	struct rtable	*rth;
	int		err = -EINVAL;
	struct net    *net = dev_net(dev);
	bool do_cache;

	/* IP on this device is disabled. */

	if (!in_dev)
		goto out;

	/* Check for the most weird martians, which can be not detected
	   by fib_lookup.
	 */

	if (ipv4_is_multicast(saddr) || ipv4_is_lbcast(saddr))
		goto martian_source;

	res.fi = NULL;
	if (ipv4_is_lbcast(daddr) || (saddr == 0 && daddr == 0))
		goto brd_input;

	/* Accept zero addresses only to limited broadcast;
	 * I even do not know to fix it or not. Waiting for complains :-)
	 */
	if (ipv4_is_zeronet(saddr))
		goto martian_source;

	if (ipv4_is_zeronet(daddr))
		goto martian_destination;

	if (likely(!IN_DEV_ROUTE_LOCALNET(in_dev))) {
		if (ipv4_is_loopback(daddr))
			goto martian_destination;

		if (ipv4_is_loopback(saddr))
			goto martian_source;
	}

	/*
	 *	Now we are ready to route packet.
	 */
	fl4.flowi4_oif = 0;
	fl4.flowi4_iif = dev->ifindex;
	fl4.flowi4_mark = skb->mark;
	fl4.flowi4_tos = tos;
	fl4.flowi4_scope = RT_SCOPE_UNIVERSE;
	fl4.daddr = daddr;
	fl4.saddr = saddr;
	err = fib_lookup(net, &fl4, &res);
	if (err != 0)
		goto no_route;

	RT_CACHE_STAT_INC(in_slow_tot);

	if (res.type == RTN_BROADCAST)
		goto brd_input;

	if (res.type == RTN_LOCAL) {
		err = fib_validate_source(skb, saddr, daddr, tos,
					  net->loopback_dev->ifindex,
					  dev, in_dev, &itag);
		if (err < 0)
			goto martian_source_keep_err;
		goto local_input;
	}

	if (!IN_DEV_FORWARD(in_dev))
		goto no_route;
	if (res.type != RTN_UNICAST)
		goto martian_destination;

	err = ip_mkroute_input(skb, &res, &fl4, in_dev, daddr, saddr, tos);
out:	return err;

brd_input:
	if (skb->protocol != htons(ETH_P_IP))
		goto e_inval;

	if (!ipv4_is_zeronet(saddr)) {
		err = fib_validate_source(skb, saddr, 0, tos, 0, dev,
					  in_dev, &itag);
		if (err < 0)
			goto martian_source_keep_err;
	}
	flags |= RTCF_BROADCAST;
	res.type = RTN_BROADCAST;
	RT_CACHE_STAT_INC(in_brd);

local_input:
	do_cache = false;
	if (res.fi) {
		if (!itag) {
			rth = rcu_dereference(FIB_RES_NH(res).nh_rth_input);
			if (rt_cache_valid(rth)) {
				skb_dst_set_noref(skb, &rth->dst);
				err = 0;
				goto out;
			}
			do_cache = true;
		}
	}

	rth = rt_dst_alloc(net->loopback_dev,
			   IN_DEV_CONF_GET(in_dev, NOPOLICY), false, do_cache);
	if (!rth)
		goto e_nobufs;

	rth->dst.input= ip_local_deliver;
	rth->dst.output= ip_rt_bug;
#ifdef CONFIG_IP_ROUTE_CLASSID
	rth->dst.tclassid = itag;
#endif

	rth->rt_genid = rt_genid(net);
	rth->rt_flags 	= flags|RTCF_LOCAL;
	rth->rt_type	= res.type;
	rth->rt_is_input = 1;
	rth->rt_iif	= 0;
	rth->rt_pmtu	= 0;
	rth->rt_gateway	= 0;
	INIT_LIST_HEAD(&rth->rt_uncached);
	if (res.type == RTN_UNREACHABLE) {
		rth->dst.input= ip_error;
		rth->dst.error= -err;
		rth->rt_flags 	&= ~RTCF_LOCAL;
	}
	if (do_cache)
		rt_cache_route(&FIB_RES_NH(res), rth);
	skb_dst_set(skb, &rth->dst);
	err = 0;
	goto out;

no_route:
	RT_CACHE_STAT_INC(in_no_route);
	res.type = RTN_UNREACHABLE;
	if (err == -ESRCH)
		err = -ENETUNREACH;
	goto local_input;

	/*
	 *	Do not cache martian addresses: they should be logged (RFC1812)
	 */
martian_destination:
	RT_CACHE_STAT_INC(in_martian_dst);
#ifdef CONFIG_IP_ROUTE_VERBOSE
	if (IN_DEV_LOG_MARTIANS(in_dev))
		net_warn_ratelimited("martian destination %pI4 from %pI4, dev %s\n",
				     &daddr, &saddr, dev->name);
#endif

e_inval:
	err = -EINVAL;
	goto out;

e_nobufs:
	err = -ENOBUFS;
	goto out;

martian_source:
	err = -EINVAL;
martian_source_keep_err:
	ip_handle_martian_source(dev, in_dev, skb, daddr, saddr);
	goto out;
}

int ip_route_input_noref(struct sk_buff *skb, __be32 daddr, __be32 saddr,
			 u8 tos, struct net_device *dev)
{
	int res;

	rcu_read_lock();

	/* Multicast recognition logic is moved from route cache to here.
	   The problem was that too many Ethernet cards have broken/missing
	   hardware multicast filters :-( As result the host on multicasting
	   network acquires a lot of useless route cache entries, sort of
	   SDR messages from all the world. Now we try to get rid of them.
	   Really, provided software IP multicast filter is organized
	   reasonably (at least, hashed), it does not result in a slowdown
	   comparing with route cache reject entries.
	   Note, that multicast routers are not affected, because
	   route cache entry is created eventually.
	 */
	if (ipv4_is_multicast(daddr)) {
		struct in_device *in_dev = __in_dev_get_rcu(dev);

		if (in_dev) {
			int our = ip_check_mc_rcu(in_dev, daddr, saddr,
						  ip_hdr(skb)->protocol);
			if (our
#ifdef CONFIG_IP_MROUTE
				||
			    (!ipv4_is_local_multicast(daddr) &&
			     IN_DEV_MFORWARD(in_dev))
#endif
			   ) {
				int res = ip_route_input_mc(skb, daddr, saddr,
							    tos, dev, our);
				rcu_read_unlock();
				return res;
			}
		}
		rcu_read_unlock();
		return -EINVAL;
	}
	res = ip_route_input_slow(skb, daddr, saddr, tos, dev);
	rcu_read_unlock();
	return res;
}
EXPORT_SYMBOL(ip_route_input_noref);

/* called with rcu_read_lock() */
static struct rtable *__mkroute_output(const struct fib_result *res,
				       const struct flowi4 *fl4, int orig_oif,
				       struct net_device *dev_out,
				       unsigned int flags)
{
	struct fib_info *fi = res->fi;
	struct fib_nh_exception *fnhe;
	struct in_device *in_dev;
	u16 type = res->type;
	struct rtable *rth;

	in_dev = __in_dev_get_rcu(dev_out);
	if (!in_dev)
		return ERR_PTR(-EINVAL);

	if (likely(!IN_DEV_ROUTE_LOCALNET(in_dev)))
		if (ipv4_is_loopback(fl4->saddr) && !(dev_out->flags & IFF_LOOPBACK))
			return ERR_PTR(-EINVAL);

	if (ipv4_is_lbcast(fl4->daddr))
		type = RTN_BROADCAST;
	else if (ipv4_is_multicast(fl4->daddr))
		type = RTN_MULTICAST;
	else if (ipv4_is_zeronet(fl4->daddr))
		return ERR_PTR(-EINVAL);

	if (dev_out->flags & IFF_LOOPBACK)
		flags |= RTCF_LOCAL;

	if (type == RTN_BROADCAST) {
		flags |= RTCF_BROADCAST | RTCF_LOCAL;
		fi = NULL;
	} else if (type == RTN_MULTICAST) {
		flags |= RTCF_MULTICAST | RTCF_LOCAL;
		if (!ip_check_mc_rcu(in_dev, fl4->daddr, fl4->saddr,
				     fl4->flowi4_proto))
			flags &= ~RTCF_LOCAL;
		/* If multicast route do not exist use
		 * default one, but do not gateway in this case.
		 * Yes, it is hack.
		 */
		if (fi && res->prefixlen < 4)
			fi = NULL;
	}

	fnhe = NULL;
	if (fi) {
		struct rtable __rcu **prth;

		fnhe = find_exception(&FIB_RES_NH(*res), fl4->daddr);
		if (fnhe)
			prth = &fnhe->fnhe_rth;
		else
			prth = __this_cpu_ptr(FIB_RES_NH(*res).nh_pcpu_rth_output);
		rth = rcu_dereference(*prth);
		if (rt_cache_valid(rth)) {
			dst_hold(&rth->dst);
			return rth;
		}
	}
	rth = rt_dst_alloc(dev_out,
			   IN_DEV_CONF_GET(in_dev, NOPOLICY),
			   IN_DEV_CONF_GET(in_dev, NOXFRM),
			   fi);
	if (!rth)
		return ERR_PTR(-ENOBUFS);

	rth->dst.output = ip_output;

	rth->rt_genid = rt_genid(dev_net(dev_out));
	rth->rt_flags	= flags;
	rth->rt_type	= type;
	rth->rt_is_input = 0;
	rth->rt_iif	= orig_oif ? : 0;
	rth->rt_pmtu	= 0;
	rth->rt_gateway = 0;
	INIT_LIST_HEAD(&rth->rt_uncached);

	RT_CACHE_STAT_INC(out_slow_tot);

	if (flags & RTCF_LOCAL)
		rth->dst.input = ip_local_deliver;
	if (flags & (RTCF_BROADCAST | RTCF_MULTICAST)) {
		if (flags & RTCF_LOCAL &&
		    !(dev_out->flags & IFF_LOOPBACK)) {
			rth->dst.output = ip_mc_output;
			RT_CACHE_STAT_INC(out_slow_mc);
		}
#ifdef CONFIG_IP_MROUTE
		if (type == RTN_MULTICAST) {
			if (IN_DEV_MFORWARD(in_dev) &&
			    !ipv4_is_local_multicast(fl4->daddr)) {
				rth->dst.input = ip_mr_input;
				rth->dst.output = ip_mc_output;
			}
		}
#endif
	}

	rt_set_nexthop(rth, fl4->daddr, res, fnhe, fi, type, 0);

	return rth;
}

/*
 * Major route resolver routine.
 */

struct rtable *__ip_route_output_key(struct net *net, struct flowi4 *fl4)
{
	struct net_device *dev_out = NULL;
	__u8 tos = RT_FL_TOS(fl4);
	unsigned int flags = 0;
	struct fib_result res;
	struct rtable *rth;
	int orig_oif;

	res.tclassid	= 0;
	res.fi		= NULL;
	res.table	= NULL;

	orig_oif = fl4->flowi4_oif;

	fl4->flowi4_iif = net->loopback_dev->ifindex;
	fl4->flowi4_tos = tos & IPTOS_RT_MASK;
	fl4->flowi4_scope = ((tos & RTO_ONLINK) ?
			 RT_SCOPE_LINK : RT_SCOPE_UNIVERSE);

	rcu_read_lock();
	if (fl4->saddr) {
		rth = ERR_PTR(-EINVAL);
		if (ipv4_is_multicast(fl4->saddr) ||
		    ipv4_is_lbcast(fl4->saddr) ||
		    ipv4_is_zeronet(fl4->saddr))
			goto out;

		/* I removed check for oif == dev_out->oif here.
		   It was wrong for two reasons:
		   1. ip_dev_find(net, saddr) can return wrong iface, if saddr
		      is assigned to multiple interfaces.
		   2. Moreover, we are allowed to send packets with saddr
		      of another iface. --ANK
		 */

		if (fl4->flowi4_oif == 0 &&
		    (ipv4_is_multicast(fl4->daddr) ||
		     ipv4_is_lbcast(fl4->daddr))) {
			/* It is equivalent to inet_addr_type(saddr) == RTN_LOCAL */
			dev_out = __ip_dev_find(net, fl4->saddr, false);
			if (dev_out == NULL)
				goto out;

			/* Special hack: user can direct multicasts
			   and limited broadcast via necessary interface
			   without fiddling with IP_MULTICAST_IF or IP_PKTINFO.
			   This hack is not just for fun, it allows
			   vic,vat and friends to work.
			   They bind socket to loopback, set ttl to zero
			   and expect that it will work.
			   From the viewpoint of routing cache they are broken,
			   because we are not allowed to build multicast path
			   with loopback source addr (look, routing cache
			   cannot know, that ttl is zero, so that packet
			   will not leave this host and route is valid).
			   Luckily, this hack is good workaround.
			 */

			fl4->flowi4_oif = dev_out->ifindex;
			goto make_route;
		}

		if (!(fl4->flowi4_flags & FLOWI_FLAG_ANYSRC)) {
			/* It is equivalent to inet_addr_type(saddr) == RTN_LOCAL */
			if (!__ip_dev_find(net, fl4->saddr, false))
				goto out;
		}
	}


	if (fl4->flowi4_oif) {
		dev_out = dev_get_by_index_rcu(net, fl4->flowi4_oif);
		rth = ERR_PTR(-ENODEV);
		if (dev_out == NULL)
			goto out;

		/* RACE: Check return value of inet_select_addr instead. */
		if (!(dev_out->flags & IFF_UP) || !__in_dev_get_rcu(dev_out)) {
			rth = ERR_PTR(-ENETUNREACH);
			goto out;
		}
		if (ipv4_is_local_multicast(fl4->daddr) ||
		    ipv4_is_lbcast(fl4->daddr)) {
			if (!fl4->saddr)
				fl4->saddr = inet_select_addr(dev_out, 0,
							      RT_SCOPE_LINK);
			goto make_route;
		}
		if (fl4->saddr) {
			if (ipv4_is_multicast(fl4->daddr))
				fl4->saddr = inet_select_addr(dev_out, 0,
							      fl4->flowi4_scope);
			else if (!fl4->daddr)
				fl4->saddr = inet_select_addr(dev_out, 0,
							      RT_SCOPE_HOST);
		}
	}

	if (!fl4->daddr) {
		fl4->daddr = fl4->saddr;
		if (!fl4->daddr)
			fl4->daddr = fl4->saddr = htonl(INADDR_LOOPBACK);
		dev_out = net->loopback_dev;
		fl4->flowi4_oif = net->loopback_dev->ifindex;
		res.type = RTN_LOCAL;
		flags |= RTCF_LOCAL;
		goto make_route;
	}

	if (fib_lookup(net, fl4, &res)) {
		res.fi = NULL;
		res.table = NULL;
		if (fl4->flowi4_oif) {
			/* Apparently, routing tables are wrong. Assume,
			   that the destination is on link.

			   WHY? DW.
			   Because we are allowed to send to iface
			   even if it has NO routes and NO assigned
			   addresses. When oif is specified, routing
			   tables are looked up with only one purpose:
			   to catch if destination is gatewayed, rather than
			   direct. Moreover, if MSG_DONTROUTE is set,
			   we send packet, ignoring both routing tables
			   and ifaddr state. --ANK


			   We could make it even if oif is unknown,
			   likely IPv6, but we do not.
			 */

			if (fl4->saddr == 0)
				fl4->saddr = inet_select_addr(dev_out, 0,
							      RT_SCOPE_LINK);
			res.type = RTN_UNICAST;
			goto make_route;
		}
		rth = ERR_PTR(-ENETUNREACH);
		goto out;
	}

	if (res.type == RTN_LOCAL) {
		if (!fl4->saddr) {
			if (res.fi->fib_prefsrc)
				fl4->saddr = res.fi->fib_prefsrc;
			else
				fl4->saddr = fl4->daddr;
		}
		dev_out = net->loopback_dev;
		fl4->flowi4_oif = dev_out->ifindex;
		flags |= RTCF_LOCAL;
		goto make_route;
	}

#ifdef CONFIG_IP_ROUTE_MULTIPATH
	if (res.fi->fib_nhs > 1 && fl4->flowi4_oif == 0)
		fib_select_multipath(&res);
	else
#endif
	if (!res.prefixlen &&
	    res.table->tb_num_default > 1 &&
	    res.type == RTN_UNICAST && !fl4->flowi4_oif)
		fib_select_default(&res);

	if (!fl4->saddr)
		fl4->saddr = FIB_RES_PREFSRC(net, res);

	dev_out = FIB_RES_DEV(res);
	fl4->flowi4_oif = dev_out->ifindex;


make_route:
	rth = __mkroute_output(&res, fl4, orig_oif, dev_out, flags);

out:
	rcu_read_unlock();
	return rth;
}
EXPORT_SYMBOL_GPL(__ip_route_output_key);

static struct dst_entry *ipv4_blackhole_dst_check(struct dst_entry *dst, u32 cookie)
{
	return NULL;
}

static unsigned int ipv4_blackhole_mtu(const struct dst_entry *dst)
{
	unsigned int mtu = dst_metric_raw(dst, RTAX_MTU);

	return mtu ? : dst->dev->mtu;
}

static void ipv4_rt_blackhole_update_pmtu(struct dst_entry *dst, struct sock *sk,
					  struct sk_buff *skb, u32 mtu)
{
}

static void ipv4_rt_blackhole_redirect(struct dst_entry *dst, struct sock *sk,
				       struct sk_buff *skb)
{
}

static u32 *ipv4_rt_blackhole_cow_metrics(struct dst_entry *dst,
					  unsigned long old)
{
	return NULL;
}

static struct dst_ops ipv4_dst_blackhole_ops = {
	.family			=	AF_INET,
	.protocol		=	cpu_to_be16(ETH_P_IP),
	.check			=	ipv4_blackhole_dst_check,
	.mtu			=	ipv4_blackhole_mtu,
	.default_advmss		=	ipv4_default_advmss,
	.update_pmtu		=	ipv4_rt_blackhole_update_pmtu,
	.redirect		=	ipv4_rt_blackhole_redirect,
	.cow_metrics		=	ipv4_rt_blackhole_cow_metrics,
	.neigh_lookup		=	ipv4_neigh_lookup,
};

struct dst_entry *ipv4_blackhole_route(struct net *net, struct dst_entry *dst_orig)
{
	struct rtable *ort = (struct rtable *) dst_orig;
	struct rtable *rt;

	rt = dst_alloc(&ipv4_dst_blackhole_ops, NULL, 1, DST_OBSOLETE_NONE, 0);
	if (rt) {
		struct dst_entry *new = &rt->dst;

		new->__use = 1;
		new->input = dst_discard;
		new->output = dst_discard;

		new->dev = ort->dst.dev;
		if (new->dev)
			dev_hold(new->dev);

		rt->rt_is_input = ort->rt_is_input;
		rt->rt_iif = ort->rt_iif;
		rt->rt_pmtu = ort->rt_pmtu;

		rt->rt_genid = rt_genid(net);
		rt->rt_flags = ort->rt_flags;
		rt->rt_type = ort->rt_type;
		rt->rt_gateway = ort->rt_gateway;

		INIT_LIST_HEAD(&rt->rt_uncached);

		dst_free(new);
	}

	dst_release(dst_orig);

	return rt ? &rt->dst : ERR_PTR(-ENOMEM);
}

struct rtable *ip_route_output_flow(struct net *net, struct flowi4 *flp4,
				    struct sock *sk)
{
	struct rtable *rt = __ip_route_output_key(net, flp4);

	if (IS_ERR(rt))
		return rt;

	if (flp4->flowi4_proto)
		rt = (struct rtable *) xfrm_lookup(net, &rt->dst,
						   flowi4_to_flowi(flp4),
						   sk, 0);

	return rt;
}
EXPORT_SYMBOL_GPL(ip_route_output_flow);

static int rt_fill_info(struct net *net,  __be32 dst, __be32 src,
			struct flowi4 *fl4, struct sk_buff *skb, u32 pid,
			u32 seq, int event, int nowait, unsigned int flags)
{
	struct rtable *rt = skb_rtable(skb);
	struct rtmsg *r;
	struct nlmsghdr *nlh;
	unsigned long expires = 0;
	u32 error;
	u32 metrics[RTAX_MAX];

	nlh = nlmsg_put(skb, pid, seq, event, sizeof(*r), flags);
	if (nlh == NULL)
		return -EMSGSIZE;

	r = nlmsg_data(nlh);
	r->rtm_family	 = AF_INET;
	r->rtm_dst_len	= 32;
	r->rtm_src_len	= 0;
	r->rtm_tos	= fl4->flowi4_tos;
	r->rtm_table	= RT_TABLE_MAIN;
	if (nla_put_u32(skb, RTA_TABLE, RT_TABLE_MAIN))
		goto nla_put_failure;
	r->rtm_type	= rt->rt_type;
	r->rtm_scope	= RT_SCOPE_UNIVERSE;
	r->rtm_protocol = RTPROT_UNSPEC;
	r->rtm_flags	= (rt->rt_flags & ~0xFFFF) | RTM_F_CLONED;
	if (rt->rt_flags & RTCF_NOTIFY)
		r->rtm_flags |= RTM_F_NOTIFY;

	if (nla_put_be32(skb, RTA_DST, dst))
		goto nla_put_failure;
	if (src) {
		r->rtm_src_len = 32;
		if (nla_put_be32(skb, RTA_SRC, src))
			goto nla_put_failure;
	}
	if (rt->dst.dev &&
	    nla_put_u32(skb, RTA_OIF, rt->dst.dev->ifindex))
		goto nla_put_failure;
#ifdef CONFIG_IP_ROUTE_CLASSID
	if (rt->dst.tclassid &&
	    nla_put_u32(skb, RTA_FLOW, rt->dst.tclassid))
		goto nla_put_failure;
#endif
	if (!rt_is_input_route(rt) &&
	    fl4->saddr != src) {
		if (nla_put_be32(skb, RTA_PREFSRC, fl4->saddr))
			goto nla_put_failure;
	}
	if (rt->rt_gateway &&
	    nla_put_be32(skb, RTA_GATEWAY, rt->rt_gateway))
		goto nla_put_failure;

	memcpy(metrics, dst_metrics_ptr(&rt->dst), sizeof(metrics));
	if (rt->rt_pmtu)
		metrics[RTAX_MTU - 1] = rt->rt_pmtu;
	if (rtnetlink_put_metrics(skb, metrics) < 0)
		goto nla_put_failure;

	if (fl4->flowi4_mark &&
	    nla_put_be32(skb, RTA_MARK, fl4->flowi4_mark))
		goto nla_put_failure;

	error = rt->dst.error;
	expires = rt->dst.expires;
	if (expires) {
		if (time_before(jiffies, expires))
			expires -= jiffies;
		else
			expires = 0;
	}

	if (rt_is_input_route(rt)) {
		if (nla_put_u32(skb, RTA_IIF, rt->rt_iif))
			goto nla_put_failure;
	}

	if (rtnl_put_cacheinfo(skb, &rt->dst, 0, expires, error) < 0)
		goto nla_put_failure;

	return nlmsg_end(skb, nlh);

nla_put_failure:
	nlmsg_cancel(skb, nlh);
	return -EMSGSIZE;
}

static int inet_rtm_getroute(struct sk_buff *in_skb, struct nlmsghdr *nlh, void *arg)
{
	struct net *net = sock_net(in_skb->sk);
	struct rtmsg *rtm;
	struct nlattr *tb[RTA_MAX+1];
	struct rtable *rt = NULL;
	struct flowi4 fl4;
	__be32 dst = 0;
	__be32 src = 0;
	u32 iif;
	int err;
	int mark;
	struct sk_buff *skb;

	err = nlmsg_parse(nlh, sizeof(*rtm), tb, RTA_MAX, rtm_ipv4_policy);
	if (err < 0)
		goto errout;

	rtm = nlmsg_data(nlh);

	skb = alloc_skb(NLMSG_GOODSIZE, GFP_KERNEL);
	if (skb == NULL) {
		err = -ENOBUFS;
		goto errout;
	}

	/* Reserve room for dummy headers, this skb can pass
	   through good chunk of routing engine.
	 */
	skb_reset_mac_header(skb);
	skb_reset_network_header(skb);

	/* Bugfix: need to give ip_route_input enough of an IP header to not gag. */
	ip_hdr(skb)->protocol = IPPROTO_ICMP;
	skb_reserve(skb, MAX_HEADER + sizeof(struct iphdr));

	src = tb[RTA_SRC] ? nla_get_be32(tb[RTA_SRC]) : 0;
	dst = tb[RTA_DST] ? nla_get_be32(tb[RTA_DST]) : 0;
	iif = tb[RTA_IIF] ? nla_get_u32(tb[RTA_IIF]) : 0;
	mark = tb[RTA_MARK] ? nla_get_u32(tb[RTA_MARK]) : 0;

	memset(&fl4, 0, sizeof(fl4));
	fl4.daddr = dst;
	fl4.saddr = src;
	fl4.flowi4_tos = rtm->rtm_tos;
	fl4.flowi4_oif = tb[RTA_OIF] ? nla_get_u32(tb[RTA_OIF]) : 0;
	fl4.flowi4_mark = mark;

	if (iif) {
		struct net_device *dev;

		dev = __dev_get_by_index(net, iif);
		if (dev == NULL) {
			err = -ENODEV;
			goto errout_free;
		}

		skb->protocol	= htons(ETH_P_IP);
		skb->dev	= dev;
		skb->mark	= mark;
		local_bh_disable();
		err = ip_route_input(skb, dst, src, rtm->rtm_tos, dev);
		local_bh_enable();

		rt = skb_rtable(skb);
		if (err == 0 && rt->dst.error)
			err = -rt->dst.error;
	} else {
		rt = ip_route_output_key(net, &fl4);

		err = 0;
		if (IS_ERR(rt))
			err = PTR_ERR(rt);
	}

	if (err)
		goto errout_free;

	skb_dst_set(skb, &rt->dst);
	if (rtm->rtm_flags & RTM_F_NOTIFY)
		rt->rt_flags |= RTCF_NOTIFY;

	err = rt_fill_info(net, dst, src, &fl4, skb,
			   NETLINK_CB(in_skb).pid, nlh->nlmsg_seq,
			   RTM_NEWROUTE, 0, 0);
	if (err <= 0)
		goto errout_free;

	err = rtnl_unicast(skb, net, NETLINK_CB(in_skb).pid);
errout:
	return err;

errout_free:
	kfree_skb(skb);
	goto errout;
}

int ip_rt_dump(struct sk_buff *skb,  struct netlink_callback *cb)
{
	return skb->len;
}

void ip_rt_multicast_event(struct in_device *in_dev)
{
	rt_cache_flush(dev_net(in_dev->dev), 0);
}

#ifdef CONFIG_SYSCTL
static int ipv4_sysctl_rtcache_flush(ctl_table *__ctl, int write,
					void __user *buffer,
					size_t *lenp, loff_t *ppos)
{
	if (write) {
		int flush_delay;
		ctl_table ctl;
		struct net *net;

		memcpy(&ctl, __ctl, sizeof(ctl));
		ctl.data = &flush_delay;
		proc_dointvec(&ctl, write, buffer, lenp, ppos);

		net = (struct net *)__ctl->extra1;
		rt_cache_flush(net, flush_delay);
		return 0;
	}

	return -EINVAL;
}

static ctl_table ipv4_route_table[] = {
	{
		.procname	= "gc_thresh",
		.data		= &ipv4_dst_ops.gc_thresh,
		.maxlen		= sizeof(int),
		.mode		= 0644,
		.proc_handler	= proc_dointvec,
	},
	{
		.procname	= "max_size",
		.data		= &ip_rt_max_size,
		.maxlen		= sizeof(int),
		.mode		= 0644,
		.proc_handler	= proc_dointvec,
	},
	{
		/*  Deprecated. Use gc_min_interval_ms */

		.procname	= "gc_min_interval",
		.data		= &ip_rt_gc_min_interval,
		.maxlen		= sizeof(int),
		.mode		= 0644,
		.proc_handler	= proc_dointvec_jiffies,
	},
	{
		.procname	= "gc_min_interval_ms",
		.data		= &ip_rt_gc_min_interval,
		.maxlen		= sizeof(int),
		.mode		= 0644,
		.proc_handler	= proc_dointvec_ms_jiffies,
	},
	{
		.procname	= "gc_timeout",
		.data		= &ip_rt_gc_timeout,
		.maxlen		= sizeof(int),
		.mode		= 0644,
		.proc_handler	= proc_dointvec_jiffies,
	},
	{
		.procname	= "gc_interval",
		.data		= &ip_rt_gc_interval,
		.maxlen		= sizeof(int),
		.mode		= 0644,
		.proc_handler	= proc_dointvec_jiffies,
	},
	{
		.procname	= "redirect_load",
		.data		= &ip_rt_redirect_load,
		.maxlen		= sizeof(int),
		.mode		= 0644,
		.proc_handler	= proc_dointvec,
	},
	{
		.procname	= "redirect_number",
		.data		= &ip_rt_redirect_number,
		.maxlen		= sizeof(int),
		.mode		= 0644,
		.proc_handler	= proc_dointvec,
	},
	{
		.procname	= "redirect_silence",
		.data		= &ip_rt_redirect_silence,
		.maxlen		= sizeof(int),
		.mode		= 0644,
		.proc_handler	= proc_dointvec,
	},
	{
		.procname	= "error_cost",
		.data		= &ip_rt_error_cost,
		.maxlen		= sizeof(int),
		.mode		= 0644,
		.proc_handler	= proc_dointvec,
	},
	{
		.procname	= "error_burst",
		.data		= &ip_rt_error_burst,
		.maxlen		= sizeof(int),
		.mode		= 0644,
		.proc_handler	= proc_dointvec,
	},
	{
		.procname	= "gc_elasticity",
		.data		= &ip_rt_gc_elasticity,
		.maxlen		= sizeof(int),
		.mode		= 0644,
		.proc_handler	= proc_dointvec,
	},
	{
		.procname	= "mtu_expires",
		.data		= &ip_rt_mtu_expires,
		.maxlen		= sizeof(int),
		.mode		= 0644,
		.proc_handler	= proc_dointvec_jiffies,
	},
	{
		.procname	= "min_pmtu",
		.data		= &ip_rt_min_pmtu,
		.maxlen		= sizeof(int),
		.mode		= 0644,
		.proc_handler	= proc_dointvec,
	},
	{
		.procname	= "min_adv_mss",
		.data		= &ip_rt_min_advmss,
		.maxlen		= sizeof(int),
		.mode		= 0644,
		.proc_handler	= proc_dointvec,
	},
	{ }
};

static struct ctl_table ipv4_route_flush_table[] = {
	{
		.procname	= "flush",
		.maxlen		= sizeof(int),
		.mode		= 0200,
		.proc_handler	= ipv4_sysctl_rtcache_flush,
	},
	{ },
};

static __net_init int sysctl_route_net_init(struct net *net)
{
	struct ctl_table *tbl;

	tbl = ipv4_route_flush_table;
	if (!net_eq(net, &init_net)) {
		tbl = kmemdup(tbl, sizeof(ipv4_route_flush_table), GFP_KERNEL);
		if (tbl == NULL)
			goto err_dup;
	}
	tbl[0].extra1 = net;

	net->ipv4.route_hdr = register_net_sysctl(net, "net/ipv4/route", tbl);
	if (net->ipv4.route_hdr == NULL)
		goto err_reg;
	return 0;

err_reg:
	if (tbl != ipv4_route_flush_table)
		kfree(tbl);
err_dup:
	return -ENOMEM;
}

static __net_exit void sysctl_route_net_exit(struct net *net)
{
	struct ctl_table *tbl;

	tbl = net->ipv4.route_hdr->ctl_table_arg;
	unregister_net_sysctl_table(net->ipv4.route_hdr);
	BUG_ON(tbl == ipv4_route_flush_table);
	kfree(tbl);
}

static __net_initdata struct pernet_operations sysctl_route_ops = {
	.init = sysctl_route_net_init,
	.exit = sysctl_route_net_exit,
};
#endif

static __net_init int rt_genid_init(struct net *net)
{
	get_random_bytes(&net->ipv4.rt_genid,
			 sizeof(net->ipv4.rt_genid));
	get_random_bytes(&net->ipv4.dev_addr_genid,
			 sizeof(net->ipv4.dev_addr_genid));
	return 0;
}

static __net_initdata struct pernet_operations rt_genid_ops = {
	.init = rt_genid_init,
};

static int __net_init ipv4_inetpeer_init(struct net *net)
{
	struct inet_peer_base *bp = kmalloc(sizeof(*bp), GFP_KERNEL);

	if (!bp)
		return -ENOMEM;
	inet_peer_base_init(bp);
	net->ipv4.peers = bp;
	return 0;
}

static void __net_exit ipv4_inetpeer_exit(struct net *net)
{
	struct inet_peer_base *bp = net->ipv4.peers;

	net->ipv4.peers = NULL;
	inetpeer_invalidate_tree(bp);
	kfree(bp);
}

static __net_initdata struct pernet_operations ipv4_inetpeer_ops = {
	.init	=	ipv4_inetpeer_init,
	.exit	=	ipv4_inetpeer_exit,
};

#ifdef CONFIG_IP_ROUTE_CLASSID
struct ip_rt_acct __percpu *ip_rt_acct __read_mostly;
#endif /* CONFIG_IP_ROUTE_CLASSID */

int __init ip_rt_init(void)
{
	int rc = 0;

#ifdef CONFIG_IP_ROUTE_CLASSID
	ip_rt_acct = __alloc_percpu(256 * sizeof(struct ip_rt_acct), __alignof__(struct ip_rt_acct));
	if (!ip_rt_acct)
		panic("IP: failed to allocate ip_rt_acct\n");
#endif

	ipv4_dst_ops.kmem_cachep =
		kmem_cache_create("ip_dst_cache", sizeof(struct rtable), 0,
				  SLAB_HWCACHE_ALIGN|SLAB_PANIC, NULL);

	ipv4_dst_blackhole_ops.kmem_cachep = ipv4_dst_ops.kmem_cachep;

	if (dst_entries_init(&ipv4_dst_ops) < 0)
		panic("IP: failed to allocate ipv4_dst_ops counter\n");

	if (dst_entries_init(&ipv4_dst_blackhole_ops) < 0)
		panic("IP: failed to allocate ipv4_dst_blackhole_ops counter\n");

	ipv4_dst_ops.gc_thresh = ~0;
	ip_rt_max_size = INT_MAX;

	devinet_init();
	ip_fib_init();

	if (ip_rt_proc_init())
		pr_err("Unable to create route proc files\n");
#ifdef CONFIG_XFRM
	xfrm_init();
	xfrm4_init(ip_rt_max_size);
#endif
	rtnl_register(PF_INET, RTM_GETROUTE, inet_rtm_getroute, NULL, NULL);

#ifdef CONFIG_SYSCTL
	register_pernet_subsys(&sysctl_route_ops);
#endif
	register_pernet_subsys(&rt_genid_ops);
	register_pernet_subsys(&ipv4_inetpeer_ops);
	return rc;
}

#ifdef CONFIG_SYSCTL
/*
 * We really need to sanitize the damn ipv4 init order, then all
 * this nonsense will go away.
 */
void __init ip_static_sysctl_init(void)
{
	register_net_sysctl(&init_net, "net/ipv4/route", ipv4_route_table);
}
#endif<|MERGE_RESOLUTION|>--- conflicted
+++ resolved
@@ -1265,11 +1265,7 @@
 {
 	struct rtable *rt = (struct rtable *) dst;
 
-<<<<<<< HEAD
-	if (dst->flags & DST_NOCACHE) {
-=======
 	if (!list_empty(&rt->rt_uncached)) {
->>>>>>> 55d512e2
 		spin_lock_bh(&rt_uncached_lock);
 		list_del(&rt->rt_uncached);
 		spin_unlock_bh(&rt_uncached_lock);
