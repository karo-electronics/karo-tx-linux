--- conflicted
+++ resolved
@@ -2682,8 +2682,6 @@
  *	reductions, but instead slow start up to ssthresh.
  */
 static void tcp_init_cwnd_reduction(struct sock *sk, const bool set_ssthresh)
-<<<<<<< HEAD
-=======
 {
 	struct tcp_sock *tp = tcp_sk(sk);
 
@@ -2700,33 +2698,11 @@
 
 static void tcp_cwnd_reduction(struct sock *sk, int newly_acked_sacked,
 			       int fast_rexmit)
->>>>>>> 593d3dfe
 {
 	struct tcp_sock *tp = tcp_sk(sk);
 	int sndcnt = 0;
 	int delta = tp->snd_ssthresh - tcp_packets_in_flight(tp);
 
-<<<<<<< HEAD
-	tp->high_seq = tp->snd_nxt;
-	tp->bytes_acked = 0;
-	tp->snd_cwnd_cnt = 0;
-	tp->prior_cwnd = tp->snd_cwnd;
-	tp->prr_delivered = 0;
-	tp->prr_out = 0;
-	if (set_ssthresh)
-		tp->snd_ssthresh = inet_csk(sk)->icsk_ca_ops->ssthresh(sk);
-	TCP_ECN_queue_cwr(tp);
-}
-
-static void tcp_cwnd_reduction(struct sock *sk, int newly_acked_sacked,
-			       int fast_rexmit)
-{
-	struct tcp_sock *tp = tcp_sk(sk);
-	int sndcnt = 0;
-	int delta = tp->snd_ssthresh - tcp_packets_in_flight(tp);
-
-=======
->>>>>>> 593d3dfe
 	tp->prr_delivered += newly_acked_sacked;
 	if (tcp_packets_in_flight(tp) > tp->snd_ssthresh) {
 		u64 dividend = (u64)tp->snd_ssthresh * tp->prr_delivered +
