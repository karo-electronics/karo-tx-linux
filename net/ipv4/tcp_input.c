--- conflicted
+++ resolved
@@ -3266,7 +3266,6 @@
 	}
 }
 
-<<<<<<< HEAD
 static void tcp_store_ts_recent(struct tcp_sock *tp)
 {
 	tp->rx_opt.ts_recent = tp->rx_opt.rcv_tsval;
@@ -3285,7 +3284,9 @@
 
 		if (tcp_paws_check(&tp->rx_opt, 0))
 			tcp_store_ts_recent(tp);
-=======
+	}
+}
+
 /* This routine deals with acks during a TLP episode.
  * Ref: loss detection algorithm in draft-dukkipati-tcpm-tcp-loss-probe.
  */
@@ -3315,7 +3316,6 @@
 			NET_INC_STATS_BH(sock_net(sk),
 					 LINUX_MIB_TCPLOSSPROBERECOVERY);
 		}
->>>>>>> c1cb0d3b
 	}
 }
 
