/*
 * inet fragments management
 *
 *		This program is free software; you can redistribute it and/or
 *		modify it under the terms of the GNU General Public License
 *		as published by the Free Software Foundation; either version
 *		2 of the License, or (at your option) any later version.
 *
 * 		Authors:	Pavel Emelyanov <xemul@openvz.org>
 *				Started as consolidation of ipv4/ip_fragment.c,
 *				ipv6/reassembly. and ipv6 nf conntrack reassembly
 */

#include <linux/list.h>
#include <linux/spinlock.h>
#include <linux/module.h>
#include <linux/timer.h>
#include <linux/mm.h>
#include <linux/random.h>
#include <linux/skbuff.h>
#include <linux/rtnetlink.h>
#include <linux/slab.h>

#include <net/sock.h>
#include <net/inet_frag.h>
#include <net/inet_ecn.h>

/* Given the OR values of all fragments, apply RFC 3168 5.3 requirements
 * Value : 0xff if frame should be dropped.
 *         0 or INET_ECN_CE value, to be ORed in to final iph->tos field
 */
const u8 ip_frag_ecn_table[16] = {
	/* at least one fragment had CE, and others ECT_0 or ECT_1 */
	[IPFRAG_ECN_CE | IPFRAG_ECN_ECT_0]			= INET_ECN_CE,
	[IPFRAG_ECN_CE | IPFRAG_ECN_ECT_1]			= INET_ECN_CE,
	[IPFRAG_ECN_CE | IPFRAG_ECN_ECT_0 | IPFRAG_ECN_ECT_1]	= INET_ECN_CE,

	/* invalid combinations : drop frame */
	[IPFRAG_ECN_NOT_ECT | IPFRAG_ECN_CE] = 0xff,
	[IPFRAG_ECN_NOT_ECT | IPFRAG_ECN_ECT_0] = 0xff,
	[IPFRAG_ECN_NOT_ECT | IPFRAG_ECN_ECT_1] = 0xff,
	[IPFRAG_ECN_NOT_ECT | IPFRAG_ECN_ECT_0 | IPFRAG_ECN_ECT_1] = 0xff,
	[IPFRAG_ECN_NOT_ECT | IPFRAG_ECN_CE | IPFRAG_ECN_ECT_0] = 0xff,
	[IPFRAG_ECN_NOT_ECT | IPFRAG_ECN_CE | IPFRAG_ECN_ECT_1] = 0xff,
	[IPFRAG_ECN_NOT_ECT | IPFRAG_ECN_CE | IPFRAG_ECN_ECT_0 | IPFRAG_ECN_ECT_1] = 0xff,
};
EXPORT_SYMBOL(ip_frag_ecn_table);

static void inet_frag_secret_rebuild(unsigned long dummy)
{
	struct inet_frags *f = (struct inet_frags *)dummy;
	unsigned long now = jiffies;
	int i;

	/* Per bucket lock NOT needed here, due to write lock protection */
	write_lock(&f->lock);

	get_random_bytes(&f->rnd, sizeof(u32));
	for (i = 0; i < INETFRAGS_HASHSZ; i++) {
		struct inet_frag_bucket *hb;
		struct inet_frag_queue *q;
		struct hlist_node *n;

		hb = &f->hash[i];
		hlist_for_each_entry_safe(q, n, &hb->chain, list) {
			unsigned int hval = f->hashfn(q);

			if (hval != i) {
				struct inet_frag_bucket *hb_dest;

				hlist_del(&q->list);

				/* Relink to new hash chain. */
				hb_dest = &f->hash[hval];
				hlist_add_head(&q->list, &hb_dest->chain);
			}
		}
	}
	write_unlock(&f->lock);

	mod_timer(&f->secret_timer, now + f->secret_interval);
}

void inet_frags_init(struct inet_frags *f)
{
	int i;

	for (i = 0; i < INETFRAGS_HASHSZ; i++) {
		struct inet_frag_bucket *hb = &f->hash[i];

		spin_lock_init(&hb->chain_lock);
		INIT_HLIST_HEAD(&hb->chain);
	}
	rwlock_init(&f->lock);

	f->rnd = (u32) ((totalram_pages ^ (totalram_pages >> 7)) ^
				   (jiffies ^ (jiffies >> 6)));

	setup_timer(&f->secret_timer, inet_frag_secret_rebuild,
			(unsigned long)f);
	f->secret_timer.expires = jiffies + f->secret_interval;
	add_timer(&f->secret_timer);
}
EXPORT_SYMBOL(inet_frags_init);

void inet_frags_init_net(struct netns_frags *nf)
{
	nf->nqueues = 0;
	init_frag_mem_limit(nf);
	INIT_LIST_HEAD(&nf->lru_list);
	spin_lock_init(&nf->lru_lock);
}
EXPORT_SYMBOL(inet_frags_init_net);

void inet_frags_fini(struct inet_frags *f)
{
	del_timer(&f->secret_timer);
}
EXPORT_SYMBOL(inet_frags_fini);

void inet_frags_exit_net(struct netns_frags *nf, struct inet_frags *f)
{
	nf->low_thresh = 0;

	local_bh_disable();
	inet_frag_evictor(nf, f, true);
	local_bh_enable();

	percpu_counter_destroy(&nf->mem);
}
EXPORT_SYMBOL(inet_frags_exit_net);

static inline void fq_unlink(struct inet_frag_queue *fq, struct inet_frags *f)
{
	struct inet_frag_bucket *hb;
	unsigned int hash;

	read_lock(&f->lock);
	hash = f->hashfn(fq);
	hb = &f->hash[hash];

	spin_lock(&hb->chain_lock);
	hlist_del(&fq->list);
	spin_unlock(&hb->chain_lock);

	read_unlock(&f->lock);
	inet_frag_lru_del(fq);
}

void inet_frag_kill(struct inet_frag_queue *fq, struct inet_frags *f)
{
	if (del_timer(&fq->timer))
		atomic_dec(&fq->refcnt);

	if (!(fq->last_in & INET_FRAG_COMPLETE)) {
		fq_unlink(fq, f);
		atomic_dec(&fq->refcnt);
		fq->last_in |= INET_FRAG_COMPLETE;
	}
}
EXPORT_SYMBOL(inet_frag_kill);

static inline void frag_kfree_skb(struct netns_frags *nf, struct inet_frags *f,
		struct sk_buff *skb)
{
	if (f->skb_free)
		f->skb_free(skb);
	kfree_skb(skb);
}

void inet_frag_destroy(struct inet_frag_queue *q, struct inet_frags *f,
					int *work)
{
	struct sk_buff *fp;
	struct netns_frags *nf;
	unsigned int sum, sum_truesize = 0;

	WARN_ON(!(q->last_in & INET_FRAG_COMPLETE));
	WARN_ON(del_timer(&q->timer) != 0);

	/* Release all fragment data. */
	fp = q->fragments;
	nf = q->net;
	while (fp) {
		struct sk_buff *xp = fp->next;

		sum_truesize += fp->truesize;
		frag_kfree_skb(nf, f, fp);
		fp = xp;
	}
	sum = sum_truesize + f->qsize;
	if (work)
		*work -= sum;
	sub_frag_mem_limit(q, sum);

	if (f->destructor)
		f->destructor(q);
	kfree(q);

}
EXPORT_SYMBOL(inet_frag_destroy);

int inet_frag_evictor(struct netns_frags *nf, struct inet_frags *f, bool force)
{
	struct inet_frag_queue *q;
	int work, evicted = 0;

	if (!force) {
		if (frag_mem_limit(nf) <= nf->high_thresh)
			return 0;
	}

	work = frag_mem_limit(nf) - nf->low_thresh;
	while (work > 0) {
		spin_lock(&nf->lru_lock);

		if (list_empty(&nf->lru_list)) {
			spin_unlock(&nf->lru_lock);
			break;
		}

		q = list_first_entry(&nf->lru_list,
				struct inet_frag_queue, lru_list);
		atomic_inc(&q->refcnt);
		/* Remove q from list to avoid several CPUs grabbing it */
		list_del_init(&q->lru_list);

		spin_unlock(&nf->lru_lock);

		spin_lock(&q->lock);
		if (!(q->last_in & INET_FRAG_COMPLETE))
			inet_frag_kill(q, f);
		spin_unlock(&q->lock);

		if (atomic_dec_and_test(&q->refcnt))
			inet_frag_destroy(q, f, &work);
		evicted++;
	}

	return evicted;
}
EXPORT_SYMBOL(inet_frag_evictor);

static struct inet_frag_queue *inet_frag_intern(struct netns_frags *nf,
		struct inet_frag_queue *qp_in, struct inet_frags *f,
		void *arg)
{
	struct inet_frag_bucket *hb;
	struct inet_frag_queue *qp;
<<<<<<< HEAD
#ifdef CONFIG_SMP
#endif
=======
>>>>>>> d0e0ac97
	unsigned int hash;

	read_lock(&f->lock); /* Protects against hash rebuild */
	/*
	 * While we stayed w/o the lock other CPU could update
	 * the rnd seed, so we need to re-calculate the hash
	 * chain. Fortunatelly the qp_in can be used to get one.
	 */
	hash = f->hashfn(qp_in);
	hb = &f->hash[hash];
	spin_lock(&hb->chain_lock);

#ifdef CONFIG_SMP
	/* With SMP race we have to recheck hash table, because
	 * such entry could be created on other cpu, while we
	 * released the hash bucket lock.
	 */
	hlist_for_each_entry(qp, &hb->chain, list) {
		if (qp->net == nf && f->match(qp, arg)) {
			atomic_inc(&qp->refcnt);
			spin_unlock(&hb->chain_lock);
			read_unlock(&f->lock);
			qp_in->last_in |= INET_FRAG_COMPLETE;
			inet_frag_put(qp_in, f);
			return qp;
		}
	}
#endif
	qp = qp_in;
	if (!mod_timer(&qp->timer, jiffies + nf->timeout))
		atomic_inc(&qp->refcnt);

	atomic_inc(&qp->refcnt);
	hlist_add_head(&qp->list, &hb->chain);
	spin_unlock(&hb->chain_lock);
	read_unlock(&f->lock);
	inet_frag_lru_add(nf, qp);
	return qp;
}

static struct inet_frag_queue *inet_frag_alloc(struct netns_frags *nf,
		struct inet_frags *f, void *arg)
{
	struct inet_frag_queue *q;

	q = kzalloc(f->qsize, GFP_ATOMIC);
	if (q == NULL)
		return NULL;

	q->net = nf;
	f->constructor(q, arg);
	add_frag_mem_limit(q, f->qsize);

	setup_timer(&q->timer, f->frag_expire, (unsigned long)q);
	spin_lock_init(&q->lock);
	atomic_set(&q->refcnt, 1);
	INIT_LIST_HEAD(&q->lru_list);

	return q;
}

static struct inet_frag_queue *inet_frag_create(struct netns_frags *nf,
		struct inet_frags *f, void *arg)
{
	struct inet_frag_queue *q;

	q = inet_frag_alloc(nf, f, arg);
	if (q == NULL)
		return NULL;

	return inet_frag_intern(nf, q, f, arg);
}

struct inet_frag_queue *inet_frag_find(struct netns_frags *nf,
		struct inet_frags *f, void *key, unsigned int hash)
	__releases(&f->lock)
{
	struct inet_frag_bucket *hb;
	struct inet_frag_queue *q;
	int depth = 0;
<<<<<<< HEAD

	hb = &f->hash[hash];

=======

	hb = &f->hash[hash];

>>>>>>> d0e0ac97
	spin_lock(&hb->chain_lock);
	hlist_for_each_entry(q, &hb->chain, list) {
		if (q->net == nf && f->match(q, key)) {
			atomic_inc(&q->refcnt);
			spin_unlock(&hb->chain_lock);
			read_unlock(&f->lock);
			return q;
		}
		depth++;
	}
	spin_unlock(&hb->chain_lock);
	read_unlock(&f->lock);

	if (depth <= INETFRAGS_MAXDEPTH)
		return inet_frag_create(nf, f, key);
	else
		return ERR_PTR(-ENOBUFS);
}
EXPORT_SYMBOL(inet_frag_find);

void inet_frag_maybe_warn_overflow(struct inet_frag_queue *q,
				   const char *prefix)
{
	static const char msg[] = "inet_frag_find: Fragment hash bucket"
		" list length grew over limit " __stringify(INETFRAGS_MAXDEPTH)
		". Dropping fragment.\n";

	if (PTR_ERR(q) == -ENOBUFS)
		LIMIT_NETDEBUG(KERN_WARNING "%s%s", prefix, msg);
}
EXPORT_SYMBOL(inet_frag_maybe_warn_overflow);<|MERGE_RESOLUTION|>--- conflicted
+++ resolved
@@ -247,11 +247,6 @@
 {
 	struct inet_frag_bucket *hb;
 	struct inet_frag_queue *qp;
-<<<<<<< HEAD
-#ifdef CONFIG_SMP
-#endif
-=======
->>>>>>> d0e0ac97
 	unsigned int hash;
 
 	read_lock(&f->lock); /* Protects against hash rebuild */
@@ -332,15 +327,9 @@
 	struct inet_frag_bucket *hb;
 	struct inet_frag_queue *q;
 	int depth = 0;
-<<<<<<< HEAD
 
 	hb = &f->hash[hash];
 
-=======
-
-	hb = &f->hash[hash];
-
->>>>>>> d0e0ac97
 	spin_lock(&hb->chain_lock);
 	hlist_for_each_entry(q, &hb->chain, list) {
 		if (q->net == nf && f->match(q, key)) {
