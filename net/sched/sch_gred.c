/*
 * net/sched/sch_gred.c	Generic Random Early Detection queue.
 *
 *
 *              This program is free software; you can redistribute it and/or
 *              modify it under the terms of the GNU General Public License
 *              as published by the Free Software Foundation; either version
 *              2 of the License, or (at your option) any later version.
 *
 * Authors:    J Hadi Salim (hadi@cyberus.ca) 1998-2002
 *
 *             991129: -  Bug fix with grio mode
 *		       - a better sing. AvgQ mode with Grio(WRED)
 *		       - A finer grained VQ dequeue based on sugestion
 *		         from Ren Liu
 *		       - More error checks
 *
 *  For all the glorious comments look at include/net/red.h
 */

#include <linux/slab.h>
#include <linux/module.h>
#include <linux/types.h>
#include <linux/kernel.h>
#include <linux/skbuff.h>
#include <net/pkt_sched.h>
#include <net/red.h>

#define GRED_DEF_PRIO (MAX_DPs / 2)
#define GRED_VQ_MASK (MAX_DPs - 1)

struct gred_sched_data;
struct gred_sched;

struct gred_sched_data {
	u32		limit;		/* HARD maximal queue length	*/
	u32		DP;		/* the drop parameters */
	u32		bytesin;	/* bytes seen on virtualQ so far*/
	u32		packetsin;	/* packets seen on virtualQ so far*/
	u32		backlog;	/* bytes on the virtualQ */
	u8		prio;		/* the prio of this vq */

	struct red_parms parms;
	struct red_stats stats;
};

enum {
	GRED_WRED_MODE = 1,
	GRED_RIO_MODE,
};

struct gred_sched {
	struct gred_sched_data *tab[MAX_DPs];
	unsigned long	flags;
	u32		red_flags;
	u32 		DPs;
	u32 		def;
	struct red_parms wred_set;
};

static inline int gred_wred_mode(struct gred_sched *table)
{
	return test_bit(GRED_WRED_MODE, &table->flags);
}

static inline void gred_enable_wred_mode(struct gred_sched *table)
{
	__set_bit(GRED_WRED_MODE, &table->flags);
}

static inline void gred_disable_wred_mode(struct gred_sched *table)
{
	__clear_bit(GRED_WRED_MODE, &table->flags);
}

static inline int gred_rio_mode(struct gred_sched *table)
{
	return test_bit(GRED_RIO_MODE, &table->flags);
}

static inline void gred_enable_rio_mode(struct gred_sched *table)
{
	__set_bit(GRED_RIO_MODE, &table->flags);
}

static inline void gred_disable_rio_mode(struct gred_sched *table)
{
	__clear_bit(GRED_RIO_MODE, &table->flags);
}

static inline int gred_wred_mode_check(struct Qdisc *sch)
{
	struct gred_sched *table = qdisc_priv(sch);
	int i;

	/* Really ugly O(n^2) but shouldn't be necessary too frequent. */
	for (i = 0; i < table->DPs; i++) {
		struct gred_sched_data *q = table->tab[i];
		int n;

		if (q == NULL)
			continue;

		for (n = 0; n < table->DPs; n++)
			if (table->tab[n] && table->tab[n] != q &&
			    table->tab[n]->prio == q->prio)
				return 1;
	}

	return 0;
}

static inline unsigned int gred_backlog(struct gred_sched *table,
					struct gred_sched_data *q,
					struct Qdisc *sch)
{
	if (gred_wred_mode(table))
		return sch->qstats.backlog;
	else
		return q->backlog;
}

static inline u16 tc_index_to_dp(struct sk_buff *skb)
{
	return skb->tc_index & GRED_VQ_MASK;
}

static inline void gred_load_wred_set(struct gred_sched *table,
				      struct gred_sched_data *q)
{
	q->parms.qavg = table->wred_set.qavg;
	q->parms.qidlestart = table->wred_set.qidlestart;
}

static inline void gred_store_wred_set(struct gred_sched *table,
				       struct gred_sched_data *q)
{
	table->wred_set.qavg = q->parms.qavg;
}

static inline int gred_use_ecn(struct gred_sched *t)
{
	return t->red_flags & TC_RED_ECN;
}

static inline int gred_use_harddrop(struct gred_sched *t)
{
	return t->red_flags & TC_RED_HARDDROP;
}

static int gred_enqueue(struct sk_buff *skb, struct Qdisc *sch)
{
	struct gred_sched_data *q = NULL;
	struct gred_sched *t = qdisc_priv(sch);
	unsigned long qavg = 0;
	u16 dp = tc_index_to_dp(skb);

	if (dp >= t->DPs || (q = t->tab[dp]) == NULL) {
		dp = t->def;

		q = t->tab[dp];
		if (!q) {
			/* Pass through packets not assigned to a DP
			 * if no default DP has been configured. This
			 * allows for DP flows to be left untouched.
			 */
			if (skb_queue_len(&sch->q) < qdisc_dev(sch)->tx_queue_len)
				return qdisc_enqueue_tail(skb, sch);
			else
				goto drop;
		}

		/* fix tc_index? --could be controvesial but needed for
		   requeueing */
		skb->tc_index = (skb->tc_index & ~GRED_VQ_MASK) | dp;
	}

	/* sum up all the qaves of prios <= to ours to get the new qave */
	if (!gred_wred_mode(t) && gred_rio_mode(t)) {
		int i;

		for (i = 0; i < t->DPs; i++) {
			if (t->tab[i] && t->tab[i]->prio < q->prio &&
			    !red_is_idling(&t->tab[i]->parms))
				qavg += t->tab[i]->parms.qavg;
		}

	}

	q->packetsin++;
	q->bytesin += qdisc_pkt_len(skb);

	if (gred_wred_mode(t))
		gred_load_wred_set(t, q);

	q->parms.qavg = red_calc_qavg(&q->parms, gred_backlog(t, q, sch));

	if (red_is_idling(&q->parms))
		red_end_of_idle_period(&q->parms);

	if (gred_wred_mode(t))
		gred_store_wred_set(t, q);

	switch (red_action(&q->parms, q->parms.qavg + qavg)) {
	case RED_DONT_MARK:
		break;

	case RED_PROB_MARK:
		sch->qstats.overlimits++;
		if (!gred_use_ecn(t) || !INET_ECN_set_ce(skb)) {
			q->stats.prob_drop++;
			goto congestion_drop;
		}

		q->stats.prob_mark++;
		break;

	case RED_HARD_MARK:
		sch->qstats.overlimits++;
		if (gred_use_harddrop(t) || !gred_use_ecn(t) ||
		    !INET_ECN_set_ce(skb)) {
			q->stats.forced_drop++;
			goto congestion_drop;
		}
		q->stats.forced_mark++;
		break;
	}

	if (q->backlog + qdisc_pkt_len(skb) <= q->limit) {
		q->backlog += qdisc_pkt_len(skb);
		return qdisc_enqueue_tail(skb, sch);
	}

	q->stats.pdrop++;
drop:
	return qdisc_drop(skb, sch);

congestion_drop:
	qdisc_drop(skb, sch);
	return NET_XMIT_CN;
}

static struct sk_buff *gred_dequeue(struct Qdisc *sch)
{
	struct sk_buff *skb;
	struct gred_sched *t = qdisc_priv(sch);

	skb = qdisc_dequeue_head(sch);

	if (skb) {
		struct gred_sched_data *q;
		u16 dp = tc_index_to_dp(skb);

		if (dp >= t->DPs || (q = t->tab[dp]) == NULL) {
			if (net_ratelimit())
				pr_warning("GRED: Unable to relocate VQ 0x%x "
					   "after dequeue, screwing up "
					   "backlog.\n", tc_index_to_dp(skb));
		} else {
			q->backlog -= qdisc_pkt_len(skb);

			if (!q->backlog && !gred_wred_mode(t))
				red_start_of_idle_period(&q->parms);
		}

		return skb;
	}

	if (gred_wred_mode(t) && !red_is_idling(&t->wred_set))
		red_start_of_idle_period(&t->wred_set);

	return NULL;
}

static unsigned int gred_drop(struct Qdisc *sch)
{
	struct sk_buff *skb;
	struct gred_sched *t = qdisc_priv(sch);

	skb = qdisc_dequeue_tail(sch);
	if (skb) {
		unsigned int len = qdisc_pkt_len(skb);
		struct gred_sched_data *q;
		u16 dp = tc_index_to_dp(skb);

		if (dp >= t->DPs || (q = t->tab[dp]) == NULL) {
			if (net_ratelimit())
				pr_warning("GRED: Unable to relocate VQ 0x%x "
					   "while dropping, screwing up "
					   "backlog.\n", tc_index_to_dp(skb));
		} else {
			q->backlog -= len;
			q->stats.other++;

			if (!q->backlog && !gred_wred_mode(t))
				red_start_of_idle_period(&q->parms);
		}

		qdisc_drop(skb, sch);
		return len;
	}

	if (gred_wred_mode(t) && !red_is_idling(&t->wred_set))
		red_start_of_idle_period(&t->wred_set);

	return 0;

}

static void gred_reset(struct Qdisc *sch)
{
	int i;
	struct gred_sched *t = qdisc_priv(sch);

	qdisc_reset_queue(sch);

	for (i = 0; i < t->DPs; i++) {
		struct gred_sched_data *q = t->tab[i];

		if (!q)
			continue;

		red_restart(&q->parms);
		q->backlog = 0;
	}
}

static inline void gred_destroy_vq(struct gred_sched_data *q)
{
	kfree(q);
}

static inline int gred_change_table_def(struct Qdisc *sch, struct nlattr *dps)
{
	struct gred_sched *table = qdisc_priv(sch);
	struct tc_gred_sopt *sopt;
	int i;

	if (dps == NULL)
		return -EINVAL;

	sopt = nla_data(dps);

	if (sopt->DPs > MAX_DPs || sopt->DPs == 0 || sopt->def_DP >= sopt->DPs)
		return -EINVAL;

	sch_tree_lock(sch);
	table->DPs = sopt->DPs;
	table->def = sopt->def_DP;
	table->red_flags = sopt->flags;

	/*
	 * Every entry point to GRED is synchronized with the above code
	 * and the DP is checked against DPs, i.e. shadowed VQs can no
	 * longer be found so we can unlock right here.
	 */
	sch_tree_unlock(sch);

	if (sopt->grio) {
		gred_enable_rio_mode(table);
		gred_disable_wred_mode(table);
		if (gred_wred_mode_check(sch))
			gred_enable_wred_mode(table);
	} else {
		gred_disable_rio_mode(table);
		gred_disable_wred_mode(table);
	}

	for (i = table->DPs; i < MAX_DPs; i++) {
		if (table->tab[i]) {
			pr_warning("GRED: Warning: Destroying "
				   "shadowed VQ 0x%x\n", i);
			gred_destroy_vq(table->tab[i]);
			table->tab[i] = NULL;
		}
	}

	return 0;
}

static inline int gred_change_vq(struct Qdisc *sch, int dp,
				 struct tc_gred_qopt *ctl, int prio,
				 u8 *stab, u32 max_P,
				 struct gred_sched_data **prealloc)
{
	struct gred_sched *table = qdisc_priv(sch);
	struct gred_sched_data *q = table->tab[dp];

<<<<<<< HEAD
	if (table->tab[dp] == NULL) {
		table->tab[dp] = kzalloc(sizeof(*q), GFP_ATOMIC);
		if (table->tab[dp] == NULL)
=======
	if (!q) {
		table->tab[dp] = q = *prealloc;
		*prealloc = NULL;
		if (!q)
>>>>>>> a8e510f6
			return -ENOMEM;
	}

	q->DP = dp;
	q->prio = prio;
	q->limit = ctl->limit;

	if (q->backlog == 0)
		red_end_of_idle_period(&q->parms);

	red_set_parms(&q->parms,
		      ctl->qth_min, ctl->qth_max, ctl->Wlog, ctl->Plog,
		      ctl->Scell_log, stab, max_P);

	return 0;
}

static const struct nla_policy gred_policy[TCA_GRED_MAX + 1] = {
	[TCA_GRED_PARMS]	= { .len = sizeof(struct tc_gred_qopt) },
	[TCA_GRED_STAB]		= { .len = 256 },
	[TCA_GRED_DPS]		= { .len = sizeof(struct tc_gred_sopt) },
	[TCA_GRED_MAX_P]	= { .type = NLA_U32 },
};

static int gred_change(struct Qdisc *sch, struct nlattr *opt)
{
	struct gred_sched *table = qdisc_priv(sch);
	struct tc_gred_qopt *ctl;
	struct nlattr *tb[TCA_GRED_MAX + 1];
	int err, prio = GRED_DEF_PRIO;
	u8 *stab;
	u32 max_P;
	struct gred_sched_data *prealloc;

	if (opt == NULL)
		return -EINVAL;

	err = nla_parse_nested(tb, TCA_GRED_MAX, opt, gred_policy);
	if (err < 0)
		return err;

	if (tb[TCA_GRED_PARMS] == NULL && tb[TCA_GRED_STAB] == NULL)
		return gred_change_table_def(sch, opt);

	if (tb[TCA_GRED_PARMS] == NULL ||
	    tb[TCA_GRED_STAB] == NULL)
		return -EINVAL;

	max_P = tb[TCA_GRED_MAX_P] ? nla_get_u32(tb[TCA_GRED_MAX_P]) : 0;

	err = -EINVAL;
	ctl = nla_data(tb[TCA_GRED_PARMS]);
	stab = nla_data(tb[TCA_GRED_STAB]);

	if (ctl->DP >= table->DPs)
		goto errout;

	if (gred_rio_mode(table)) {
		if (ctl->prio == 0) {
			int def_prio = GRED_DEF_PRIO;

			if (table->tab[table->def])
				def_prio = table->tab[table->def]->prio;

			printk(KERN_DEBUG "GRED: DP %u does not have a prio "
			       "setting default to %d\n", ctl->DP, def_prio);

			prio = def_prio;
		} else
			prio = ctl->prio;
	}

	prealloc = kzalloc(sizeof(*prealloc), GFP_KERNEL);
	sch_tree_lock(sch);

	err = gred_change_vq(sch, ctl->DP, ctl, prio, stab, max_P, &prealloc);
	if (err < 0)
		goto errout_locked;

	if (gred_rio_mode(table)) {
		gred_disable_wred_mode(table);
		if (gred_wred_mode_check(sch))
			gred_enable_wred_mode(table);
	}

	err = 0;

errout_locked:
	sch_tree_unlock(sch);
	kfree(prealloc);
errout:
	return err;
}

static int gred_init(struct Qdisc *sch, struct nlattr *opt)
{
	struct nlattr *tb[TCA_GRED_MAX + 1];
	int err;

	if (opt == NULL)
		return -EINVAL;

	err = nla_parse_nested(tb, TCA_GRED_MAX, opt, gred_policy);
	if (err < 0)
		return err;

	if (tb[TCA_GRED_PARMS] || tb[TCA_GRED_STAB])
		return -EINVAL;

	return gred_change_table_def(sch, tb[TCA_GRED_DPS]);
}

static int gred_dump(struct Qdisc *sch, struct sk_buff *skb)
{
	struct gred_sched *table = qdisc_priv(sch);
	struct nlattr *parms, *opts = NULL;
	int i;
	u32 max_p[MAX_DPs];
	struct tc_gred_sopt sopt = {
		.DPs	= table->DPs,
		.def_DP	= table->def,
		.grio	= gred_rio_mode(table),
		.flags	= table->red_flags,
	};

	opts = nla_nest_start(skb, TCA_OPTIONS);
	if (opts == NULL)
		goto nla_put_failure;
	NLA_PUT(skb, TCA_GRED_DPS, sizeof(sopt), &sopt);

	for (i = 0; i < MAX_DPs; i++) {
		struct gred_sched_data *q = table->tab[i];

		max_p[i] = q ? q->parms.max_P : 0;
	}
	NLA_PUT(skb, TCA_GRED_MAX_P, sizeof(max_p), max_p);

	parms = nla_nest_start(skb, TCA_GRED_PARMS);
	if (parms == NULL)
		goto nla_put_failure;

	for (i = 0; i < MAX_DPs; i++) {
		struct gred_sched_data *q = table->tab[i];
		struct tc_gred_qopt opt;

		memset(&opt, 0, sizeof(opt));

		if (!q) {
			/* hack -- fix at some point with proper message
			   This is how we indicate to tc that there is no VQ
			   at this DP */

			opt.DP = MAX_DPs + i;
			goto append_opt;
		}

		opt.limit	= q->limit;
		opt.DP		= q->DP;
		opt.backlog	= q->backlog;
		opt.prio	= q->prio;
		opt.qth_min	= q->parms.qth_min >> q->parms.Wlog;
		opt.qth_max	= q->parms.qth_max >> q->parms.Wlog;
		opt.Wlog	= q->parms.Wlog;
		opt.Plog	= q->parms.Plog;
		opt.Scell_log	= q->parms.Scell_log;
		opt.other	= q->stats.other;
		opt.early	= q->stats.prob_drop;
		opt.forced	= q->stats.forced_drop;
		opt.pdrop	= q->stats.pdrop;
		opt.packets	= q->packetsin;
		opt.bytesin	= q->bytesin;

		if (gred_wred_mode(table)) {
			q->parms.qidlestart =
				table->tab[table->def]->parms.qidlestart;
			q->parms.qavg = table->tab[table->def]->parms.qavg;
		}

		opt.qave = red_calc_qavg(&q->parms, q->parms.qavg);

append_opt:
		if (nla_append(skb, sizeof(opt), &opt) < 0)
			goto nla_put_failure;
	}

	nla_nest_end(skb, parms);

	return nla_nest_end(skb, opts);

nla_put_failure:
	nla_nest_cancel(skb, opts);
	return -EMSGSIZE;
}

static void gred_destroy(struct Qdisc *sch)
{
	struct gred_sched *table = qdisc_priv(sch);
	int i;

	for (i = 0; i < table->DPs; i++) {
		if (table->tab[i])
			gred_destroy_vq(table->tab[i]);
	}
}

static struct Qdisc_ops gred_qdisc_ops __read_mostly = {
	.id		=	"gred",
	.priv_size	=	sizeof(struct gred_sched),
	.enqueue	=	gred_enqueue,
	.dequeue	=	gred_dequeue,
	.peek		=	qdisc_peek_head,
	.drop		=	gred_drop,
	.init		=	gred_init,
	.reset		=	gred_reset,
	.destroy	=	gred_destroy,
	.change		=	gred_change,
	.dump		=	gred_dump,
	.owner		=	THIS_MODULE,
};

static int __init gred_module_init(void)
{
	return register_qdisc(&gred_qdisc_ops);
}

static void __exit gred_module_exit(void)
{
	unregister_qdisc(&gred_qdisc_ops);
}

module_init(gred_module_init)
module_exit(gred_module_exit)

MODULE_LICENSE("GPL");<|MERGE_RESOLUTION|>--- conflicted
+++ resolved
@@ -386,16 +386,10 @@
 	struct gred_sched *table = qdisc_priv(sch);
 	struct gred_sched_data *q = table->tab[dp];
 
-<<<<<<< HEAD
-	if (table->tab[dp] == NULL) {
-		table->tab[dp] = kzalloc(sizeof(*q), GFP_ATOMIC);
-		if (table->tab[dp] == NULL)
-=======
 	if (!q) {
 		table->tab[dp] = q = *prealloc;
 		*prealloc = NULL;
 		if (!q)
->>>>>>> a8e510f6
 			return -ENOMEM;
 	}
 
