--- conflicted
+++ resolved
@@ -1663,11 +1663,7 @@
 		set_passive(cl);
 	}
 
-<<<<<<< HEAD
-	sch->flags &= ~TCQ_F_THROTTLED;
-=======
 	qdisc_unthrottled(sch);
->>>>>>> 0ce790e7
 	qdisc_bstats_update(sch, skb);
 	sch->q.qlen--;
 
