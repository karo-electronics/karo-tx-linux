/* net/sched/sch_teql.c	"True" (or "trivial") link equalizer.
 *
 *		This program is free software; you can redistribute it and/or
 *		modify it under the terms of the GNU General Public License
 *		as published by the Free Software Foundation; either version
 *		2 of the License, or (at your option) any later version.
 *
 * Authors:	Alexey Kuznetsov, <kuznet@ms2.inr.ac.ru>
 */

#include <linux/module.h>
#include <linux/types.h>
#include <linux/kernel.h>
#include <linux/slab.h>
#include <linux/string.h>
#include <linux/errno.h>
#include <linux/if_arp.h>
#include <linux/netdevice.h>
#include <linux/init.h>
#include <linux/skbuff.h>
#include <linux/moduleparam.h>
#include <net/dst.h>
#include <net/neighbour.h>
#include <net/pkt_sched.h>

/*
   How to setup it.
   ----------------

   After loading this module you will find a new device teqlN
   and new qdisc with the same name. To join a slave to the equalizer
   you should just set this qdisc on a device f.e.

   # tc qdisc add dev eth0 root teql0
   # tc qdisc add dev eth1 root teql0

   That's all. Full PnP 8)

   Applicability.
   --------------

   1. Slave devices MUST be active devices, i.e., they must raise the tbusy
      signal and generate EOI events. If you want to equalize virtual devices
      like tunnels, use a normal eql device.
   2. This device puts no limitations on physical slave characteristics
      f.e. it will equalize 9600baud line and 100Mb ethernet perfectly :-)
      Certainly, large difference in link speeds will make the resulting
      eqalized link unusable, because of huge packet reordering.
      I estimate an upper useful difference as ~10 times.
   3. If the slave requires address resolution, only protocols using
      neighbour cache (IPv4/IPv6) will work over the equalized link.
      Other protocols are still allowed to use the slave device directly,
      which will not break load balancing, though native slave
      traffic will have the highest priority.  */

struct teql_master {
	struct Qdisc_ops qops;
	struct net_device *dev;
	struct Qdisc *slaves;
	struct list_head master_list;
	unsigned long	tx_bytes;
	unsigned long	tx_packets;
	unsigned long	tx_errors;
	unsigned long	tx_dropped;
};

struct teql_sched_data {
	struct Qdisc *next;
	struct teql_master *m;
	struct neighbour *ncache;
	struct sk_buff_head q;
};

#define NEXT_SLAVE(q) (((struct teql_sched_data *)qdisc_priv(q))->next)

#define FMASK (IFF_BROADCAST | IFF_POINTOPOINT)

/* "teql*" qdisc routines */

static int
teql_enqueue(struct sk_buff *skb, struct Qdisc *sch)
{
	struct net_device *dev = qdisc_dev(sch);
	struct teql_sched_data *q = qdisc_priv(sch);

	if (q->q.qlen < dev->tx_queue_len) {
		__skb_queue_tail(&q->q, skb);
		return NET_XMIT_SUCCESS;
	}

	kfree_skb(skb);
	sch->qstats.drops++;
	return NET_XMIT_DROP;
}

static struct sk_buff *
teql_dequeue(struct Qdisc *sch)
{
	struct teql_sched_data *dat = qdisc_priv(sch);
	struct netdev_queue *dat_queue;
	struct sk_buff *skb;

	skb = __skb_dequeue(&dat->q);
	dat_queue = netdev_get_tx_queue(dat->m->dev, 0);
	if (skb == NULL) {
		struct net_device *m = qdisc_dev(dat_queue->qdisc);
		if (m) {
			dat->m->slaves = sch;
			netif_wake_queue(m);
		}
	} else {
		qdisc_bstats_update(sch, skb);
	}
	sch->q.qlen = dat->q.qlen + dat_queue->qdisc->q.qlen;
	return skb;
}

static struct sk_buff *
teql_peek(struct Qdisc *sch)
{
	/* teql is meant to be used as root qdisc */
	return NULL;
}

static inline void
teql_neigh_release(struct neighbour *n)
{
	if (n)
		neigh_release(n);
}

static void
teql_reset(struct Qdisc *sch)
{
	struct teql_sched_data *dat = qdisc_priv(sch);

	skb_queue_purge(&dat->q);
	sch->q.qlen = 0;
	teql_neigh_release(xchg(&dat->ncache, NULL));
}

static void
teql_destroy(struct Qdisc *sch)
{
	struct Qdisc *q, *prev;
	struct teql_sched_data *dat = qdisc_priv(sch);
	struct teql_master *master = dat->m;

	prev = master->slaves;
	if (prev) {
		do {
			q = NEXT_SLAVE(prev);
			if (q == sch) {
				NEXT_SLAVE(prev) = NEXT_SLAVE(q);
				if (q == master->slaves) {
					master->slaves = NEXT_SLAVE(q);
					if (q == master->slaves) {
						struct netdev_queue *txq;
						spinlock_t *root_lock;

						txq = netdev_get_tx_queue(master->dev, 0);
						master->slaves = NULL;

						root_lock = qdisc_root_sleeping_lock(txq->qdisc);
						spin_lock_bh(root_lock);
						qdisc_reset(txq->qdisc);
						spin_unlock_bh(root_lock);
					}
				}
				skb_queue_purge(&dat->q);
				teql_neigh_release(xchg(&dat->ncache, NULL));
				break;
			}

		} while ((prev = q) != master->slaves);
	}
}

static int teql_qdisc_init(struct Qdisc *sch, struct nlattr *opt)
{
	struct net_device *dev = qdisc_dev(sch);
	struct teql_master *m = (struct teql_master *)sch->ops;
	struct teql_sched_data *q = qdisc_priv(sch);

	if (dev->hard_header_len > m->dev->hard_header_len)
		return -EINVAL;

	if (m->dev == dev)
		return -ELOOP;

	q->m = m;

	skb_queue_head_init(&q->q);

	if (m->slaves) {
		if (m->dev->flags & IFF_UP) {
			if ((m->dev->flags & IFF_POINTOPOINT &&
			     !(dev->flags & IFF_POINTOPOINT)) ||
			    (m->dev->flags & IFF_BROADCAST &&
			     !(dev->flags & IFF_BROADCAST)) ||
			    (m->dev->flags & IFF_MULTICAST &&
			     !(dev->flags & IFF_MULTICAST)) ||
			    dev->mtu < m->dev->mtu)
				return -EINVAL;
		} else {
			if (!(dev->flags&IFF_POINTOPOINT))
				m->dev->flags &= ~IFF_POINTOPOINT;
			if (!(dev->flags&IFF_BROADCAST))
				m->dev->flags &= ~IFF_BROADCAST;
			if (!(dev->flags&IFF_MULTICAST))
				m->dev->flags &= ~IFF_MULTICAST;
			if (dev->mtu < m->dev->mtu)
				m->dev->mtu = dev->mtu;
		}
		q->next = NEXT_SLAVE(m->slaves);
		NEXT_SLAVE(m->slaves) = sch;
	} else {
		q->next = sch;
		m->slaves = sch;
		m->dev->mtu = dev->mtu;
		m->dev->flags = (m->dev->flags&~FMASK)|(dev->flags&FMASK);
	}
	return 0;
}


static int
__teql_resolve(struct sk_buff *skb, struct sk_buff *skb_res,
	       struct net_device *dev, struct netdev_queue *txq,
	       struct neighbour *mn)
{
	struct teql_sched_data *q = qdisc_priv(txq->qdisc);
	struct neighbour *n = q->ncache;

	if (mn->tbl == NULL)
		return -EINVAL;
	if (n && n->tbl == mn->tbl &&
	    memcmp(n->primary_key, mn->primary_key, mn->tbl->key_len) == 0) {
		atomic_inc(&n->refcnt);
	} else {
		n = __neigh_lookup_errno(mn->tbl, mn->primary_key, dev);
		if (IS_ERR(n))
			return PTR_ERR(n);
	}
	if (neigh_event_send(n, skb_res) == 0) {
		int err;
		char haddr[MAX_ADDR_LEN];

		neigh_ha_snapshot(haddr, n, dev);
		err = dev_hard_header(skb, dev, ntohs(skb->protocol), haddr,
				      NULL, skb->len);

		if (err < 0) {
			neigh_release(n);
			return -EINVAL;
		}
		teql_neigh_release(xchg(&q->ncache, n));
		return 0;
	}
	neigh_release(n);
	return (skb_res == NULL) ? -EAGAIN : 1;
}

static inline int teql_resolve(struct sk_buff *skb,
			       struct sk_buff *skb_res,
			       struct net_device *dev,
			       struct netdev_queue *txq)
{
	struct dst_entry *dst = skb_dst(skb);
	struct neighbour *mn;
	int res;

	if (txq->qdisc == &noop_qdisc)
		return -ENODEV;

	if (!dev->header_ops || !dst)
		return 0;

	rcu_read_lock();
<<<<<<< HEAD
	mn = dst_get_neighbour(dst);
=======
	mn = dst_get_neighbour_noref(dst);
>>>>>>> 08f4fc9d
	res = mn ? __teql_resolve(skb, skb_res, dev, txq, mn) : 0;
	rcu_read_unlock();

	return res;
}

static netdev_tx_t teql_master_xmit(struct sk_buff *skb, struct net_device *dev)
{
	struct teql_master *master = netdev_priv(dev);
	struct Qdisc *start, *q;
	int busy;
	int nores;
	int subq = skb_get_queue_mapping(skb);
	struct sk_buff *skb_res = NULL;

	start = master->slaves;

restart:
	nores = 0;
	busy = 0;

	q = start;
	if (!q)
		goto drop;

	do {
		struct net_device *slave = qdisc_dev(q);
		struct netdev_queue *slave_txq = netdev_get_tx_queue(slave, 0);
		const struct net_device_ops *slave_ops = slave->netdev_ops;

		if (slave_txq->qdisc_sleeping != q)
			continue;
		if (netif_xmit_stopped(netdev_get_tx_queue(slave, subq)) ||
		    !netif_running(slave)) {
			busy = 1;
			continue;
		}

		switch (teql_resolve(skb, skb_res, slave, slave_txq)) {
		case 0:
			if (__netif_tx_trylock(slave_txq)) {
				unsigned int length = qdisc_pkt_len(skb);

				if (!netif_xmit_frozen_or_stopped(slave_txq) &&
				    slave_ops->ndo_start_xmit(skb, slave) == NETDEV_TX_OK) {
					txq_trans_update(slave_txq);
					__netif_tx_unlock(slave_txq);
					master->slaves = NEXT_SLAVE(q);
					netif_wake_queue(dev);
					master->tx_packets++;
					master->tx_bytes += length;
					return NETDEV_TX_OK;
				}
				__netif_tx_unlock(slave_txq);
			}
			if (netif_xmit_stopped(netdev_get_tx_queue(dev, 0)))
				busy = 1;
			break;
		case 1:
			master->slaves = NEXT_SLAVE(q);
			return NETDEV_TX_OK;
		default:
			nores = 1;
			break;
		}
		__skb_pull(skb, skb_network_offset(skb));
	} while ((q = NEXT_SLAVE(q)) != start);

	if (nores && skb_res == NULL) {
		skb_res = skb;
		goto restart;
	}

	if (busy) {
		netif_stop_queue(dev);
		return NETDEV_TX_BUSY;
	}
	master->tx_errors++;

drop:
	master->tx_dropped++;
	dev_kfree_skb(skb);
	return NETDEV_TX_OK;
}

static int teql_master_open(struct net_device *dev)
{
	struct Qdisc *q;
	struct teql_master *m = netdev_priv(dev);
	int mtu = 0xFFFE;
	unsigned int flags = IFF_NOARP | IFF_MULTICAST;

	if (m->slaves == NULL)
		return -EUNATCH;

	flags = FMASK;

	q = m->slaves;
	do {
		struct net_device *slave = qdisc_dev(q);

		if (slave == NULL)
			return -EUNATCH;

		if (slave->mtu < mtu)
			mtu = slave->mtu;
		if (slave->hard_header_len > LL_MAX_HEADER)
			return -EINVAL;

		/* If all the slaves are BROADCAST, master is BROADCAST
		   If all the slaves are PtP, master is PtP
		   Otherwise, master is NBMA.
		 */
		if (!(slave->flags&IFF_POINTOPOINT))
			flags &= ~IFF_POINTOPOINT;
		if (!(slave->flags&IFF_BROADCAST))
			flags &= ~IFF_BROADCAST;
		if (!(slave->flags&IFF_MULTICAST))
			flags &= ~IFF_MULTICAST;
	} while ((q = NEXT_SLAVE(q)) != m->slaves);

	m->dev->mtu = mtu;
	m->dev->flags = (m->dev->flags&~FMASK) | flags;
	netif_start_queue(m->dev);
	return 0;
}

static int teql_master_close(struct net_device *dev)
{
	netif_stop_queue(dev);
	return 0;
}

static struct rtnl_link_stats64 *teql_master_stats64(struct net_device *dev,
						     struct rtnl_link_stats64 *stats)
{
	struct teql_master *m = netdev_priv(dev);

	stats->tx_packets	= m->tx_packets;
	stats->tx_bytes		= m->tx_bytes;
	stats->tx_errors	= m->tx_errors;
	stats->tx_dropped	= m->tx_dropped;
	return stats;
}

static int teql_master_mtu(struct net_device *dev, int new_mtu)
{
	struct teql_master *m = netdev_priv(dev);
	struct Qdisc *q;

	if (new_mtu < 68)
		return -EINVAL;

	q = m->slaves;
	if (q) {
		do {
			if (new_mtu > qdisc_dev(q)->mtu)
				return -EINVAL;
		} while ((q = NEXT_SLAVE(q)) != m->slaves);
	}

	dev->mtu = new_mtu;
	return 0;
}

static const struct net_device_ops teql_netdev_ops = {
	.ndo_open	= teql_master_open,
	.ndo_stop	= teql_master_close,
	.ndo_start_xmit	= teql_master_xmit,
	.ndo_get_stats64 = teql_master_stats64,
	.ndo_change_mtu	= teql_master_mtu,
};

static __init void teql_master_setup(struct net_device *dev)
{
	struct teql_master *master = netdev_priv(dev);
	struct Qdisc_ops *ops = &master->qops;

	master->dev	= dev;
	ops->priv_size  = sizeof(struct teql_sched_data);

	ops->enqueue	=	teql_enqueue;
	ops->dequeue	=	teql_dequeue;
	ops->peek	=	teql_peek;
	ops->init	=	teql_qdisc_init;
	ops->reset	=	teql_reset;
	ops->destroy	=	teql_destroy;
	ops->owner	=	THIS_MODULE;

	dev->netdev_ops =       &teql_netdev_ops;
	dev->type		= ARPHRD_VOID;
	dev->mtu		= 1500;
	dev->tx_queue_len	= 100;
	dev->flags		= IFF_NOARP;
	dev->hard_header_len	= LL_MAX_HEADER;
	dev->priv_flags		&= ~IFF_XMIT_DST_RELEASE;
}

static LIST_HEAD(master_dev_list);
static int max_equalizers = 1;
module_param(max_equalizers, int, 0);
MODULE_PARM_DESC(max_equalizers, "Max number of link equalizers");

static int __init teql_init(void)
{
	int i;
	int err = -ENODEV;

	for (i = 0; i < max_equalizers; i++) {
		struct net_device *dev;
		struct teql_master *master;

		dev = alloc_netdev(sizeof(struct teql_master),
				  "teql%d", teql_master_setup);
		if (!dev) {
			err = -ENOMEM;
			break;
		}

		if ((err = register_netdev(dev))) {
			free_netdev(dev);
			break;
		}

		master = netdev_priv(dev);

		strlcpy(master->qops.id, dev->name, IFNAMSIZ);
		err = register_qdisc(&master->qops);

		if (err) {
			unregister_netdev(dev);
			free_netdev(dev);
			break;
		}

		list_add_tail(&master->master_list, &master_dev_list);
	}
	return i ? 0 : err;
}

static void __exit teql_exit(void)
{
	struct teql_master *master, *nxt;

	list_for_each_entry_safe(master, nxt, &master_dev_list, master_list) {

		list_del(&master->master_list);

		unregister_qdisc(&master->qops);
		unregister_netdev(master->dev);
		free_netdev(master->dev);
	}
}

module_init(teql_init);
module_exit(teql_exit);

MODULE_LICENSE("GPL");<|MERGE_RESOLUTION|>--- conflicted
+++ resolved
@@ -277,11 +277,7 @@
 		return 0;
 
 	rcu_read_lock();
-<<<<<<< HEAD
-	mn = dst_get_neighbour(dst);
-=======
 	mn = dst_get_neighbour_noref(dst);
->>>>>>> 08f4fc9d
 	res = mn ? __teql_resolve(skb, skb_res, dev, txq, mn) : 0;
 	rcu_read_unlock();
 
