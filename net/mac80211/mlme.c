--- conflicted
+++ resolved
@@ -3485,75 +3485,6 @@
 	}
 }
 
-<<<<<<< HEAD
-#ifdef CONFIG_PM
-void ieee80211_sta_quiesce(struct ieee80211_sub_if_data *sdata)
-{
-	struct ieee80211_if_managed *ifmgd = &sdata->u.mgd;
-
-	/*
-	 * Stop timers before deleting work items, as timers
-	 * could race and re-add the work-items. They will be
-	 * re-established on connection.
-	 */
-	del_timer_sync(&ifmgd->conn_mon_timer);
-	del_timer_sync(&ifmgd->bcn_mon_timer);
-
-	/*
-	 * we need to use atomic bitops for the running bits
-	 * only because both timers might fire at the same
-	 * time -- the code here is properly synchronised.
-	 */
-
-	cancel_work_sync(&ifmgd->request_smps_work);
-
-	cancel_work_sync(&ifmgd->monitor_work);
-	cancel_work_sync(&ifmgd->beacon_connection_loss_work);
-	cancel_work_sync(&ifmgd->csa_connection_drop_work);
-	if (del_timer_sync(&ifmgd->timer))
-		set_bit(TMR_RUNNING_TIMER, &ifmgd->timers_running);
-
-	if (del_timer_sync(&ifmgd->chswitch_timer))
-		set_bit(TMR_RUNNING_CHANSW, &ifmgd->timers_running);
-	cancel_work_sync(&ifmgd->chswitch_work);
-}
-
-void ieee80211_sta_restart(struct ieee80211_sub_if_data *sdata)
-{
-	struct ieee80211_if_managed *ifmgd = &sdata->u.mgd;
-
-	mutex_lock(&ifmgd->mtx);
-	if (!ifmgd->associated) {
-		mutex_unlock(&ifmgd->mtx);
-		return;
-	}
-
-	if (sdata->flags & IEEE80211_SDATA_DISCONNECT_RESUME) {
-		sdata->flags &= ~IEEE80211_SDATA_DISCONNECT_RESUME;
-		mlme_dbg(sdata, "driver requested disconnect after resume\n");
-		ieee80211_sta_connection_lost(sdata,
-					      ifmgd->associated->bssid,
-					      WLAN_REASON_UNSPECIFIED,
-					      true);
-		mutex_unlock(&ifmgd->mtx);
-		return;
-	}
-	mutex_unlock(&ifmgd->mtx);
-
-	if (test_and_clear_bit(TMR_RUNNING_TIMER, &ifmgd->timers_running))
-		add_timer(&ifmgd->timer);
-	if (test_and_clear_bit(TMR_RUNNING_CHANSW, &ifmgd->timers_running))
-		add_timer(&ifmgd->chswitch_timer);
-	ieee80211_sta_reset_beacon_monitor(sdata);
-
-	mutex_lock(&sdata->local->mtx);
-	ieee80211_restart_sta_timer(sdata);
-	mutex_unlock(&sdata->local->mtx);
-}
-#endif
-
-=======
->>>>>>> c3f251a3
 /* interface setup */
 void ieee80211_sta_setup_sdata(struct ieee80211_sub_if_data *sdata)
 {
