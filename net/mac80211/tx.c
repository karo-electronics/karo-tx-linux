/*
 * Copyright 2002-2005, Instant802 Networks, Inc.
 * Copyright 2005-2006, Devicescape Software, Inc.
 * Copyright 2006-2007	Jiri Benc <jbenc@suse.cz>
 * Copyright 2007	Johannes Berg <johannes@sipsolutions.net>
 *
 * This program is free software; you can redistribute it and/or modify
 * it under the terms of the GNU General Public License version 2 as
 * published by the Free Software Foundation.
 *
 *
 * Transmit and frame generation functions.
 */

#include <linux/kernel.h>
#include <linux/slab.h>
#include <linux/skbuff.h>
#include <linux/etherdevice.h>
#include <linux/bitmap.h>
#include <linux/rcupdate.h>
#include <linux/export.h>
#include <net/net_namespace.h>
#include <net/ieee80211_radiotap.h>
#include <net/cfg80211.h>
#include <net/mac80211.h>
#include <asm/unaligned.h>

#include "ieee80211_i.h"
#include "driver-ops.h"
#include "led.h"
#include "mesh.h"
#include "wep.h"
#include "wpa.h"
#include "wme.h"
#include "rate.h"

/* misc utils */

static __le16 ieee80211_duration(struct ieee80211_tx_data *tx,
				 struct sk_buff *skb, int group_addr,
				 int next_frag_len)
{
	int rate, mrate, erp, dur, i;
	struct ieee80211_rate *txrate;
	struct ieee80211_local *local = tx->local;
	struct ieee80211_supported_band *sband;
	struct ieee80211_hdr *hdr;
	struct ieee80211_tx_info *info = IEEE80211_SKB_CB(skb);

	/* assume HW handles this */
	if (info->control.rates[0].flags & IEEE80211_TX_RC_MCS)
		return 0;

	/* uh huh? */
	if (WARN_ON_ONCE(info->control.rates[0].idx < 0))
		return 0;

	sband = local->hw.wiphy->bands[info->band];
	txrate = &sband->bitrates[info->control.rates[0].idx];

	erp = txrate->flags & IEEE80211_RATE_ERP_G;

	/*
	 * data and mgmt (except PS Poll):
	 * - during CFP: 32768
	 * - during contention period:
	 *   if addr1 is group address: 0
	 *   if more fragments = 0 and addr1 is individual address: time to
	 *      transmit one ACK plus SIFS
	 *   if more fragments = 1 and addr1 is individual address: time to
	 *      transmit next fragment plus 2 x ACK plus 3 x SIFS
	 *
	 * IEEE 802.11, 9.6:
	 * - control response frame (CTS or ACK) shall be transmitted using the
	 *   same rate as the immediately previous frame in the frame exchange
	 *   sequence, if this rate belongs to the PHY mandatory rates, or else
	 *   at the highest possible rate belonging to the PHY rates in the
	 *   BSSBasicRateSet
	 */
	hdr = (struct ieee80211_hdr *)skb->data;
	if (ieee80211_is_ctl(hdr->frame_control)) {
		/* TODO: These control frames are not currently sent by
		 * mac80211, but should they be implemented, this function
		 * needs to be updated to support duration field calculation.
		 *
		 * RTS: time needed to transmit pending data/mgmt frame plus
		 *    one CTS frame plus one ACK frame plus 3 x SIFS
		 * CTS: duration of immediately previous RTS minus time
		 *    required to transmit CTS and its SIFS
		 * ACK: 0 if immediately previous directed data/mgmt had
		 *    more=0, with more=1 duration in ACK frame is duration
		 *    from previous frame minus time needed to transmit ACK
		 *    and its SIFS
		 * PS Poll: BIT(15) | BIT(14) | aid
		 */
		return 0;
	}

	/* data/mgmt */
	if (0 /* FIX: data/mgmt during CFP */)
		return cpu_to_le16(32768);

	if (group_addr) /* Group address as the destination - no ACK */
		return 0;

	/* Individual destination address:
	 * IEEE 802.11, Ch. 9.6 (after IEEE 802.11g changes)
	 * CTS and ACK frames shall be transmitted using the highest rate in
	 * basic rate set that is less than or equal to the rate of the
	 * immediately previous frame and that is using the same modulation
	 * (CCK or OFDM). If no basic rate set matches with these requirements,
	 * the highest mandatory rate of the PHY that is less than or equal to
	 * the rate of the previous frame is used.
	 * Mandatory rates for IEEE 802.11g PHY: 1, 2, 5.5, 11, 6, 12, 24 Mbps
	 */
	rate = -1;
	/* use lowest available if everything fails */
	mrate = sband->bitrates[0].bitrate;
	for (i = 0; i < sband->n_bitrates; i++) {
		struct ieee80211_rate *r = &sband->bitrates[i];

		if (r->bitrate > txrate->bitrate)
			break;

		if (tx->sdata->vif.bss_conf.basic_rates & BIT(i))
			rate = r->bitrate;

		switch (sband->band) {
		case IEEE80211_BAND_2GHZ: {
			u32 flag;
			if (tx->sdata->flags & IEEE80211_SDATA_OPERATING_GMODE)
				flag = IEEE80211_RATE_MANDATORY_G;
			else
				flag = IEEE80211_RATE_MANDATORY_B;
			if (r->flags & flag)
				mrate = r->bitrate;
			break;
		}
		case IEEE80211_BAND_5GHZ:
			if (r->flags & IEEE80211_RATE_MANDATORY_A)
				mrate = r->bitrate;
			break;
		case IEEE80211_BAND_60GHZ:
			/* TODO, for now fall through */
		case IEEE80211_NUM_BANDS:
			WARN_ON(1);
			break;
		}
	}
	if (rate == -1) {
		/* No matching basic rate found; use highest suitable mandatory
		 * PHY rate */
		rate = mrate;
	}

	/* Don't calculate ACKs for QoS Frames with NoAck Policy set */
	if (ieee80211_is_data_qos(hdr->frame_control) &&
	    *(ieee80211_get_qos_ctl(hdr)) & IEEE80211_QOS_CTL_ACK_POLICY_NOACK)
		dur = 0;
	else
		/* Time needed to transmit ACK
		 * (10 bytes + 4-byte FCS = 112 bits) plus SIFS; rounded up
		 * to closest integer */
		dur = ieee80211_frame_duration(sband->band, 10, rate, erp,
				tx->sdata->vif.bss_conf.use_short_preamble);

	if (next_frag_len) {
		/* Frame is fragmented: duration increases with time needed to
		 * transmit next fragment plus ACK and 2 x SIFS. */
		dur *= 2; /* ACK + SIFS */
		/* next fragment */
		dur += ieee80211_frame_duration(sband->band, next_frag_len,
				txrate->bitrate, erp,
				tx->sdata->vif.bss_conf.use_short_preamble);
	}

	return cpu_to_le16(dur);
}

/* tx handlers */
static ieee80211_tx_result debug_noinline
ieee80211_tx_h_dynamic_ps(struct ieee80211_tx_data *tx)
{
	struct ieee80211_local *local = tx->local;
	struct ieee80211_if_managed *ifmgd;

	/* driver doesn't support power save */
	if (!(local->hw.flags & IEEE80211_HW_SUPPORTS_PS))
		return TX_CONTINUE;

	/* hardware does dynamic power save */
	if (local->hw.flags & IEEE80211_HW_SUPPORTS_DYNAMIC_PS)
		return TX_CONTINUE;

	/* dynamic power save disabled */
	if (local->hw.conf.dynamic_ps_timeout <= 0)
		return TX_CONTINUE;

	/* we are scanning, don't enable power save */
	if (local->scanning)
		return TX_CONTINUE;

	if (!local->ps_sdata)
		return TX_CONTINUE;

	/* No point if we're going to suspend */
	if (local->quiescing)
		return TX_CONTINUE;

	/* dynamic ps is supported only in managed mode */
	if (tx->sdata->vif.type != NL80211_IFTYPE_STATION)
		return TX_CONTINUE;

	ifmgd = &tx->sdata->u.mgd;

	/*
	 * Don't wakeup from power save if u-apsd is enabled, voip ac has
	 * u-apsd enabled and the frame is in voip class. This effectively
	 * means that even if all access categories have u-apsd enabled, in
	 * practise u-apsd is only used with the voip ac. This is a
	 * workaround for the case when received voip class packets do not
	 * have correct qos tag for some reason, due the network or the
	 * peer application.
	 *
	 * Note: ifmgd->uapsd_queues access is racy here. If the value is
	 * changed via debugfs, user needs to reassociate manually to have
	 * everything in sync.
	 */
	if ((ifmgd->flags & IEEE80211_STA_UAPSD_ENABLED) &&
	    (ifmgd->uapsd_queues & IEEE80211_WMM_IE_STA_QOSINFO_AC_VO) &&
	    skb_get_queue_mapping(tx->skb) == IEEE80211_AC_VO)
		return TX_CONTINUE;

	if (local->hw.conf.flags & IEEE80211_CONF_PS) {
		ieee80211_stop_queues_by_reason(&local->hw,
						IEEE80211_QUEUE_STOP_REASON_PS);
		ifmgd->flags &= ~IEEE80211_STA_NULLFUNC_ACKED;
		ieee80211_queue_work(&local->hw,
				     &local->dynamic_ps_disable_work);
	}

	/* Don't restart the timer if we're not disassociated */
	if (!ifmgd->associated)
		return TX_CONTINUE;

	mod_timer(&local->dynamic_ps_timer, jiffies +
		  msecs_to_jiffies(local->hw.conf.dynamic_ps_timeout));

	return TX_CONTINUE;
}

static ieee80211_tx_result debug_noinline
ieee80211_tx_h_check_assoc(struct ieee80211_tx_data *tx)
{

	struct ieee80211_hdr *hdr = (struct ieee80211_hdr *)tx->skb->data;
	struct ieee80211_tx_info *info = IEEE80211_SKB_CB(tx->skb);
	bool assoc = false;

	if (unlikely(info->flags & IEEE80211_TX_CTL_INJECTED))
		return TX_CONTINUE;

	if (unlikely(test_bit(SCAN_SW_SCANNING, &tx->local->scanning)) &&
	    test_bit(SDATA_STATE_OFFCHANNEL, &tx->sdata->state) &&
	    !ieee80211_is_probe_req(hdr->frame_control) &&
	    !ieee80211_is_nullfunc(hdr->frame_control))
		/*
		 * When software scanning only nullfunc frames (to notify
		 * the sleep state to the AP) and probe requests (for the
		 * active scan) are allowed, all other frames should not be
		 * sent and we should not get here, but if we do
		 * nonetheless, drop them to avoid sending them
		 * off-channel. See the link below and
		 * ieee80211_start_scan() for more.
		 *
		 * http://article.gmane.org/gmane.linux.kernel.wireless.general/30089
		 */
		return TX_DROP;

	if (tx->sdata->vif.type == NL80211_IFTYPE_WDS)
		return TX_CONTINUE;

	if (tx->sdata->vif.type == NL80211_IFTYPE_MESH_POINT)
		return TX_CONTINUE;

	if (tx->flags & IEEE80211_TX_PS_BUFFERED)
		return TX_CONTINUE;

	if (tx->sta)
		assoc = test_sta_flag(tx->sta, WLAN_STA_ASSOC);

	if (likely(tx->flags & IEEE80211_TX_UNICAST)) {
		if (unlikely(!assoc &&
			     ieee80211_is_data(hdr->frame_control))) {
#ifdef CONFIG_MAC80211_VERBOSE_DEBUG
			sdata_info(tx->sdata,
				   "dropped data frame to not associated station %pM\n",
				   hdr->addr1);
#endif
			I802_DEBUG_INC(tx->local->tx_handlers_drop_not_assoc);
			return TX_DROP;
		}
	} else if (unlikely(tx->sdata->vif.type == NL80211_IFTYPE_AP &&
			    ieee80211_is_data(hdr->frame_control) &&
			    !atomic_read(&tx->sdata->u.ap.num_mcast_sta))) {
		/*
		 * No associated STAs - no need to send multicast
		 * frames.
		 */
		return TX_DROP;
	}

	return TX_CONTINUE;
}

/* This function is called whenever the AP is about to exceed the maximum limit
 * of buffered frames for power saving STAs. This situation should not really
 * happen often during normal operation, so dropping the oldest buffered packet
 * from each queue should be OK to make some room for new frames. */
static void purge_old_ps_buffers(struct ieee80211_local *local)
{
	int total = 0, purged = 0;
	struct sk_buff *skb;
	struct ieee80211_sub_if_data *sdata;
	struct sta_info *sta;

	list_for_each_entry_rcu(sdata, &local->interfaces, list) {
		struct ps_data *ps;

		if (sdata->vif.type == NL80211_IFTYPE_AP)
			ps = &sdata->u.ap.ps;
		else if (ieee80211_vif_is_mesh(&sdata->vif))
			ps = &sdata->u.mesh.ps;
		else
			continue;

		skb = skb_dequeue(&ps->bc_buf);
		if (skb) {
			purged++;
			dev_kfree_skb(skb);
		}
		total += skb_queue_len(&ps->bc_buf);
	}

	/*
	 * Drop one frame from each station from the lowest-priority
	 * AC that has frames at all.
	 */
	list_for_each_entry_rcu(sta, &local->sta_list, list) {
		int ac;

		for (ac = IEEE80211_AC_BK; ac >= IEEE80211_AC_VO; ac--) {
			skb = skb_dequeue(&sta->ps_tx_buf[ac]);
			total += skb_queue_len(&sta->ps_tx_buf[ac]);
			if (skb) {
				purged++;
				ieee80211_free_txskb(&local->hw, skb);
				break;
			}
		}
	}

	local->total_ps_buffered = total;
	ps_dbg_hw(&local->hw, "PS buffers full - purged %d frames\n", purged);
}

static ieee80211_tx_result
ieee80211_tx_h_multicast_ps_buf(struct ieee80211_tx_data *tx)
{
	struct ieee80211_tx_info *info = IEEE80211_SKB_CB(tx->skb);
	struct ieee80211_hdr *hdr = (struct ieee80211_hdr *)tx->skb->data;
	struct ps_data *ps;

	/*
	 * broadcast/multicast frame
	 *
	 * If any of the associated/peer stations is in power save mode,
	 * the frame is buffered to be sent after DTIM beacon frame.
	 * This is done either by the hardware or us.
	 */

	/* powersaving STAs currently only in AP/VLAN/mesh mode */
	if (tx->sdata->vif.type == NL80211_IFTYPE_AP ||
	    tx->sdata->vif.type == NL80211_IFTYPE_AP_VLAN) {
		if (!tx->sdata->bss)
			return TX_CONTINUE;

		ps = &tx->sdata->bss->ps;
	} else if (ieee80211_vif_is_mesh(&tx->sdata->vif)) {
		ps = &tx->sdata->u.mesh.ps;
	} else {
		return TX_CONTINUE;
	}


	/* no buffering for ordered frames */
	if (ieee80211_has_order(hdr->frame_control))
		return TX_CONTINUE;

	/* no stations in PS mode */
	if (!atomic_read(&ps->num_sta_ps))
		return TX_CONTINUE;

	info->flags |= IEEE80211_TX_CTL_SEND_AFTER_DTIM;
	if (tx->local->hw.flags & IEEE80211_HW_QUEUE_CONTROL)
		info->hw_queue = tx->sdata->vif.cab_queue;

	/* device releases frame after DTIM beacon */
	if (!(tx->local->hw.flags & IEEE80211_HW_HOST_BROADCAST_PS_BUFFERING))
		return TX_CONTINUE;

	/* buffered in mac80211 */
	if (tx->local->total_ps_buffered >= TOTAL_MAX_TX_BUFFER)
		purge_old_ps_buffers(tx->local);

	if (skb_queue_len(&ps->bc_buf) >= AP_MAX_BC_BUFFER) {
		ps_dbg(tx->sdata,
		       "BC TX buffer full - dropping the oldest frame\n");
		dev_kfree_skb(skb_dequeue(&ps->bc_buf));
	} else
		tx->local->total_ps_buffered++;

	skb_queue_tail(&ps->bc_buf, tx->skb);

	return TX_QUEUED;
}

static int ieee80211_use_mfp(__le16 fc, struct sta_info *sta,
			     struct sk_buff *skb)
{
	if (!ieee80211_is_mgmt(fc))
		return 0;

	if (sta == NULL || !test_sta_flag(sta, WLAN_STA_MFP))
		return 0;

	if (!ieee80211_is_robust_mgmt_frame((struct ieee80211_hdr *)
					    skb->data))
		return 0;

	return 1;
}

static ieee80211_tx_result
ieee80211_tx_h_unicast_ps_buf(struct ieee80211_tx_data *tx)
{
	struct sta_info *sta = tx->sta;
	struct ieee80211_tx_info *info = IEEE80211_SKB_CB(tx->skb);
	struct ieee80211_hdr *hdr = (struct ieee80211_hdr *)tx->skb->data;
	struct ieee80211_local *local = tx->local;

	if (unlikely(!sta))
		return TX_CONTINUE;

	if (unlikely((test_sta_flag(sta, WLAN_STA_PS_STA) ||
		      test_sta_flag(sta, WLAN_STA_PS_DRIVER)) &&
		     !(info->flags & IEEE80211_TX_CTL_NO_PS_BUFFER))) {
		int ac = skb_get_queue_mapping(tx->skb);

		/* only deauth, disassoc and action are bufferable MMPDUs */
		if (ieee80211_is_mgmt(hdr->frame_control) &&
		    !ieee80211_is_deauth(hdr->frame_control) &&
		    !ieee80211_is_disassoc(hdr->frame_control) &&
		    !ieee80211_is_action(hdr->frame_control)) {
			info->flags |= IEEE80211_TX_CTL_NO_PS_BUFFER;
			return TX_CONTINUE;
		}

		ps_dbg(sta->sdata, "STA %pM aid %d: PS buffer for AC %d\n",
		       sta->sta.addr, sta->sta.aid, ac);
		if (tx->local->total_ps_buffered >= TOTAL_MAX_TX_BUFFER)
			purge_old_ps_buffers(tx->local);
		if (skb_queue_len(&sta->ps_tx_buf[ac]) >= STA_MAX_TX_BUFFER) {
			struct sk_buff *old = skb_dequeue(&sta->ps_tx_buf[ac]);
			ps_dbg(tx->sdata,
			       "STA %pM TX buffer for AC %d full - dropping oldest frame\n",
			       sta->sta.addr, ac);
			ieee80211_free_txskb(&local->hw, old);
		} else
			tx->local->total_ps_buffered++;

		info->control.jiffies = jiffies;
		info->control.vif = &tx->sdata->vif;
		info->flags |= IEEE80211_TX_INTFL_NEED_TXPROCESSING;
		skb_queue_tail(&sta->ps_tx_buf[ac], tx->skb);

		if (!timer_pending(&local->sta_cleanup))
			mod_timer(&local->sta_cleanup,
				  round_jiffies(jiffies +
						STA_INFO_CLEANUP_INTERVAL));

		/*
		 * We queued up some frames, so the TIM bit might
		 * need to be set, recalculate it.
		 */
		sta_info_recalc_tim(sta);

		return TX_QUEUED;
	} else if (unlikely(test_sta_flag(sta, WLAN_STA_PS_STA))) {
		ps_dbg(tx->sdata,
		       "STA %pM in PS mode, but polling/in SP -> send frame\n",
		       sta->sta.addr);
	}

	return TX_CONTINUE;
}

static ieee80211_tx_result debug_noinline
ieee80211_tx_h_ps_buf(struct ieee80211_tx_data *tx)
{
	if (unlikely(tx->flags & IEEE80211_TX_PS_BUFFERED))
		return TX_CONTINUE;

	if (tx->flags & IEEE80211_TX_UNICAST)
		return ieee80211_tx_h_unicast_ps_buf(tx);
	else
		return ieee80211_tx_h_multicast_ps_buf(tx);
}

static ieee80211_tx_result debug_noinline
ieee80211_tx_h_check_control_port_protocol(struct ieee80211_tx_data *tx)
{
	struct ieee80211_tx_info *info = IEEE80211_SKB_CB(tx->skb);

	if (unlikely(tx->sdata->control_port_protocol == tx->skb->protocol &&
		     tx->sdata->control_port_no_encrypt))
		info->flags |= IEEE80211_TX_INTFL_DONT_ENCRYPT;

	return TX_CONTINUE;
}

static ieee80211_tx_result debug_noinline
ieee80211_tx_h_select_key(struct ieee80211_tx_data *tx)
{
	struct ieee80211_key *key;
	struct ieee80211_tx_info *info = IEEE80211_SKB_CB(tx->skb);
	struct ieee80211_hdr *hdr = (struct ieee80211_hdr *)tx->skb->data;

	if (unlikely(info->flags & IEEE80211_TX_INTFL_DONT_ENCRYPT))
		tx->key = NULL;
	else if (tx->sta && (key = rcu_dereference(tx->sta->ptk)))
		tx->key = key;
	else if (ieee80211_is_mgmt(hdr->frame_control) &&
		 is_multicast_ether_addr(hdr->addr1) &&
		 ieee80211_is_robust_mgmt_frame(hdr) &&
		 (key = rcu_dereference(tx->sdata->default_mgmt_key)))
		tx->key = key;
	else if (is_multicast_ether_addr(hdr->addr1) &&
		 (key = rcu_dereference(tx->sdata->default_multicast_key)))
		tx->key = key;
	else if (!is_multicast_ether_addr(hdr->addr1) &&
		 (key = rcu_dereference(tx->sdata->default_unicast_key)))
		tx->key = key;
	else if (info->flags & IEEE80211_TX_CTL_INJECTED)
		tx->key = NULL;
	else if (!tx->sdata->drop_unencrypted)
		tx->key = NULL;
	else if (tx->skb->protocol == tx->sdata->control_port_protocol)
		tx->key = NULL;
	else if (ieee80211_is_robust_mgmt_frame(hdr) &&
		 !(ieee80211_is_action(hdr->frame_control) &&
		   tx->sta && test_sta_flag(tx->sta, WLAN_STA_MFP)))
		tx->key = NULL;
	else if (ieee80211_is_mgmt(hdr->frame_control) &&
		 !ieee80211_is_robust_mgmt_frame(hdr))
		tx->key = NULL;
	else {
		I802_DEBUG_INC(tx->local->tx_handlers_drop_unencrypted);
		return TX_DROP;
	}

	if (tx->key) {
		bool skip_hw = false;

		tx->key->tx_rx_count++;
		/* TODO: add threshold stuff again */

		switch (tx->key->conf.cipher) {
		case WLAN_CIPHER_SUITE_WEP40:
		case WLAN_CIPHER_SUITE_WEP104:
		case WLAN_CIPHER_SUITE_TKIP:
			if (!ieee80211_is_data_present(hdr->frame_control))
				tx->key = NULL;
			break;
		case WLAN_CIPHER_SUITE_CCMP:
			if (!ieee80211_is_data_present(hdr->frame_control) &&
			    !ieee80211_use_mfp(hdr->frame_control, tx->sta,
					       tx->skb))
				tx->key = NULL;
			else
				skip_hw = (tx->key->conf.flags &
					   IEEE80211_KEY_FLAG_SW_MGMT_TX) &&
					ieee80211_is_mgmt(hdr->frame_control);
			break;
		case WLAN_CIPHER_SUITE_AES_CMAC:
			if (!ieee80211_is_mgmt(hdr->frame_control))
				tx->key = NULL;
			break;
		}

		if (unlikely(tx->key && tx->key->flags & KEY_FLAG_TAINTED &&
			     !ieee80211_is_deauth(hdr->frame_control)))
			return TX_DROP;

		if (!skip_hw && tx->key &&
		    tx->key->flags & KEY_FLAG_UPLOADED_TO_HARDWARE)
			info->control.hw_key = &tx->key->conf;
	}

	return TX_CONTINUE;
}

static ieee80211_tx_result debug_noinline
ieee80211_tx_h_rate_ctrl(struct ieee80211_tx_data *tx)
{
	struct ieee80211_tx_info *info = IEEE80211_SKB_CB(tx->skb);
	struct ieee80211_hdr *hdr = (void *)tx->skb->data;
	struct ieee80211_supported_band *sband;
	struct ieee80211_rate *rate;
	int i;
	u32 len;
	bool inval = false, rts = false, short_preamble = false;
	struct ieee80211_tx_rate_control txrc;
	bool assoc = false;

	memset(&txrc, 0, sizeof(txrc));

	sband = tx->local->hw.wiphy->bands[info->band];

	len = min_t(u32, tx->skb->len + FCS_LEN,
			 tx->local->hw.wiphy->frag_threshold);

	/* set up the tx rate control struct we give the RC algo */
	txrc.hw = &tx->local->hw;
	txrc.sband = sband;
	txrc.bss_conf = &tx->sdata->vif.bss_conf;
	txrc.skb = tx->skb;
	txrc.reported_rate.idx = -1;
	txrc.rate_idx_mask = tx->sdata->rc_rateidx_mask[info->band];
	if (txrc.rate_idx_mask == (1 << sband->n_bitrates) - 1)
		txrc.max_rate_idx = -1;
	else
		txrc.max_rate_idx = fls(txrc.rate_idx_mask) - 1;
	memcpy(txrc.rate_idx_mcs_mask,
	       tx->sdata->rc_rateidx_mcs_mask[info->band],
	       sizeof(txrc.rate_idx_mcs_mask));
	txrc.bss = (tx->sdata->vif.type == NL80211_IFTYPE_AP ||
		    tx->sdata->vif.type == NL80211_IFTYPE_MESH_POINT ||
		    tx->sdata->vif.type == NL80211_IFTYPE_ADHOC);

	/* set up RTS protection if desired */
	if (len > tx->local->hw.wiphy->rts_threshold) {
		txrc.rts = rts = true;
	}

	/*
	 * Use short preamble if the BSS can handle it, but not for
	 * management frames unless we know the receiver can handle
	 * that -- the management frame might be to a station that
	 * just wants a probe response.
	 */
	if (tx->sdata->vif.bss_conf.use_short_preamble &&
	    (ieee80211_is_data(hdr->frame_control) ||
	     (tx->sta && test_sta_flag(tx->sta, WLAN_STA_SHORT_PREAMBLE))))
		txrc.short_preamble = short_preamble = true;

	if (tx->sta)
		assoc = test_sta_flag(tx->sta, WLAN_STA_ASSOC);

	/*
	 * Lets not bother rate control if we're associated and cannot
	 * talk to the sta. This should not happen.
	 */
	if (WARN(test_bit(SCAN_SW_SCANNING, &tx->local->scanning) && assoc &&
		 !rate_usable_index_exists(sband, &tx->sta->sta),
		 "%s: Dropped data frame as no usable bitrate found while "
		 "scanning and associated. Target station: "
		 "%pM on %d GHz band\n",
		 tx->sdata->name, hdr->addr1,
		 info->band ? 5 : 2))
		return TX_DROP;

	/*
	 * If we're associated with the sta at this point we know we can at
	 * least send the frame at the lowest bit rate.
	 */
	rate_control_get_rate(tx->sdata, tx->sta, &txrc);

	if (unlikely(info->control.rates[0].idx < 0))
		return TX_DROP;

	if (txrc.reported_rate.idx < 0) {
		txrc.reported_rate = info->control.rates[0];
		if (tx->sta && ieee80211_is_data(hdr->frame_control))
			tx->sta->last_tx_rate = txrc.reported_rate;
	} else if (tx->sta)
		tx->sta->last_tx_rate = txrc.reported_rate;

	if (unlikely(!info->control.rates[0].count))
		info->control.rates[0].count = 1;

	if (WARN_ON_ONCE((info->control.rates[0].count > 1) &&
			 (info->flags & IEEE80211_TX_CTL_NO_ACK)))
		info->control.rates[0].count = 1;

	if (is_multicast_ether_addr(hdr->addr1)) {
		/*
		 * XXX: verify the rate is in the basic rateset
		 */
		return TX_CONTINUE;
	}

	/*
	 * set up the RTS/CTS rate as the fastest basic rate
	 * that is not faster than the data rate
	 *
	 * XXX: Should this check all retry rates?
	 */
	if (!(info->control.rates[0].flags & IEEE80211_TX_RC_MCS)) {
		s8 baserate = 0;

		rate = &sband->bitrates[info->control.rates[0].idx];

		for (i = 0; i < sband->n_bitrates; i++) {
			/* must be a basic rate */
			if (!(tx->sdata->vif.bss_conf.basic_rates & BIT(i)))
				continue;
			/* must not be faster than the data rate */
			if (sband->bitrates[i].bitrate > rate->bitrate)
				continue;
			/* maximum */
			if (sband->bitrates[baserate].bitrate <
			     sband->bitrates[i].bitrate)
				baserate = i;
		}

		info->control.rts_cts_rate_idx = baserate;
	}

	for (i = 0; i < IEEE80211_TX_MAX_RATES; i++) {
		/*
		 * make sure there's no valid rate following
		 * an invalid one, just in case drivers don't
		 * take the API seriously to stop at -1.
		 */
		if (inval) {
			info->control.rates[i].idx = -1;
			continue;
		}
		if (info->control.rates[i].idx < 0) {
			inval = true;
			continue;
		}

		/*
		 * For now assume MCS is already set up correctly, this
		 * needs to be fixed.
		 */
		if (info->control.rates[i].flags & IEEE80211_TX_RC_MCS) {
			WARN_ON(info->control.rates[i].idx > 76);
			continue;
		}

		/* set up RTS protection if desired */
		if (rts)
			info->control.rates[i].flags |=
				IEEE80211_TX_RC_USE_RTS_CTS;

		/* RC is busted */
		if (WARN_ON_ONCE(info->control.rates[i].idx >=
				 sband->n_bitrates)) {
			info->control.rates[i].idx = -1;
			continue;
		}

		rate = &sband->bitrates[info->control.rates[i].idx];

		/* set up short preamble */
		if (short_preamble &&
		    rate->flags & IEEE80211_RATE_SHORT_PREAMBLE)
			info->control.rates[i].flags |=
				IEEE80211_TX_RC_USE_SHORT_PREAMBLE;

		/* set up G protection */
		if (!rts && tx->sdata->vif.bss_conf.use_cts_prot &&
		    rate->flags & IEEE80211_RATE_ERP_G)
			info->control.rates[i].flags |=
				IEEE80211_TX_RC_USE_CTS_PROTECT;
	}

	return TX_CONTINUE;
}

static ieee80211_tx_result debug_noinline
ieee80211_tx_h_sequence(struct ieee80211_tx_data *tx)
{
	struct ieee80211_tx_info *info = IEEE80211_SKB_CB(tx->skb);
	struct ieee80211_hdr *hdr = (struct ieee80211_hdr *)tx->skb->data;
	u16 *seq;
	u8 *qc;
	int tid;

	/*
	 * Packet injection may want to control the sequence
	 * number, if we have no matching interface then we
	 * neither assign one ourselves nor ask the driver to.
	 */
	if (unlikely(info->control.vif->type == NL80211_IFTYPE_MONITOR))
		return TX_CONTINUE;

	if (unlikely(ieee80211_is_ctl(hdr->frame_control)))
		return TX_CONTINUE;

	if (ieee80211_hdrlen(hdr->frame_control) < 24)
		return TX_CONTINUE;

	if (ieee80211_is_qos_nullfunc(hdr->frame_control))
		return TX_CONTINUE;

	/*
	 * Anything but QoS data that has a sequence number field
	 * (is long enough) gets a sequence number from the global
	 * counter.
	 */
	if (!ieee80211_is_data_qos(hdr->frame_control)) {
		/* driver should assign sequence number */
		info->flags |= IEEE80211_TX_CTL_ASSIGN_SEQ;
		/* for pure STA mode without beacons, we can do it */
		hdr->seq_ctrl = cpu_to_le16(tx->sdata->sequence_number);
		tx->sdata->sequence_number += 0x10;
		return TX_CONTINUE;
	}

	/*
	 * This should be true for injected/management frames only, for
	 * management frames we have set the IEEE80211_TX_CTL_ASSIGN_SEQ
	 * above since they are not QoS-data frames.
	 */
	if (!tx->sta)
		return TX_CONTINUE;

	/* include per-STA, per-TID sequence counter */

	qc = ieee80211_get_qos_ctl(hdr);
	tid = *qc & IEEE80211_QOS_CTL_TID_MASK;
	seq = &tx->sta->tid_seq[tid];

	hdr->seq_ctrl = cpu_to_le16(*seq);

	/* Increase the sequence number. */
	*seq = (*seq + 0x10) & IEEE80211_SCTL_SEQ;

	return TX_CONTINUE;
}

static int ieee80211_fragment(struct ieee80211_tx_data *tx,
			      struct sk_buff *skb, int hdrlen,
			      int frag_threshold)
{
	struct ieee80211_local *local = tx->local;
	struct ieee80211_tx_info *info;
	struct sk_buff *tmp;
	int per_fragm = frag_threshold - hdrlen - FCS_LEN;
	int pos = hdrlen + per_fragm;
	int rem = skb->len - hdrlen - per_fragm;

	if (WARN_ON(rem < 0))
		return -EINVAL;

	/* first fragment was already added to queue by caller */

	while (rem) {
		int fraglen = per_fragm;

		if (fraglen > rem)
			fraglen = rem;
		rem -= fraglen;
		tmp = dev_alloc_skb(local->tx_headroom +
				    frag_threshold +
				    IEEE80211_ENCRYPT_HEADROOM +
				    IEEE80211_ENCRYPT_TAILROOM);
		if (!tmp)
			return -ENOMEM;

		__skb_queue_tail(&tx->skbs, tmp);

		skb_reserve(tmp, local->tx_headroom +
				 IEEE80211_ENCRYPT_HEADROOM);
		/* copy control information */
		memcpy(tmp->cb, skb->cb, sizeof(tmp->cb));

		info = IEEE80211_SKB_CB(tmp);
		info->flags &= ~(IEEE80211_TX_CTL_CLEAR_PS_FILT |
				 IEEE80211_TX_CTL_FIRST_FRAGMENT);

		if (rem)
			info->flags |= IEEE80211_TX_CTL_MORE_FRAMES;

		skb_copy_queue_mapping(tmp, skb);
		tmp->priority = skb->priority;
		tmp->dev = skb->dev;

		/* copy header and data */
		memcpy(skb_put(tmp, hdrlen), skb->data, hdrlen);
		memcpy(skb_put(tmp, fraglen), skb->data + pos, fraglen);

		pos += fraglen;
	}

	/* adjust first fragment's length */
	skb->len = hdrlen + per_fragm;
	return 0;
}

static ieee80211_tx_result debug_noinline
ieee80211_tx_h_fragment(struct ieee80211_tx_data *tx)
{
	struct sk_buff *skb = tx->skb;
	struct ieee80211_tx_info *info = IEEE80211_SKB_CB(skb);
	struct ieee80211_hdr *hdr = (void *)skb->data;
	int frag_threshold = tx->local->hw.wiphy->frag_threshold;
	int hdrlen;
	int fragnum;

	/* no matter what happens, tx->skb moves to tx->skbs */
	__skb_queue_tail(&tx->skbs, skb);
	tx->skb = NULL;

	if (info->flags & IEEE80211_TX_CTL_DONTFRAG)
		return TX_CONTINUE;

	if (tx->local->ops->set_frag_threshold)
		return TX_CONTINUE;

	/*
	 * Warn when submitting a fragmented A-MPDU frame and drop it.
	 * This scenario is handled in ieee80211_tx_prepare but extra
	 * caution taken here as fragmented ampdu may cause Tx stop.
	 */
	if (WARN_ON(info->flags & IEEE80211_TX_CTL_AMPDU))
		return TX_DROP;

	hdrlen = ieee80211_hdrlen(hdr->frame_control);

	/* internal error, why isn't DONTFRAG set? */
	if (WARN_ON(skb->len + FCS_LEN <= frag_threshold))
		return TX_DROP;

	/*
	 * Now fragment the frame. This will allocate all the fragments and
	 * chain them (using skb as the first fragment) to skb->next.
	 * During transmission, we will remove the successfully transmitted
	 * fragments from this list. When the low-level driver rejects one
	 * of the fragments then we will simply pretend to accept the skb
	 * but store it away as pending.
	 */
	if (ieee80211_fragment(tx, skb, hdrlen, frag_threshold))
		return TX_DROP;

	/* update duration/seq/flags of fragments */
	fragnum = 0;

	skb_queue_walk(&tx->skbs, skb) {
		const __le16 morefrags = cpu_to_le16(IEEE80211_FCTL_MOREFRAGS);

		hdr = (void *)skb->data;
		info = IEEE80211_SKB_CB(skb);

		if (!skb_queue_is_last(&tx->skbs, skb)) {
			hdr->frame_control |= morefrags;
			/*
			 * No multi-rate retries for fragmented frames, that
			 * would completely throw off the NAV at other STAs.
			 */
			info->control.rates[1].idx = -1;
			info->control.rates[2].idx = -1;
			info->control.rates[3].idx = -1;
			BUILD_BUG_ON(IEEE80211_TX_MAX_RATES != 4);
			info->flags &= ~IEEE80211_TX_CTL_RATE_CTRL_PROBE;
		} else {
			hdr->frame_control &= ~morefrags;
		}
		hdr->seq_ctrl |= cpu_to_le16(fragnum & IEEE80211_SCTL_FRAG);
		fragnum++;
	}

	return TX_CONTINUE;
}

static ieee80211_tx_result debug_noinline
ieee80211_tx_h_stats(struct ieee80211_tx_data *tx)
{
	struct sk_buff *skb;

	if (!tx->sta)
		return TX_CONTINUE;

	tx->sta->tx_packets++;
	skb_queue_walk(&tx->skbs, skb) {
		tx->sta->tx_fragments++;
		tx->sta->tx_bytes += skb->len;
	}

	return TX_CONTINUE;
}

static ieee80211_tx_result debug_noinline
ieee80211_tx_h_encrypt(struct ieee80211_tx_data *tx)
{
	if (!tx->key)
		return TX_CONTINUE;

	switch (tx->key->conf.cipher) {
	case WLAN_CIPHER_SUITE_WEP40:
	case WLAN_CIPHER_SUITE_WEP104:
		return ieee80211_crypto_wep_encrypt(tx);
	case WLAN_CIPHER_SUITE_TKIP:
		return ieee80211_crypto_tkip_encrypt(tx);
	case WLAN_CIPHER_SUITE_CCMP:
		return ieee80211_crypto_ccmp_encrypt(tx);
	case WLAN_CIPHER_SUITE_AES_CMAC:
		return ieee80211_crypto_aes_cmac_encrypt(tx);
	default:
		return ieee80211_crypto_hw_encrypt(tx);
	}

	return TX_DROP;
}

static ieee80211_tx_result debug_noinline
ieee80211_tx_h_calculate_duration(struct ieee80211_tx_data *tx)
{
	struct sk_buff *skb;
	struct ieee80211_hdr *hdr;
	int next_len;
	bool group_addr;

	skb_queue_walk(&tx->skbs, skb) {
		hdr = (void *) skb->data;
		if (unlikely(ieee80211_is_pspoll(hdr->frame_control)))
			break; /* must not overwrite AID */
		if (!skb_queue_is_last(&tx->skbs, skb)) {
			struct sk_buff *next = skb_queue_next(&tx->skbs, skb);
			next_len = next->len;
		} else
			next_len = 0;
		group_addr = is_multicast_ether_addr(hdr->addr1);

		hdr->duration_id =
			ieee80211_duration(tx, skb, group_addr, next_len);
	}

	return TX_CONTINUE;
}

/* actual transmit path */

static bool ieee80211_tx_prep_agg(struct ieee80211_tx_data *tx,
				  struct sk_buff *skb,
				  struct ieee80211_tx_info *info,
				  struct tid_ampdu_tx *tid_tx,
				  int tid)
{
	bool queued = false;
	bool reset_agg_timer = false;
	struct sk_buff *purge_skb = NULL;

	if (test_bit(HT_AGG_STATE_OPERATIONAL, &tid_tx->state)) {
		info->flags |= IEEE80211_TX_CTL_AMPDU;
		reset_agg_timer = true;
	} else if (test_bit(HT_AGG_STATE_WANT_START, &tid_tx->state)) {
		/*
		 * nothing -- this aggregation session is being started
		 * but that might still fail with the driver
		 */
	} else {
		spin_lock(&tx->sta->lock);
		/*
		 * Need to re-check now, because we may get here
		 *
		 *  1) in the window during which the setup is actually
		 *     already done, but not marked yet because not all
		 *     packets are spliced over to the driver pending
		 *     queue yet -- if this happened we acquire the lock
		 *     either before or after the splice happens, but
		 *     need to recheck which of these cases happened.
		 *
		 *  2) during session teardown, if the OPERATIONAL bit
		 *     was cleared due to the teardown but the pointer
		 *     hasn't been assigned NULL yet (or we loaded it
		 *     before it was assigned) -- in this case it may
		 *     now be NULL which means we should just let the
		 *     packet pass through because splicing the frames
		 *     back is already done.
		 */
		tid_tx = rcu_dereference_protected_tid_tx(tx->sta, tid);

		if (!tid_tx) {
			/* do nothing, let packet pass through */
		} else if (test_bit(HT_AGG_STATE_OPERATIONAL, &tid_tx->state)) {
			info->flags |= IEEE80211_TX_CTL_AMPDU;
			reset_agg_timer = true;
		} else {
			queued = true;
			info->control.vif = &tx->sdata->vif;
			info->flags |= IEEE80211_TX_INTFL_NEED_TXPROCESSING;
			__skb_queue_tail(&tid_tx->pending, skb);
			if (skb_queue_len(&tid_tx->pending) > STA_MAX_TX_BUFFER)
				purge_skb = __skb_dequeue(&tid_tx->pending);
		}
		spin_unlock(&tx->sta->lock);

		if (purge_skb)
			ieee80211_free_txskb(&tx->local->hw, purge_skb);
	}

	/* reset session timer */
	if (reset_agg_timer && tid_tx->timeout)
		tid_tx->last_tx = jiffies;

	return queued;
}

/*
 * initialises @tx
 */
static ieee80211_tx_result
ieee80211_tx_prepare(struct ieee80211_sub_if_data *sdata,
		     struct ieee80211_tx_data *tx,
		     struct sk_buff *skb)
{
	struct ieee80211_local *local = sdata->local;
	struct ieee80211_hdr *hdr;
	struct ieee80211_tx_info *info = IEEE80211_SKB_CB(skb);
	int tid;
	u8 *qc;

	memset(tx, 0, sizeof(*tx));
	tx->skb = skb;
	tx->local = local;
	tx->sdata = sdata;
	__skb_queue_head_init(&tx->skbs);

	/*
	 * If this flag is set to true anywhere, and we get here,
	 * we are doing the needed processing, so remove the flag
	 * now.
	 */
	info->flags &= ~IEEE80211_TX_INTFL_NEED_TXPROCESSING;

	hdr = (struct ieee80211_hdr *) skb->data;

	if (sdata->vif.type == NL80211_IFTYPE_AP_VLAN) {
		tx->sta = rcu_dereference(sdata->u.vlan.sta);
		if (!tx->sta && sdata->dev->ieee80211_ptr->use_4addr)
			return TX_DROP;
	} else if (info->flags & IEEE80211_TX_CTL_INJECTED ||
		   tx->sdata->control_port_protocol == tx->skb->protocol) {
		tx->sta = sta_info_get_bss(sdata, hdr->addr1);
	}
	if (!tx->sta)
		tx->sta = sta_info_get(sdata, hdr->addr1);

	if (tx->sta && ieee80211_is_data_qos(hdr->frame_control) &&
	    !ieee80211_is_qos_nullfunc(hdr->frame_control) &&
	    (local->hw.flags & IEEE80211_HW_AMPDU_AGGREGATION) &&
	    !(local->hw.flags & IEEE80211_HW_TX_AMPDU_SETUP_IN_HW)) {
		struct tid_ampdu_tx *tid_tx;

		qc = ieee80211_get_qos_ctl(hdr);
		tid = *qc & IEEE80211_QOS_CTL_TID_MASK;

		tid_tx = rcu_dereference(tx->sta->ampdu_mlme.tid_tx[tid]);
		if (tid_tx) {
			bool queued;

			queued = ieee80211_tx_prep_agg(tx, skb, info,
						       tid_tx, tid);

			if (unlikely(queued))
				return TX_QUEUED;
		}
	}

	if (is_multicast_ether_addr(hdr->addr1)) {
		tx->flags &= ~IEEE80211_TX_UNICAST;
		info->flags |= IEEE80211_TX_CTL_NO_ACK;
	} else
		tx->flags |= IEEE80211_TX_UNICAST;

	if (!(info->flags & IEEE80211_TX_CTL_DONTFRAG)) {
		if (!(tx->flags & IEEE80211_TX_UNICAST) ||
		    skb->len + FCS_LEN <= local->hw.wiphy->frag_threshold ||
		    info->flags & IEEE80211_TX_CTL_AMPDU)
			info->flags |= IEEE80211_TX_CTL_DONTFRAG;
	}

	if (!tx->sta)
		info->flags |= IEEE80211_TX_CTL_CLEAR_PS_FILT;
	else if (test_and_clear_sta_flag(tx->sta, WLAN_STA_CLEAR_PS_FILT))
		info->flags |= IEEE80211_TX_CTL_CLEAR_PS_FILT;

	info->flags |= IEEE80211_TX_CTL_FIRST_FRAGMENT;

	return TX_CONTINUE;
}

static bool ieee80211_tx_frags(struct ieee80211_local *local,
			       struct ieee80211_vif *vif,
			       struct ieee80211_sta *sta,
			       struct sk_buff_head *skbs,
			       bool txpending)
{
	struct ieee80211_tx_control control;
	struct sk_buff *skb, *tmp;
	unsigned long flags;

	skb_queue_walk_safe(skbs, skb, tmp) {
		struct ieee80211_tx_info *info = IEEE80211_SKB_CB(skb);
		int q = info->hw_queue;

#ifdef CONFIG_MAC80211_VERBOSE_DEBUG
		if (WARN_ON_ONCE(q >= local->hw.queues)) {
			__skb_unlink(skb, skbs);
			ieee80211_free_txskb(&local->hw, skb);
			continue;
		}
#endif

		spin_lock_irqsave(&local->queue_stop_reason_lock, flags);
		if (local->queue_stop_reasons[q] ||
		    (!txpending && !skb_queue_empty(&local->pending[q]))) {
			if (unlikely(info->flags &
<<<<<<< HEAD
					IEEE80211_TX_INTFL_OFFCHAN_TX_OK &&
				     local->queue_stop_reasons[q] &
					~BIT(IEEE80211_QUEUE_STOP_REASON_OFFCHANNEL))) {
				/*
				 * Drop off-channel frames if queues are stopped
				 * for any reason other than off-channel
				 * operation. Never queue them.
				 */
				spin_unlock_irqrestore(
					&local->queue_stop_reason_lock, flags);
				ieee80211_purge_tx_queue(&local->hw, skbs);
				return true;
			}

			/*
			 * Since queue is stopped, queue up frames for later
			 * transmission from the tx-pending tasklet when the
			 * queue is woken again.
			 */
			if (txpending)
				skb_queue_splice_init(skbs, &local->pending[q]);
			else
				skb_queue_splice_tail_init(skbs,
							   &local->pending[q]);
=======
				     IEEE80211_TX_INTFL_OFFCHAN_TX_OK)) {
				if (local->queue_stop_reasons[q] &
				    ~BIT(IEEE80211_QUEUE_STOP_REASON_OFFCHANNEL)) {
					/*
					 * Drop off-channel frames if queues
					 * are stopped for any reason other
					 * than off-channel operation. Never
					 * queue them.
					 */
					spin_unlock_irqrestore(
						&local->queue_stop_reason_lock,
						flags);
					ieee80211_purge_tx_queue(&local->hw,
								 skbs);
					return true;
				}
			} else {
>>>>>>> a937536b

				/*
				 * Since queue is stopped, queue up frames for
				 * later transmission from the tx-pending
				 * tasklet when the queue is woken again.
				 */
				if (txpending)
					skb_queue_splice_init(skbs,
							      &local->pending[q]);
				else
					skb_queue_splice_tail_init(skbs,
								   &local->pending[q]);

				spin_unlock_irqrestore(&local->queue_stop_reason_lock,
						       flags);
				return false;
			}
		}
		spin_unlock_irqrestore(&local->queue_stop_reason_lock, flags);

		info->control.vif = vif;
		control.sta = sta;

		__skb_unlink(skb, skbs);
		drv_tx(local, &control, skb);
	}

	return true;
}

/*
 * Returns false if the frame couldn't be transmitted but was queued instead.
 */
static bool __ieee80211_tx(struct ieee80211_local *local,
			   struct sk_buff_head *skbs, int led_len,
			   struct sta_info *sta, bool txpending)
{
	struct ieee80211_tx_info *info;
	struct ieee80211_sub_if_data *sdata;
	struct ieee80211_vif *vif;
	struct ieee80211_sta *pubsta;
	struct sk_buff *skb;
	bool result = true;
	__le16 fc;

	if (WARN_ON(skb_queue_empty(skbs)))
		return true;

	skb = skb_peek(skbs);
	fc = ((struct ieee80211_hdr *)skb->data)->frame_control;
	info = IEEE80211_SKB_CB(skb);
	sdata = vif_to_sdata(info->control.vif);
	if (sta && !sta->uploaded)
		sta = NULL;

	if (sta)
		pubsta = &sta->sta;
	else
		pubsta = NULL;

	switch (sdata->vif.type) {
	case NL80211_IFTYPE_MONITOR:
		sdata = rcu_dereference(local->monitor_sdata);
		if (sdata) {
			vif = &sdata->vif;
			info->hw_queue =
				vif->hw_queue[skb_get_queue_mapping(skb)];
		} else if (local->hw.flags & IEEE80211_HW_QUEUE_CONTROL) {
			dev_kfree_skb(skb);
			return true;
		} else
			vif = NULL;
		break;
	case NL80211_IFTYPE_AP_VLAN:
		sdata = container_of(sdata->bss,
				     struct ieee80211_sub_if_data, u.ap);
		/* fall through */
	default:
		vif = &sdata->vif;
		break;
	}

	result = ieee80211_tx_frags(local, vif, pubsta, skbs,
				    txpending);

	ieee80211_tpt_led_trig_tx(local, fc, led_len);
	ieee80211_led_tx(local, 1);

	WARN_ON_ONCE(!skb_queue_empty(skbs));

	return result;
}

/*
 * Invoke TX handlers, return 0 on success and non-zero if the
 * frame was dropped or queued.
 */
static int invoke_tx_handlers(struct ieee80211_tx_data *tx)
{
	struct ieee80211_tx_info *info = IEEE80211_SKB_CB(tx->skb);
	ieee80211_tx_result res = TX_DROP;

#define CALL_TXH(txh) \
	do {				\
		res = txh(tx);		\
		if (res != TX_CONTINUE)	\
			goto txh_done;	\
	} while (0)

	CALL_TXH(ieee80211_tx_h_dynamic_ps);
	CALL_TXH(ieee80211_tx_h_check_assoc);
	CALL_TXH(ieee80211_tx_h_ps_buf);
	CALL_TXH(ieee80211_tx_h_check_control_port_protocol);
	CALL_TXH(ieee80211_tx_h_select_key);
	if (!(tx->local->hw.flags & IEEE80211_HW_HAS_RATE_CONTROL))
		CALL_TXH(ieee80211_tx_h_rate_ctrl);

	if (unlikely(info->flags & IEEE80211_TX_INTFL_RETRANSMISSION)) {
		__skb_queue_tail(&tx->skbs, tx->skb);
		tx->skb = NULL;
		goto txh_done;
	}

	CALL_TXH(ieee80211_tx_h_michael_mic_add);
	CALL_TXH(ieee80211_tx_h_sequence);
	CALL_TXH(ieee80211_tx_h_fragment);
	/* handlers after fragment must be aware of tx info fragmentation! */
	CALL_TXH(ieee80211_tx_h_stats);
	CALL_TXH(ieee80211_tx_h_encrypt);
	if (!(tx->local->hw.flags & IEEE80211_HW_HAS_RATE_CONTROL))
		CALL_TXH(ieee80211_tx_h_calculate_duration);
#undef CALL_TXH

 txh_done:
	if (unlikely(res == TX_DROP)) {
		I802_DEBUG_INC(tx->local->tx_handlers_drop);
		if (tx->skb)
			ieee80211_free_txskb(&tx->local->hw, tx->skb);
		else
			ieee80211_purge_tx_queue(&tx->local->hw, &tx->skbs);
		return -1;
	} else if (unlikely(res == TX_QUEUED)) {
		I802_DEBUG_INC(tx->local->tx_handlers_queued);
		return -1;
	}

	return 0;
}

/*
 * Returns false if the frame couldn't be transmitted but was queued instead.
 */
static bool ieee80211_tx(struct ieee80211_sub_if_data *sdata,
			 struct sk_buff *skb, bool txpending,
			 enum ieee80211_band band)
{
	struct ieee80211_local *local = sdata->local;
	struct ieee80211_tx_data tx;
	ieee80211_tx_result res_prepare;
	struct ieee80211_tx_info *info = IEEE80211_SKB_CB(skb);
	bool result = true;
	int led_len;

	if (unlikely(skb->len < 10)) {
		dev_kfree_skb(skb);
		return true;
	}

	/* initialises tx */
	led_len = skb->len;
	res_prepare = ieee80211_tx_prepare(sdata, &tx, skb);

	if (unlikely(res_prepare == TX_DROP)) {
		ieee80211_free_txskb(&local->hw, skb);
		return true;
	} else if (unlikely(res_prepare == TX_QUEUED)) {
		return true;
	}

	info->band = band;

	/* set up hw_queue value early */
	if (!(info->flags & IEEE80211_TX_CTL_TX_OFFCHAN) ||
	    !(local->hw.flags & IEEE80211_HW_QUEUE_CONTROL))
		info->hw_queue =
			sdata->vif.hw_queue[skb_get_queue_mapping(skb)];

	if (!invoke_tx_handlers(&tx))
		result = __ieee80211_tx(local, &tx.skbs, led_len,
					tx.sta, txpending);

	return result;
}

/* device xmit handlers */

static int ieee80211_skb_resize(struct ieee80211_sub_if_data *sdata,
				struct sk_buff *skb,
				int head_need, bool may_encrypt)
{
	struct ieee80211_local *local = sdata->local;
	int tail_need = 0;

	if (may_encrypt && sdata->crypto_tx_tailroom_needed_cnt) {
		tail_need = IEEE80211_ENCRYPT_TAILROOM;
		tail_need -= skb_tailroom(skb);
		tail_need = max_t(int, tail_need, 0);
	}

	if (skb_cloned(skb))
		I802_DEBUG_INC(local->tx_expand_skb_head_cloned);
	else if (head_need || tail_need)
		I802_DEBUG_INC(local->tx_expand_skb_head);
	else
		return 0;

	if (pskb_expand_head(skb, head_need, tail_need, GFP_ATOMIC)) {
		wiphy_debug(local->hw.wiphy,
			    "failed to reallocate TX buffer\n");
		return -ENOMEM;
	}

	return 0;
}

void ieee80211_xmit(struct ieee80211_sub_if_data *sdata, struct sk_buff *skb,
		    enum ieee80211_band band)
{
	struct ieee80211_local *local = sdata->local;
	struct ieee80211_tx_info *info = IEEE80211_SKB_CB(skb);
	struct ieee80211_hdr *hdr = (struct ieee80211_hdr *) skb->data;
	int headroom;
	bool may_encrypt;

	may_encrypt = !(info->flags & IEEE80211_TX_INTFL_DONT_ENCRYPT);

	headroom = local->tx_headroom;
	if (may_encrypt)
		headroom += IEEE80211_ENCRYPT_HEADROOM;
	headroom -= skb_headroom(skb);
	headroom = max_t(int, 0, headroom);

	if (ieee80211_skb_resize(sdata, skb, headroom, may_encrypt)) {
		ieee80211_free_txskb(&local->hw, skb);
		return;
	}

	hdr = (struct ieee80211_hdr *) skb->data;
	info->control.vif = &sdata->vif;

	if (ieee80211_vif_is_mesh(&sdata->vif)) {
		if (ieee80211_is_data(hdr->frame_control) &&
		    is_unicast_ether_addr(hdr->addr1)) {
			if (mesh_nexthop_resolve(sdata, skb))
				return; /* skb queued: don't free */
		} else {
			ieee80211_mps_set_frame_flags(sdata, NULL, hdr);
		}
	}

	ieee80211_set_qos_hdr(sdata, skb);
	ieee80211_tx(sdata, skb, false, band);
}

static bool ieee80211_parse_tx_radiotap(struct sk_buff *skb)
{
	struct ieee80211_radiotap_iterator iterator;
	struct ieee80211_radiotap_header *rthdr =
		(struct ieee80211_radiotap_header *) skb->data;
	struct ieee80211_tx_info *info = IEEE80211_SKB_CB(skb);
	int ret = ieee80211_radiotap_iterator_init(&iterator, rthdr, skb->len,
						   NULL);
	u16 txflags;

	info->flags |= IEEE80211_TX_INTFL_DONT_ENCRYPT |
		       IEEE80211_TX_CTL_DONTFRAG;

	/*
	 * for every radiotap entry that is present
	 * (ieee80211_radiotap_iterator_next returns -ENOENT when no more
	 * entries present, or -EINVAL on error)
	 */

	while (!ret) {
		ret = ieee80211_radiotap_iterator_next(&iterator);

		if (ret)
			continue;

		/* see if this argument is something we can use */
		switch (iterator.this_arg_index) {
		/*
		 * You must take care when dereferencing iterator.this_arg
		 * for multibyte types... the pointer is not aligned.  Use
		 * get_unaligned((type *)iterator.this_arg) to dereference
		 * iterator.this_arg for type "type" safely on all arches.
		*/
		case IEEE80211_RADIOTAP_FLAGS:
			if (*iterator.this_arg & IEEE80211_RADIOTAP_F_FCS) {
				/*
				 * this indicates that the skb we have been
				 * handed has the 32-bit FCS CRC at the end...
				 * we should react to that by snipping it off
				 * because it will be recomputed and added
				 * on transmission
				 */
				if (skb->len < (iterator._max_length + FCS_LEN))
					return false;

				skb_trim(skb, skb->len - FCS_LEN);
			}
			if (*iterator.this_arg & IEEE80211_RADIOTAP_F_WEP)
				info->flags &= ~IEEE80211_TX_INTFL_DONT_ENCRYPT;
			if (*iterator.this_arg & IEEE80211_RADIOTAP_F_FRAG)
				info->flags &= ~IEEE80211_TX_CTL_DONTFRAG;
			break;

		case IEEE80211_RADIOTAP_TX_FLAGS:
			txflags = get_unaligned_le16(iterator.this_arg);
			if (txflags & IEEE80211_RADIOTAP_F_TX_NOACK)
				info->flags |= IEEE80211_TX_CTL_NO_ACK;
			break;

		/*
		 * Please update the file
		 * Documentation/networking/mac80211-injection.txt
		 * when parsing new fields here.
		 */

		default:
			break;
		}
	}

	if (ret != -ENOENT) /* ie, if we didn't simply run out of fields */
		return false;

	/*
	 * remove the radiotap header
	 * iterator->_max_length was sanity-checked against
	 * skb->len by iterator init
	 */
	skb_pull(skb, iterator._max_length);

	return true;
}

netdev_tx_t ieee80211_monitor_start_xmit(struct sk_buff *skb,
					 struct net_device *dev)
{
	struct ieee80211_local *local = wdev_priv(dev->ieee80211_ptr);
	struct ieee80211_chanctx_conf *chanctx_conf;
	struct ieee80211_channel *chan;
	struct ieee80211_radiotap_header *prthdr =
		(struct ieee80211_radiotap_header *)skb->data;
	struct ieee80211_tx_info *info = IEEE80211_SKB_CB(skb);
	struct ieee80211_hdr *hdr;
	struct ieee80211_sub_if_data *tmp_sdata, *sdata;
	u16 len_rthdr;
	int hdrlen;

	/* check for not even having the fixed radiotap header part */
	if (unlikely(skb->len < sizeof(struct ieee80211_radiotap_header)))
		goto fail; /* too short to be possibly valid */

	/* is it a header version we can trust to find length from? */
	if (unlikely(prthdr->it_version))
		goto fail; /* only version 0 is supported */

	/* then there must be a radiotap header with a length we can use */
	len_rthdr = ieee80211_get_radiotap_len(skb->data);

	/* does the skb contain enough to deliver on the alleged length? */
	if (unlikely(skb->len < len_rthdr))
		goto fail; /* skb too short for claimed rt header extent */

	/*
	 * fix up the pointers accounting for the radiotap
	 * header still being in there.  We are being given
	 * a precooked IEEE80211 header so no need for
	 * normal processing
	 */
	skb_set_mac_header(skb, len_rthdr);
	/*
	 * these are just fixed to the end of the rt area since we
	 * don't have any better information and at this point, nobody cares
	 */
	skb_set_network_header(skb, len_rthdr);
	skb_set_transport_header(skb, len_rthdr);

	if (skb->len < len_rthdr + 2)
		goto fail;

	hdr = (struct ieee80211_hdr *)(skb->data + len_rthdr);
	hdrlen = ieee80211_hdrlen(hdr->frame_control);

	if (skb->len < len_rthdr + hdrlen)
		goto fail;

	/*
	 * Initialize skb->protocol if the injected frame is a data frame
	 * carrying a rfc1042 header
	 */
	if (ieee80211_is_data(hdr->frame_control) &&
	    skb->len >= len_rthdr + hdrlen + sizeof(rfc1042_header) + 2) {
		u8 *payload = (u8 *)hdr + hdrlen;

		if (ether_addr_equal(payload, rfc1042_header))
			skb->protocol = cpu_to_be16((payload[6] << 8) |
						    payload[7]);
	}

	memset(info, 0, sizeof(*info));

	info->flags = IEEE80211_TX_CTL_REQ_TX_STATUS |
		      IEEE80211_TX_CTL_INJECTED;

	/* process and remove the injection radiotap header */
	if (!ieee80211_parse_tx_radiotap(skb))
		goto fail;

	rcu_read_lock();

	/*
	 * We process outgoing injected frames that have a local address
	 * we handle as though they are non-injected frames.
	 * This code here isn't entirely correct, the local MAC address
	 * isn't always enough to find the interface to use; for proper
	 * VLAN/WDS support we will need a different mechanism (which
	 * likely isn't going to be monitor interfaces).
	 */
	sdata = IEEE80211_DEV_TO_SUB_IF(dev);

	list_for_each_entry_rcu(tmp_sdata, &local->interfaces, list) {
		if (!ieee80211_sdata_running(tmp_sdata))
			continue;
		if (tmp_sdata->vif.type == NL80211_IFTYPE_MONITOR ||
		    tmp_sdata->vif.type == NL80211_IFTYPE_AP_VLAN ||
		    tmp_sdata->vif.type == NL80211_IFTYPE_WDS)
			continue;
		if (ether_addr_equal(tmp_sdata->vif.addr, hdr->addr2)) {
			sdata = tmp_sdata;
			break;
		}
	}

	chanctx_conf = rcu_dereference(sdata->vif.chanctx_conf);
	if (!chanctx_conf) {
		tmp_sdata = rcu_dereference(local->monitor_sdata);
		if (tmp_sdata)
			chanctx_conf =
				rcu_dereference(tmp_sdata->vif.chanctx_conf);
	}

	if (chanctx_conf)
		chan = chanctx_conf->def.chan;
	else if (!local->use_chanctx)
		chan = local->_oper_channel;
	else
		goto fail_rcu;

	/*
	 * Frame injection is not allowed if beaconing is not allowed
	 * or if we need radar detection. Beaconing is usually not allowed when
	 * the mode or operation (Adhoc, AP, Mesh) does not support DFS.
	 * Passive scan is also used in world regulatory domains where
	 * your country is not known and as such it should be treated as
	 * NO TX unless the channel is explicitly allowed in which case
	 * your current regulatory domain would not have the passive scan
	 * flag.
	 *
	 * Since AP mode uses monitor interfaces to inject/TX management
	 * frames we can make AP mode the exception to this rule once it
	 * supports radar detection as its implementation can deal with
	 * radar detection by itself. We can do that later by adding a
	 * monitor flag interfaces used for AP support.
	 */
	if ((chan->flags & (IEEE80211_CHAN_NO_IBSS | IEEE80211_CHAN_RADAR |
			    IEEE80211_CHAN_PASSIVE_SCAN)))
		goto fail_rcu;

	ieee80211_xmit(sdata, skb, chan->band);
	rcu_read_unlock();

	return NETDEV_TX_OK;

fail_rcu:
	rcu_read_unlock();
fail:
	dev_kfree_skb(skb);
	return NETDEV_TX_OK; /* meaning, we dealt with the skb */
}

/**
 * ieee80211_subif_start_xmit - netif start_xmit function for Ethernet-type
 * subinterfaces (wlan#, WDS, and VLAN interfaces)
 * @skb: packet to be sent
 * @dev: incoming interface
 *
 * Returns: 0 on success (and frees skb in this case) or 1 on failure (skb will
 * not be freed, and caller is responsible for either retrying later or freeing
 * skb).
 *
 * This function takes in an Ethernet header and encapsulates it with suitable
 * IEEE 802.11 header based on which interface the packet is coming in. The
 * encapsulated packet will then be passed to master interface, wlan#.11, for
 * transmission (through low-level driver).
 */
netdev_tx_t ieee80211_subif_start_xmit(struct sk_buff *skb,
				    struct net_device *dev)
{
	struct ieee80211_sub_if_data *sdata = IEEE80211_DEV_TO_SUB_IF(dev);
	struct ieee80211_local *local = sdata->local;
	struct ieee80211_tx_info *info;
	int head_need;
	u16 ethertype, hdrlen,  meshhdrlen = 0;
	__le16 fc;
	struct ieee80211_hdr hdr;
	struct ieee80211s_hdr mesh_hdr __maybe_unused;
	struct mesh_path __maybe_unused *mppath = NULL, *mpath = NULL;
	const u8 *encaps_data;
	int encaps_len, skip_header_bytes;
	int nh_pos, h_pos;
	struct sta_info *sta = NULL;
	bool wme_sta = false, authorized = false, tdls_auth = false;
	bool tdls_direct = false;
	bool multicast;
	u32 info_flags = 0;
	u16 info_id = 0;
	struct ieee80211_chanctx_conf *chanctx_conf;
	struct ieee80211_sub_if_data *ap_sdata;
	enum ieee80211_band band;

	if (unlikely(skb->len < ETH_HLEN))
		goto fail;

	/* convert Ethernet header to proper 802.11 header (based on
	 * operation mode) */
	ethertype = (skb->data[12] << 8) | skb->data[13];
	fc = cpu_to_le16(IEEE80211_FTYPE_DATA | IEEE80211_STYPE_DATA);

	rcu_read_lock();

	switch (sdata->vif.type) {
	case NL80211_IFTYPE_AP_VLAN:
		sta = rcu_dereference(sdata->u.vlan.sta);
		if (sta) {
			fc |= cpu_to_le16(IEEE80211_FCTL_FROMDS | IEEE80211_FCTL_TODS);
			/* RA TA DA SA */
			memcpy(hdr.addr1, sta->sta.addr, ETH_ALEN);
			memcpy(hdr.addr2, sdata->vif.addr, ETH_ALEN);
			memcpy(hdr.addr3, skb->data, ETH_ALEN);
			memcpy(hdr.addr4, skb->data + ETH_ALEN, ETH_ALEN);
			hdrlen = 30;
			authorized = test_sta_flag(sta, WLAN_STA_AUTHORIZED);
			wme_sta = test_sta_flag(sta, WLAN_STA_WME);
		}
		ap_sdata = container_of(sdata->bss, struct ieee80211_sub_if_data,
					u.ap);
		chanctx_conf = rcu_dereference(ap_sdata->vif.chanctx_conf);
		if (!chanctx_conf)
			goto fail_rcu;
		band = chanctx_conf->def.chan->band;
		if (sta)
			break;
		/* fall through */
	case NL80211_IFTYPE_AP:
		if (sdata->vif.type == NL80211_IFTYPE_AP)
			chanctx_conf = rcu_dereference(sdata->vif.chanctx_conf);
		if (!chanctx_conf)
			goto fail_rcu;
		fc |= cpu_to_le16(IEEE80211_FCTL_FROMDS);
		/* DA BSSID SA */
		memcpy(hdr.addr1, skb->data, ETH_ALEN);
		memcpy(hdr.addr2, sdata->vif.addr, ETH_ALEN);
		memcpy(hdr.addr3, skb->data + ETH_ALEN, ETH_ALEN);
		hdrlen = 24;
		band = chanctx_conf->def.chan->band;
		break;
	case NL80211_IFTYPE_WDS:
		fc |= cpu_to_le16(IEEE80211_FCTL_FROMDS | IEEE80211_FCTL_TODS);
		/* RA TA DA SA */
		memcpy(hdr.addr1, sdata->u.wds.remote_addr, ETH_ALEN);
		memcpy(hdr.addr2, sdata->vif.addr, ETH_ALEN);
		memcpy(hdr.addr3, skb->data, ETH_ALEN);
		memcpy(hdr.addr4, skb->data + ETH_ALEN, ETH_ALEN);
		hdrlen = 30;
		/*
		 * This is the exception! WDS style interfaces are prohibited
		 * when channel contexts are in used so this must be valid
		 */
		band = local->hw.conf.channel->band;
		break;
#ifdef CONFIG_MAC80211_MESH
	case NL80211_IFTYPE_MESH_POINT:
		if (!sdata->u.mesh.mshcfg.dot11MeshTTL) {
			/* Do not send frames with mesh_ttl == 0 */
			sdata->u.mesh.mshstats.dropped_frames_ttl++;
			goto fail_rcu;
		}

		if (!is_multicast_ether_addr(skb->data)) {
<<<<<<< HEAD
			mpath = mesh_path_lookup(sdata, skb->data);
			if (!mpath)
				mppath = mpp_path_lookup(sdata, skb->data);
=======
			struct sta_info *next_hop;
			bool mpp_lookup = true;

			mpath = mesh_path_lookup(sdata, skb->data);
			if (mpath) {
				mpp_lookup = false;
				next_hop = rcu_dereference(mpath->next_hop);
				if (!next_hop ||
				    !(mpath->flags & (MESH_PATH_ACTIVE |
						      MESH_PATH_RESOLVING)))
					mpp_lookup = true;
			}

			if (mpp_lookup)
				mppath = mpp_path_lookup(sdata, skb->data);

			if (mppath && mpath)
				mesh_path_del(mpath->sdata, mpath->dst);
>>>>>>> a937536b
		}

		/*
		 * Use address extension if it is a packet from
		 * another interface or if we know the destination
		 * is being proxied by a portal (i.e. portal address
		 * differs from proxied address)
		 */
		if (ether_addr_equal(sdata->vif.addr, skb->data + ETH_ALEN) &&
		    !(mppath && !ether_addr_equal(mppath->mpp, skb->data))) {
			hdrlen = ieee80211_fill_mesh_addresses(&hdr, &fc,
					skb->data, skb->data + ETH_ALEN);
			meshhdrlen = ieee80211_new_mesh_header(sdata, &mesh_hdr,
							       NULL, NULL);
		} else {
			/* DS -> MBSS (802.11-2012 13.11.3.3).
			 * For unicast with unknown forwarding information,
			 * destination might be in the MBSS or if that fails
			 * forwarded to another mesh gate. In either case
			 * resolution will be handled in ieee80211_xmit(), so
			 * leave the original DA. This also works for mcast */
			const u8 *mesh_da = skb->data;

			if (mppath)
				mesh_da = mppath->mpp;
			else if (mpath)
				mesh_da = mpath->dst;

			hdrlen = ieee80211_fill_mesh_addresses(&hdr, &fc,
					mesh_da, sdata->vif.addr);
			if (is_multicast_ether_addr(mesh_da))
				/* DA TA mSA AE:SA */
				meshhdrlen = ieee80211_new_mesh_header(
						sdata, &mesh_hdr,
						skb->data + ETH_ALEN, NULL);
			else
				/* RA TA mDA mSA AE:DA SA */
				meshhdrlen = ieee80211_new_mesh_header(
						sdata, &mesh_hdr, skb->data,
						skb->data + ETH_ALEN);

		}
		chanctx_conf = rcu_dereference(sdata->vif.chanctx_conf);
		if (!chanctx_conf)
			goto fail_rcu;
		band = chanctx_conf->def.chan->band;
		break;
#endif
	case NL80211_IFTYPE_STATION:
		if (sdata->wdev.wiphy->flags & WIPHY_FLAG_SUPPORTS_TDLS) {
			bool tdls_peer = false;

			sta = sta_info_get(sdata, skb->data);
			if (sta) {
				authorized = test_sta_flag(sta,
							WLAN_STA_AUTHORIZED);
				wme_sta = test_sta_flag(sta, WLAN_STA_WME);
				tdls_peer = test_sta_flag(sta,
							 WLAN_STA_TDLS_PEER);
				tdls_auth = test_sta_flag(sta,
						WLAN_STA_TDLS_PEER_AUTH);
			}

			/*
			 * If the TDLS link is enabled, send everything
			 * directly. Otherwise, allow TDLS setup frames
			 * to be transmitted indirectly.
			 */
			tdls_direct = tdls_peer && (tdls_auth ||
				 !(ethertype == ETH_P_TDLS && skb->len > 14 &&
				   skb->data[14] == WLAN_TDLS_SNAP_RFTYPE));
		}

		if (tdls_direct) {
			/* link during setup - throw out frames to peer */
			if (!tdls_auth)
				goto fail_rcu;

			/* DA SA BSSID */
			memcpy(hdr.addr1, skb->data, ETH_ALEN);
			memcpy(hdr.addr2, skb->data + ETH_ALEN, ETH_ALEN);
			memcpy(hdr.addr3, sdata->u.mgd.bssid, ETH_ALEN);
			hdrlen = 24;
		}  else if (sdata->u.mgd.use_4addr &&
			    cpu_to_be16(ethertype) != sdata->control_port_protocol) {
			fc |= cpu_to_le16(IEEE80211_FCTL_FROMDS |
					  IEEE80211_FCTL_TODS);
			/* RA TA DA SA */
			memcpy(hdr.addr1, sdata->u.mgd.bssid, ETH_ALEN);
			memcpy(hdr.addr2, sdata->vif.addr, ETH_ALEN);
			memcpy(hdr.addr3, skb->data, ETH_ALEN);
			memcpy(hdr.addr4, skb->data + ETH_ALEN, ETH_ALEN);
			hdrlen = 30;
		} else {
			fc |= cpu_to_le16(IEEE80211_FCTL_TODS);
			/* BSSID SA DA */
			memcpy(hdr.addr1, sdata->u.mgd.bssid, ETH_ALEN);
			memcpy(hdr.addr2, skb->data + ETH_ALEN, ETH_ALEN);
			memcpy(hdr.addr3, skb->data, ETH_ALEN);
			hdrlen = 24;
		}
		chanctx_conf = rcu_dereference(sdata->vif.chanctx_conf);
		if (!chanctx_conf)
			goto fail_rcu;
		band = chanctx_conf->def.chan->band;
		break;
	case NL80211_IFTYPE_ADHOC:
		/* DA SA BSSID */
		memcpy(hdr.addr1, skb->data, ETH_ALEN);
		memcpy(hdr.addr2, skb->data + ETH_ALEN, ETH_ALEN);
		memcpy(hdr.addr3, sdata->u.ibss.bssid, ETH_ALEN);
		hdrlen = 24;
		chanctx_conf = rcu_dereference(sdata->vif.chanctx_conf);
		if (!chanctx_conf)
			goto fail_rcu;
		band = chanctx_conf->def.chan->band;
		break;
	default:
		goto fail_rcu;
	}

	/*
	 * There's no need to try to look up the destination
	 * if it is a multicast address (which can only happen
	 * in AP mode)
	 */
	multicast = is_multicast_ether_addr(hdr.addr1);
	if (!multicast) {
		sta = sta_info_get(sdata, hdr.addr1);
		if (sta) {
			authorized = test_sta_flag(sta, WLAN_STA_AUTHORIZED);
			wme_sta = test_sta_flag(sta, WLAN_STA_WME);
		}
	}

	/* For mesh, the use of the QoS header is mandatory */
	if (ieee80211_vif_is_mesh(&sdata->vif))
		wme_sta = true;

	/* receiver and we are QoS enabled, use a QoS type frame */
	if (wme_sta && local->hw.queues >= IEEE80211_NUM_ACS) {
		fc |= cpu_to_le16(IEEE80211_STYPE_QOS_DATA);
		hdrlen += 2;
	}

	/*
	 * Drop unicast frames to unauthorised stations unless they are
	 * EAPOL frames from the local station.
	 */
	if (unlikely(!ieee80211_vif_is_mesh(&sdata->vif) &&
		     !is_multicast_ether_addr(hdr.addr1) && !authorized &&
		     (cpu_to_be16(ethertype) != sdata->control_port_protocol ||
		      !ether_addr_equal(sdata->vif.addr, skb->data + ETH_ALEN)))) {
#ifdef CONFIG_MAC80211_VERBOSE_DEBUG
		net_info_ratelimited("%s: dropped frame to %pM (unauthorized port)\n",
				    dev->name, hdr.addr1);
#endif

		I802_DEBUG_INC(local->tx_handlers_drop_unauth_port);

		goto fail_rcu;
	}

	if (unlikely(!multicast && skb->sk &&
		     skb_shinfo(skb)->tx_flags & SKBTX_WIFI_STATUS)) {
		struct sk_buff *orig_skb = skb;

		skb = skb_clone(skb, GFP_ATOMIC);
		if (skb) {
			unsigned long flags;
			int id;

			spin_lock_irqsave(&local->ack_status_lock, flags);
			id = idr_alloc(&local->ack_status_frames, orig_skb,
				       1, 0x10000, GFP_ATOMIC);
			spin_unlock_irqrestore(&local->ack_status_lock, flags);

			if (id >= 0) {
				info_id = id;
				info_flags |= IEEE80211_TX_CTL_REQ_TX_STATUS;
			} else if (skb_shared(skb)) {
				kfree_skb(orig_skb);
			} else {
				kfree_skb(skb);
				skb = orig_skb;
			}
		} else {
			/* couldn't clone -- lose tx status ... */
			skb = orig_skb;
		}
	}

	/*
	 * If the skb is shared we need to obtain our own copy.
	 */
	if (skb_shared(skb)) {
		struct sk_buff *tmp_skb = skb;

		/* can't happen -- skb is a clone if info_id != 0 */
		WARN_ON(info_id);

		skb = skb_clone(skb, GFP_ATOMIC);
		kfree_skb(tmp_skb);

		if (!skb)
			goto fail_rcu;
	}

	hdr.frame_control = fc;
	hdr.duration_id = 0;
	hdr.seq_ctrl = 0;

	skip_header_bytes = ETH_HLEN;
	if (ethertype == ETH_P_AARP || ethertype == ETH_P_IPX) {
		encaps_data = bridge_tunnel_header;
		encaps_len = sizeof(bridge_tunnel_header);
		skip_header_bytes -= 2;
	} else if (ethertype >= 0x600) {
		encaps_data = rfc1042_header;
		encaps_len = sizeof(rfc1042_header);
		skip_header_bytes -= 2;
	} else {
		encaps_data = NULL;
		encaps_len = 0;
	}

	nh_pos = skb_network_header(skb) - skb->data;
	h_pos = skb_transport_header(skb) - skb->data;

	skb_pull(skb, skip_header_bytes);
	nh_pos -= skip_header_bytes;
	h_pos -= skip_header_bytes;

	head_need = hdrlen + encaps_len + meshhdrlen - skb_headroom(skb);

	/*
	 * So we need to modify the skb header and hence need a copy of
	 * that. The head_need variable above doesn't, so far, include
	 * the needed header space that we don't need right away. If we
	 * can, then we don't reallocate right now but only after the
	 * frame arrives at the master device (if it does...)
	 *
	 * If we cannot, however, then we will reallocate to include all
	 * the ever needed space. Also, if we need to reallocate it anyway,
	 * make it big enough for everything we may ever need.
	 */

	if (head_need > 0 || skb_cloned(skb)) {
		head_need += IEEE80211_ENCRYPT_HEADROOM;
		head_need += local->tx_headroom;
		head_need = max_t(int, 0, head_need);
		if (ieee80211_skb_resize(sdata, skb, head_need, true)) {
			ieee80211_free_txskb(&local->hw, skb);
			skb = NULL;
			goto fail_rcu;
		}
	}

	if (encaps_data) {
		memcpy(skb_push(skb, encaps_len), encaps_data, encaps_len);
		nh_pos += encaps_len;
		h_pos += encaps_len;
	}

#ifdef CONFIG_MAC80211_MESH
	if (meshhdrlen > 0) {
		memcpy(skb_push(skb, meshhdrlen), &mesh_hdr, meshhdrlen);
		nh_pos += meshhdrlen;
		h_pos += meshhdrlen;
	}
#endif

	if (ieee80211_is_data_qos(fc)) {
		__le16 *qos_control;

		qos_control = (__le16*) skb_push(skb, 2);
		memcpy(skb_push(skb, hdrlen - 2), &hdr, hdrlen - 2);
		/*
		 * Maybe we could actually set some fields here, for now just
		 * initialise to zero to indicate no special operation.
		 */
		*qos_control = 0;
	} else
		memcpy(skb_push(skb, hdrlen), &hdr, hdrlen);

	nh_pos += hdrlen;
	h_pos += hdrlen;

	dev->stats.tx_packets++;
	dev->stats.tx_bytes += skb->len;

	/* Update skb pointers to various headers since this modified frame
	 * is going to go through Linux networking code that may potentially
	 * need things like pointer to IP header. */
	skb_set_mac_header(skb, 0);
	skb_set_network_header(skb, nh_pos);
	skb_set_transport_header(skb, h_pos);

	info = IEEE80211_SKB_CB(skb);
	memset(info, 0, sizeof(*info));

	dev->trans_start = jiffies;

	info->flags = info_flags;
	info->ack_frame_id = info_id;

	ieee80211_xmit(sdata, skb, band);
	rcu_read_unlock();

	return NETDEV_TX_OK;

 fail_rcu:
	rcu_read_unlock();
 fail:
	dev_kfree_skb(skb);
	return NETDEV_TX_OK;
}


/*
 * ieee80211_clear_tx_pending may not be called in a context where
 * it is possible that it packets could come in again.
 */
void ieee80211_clear_tx_pending(struct ieee80211_local *local)
{
	struct sk_buff *skb;
	int i;

	for (i = 0; i < local->hw.queues; i++) {
		while ((skb = skb_dequeue(&local->pending[i])) != NULL)
			ieee80211_free_txskb(&local->hw, skb);
	}
}

/*
 * Returns false if the frame couldn't be transmitted but was queued instead,
 * which in this case means re-queued -- take as an indication to stop sending
 * more pending frames.
 */
static bool ieee80211_tx_pending_skb(struct ieee80211_local *local,
				     struct sk_buff *skb)
{
	struct ieee80211_tx_info *info = IEEE80211_SKB_CB(skb);
	struct ieee80211_sub_if_data *sdata;
	struct sta_info *sta;
	struct ieee80211_hdr *hdr;
	bool result;
	struct ieee80211_chanctx_conf *chanctx_conf;

	sdata = vif_to_sdata(info->control.vif);

	if (info->flags & IEEE80211_TX_INTFL_NEED_TXPROCESSING) {
		chanctx_conf = rcu_dereference(sdata->vif.chanctx_conf);
		if (unlikely(!chanctx_conf)) {
			dev_kfree_skb(skb);
			return true;
		}
		result = ieee80211_tx(sdata, skb, true,
				      chanctx_conf->def.chan->band);
	} else {
		struct sk_buff_head skbs;

		__skb_queue_head_init(&skbs);
		__skb_queue_tail(&skbs, skb);

		hdr = (struct ieee80211_hdr *)skb->data;
		sta = sta_info_get(sdata, hdr->addr1);

		result = __ieee80211_tx(local, &skbs, skb->len, sta, true);
	}

	return result;
}

/*
 * Transmit all pending packets. Called from tasklet.
 */
void ieee80211_tx_pending(unsigned long data)
{
	struct ieee80211_local *local = (struct ieee80211_local *)data;
	unsigned long flags;
	int i;
	bool txok;

	rcu_read_lock();

	spin_lock_irqsave(&local->queue_stop_reason_lock, flags);
	for (i = 0; i < local->hw.queues; i++) {
		/*
		 * If queue is stopped by something other than due to pending
		 * frames, or we have no pending frames, proceed to next queue.
		 */
		if (local->queue_stop_reasons[i] ||
		    skb_queue_empty(&local->pending[i]))
			continue;

		while (!skb_queue_empty(&local->pending[i])) {
			struct sk_buff *skb = __skb_dequeue(&local->pending[i]);
			struct ieee80211_tx_info *info = IEEE80211_SKB_CB(skb);

			if (WARN_ON(!info->control.vif)) {
				ieee80211_free_txskb(&local->hw, skb);
				continue;
			}

			spin_unlock_irqrestore(&local->queue_stop_reason_lock,
						flags);

			txok = ieee80211_tx_pending_skb(local, skb);
			spin_lock_irqsave(&local->queue_stop_reason_lock,
					  flags);
			if (!txok)
				break;
		}

		if (skb_queue_empty(&local->pending[i]))
			ieee80211_propagate_queue_wake(local, i);
	}
	spin_unlock_irqrestore(&local->queue_stop_reason_lock, flags);

	rcu_read_unlock();
}

/* functions for drivers to get certain frames */

static void __ieee80211_beacon_add_tim(struct ieee80211_sub_if_data *sdata,
				       struct ps_data *ps, struct sk_buff *skb)
{
	u8 *pos, *tim;
	int aid0 = 0;
	int i, have_bits = 0, n1, n2;

	/* Generate bitmap for TIM only if there are any STAs in power save
	 * mode. */
	if (atomic_read(&ps->num_sta_ps) > 0)
		/* in the hope that this is faster than
		 * checking byte-for-byte */
		have_bits = !bitmap_empty((unsigned long*)ps->tim,
					  IEEE80211_MAX_AID+1);

	if (ps->dtim_count == 0)
		ps->dtim_count = sdata->vif.bss_conf.dtim_period - 1;
	else
		ps->dtim_count--;

	tim = pos = (u8 *) skb_put(skb, 6);
	*pos++ = WLAN_EID_TIM;
	*pos++ = 4;
	*pos++ = ps->dtim_count;
	*pos++ = sdata->vif.bss_conf.dtim_period;

	if (ps->dtim_count == 0 && !skb_queue_empty(&ps->bc_buf))
		aid0 = 1;

	ps->dtim_bc_mc = aid0 == 1;

	if (have_bits) {
		/* Find largest even number N1 so that bits numbered 1 through
		 * (N1 x 8) - 1 in the bitmap are 0 and number N2 so that bits
		 * (N2 + 1) x 8 through 2007 are 0. */
		n1 = 0;
		for (i = 0; i < IEEE80211_MAX_TIM_LEN; i++) {
			if (ps->tim[i]) {
				n1 = i & 0xfe;
				break;
			}
		}
		n2 = n1;
		for (i = IEEE80211_MAX_TIM_LEN - 1; i >= n1; i--) {
			if (ps->tim[i]) {
				n2 = i;
				break;
			}
		}

		/* Bitmap control */
		*pos++ = n1 | aid0;
		/* Part Virt Bitmap */
		skb_put(skb, n2 - n1);
		memcpy(pos, ps->tim + n1, n2 - n1 + 1);

		tim[1] = n2 - n1 + 4;
	} else {
		*pos++ = aid0; /* Bitmap control */
		*pos++ = 0; /* Part Virt Bitmap */
	}
}

static int ieee80211_beacon_add_tim(struct ieee80211_sub_if_data *sdata,
				    struct ps_data *ps, struct sk_buff *skb)
{
	struct ieee80211_local *local = sdata->local;

	/*
	 * Not very nice, but we want to allow the driver to call
	 * ieee80211_beacon_get() as a response to the set_tim()
	 * callback. That, however, is already invoked under the
	 * sta_lock to guarantee consistent and race-free update
	 * of the tim bitmap in mac80211 and the driver.
	 */
	if (local->tim_in_locked_section) {
		__ieee80211_beacon_add_tim(sdata, ps, skb);
	} else {
<<<<<<< HEAD
		spin_lock(&local->tim_lock);
		__ieee80211_beacon_add_tim(sdata, ps, skb);
		spin_unlock(&local->tim_lock);
=======
		spin_lock_bh(&local->tim_lock);
		__ieee80211_beacon_add_tim(sdata, ps, skb);
		spin_unlock_bh(&local->tim_lock);
>>>>>>> a937536b
	}

	return 0;
}

struct sk_buff *ieee80211_beacon_get_tim(struct ieee80211_hw *hw,
					 struct ieee80211_vif *vif,
					 u16 *tim_offset, u16 *tim_length)
{
	struct ieee80211_local *local = hw_to_local(hw);
	struct sk_buff *skb = NULL;
	struct ieee80211_tx_info *info;
	struct ieee80211_sub_if_data *sdata = NULL;
	enum ieee80211_band band;
	struct ieee80211_tx_rate_control txrc;
	struct ieee80211_chanctx_conf *chanctx_conf;

	rcu_read_lock();

	sdata = vif_to_sdata(vif);
	chanctx_conf = rcu_dereference(sdata->vif.chanctx_conf);

	if (!ieee80211_sdata_running(sdata) || !chanctx_conf)
		goto out;

	if (tim_offset)
		*tim_offset = 0;
	if (tim_length)
		*tim_length = 0;

	if (sdata->vif.type == NL80211_IFTYPE_AP) {
		struct ieee80211_if_ap *ap = &sdata->u.ap;
		struct beacon_data *beacon = rcu_dereference(ap->beacon);

		if (beacon) {
			/*
			 * headroom, head length,
			 * tail length and maximum TIM length
			 */
			skb = dev_alloc_skb(local->tx_headroom +
					    beacon->head_len +
					    beacon->tail_len + 256);
			if (!skb)
				goto out;

			skb_reserve(skb, local->tx_headroom);
			memcpy(skb_put(skb, beacon->head_len), beacon->head,
			       beacon->head_len);

			ieee80211_beacon_add_tim(sdata, &ap->ps, skb);

			if (tim_offset)
				*tim_offset = beacon->head_len;
			if (tim_length)
				*tim_length = skb->len - beacon->head_len;

			if (beacon->tail)
				memcpy(skb_put(skb, beacon->tail_len),
				       beacon->tail, beacon->tail_len);
		} else
			goto out;
	} else if (sdata->vif.type == NL80211_IFTYPE_ADHOC) {
		struct ieee80211_if_ibss *ifibss = &sdata->u.ibss;
		struct ieee80211_hdr *hdr;
		struct sk_buff *presp = rcu_dereference(ifibss->presp);

		if (!presp)
			goto out;

		skb = skb_copy(presp, GFP_ATOMIC);
		if (!skb)
			goto out;

		hdr = (struct ieee80211_hdr *) skb->data;
		hdr->frame_control = cpu_to_le16(IEEE80211_FTYPE_MGMT |
						 IEEE80211_STYPE_BEACON);
	} else if (ieee80211_vif_is_mesh(&sdata->vif)) {
		struct ieee80211_if_mesh *ifmsh = &sdata->u.mesh;
		struct beacon_data *bcn = rcu_dereference(ifmsh->beacon);

		if (!bcn)
			goto out;

		if (ifmsh->sync_ops)
			ifmsh->sync_ops->adjust_tbtt(
						sdata);

		skb = dev_alloc_skb(local->tx_headroom +
				    bcn->head_len +
				    256 + /* TIM IE */
				    bcn->tail_len);
		if (!skb)
			goto out;
		skb_reserve(skb, local->tx_headroom);
		memcpy(skb_put(skb, bcn->head_len), bcn->head, bcn->head_len);
		ieee80211_beacon_add_tim(sdata, &ifmsh->ps, skb);
		memcpy(skb_put(skb, bcn->tail_len), bcn->tail, bcn->tail_len);
	} else {
		WARN_ON(1);
		goto out;
	}

	band = chanctx_conf->def.chan->band;

	info = IEEE80211_SKB_CB(skb);

	info->flags |= IEEE80211_TX_INTFL_DONT_ENCRYPT;
	info->flags |= IEEE80211_TX_CTL_NO_ACK;
	info->band = band;

	memset(&txrc, 0, sizeof(txrc));
	txrc.hw = hw;
	txrc.sband = local->hw.wiphy->bands[band];
	txrc.bss_conf = &sdata->vif.bss_conf;
	txrc.skb = skb;
	txrc.reported_rate.idx = -1;
	txrc.rate_idx_mask = sdata->rc_rateidx_mask[band];
	if (txrc.rate_idx_mask == (1 << txrc.sband->n_bitrates) - 1)
		txrc.max_rate_idx = -1;
	else
		txrc.max_rate_idx = fls(txrc.rate_idx_mask) - 1;
	memcpy(txrc.rate_idx_mcs_mask, sdata->rc_rateidx_mcs_mask[band],
	       sizeof(txrc.rate_idx_mcs_mask));
	txrc.bss = true;
	rate_control_get_rate(sdata, NULL, &txrc);

	info->control.vif = vif;

	info->flags |= IEEE80211_TX_CTL_CLEAR_PS_FILT |
			IEEE80211_TX_CTL_ASSIGN_SEQ |
			IEEE80211_TX_CTL_FIRST_FRAGMENT;
 out:
	rcu_read_unlock();
	return skb;
}
EXPORT_SYMBOL(ieee80211_beacon_get_tim);

struct sk_buff *ieee80211_proberesp_get(struct ieee80211_hw *hw,
					struct ieee80211_vif *vif)
{
	struct ieee80211_if_ap *ap = NULL;
	struct sk_buff *skb = NULL;
	struct probe_resp *presp = NULL;
	struct ieee80211_hdr *hdr;
	struct ieee80211_sub_if_data *sdata = vif_to_sdata(vif);

	if (sdata->vif.type != NL80211_IFTYPE_AP)
		return NULL;

	rcu_read_lock();

	ap = &sdata->u.ap;
	presp = rcu_dereference(ap->probe_resp);
	if (!presp)
		goto out;

	skb = dev_alloc_skb(presp->len);
	if (!skb)
		goto out;

	memcpy(skb_put(skb, presp->len), presp->data, presp->len);

	hdr = (struct ieee80211_hdr *) skb->data;
	memset(hdr->addr1, 0, sizeof(hdr->addr1));

out:
	rcu_read_unlock();
	return skb;
}
EXPORT_SYMBOL(ieee80211_proberesp_get);

struct sk_buff *ieee80211_pspoll_get(struct ieee80211_hw *hw,
				     struct ieee80211_vif *vif)
{
	struct ieee80211_sub_if_data *sdata;
	struct ieee80211_if_managed *ifmgd;
	struct ieee80211_pspoll *pspoll;
	struct ieee80211_local *local;
	struct sk_buff *skb;

	if (WARN_ON(vif->type != NL80211_IFTYPE_STATION))
		return NULL;

	sdata = vif_to_sdata(vif);
	ifmgd = &sdata->u.mgd;
	local = sdata->local;

	skb = dev_alloc_skb(local->hw.extra_tx_headroom + sizeof(*pspoll));
	if (!skb)
		return NULL;

	skb_reserve(skb, local->hw.extra_tx_headroom);

	pspoll = (struct ieee80211_pspoll *) skb_put(skb, sizeof(*pspoll));
	memset(pspoll, 0, sizeof(*pspoll));
	pspoll->frame_control = cpu_to_le16(IEEE80211_FTYPE_CTL |
					    IEEE80211_STYPE_PSPOLL);
	pspoll->aid = cpu_to_le16(ifmgd->aid);

	/* aid in PS-Poll has its two MSBs each set to 1 */
	pspoll->aid |= cpu_to_le16(1 << 15 | 1 << 14);

	memcpy(pspoll->bssid, ifmgd->bssid, ETH_ALEN);
	memcpy(pspoll->ta, vif->addr, ETH_ALEN);

	return skb;
}
EXPORT_SYMBOL(ieee80211_pspoll_get);

struct sk_buff *ieee80211_nullfunc_get(struct ieee80211_hw *hw,
				       struct ieee80211_vif *vif)
{
	struct ieee80211_hdr_3addr *nullfunc;
	struct ieee80211_sub_if_data *sdata;
	struct ieee80211_if_managed *ifmgd;
	struct ieee80211_local *local;
	struct sk_buff *skb;

	if (WARN_ON(vif->type != NL80211_IFTYPE_STATION))
		return NULL;

	sdata = vif_to_sdata(vif);
	ifmgd = &sdata->u.mgd;
	local = sdata->local;

	skb = dev_alloc_skb(local->hw.extra_tx_headroom + sizeof(*nullfunc));
	if (!skb)
		return NULL;

	skb_reserve(skb, local->hw.extra_tx_headroom);

	nullfunc = (struct ieee80211_hdr_3addr *) skb_put(skb,
							  sizeof(*nullfunc));
	memset(nullfunc, 0, sizeof(*nullfunc));
	nullfunc->frame_control = cpu_to_le16(IEEE80211_FTYPE_DATA |
					      IEEE80211_STYPE_NULLFUNC |
					      IEEE80211_FCTL_TODS);
	memcpy(nullfunc->addr1, ifmgd->bssid, ETH_ALEN);
	memcpy(nullfunc->addr2, vif->addr, ETH_ALEN);
	memcpy(nullfunc->addr3, ifmgd->bssid, ETH_ALEN);

	return skb;
}
EXPORT_SYMBOL(ieee80211_nullfunc_get);

struct sk_buff *ieee80211_probereq_get(struct ieee80211_hw *hw,
				       struct ieee80211_vif *vif,
				       const u8 *ssid, size_t ssid_len,
				       size_t tailroom)
{
	struct ieee80211_sub_if_data *sdata;
	struct ieee80211_local *local;
	struct ieee80211_hdr_3addr *hdr;
	struct sk_buff *skb;
	size_t ie_ssid_len;
	u8 *pos;

	sdata = vif_to_sdata(vif);
	local = sdata->local;
	ie_ssid_len = 2 + ssid_len;

	skb = dev_alloc_skb(local->hw.extra_tx_headroom + sizeof(*hdr) +
			    ie_ssid_len + tailroom);
	if (!skb)
		return NULL;

	skb_reserve(skb, local->hw.extra_tx_headroom);

	hdr = (struct ieee80211_hdr_3addr *) skb_put(skb, sizeof(*hdr));
	memset(hdr, 0, sizeof(*hdr));
	hdr->frame_control = cpu_to_le16(IEEE80211_FTYPE_MGMT |
					 IEEE80211_STYPE_PROBE_REQ);
	eth_broadcast_addr(hdr->addr1);
	memcpy(hdr->addr2, vif->addr, ETH_ALEN);
	eth_broadcast_addr(hdr->addr3);

	pos = skb_put(skb, ie_ssid_len);
	*pos++ = WLAN_EID_SSID;
	*pos++ = ssid_len;
	if (ssid_len)
		memcpy(pos, ssid, ssid_len);
	pos += ssid_len;

	return skb;
}
EXPORT_SYMBOL(ieee80211_probereq_get);

void ieee80211_rts_get(struct ieee80211_hw *hw, struct ieee80211_vif *vif,
		       const void *frame, size_t frame_len,
		       const struct ieee80211_tx_info *frame_txctl,
		       struct ieee80211_rts *rts)
{
	const struct ieee80211_hdr *hdr = frame;

	rts->frame_control =
	    cpu_to_le16(IEEE80211_FTYPE_CTL | IEEE80211_STYPE_RTS);
	rts->duration = ieee80211_rts_duration(hw, vif, frame_len,
					       frame_txctl);
	memcpy(rts->ra, hdr->addr1, sizeof(rts->ra));
	memcpy(rts->ta, hdr->addr2, sizeof(rts->ta));
}
EXPORT_SYMBOL(ieee80211_rts_get);

void ieee80211_ctstoself_get(struct ieee80211_hw *hw, struct ieee80211_vif *vif,
			     const void *frame, size_t frame_len,
			     const struct ieee80211_tx_info *frame_txctl,
			     struct ieee80211_cts *cts)
{
	const struct ieee80211_hdr *hdr = frame;

	cts->frame_control =
	    cpu_to_le16(IEEE80211_FTYPE_CTL | IEEE80211_STYPE_CTS);
	cts->duration = ieee80211_ctstoself_duration(hw, vif,
						     frame_len, frame_txctl);
	memcpy(cts->ra, hdr->addr1, sizeof(cts->ra));
}
EXPORT_SYMBOL(ieee80211_ctstoself_get);

struct sk_buff *
ieee80211_get_buffered_bc(struct ieee80211_hw *hw,
			  struct ieee80211_vif *vif)
{
	struct ieee80211_local *local = hw_to_local(hw);
	struct sk_buff *skb = NULL;
	struct ieee80211_tx_data tx;
	struct ieee80211_sub_if_data *sdata;
	struct ps_data *ps;
	struct ieee80211_tx_info *info;
	struct ieee80211_chanctx_conf *chanctx_conf;

	sdata = vif_to_sdata(vif);

	rcu_read_lock();
	chanctx_conf = rcu_dereference(sdata->vif.chanctx_conf);

	if (!chanctx_conf)
		goto out;

	if (sdata->vif.type == NL80211_IFTYPE_AP) {
		struct beacon_data *beacon =
				rcu_dereference(sdata->u.ap.beacon);

		if (!beacon || !beacon->head)
			goto out;

		ps = &sdata->u.ap.ps;
	} else if (ieee80211_vif_is_mesh(&sdata->vif)) {
		ps = &sdata->u.mesh.ps;
	} else {
		goto out;
	}

	if (ps->dtim_count != 0 || !ps->dtim_bc_mc)
		goto out; /* send buffered bc/mc only after DTIM beacon */

	while (1) {
		skb = skb_dequeue(&ps->bc_buf);
		if (!skb)
			goto out;
		local->total_ps_buffered--;

		if (!skb_queue_empty(&ps->bc_buf) && skb->len >= 2) {
			struct ieee80211_hdr *hdr =
				(struct ieee80211_hdr *) skb->data;
			/* more buffered multicast/broadcast frames ==> set
			 * MoreData flag in IEEE 802.11 header to inform PS
			 * STAs */
			hdr->frame_control |=
				cpu_to_le16(IEEE80211_FCTL_MOREDATA);
		}

<<<<<<< HEAD
		sdata = IEEE80211_DEV_TO_SUB_IF(skb->dev);
=======
		if (sdata->vif.type == NL80211_IFTYPE_AP_VLAN)
			sdata = IEEE80211_DEV_TO_SUB_IF(skb->dev);
>>>>>>> a937536b
		if (!ieee80211_tx_prepare(sdata, &tx, skb))
			break;
		dev_kfree_skb_any(skb);
	}

	info = IEEE80211_SKB_CB(skb);

	tx.flags |= IEEE80211_TX_PS_BUFFERED;
	info->band = chanctx_conf->def.chan->band;

	if (invoke_tx_handlers(&tx))
		skb = NULL;
 out:
	rcu_read_unlock();

	return skb;
}
EXPORT_SYMBOL(ieee80211_get_buffered_bc);

void __ieee80211_tx_skb_tid_band(struct ieee80211_sub_if_data *sdata,
				 struct sk_buff *skb, int tid,
				 enum ieee80211_band band)
{
	int ac = ieee802_1d_to_ac[tid & 7];

	skb_set_mac_header(skb, 0);
	skb_set_network_header(skb, 0);
	skb_set_transport_header(skb, 0);

	skb_set_queue_mapping(skb, ac);
	skb->priority = tid;

	skb->dev = sdata->dev;

	/*
	 * The other path calling ieee80211_xmit is from the tasklet,
	 * and while we can handle concurrent transmissions locking
	 * requirements are that we do not come into tx with bhs on.
	 */
	local_bh_disable();
	ieee80211_xmit(sdata, skb, band);
	local_bh_enable();
}<|MERGE_RESOLUTION|>--- conflicted
+++ resolved
@@ -1231,32 +1231,6 @@
 		if (local->queue_stop_reasons[q] ||
 		    (!txpending && !skb_queue_empty(&local->pending[q]))) {
 			if (unlikely(info->flags &
-<<<<<<< HEAD
-					IEEE80211_TX_INTFL_OFFCHAN_TX_OK &&
-				     local->queue_stop_reasons[q] &
-					~BIT(IEEE80211_QUEUE_STOP_REASON_OFFCHANNEL))) {
-				/*
-				 * Drop off-channel frames if queues are stopped
-				 * for any reason other than off-channel
-				 * operation. Never queue them.
-				 */
-				spin_unlock_irqrestore(
-					&local->queue_stop_reason_lock, flags);
-				ieee80211_purge_tx_queue(&local->hw, skbs);
-				return true;
-			}
-
-			/*
-			 * Since queue is stopped, queue up frames for later
-			 * transmission from the tx-pending tasklet when the
-			 * queue is woken again.
-			 */
-			if (txpending)
-				skb_queue_splice_init(skbs, &local->pending[q]);
-			else
-				skb_queue_splice_tail_init(skbs,
-							   &local->pending[q]);
-=======
 				     IEEE80211_TX_INTFL_OFFCHAN_TX_OK)) {
 				if (local->queue_stop_reasons[q] &
 				    ~BIT(IEEE80211_QUEUE_STOP_REASON_OFFCHANNEL)) {
@@ -1274,7 +1248,6 @@
 					return true;
 				}
 			} else {
->>>>>>> a937536b
 
 				/*
 				 * Since queue is stopped, queue up frames for
@@ -1877,11 +1850,6 @@
 		}
 
 		if (!is_multicast_ether_addr(skb->data)) {
-<<<<<<< HEAD
-			mpath = mesh_path_lookup(sdata, skb->data);
-			if (!mpath)
-				mppath = mpp_path_lookup(sdata, skb->data);
-=======
 			struct sta_info *next_hop;
 			bool mpp_lookup = true;
 
@@ -1900,7 +1868,6 @@
 
 			if (mppath && mpath)
 				mesh_path_del(mpath->sdata, mpath->dst);
->>>>>>> a937536b
 		}
 
 		/*
@@ -2404,15 +2371,9 @@
 	if (local->tim_in_locked_section) {
 		__ieee80211_beacon_add_tim(sdata, ps, skb);
 	} else {
-<<<<<<< HEAD
-		spin_lock(&local->tim_lock);
-		__ieee80211_beacon_add_tim(sdata, ps, skb);
-		spin_unlock(&local->tim_lock);
-=======
 		spin_lock_bh(&local->tim_lock);
 		__ieee80211_beacon_add_tim(sdata, ps, skb);
 		spin_unlock_bh(&local->tim_lock);
->>>>>>> a937536b
 	}
 
 	return 0;
@@ -2784,12 +2745,8 @@
 				cpu_to_le16(IEEE80211_FCTL_MOREDATA);
 		}
 
-<<<<<<< HEAD
-		sdata = IEEE80211_DEV_TO_SUB_IF(skb->dev);
-=======
 		if (sdata->vif.type == NL80211_IFTYPE_AP_VLAN)
 			sdata = IEEE80211_DEV_TO_SUB_IF(skb->dev);
->>>>>>> a937536b
 		if (!ieee80211_tx_prepare(sdata, &tx, skb))
 			break;
 		dev_kfree_skb_any(skb);
