/*
 * Copyright 2002-2005, Instant802 Networks, Inc.
 * Copyright 2005-2006, Devicescape Software, Inc.
 * Copyright 2006-2007	Jiri Benc <jbenc@suse.cz>
 * Copyright 2007	Johannes Berg <johannes@sipsolutions.net>
 *
 * This program is free software; you can redistribute it and/or modify
 * it under the terms of the GNU General Public License version 2 as
 * published by the Free Software Foundation.
 *
 *
 * Transmit and frame generation functions.
 */

#include <linux/kernel.h>
#include <linux/slab.h>
#include <linux/skbuff.h>
#include <linux/etherdevice.h>
#include <linux/bitmap.h>
#include <linux/rcupdate.h>
#include <net/net_namespace.h>
#include <net/ieee80211_radiotap.h>
#include <net/cfg80211.h>
#include <net/mac80211.h>
#include <asm/unaligned.h>

#include "ieee80211_i.h"
#include "driver-ops.h"
#include "led.h"
#include "mesh.h"
#include "wep.h"
#include "wpa.h"
#include "wme.h"
#include "rate.h"

/* misc utils */

static __le16 ieee80211_duration(struct ieee80211_tx_data *tx, int group_addr,
				 int next_frag_len)
{
	int rate, mrate, erp, dur, i;
	struct ieee80211_rate *txrate;
	struct ieee80211_local *local = tx->local;
	struct ieee80211_supported_band *sband;
	struct ieee80211_hdr *hdr;
	struct ieee80211_tx_info *info = IEEE80211_SKB_CB(tx->skb);

	/* assume HW handles this */
	if (info->control.rates[0].flags & IEEE80211_TX_RC_MCS)
		return 0;

	/* uh huh? */
	if (WARN_ON_ONCE(info->control.rates[0].idx < 0))
		return 0;

	sband = local->hw.wiphy->bands[tx->channel->band];
	txrate = &sband->bitrates[info->control.rates[0].idx];

	erp = txrate->flags & IEEE80211_RATE_ERP_G;

	/*
	 * data and mgmt (except PS Poll):
	 * - during CFP: 32768
	 * - during contention period:
	 *   if addr1 is group address: 0
	 *   if more fragments = 0 and addr1 is individual address: time to
	 *      transmit one ACK plus SIFS
	 *   if more fragments = 1 and addr1 is individual address: time to
	 *      transmit next fragment plus 2 x ACK plus 3 x SIFS
	 *
	 * IEEE 802.11, 9.6:
	 * - control response frame (CTS or ACK) shall be transmitted using the
	 *   same rate as the immediately previous frame in the frame exchange
	 *   sequence, if this rate belongs to the PHY mandatory rates, or else
	 *   at the highest possible rate belonging to the PHY rates in the
	 *   BSSBasicRateSet
	 */
	hdr = (struct ieee80211_hdr *)tx->skb->data;
	if (ieee80211_is_ctl(hdr->frame_control)) {
		/* TODO: These control frames are not currently sent by
		 * mac80211, but should they be implemented, this function
		 * needs to be updated to support duration field calculation.
		 *
		 * RTS: time needed to transmit pending data/mgmt frame plus
		 *    one CTS frame plus one ACK frame plus 3 x SIFS
		 * CTS: duration of immediately previous RTS minus time
		 *    required to transmit CTS and its SIFS
		 * ACK: 0 if immediately previous directed data/mgmt had
		 *    more=0, with more=1 duration in ACK frame is duration
		 *    from previous frame minus time needed to transmit ACK
		 *    and its SIFS
		 * PS Poll: BIT(15) | BIT(14) | aid
		 */
		return 0;
	}

	/* data/mgmt */
	if (0 /* FIX: data/mgmt during CFP */)
		return cpu_to_le16(32768);

	if (group_addr) /* Group address as the destination - no ACK */
		return 0;

	/* Individual destination address:
	 * IEEE 802.11, Ch. 9.6 (after IEEE 802.11g changes)
	 * CTS and ACK frames shall be transmitted using the highest rate in
	 * basic rate set that is less than or equal to the rate of the
	 * immediately previous frame and that is using the same modulation
	 * (CCK or OFDM). If no basic rate set matches with these requirements,
	 * the highest mandatory rate of the PHY that is less than or equal to
	 * the rate of the previous frame is used.
	 * Mandatory rates for IEEE 802.11g PHY: 1, 2, 5.5, 11, 6, 12, 24 Mbps
	 */
	rate = -1;
	/* use lowest available if everything fails */
	mrate = sband->bitrates[0].bitrate;
	for (i = 0; i < sband->n_bitrates; i++) {
		struct ieee80211_rate *r = &sband->bitrates[i];

		if (r->bitrate > txrate->bitrate)
			break;

		if (tx->sdata->vif.bss_conf.basic_rates & BIT(i))
			rate = r->bitrate;

		switch (sband->band) {
		case IEEE80211_BAND_2GHZ: {
			u32 flag;
			if (tx->sdata->flags & IEEE80211_SDATA_OPERATING_GMODE)
				flag = IEEE80211_RATE_MANDATORY_G;
			else
				flag = IEEE80211_RATE_MANDATORY_B;
			if (r->flags & flag)
				mrate = r->bitrate;
			break;
		}
		case IEEE80211_BAND_5GHZ:
			if (r->flags & IEEE80211_RATE_MANDATORY_A)
				mrate = r->bitrate;
			break;
		case IEEE80211_NUM_BANDS:
			WARN_ON(1);
			break;
		}
	}
	if (rate == -1) {
		/* No matching basic rate found; use highest suitable mandatory
		 * PHY rate */
		rate = mrate;
	}

	/* Time needed to transmit ACK
	 * (10 bytes + 4-byte FCS = 112 bits) plus SIFS; rounded up
	 * to closest integer */

	dur = ieee80211_frame_duration(local, 10, rate, erp,
				tx->sdata->vif.bss_conf.use_short_preamble);

	if (next_frag_len) {
		/* Frame is fragmented: duration increases with time needed to
		 * transmit next fragment plus ACK and 2 x SIFS. */
		dur *= 2; /* ACK + SIFS */
		/* next fragment */
		dur += ieee80211_frame_duration(local, next_frag_len,
				txrate->bitrate, erp,
				tx->sdata->vif.bss_conf.use_short_preamble);
	}

	return cpu_to_le16(dur);
}

static inline int is_ieee80211_device(struct ieee80211_local *local,
				      struct net_device *dev)
{
	return local == wdev_priv(dev->ieee80211_ptr);
}

/* tx handlers */
static ieee80211_tx_result debug_noinline
ieee80211_tx_h_dynamic_ps(struct ieee80211_tx_data *tx)
{
	struct ieee80211_local *local = tx->local;
	struct ieee80211_if_managed *ifmgd;

	/* driver doesn't support power save */
	if (!(local->hw.flags & IEEE80211_HW_SUPPORTS_PS))
		return TX_CONTINUE;

	/* hardware does dynamic power save */
	if (local->hw.flags & IEEE80211_HW_SUPPORTS_DYNAMIC_PS)
		return TX_CONTINUE;

	/* dynamic power save disabled */
	if (local->hw.conf.dynamic_ps_timeout <= 0)
		return TX_CONTINUE;

	/* we are scanning, don't enable power save */
	if (local->scanning)
		return TX_CONTINUE;

	if (!local->ps_sdata)
		return TX_CONTINUE;

	/* No point if we're going to suspend */
	if (local->quiescing)
		return TX_CONTINUE;

	/* dynamic ps is supported only in managed mode */
	if (tx->sdata->vif.type != NL80211_IFTYPE_STATION)
		return TX_CONTINUE;

	ifmgd = &tx->sdata->u.mgd;

	/*
	 * Don't wakeup from power save if u-apsd is enabled, voip ac has
	 * u-apsd enabled and the frame is in voip class. This effectively
	 * means that even if all access categories have u-apsd enabled, in
	 * practise u-apsd is only used with the voip ac. This is a
	 * workaround for the case when received voip class packets do not
	 * have correct qos tag for some reason, due the network or the
	 * peer application.
	 *
	 * Note: local->uapsd_queues access is racy here. If the value is
	 * changed via debugfs, user needs to reassociate manually to have
	 * everything in sync.
	 */
	if ((ifmgd->flags & IEEE80211_STA_UAPSD_ENABLED)
	    && (local->uapsd_queues & IEEE80211_WMM_IE_STA_QOSINFO_AC_VO)
	    && skb_get_queue_mapping(tx->skb) == 0)
		return TX_CONTINUE;

	if (local->hw.conf.flags & IEEE80211_CONF_PS) {
		ieee80211_stop_queues_by_reason(&local->hw,
						IEEE80211_QUEUE_STOP_REASON_PS);
		ifmgd->flags &= ~IEEE80211_STA_NULLFUNC_ACKED;
		ieee80211_queue_work(&local->hw,
				     &local->dynamic_ps_disable_work);
	}

	/* Don't restart the timer if we're not disassociated */
	if (!ifmgd->associated)
		return TX_CONTINUE;

	mod_timer(&local->dynamic_ps_timer, jiffies +
		  msecs_to_jiffies(local->hw.conf.dynamic_ps_timeout));

	return TX_CONTINUE;
}

static ieee80211_tx_result debug_noinline
ieee80211_tx_h_check_assoc(struct ieee80211_tx_data *tx)
{

	struct ieee80211_hdr *hdr = (struct ieee80211_hdr *)tx->skb->data;
	struct ieee80211_tx_info *info = IEEE80211_SKB_CB(tx->skb);
	u32 sta_flags;

	if (unlikely(info->flags & IEEE80211_TX_CTL_INJECTED))
		return TX_CONTINUE;

	if (unlikely(test_bit(SCAN_SW_SCANNING, &tx->local->scanning)) &&
	    test_bit(SDATA_STATE_OFFCHANNEL, &tx->sdata->state) &&
	    !ieee80211_is_probe_req(hdr->frame_control) &&
	    !ieee80211_is_nullfunc(hdr->frame_control))
		/*
		 * When software scanning only nullfunc frames (to notify
		 * the sleep state to the AP) and probe requests (for the
		 * active scan) are allowed, all other frames should not be
		 * sent and we should not get here, but if we do
		 * nonetheless, drop them to avoid sending them
		 * off-channel. See the link below and
		 * ieee80211_start_scan() for more.
		 *
		 * http://article.gmane.org/gmane.linux.kernel.wireless.general/30089
		 */
		return TX_DROP;

	if (tx->sdata->vif.type == NL80211_IFTYPE_WDS)
		return TX_CONTINUE;

	if (tx->sdata->vif.type == NL80211_IFTYPE_MESH_POINT)
		return TX_CONTINUE;

	if (tx->flags & IEEE80211_TX_PS_BUFFERED)
		return TX_CONTINUE;

	sta_flags = tx->sta ? get_sta_flags(tx->sta) : 0;

	if (likely(tx->flags & IEEE80211_TX_UNICAST)) {
		if (unlikely(!(sta_flags & WLAN_STA_ASSOC) &&
			     tx->sdata->vif.type != NL80211_IFTYPE_ADHOC &&
			     ieee80211_is_data(hdr->frame_control))) {
#ifdef CONFIG_MAC80211_VERBOSE_DEBUG
			printk(KERN_DEBUG "%s: dropped data frame to not "
			       "associated station %pM\n",
			       tx->sdata->name, hdr->addr1);
#endif /* CONFIG_MAC80211_VERBOSE_DEBUG */
			I802_DEBUG_INC(tx->local->tx_handlers_drop_not_assoc);
			return TX_DROP;
		}
	} else {
		if (unlikely(ieee80211_is_data(hdr->frame_control) &&
			     tx->local->num_sta == 0 &&
			     tx->sdata->vif.type != NL80211_IFTYPE_ADHOC)) {
			/*
			 * No associated STAs - no need to send multicast
			 * frames.
			 */
			return TX_DROP;
		}
		return TX_CONTINUE;
	}

	return TX_CONTINUE;
}

/* This function is called whenever the AP is about to exceed the maximum limit
 * of buffered frames for power saving STAs. This situation should not really
 * happen often during normal operation, so dropping the oldest buffered packet
 * from each queue should be OK to make some room for new frames. */
static void purge_old_ps_buffers(struct ieee80211_local *local)
{
	int total = 0, purged = 0;
	struct sk_buff *skb;
	struct ieee80211_sub_if_data *sdata;
	struct sta_info *sta;

	/*
	 * virtual interfaces are protected by RCU
	 */
	rcu_read_lock();

	list_for_each_entry_rcu(sdata, &local->interfaces, list) {
		struct ieee80211_if_ap *ap;
		if (sdata->vif.type != NL80211_IFTYPE_AP)
			continue;
		ap = &sdata->u.ap;
		skb = skb_dequeue(&ap->ps_bc_buf);
		if (skb) {
			purged++;
			dev_kfree_skb(skb);
		}
		total += skb_queue_len(&ap->ps_bc_buf);
	}

	list_for_each_entry_rcu(sta, &local->sta_list, list) {
		skb = skb_dequeue(&sta->ps_tx_buf);
		if (skb) {
			purged++;
			dev_kfree_skb(skb);
		}
		total += skb_queue_len(&sta->ps_tx_buf);
	}

	rcu_read_unlock();

	local->total_ps_buffered = total;
#ifdef CONFIG_MAC80211_VERBOSE_PS_DEBUG
	wiphy_debug(local->hw.wiphy, "PS buffers full - purged %d frames\n",
		    purged);
#endif
}

static ieee80211_tx_result
ieee80211_tx_h_multicast_ps_buf(struct ieee80211_tx_data *tx)
{
	struct ieee80211_tx_info *info = IEEE80211_SKB_CB(tx->skb);
	struct ieee80211_hdr *hdr = (struct ieee80211_hdr *)tx->skb->data;

	/*
	 * broadcast/multicast frame
	 *
	 * If any of the associated stations is in power save mode,
	 * the frame is buffered to be sent after DTIM beacon frame.
	 * This is done either by the hardware or us.
	 */

	/* powersaving STAs only in AP/VLAN mode */
	if (!tx->sdata->bss)
		return TX_CONTINUE;

	/* no buffering for ordered frames */
	if (ieee80211_has_order(hdr->frame_control))
		return TX_CONTINUE;

	/* no stations in PS mode */
	if (!atomic_read(&tx->sdata->bss->num_sta_ps))
		return TX_CONTINUE;

	info->flags |= IEEE80211_TX_CTL_SEND_AFTER_DTIM;

	/* device releases frame after DTIM beacon */
	if (!(tx->local->hw.flags & IEEE80211_HW_HOST_BROADCAST_PS_BUFFERING))
		return TX_CONTINUE;

	/* buffered in mac80211 */
	if (tx->local->total_ps_buffered >= TOTAL_MAX_TX_BUFFER)
		purge_old_ps_buffers(tx->local);

	if (skb_queue_len(&tx->sdata->bss->ps_bc_buf) >= AP_MAX_BC_BUFFER) {
#ifdef CONFIG_MAC80211_VERBOSE_PS_DEBUG
		if (net_ratelimit())
			printk(KERN_DEBUG "%s: BC TX buffer full - dropping the oldest frame\n",
			       tx->sdata->name);
#endif
		dev_kfree_skb(skb_dequeue(&tx->sdata->bss->ps_bc_buf));
	} else
		tx->local->total_ps_buffered++;

	skb_queue_tail(&tx->sdata->bss->ps_bc_buf, tx->skb);

	return TX_QUEUED;
}

static int ieee80211_use_mfp(__le16 fc, struct sta_info *sta,
			     struct sk_buff *skb)
{
	if (!ieee80211_is_mgmt(fc))
		return 0;

	if (sta == NULL || !test_sta_flags(sta, WLAN_STA_MFP))
		return 0;

	if (!ieee80211_is_robust_mgmt_frame((struct ieee80211_hdr *)
					    skb->data))
		return 0;

	return 1;
}

static ieee80211_tx_result
ieee80211_tx_h_unicast_ps_buf(struct ieee80211_tx_data *tx)
{
	struct sta_info *sta = tx->sta;
	struct ieee80211_tx_info *info = IEEE80211_SKB_CB(tx->skb);
	struct ieee80211_hdr *hdr = (struct ieee80211_hdr *)tx->skb->data;
	struct ieee80211_local *local = tx->local;
	u32 staflags;

	if (unlikely(!sta ||
		     ieee80211_is_probe_resp(hdr->frame_control) ||
		     ieee80211_is_auth(hdr->frame_control) ||
		     ieee80211_is_assoc_resp(hdr->frame_control) ||
		     ieee80211_is_reassoc_resp(hdr->frame_control)))
		return TX_CONTINUE;

	staflags = get_sta_flags(sta);

	if (unlikely((staflags & (WLAN_STA_PS_STA | WLAN_STA_PS_DRIVER)) &&
		     !(info->flags & IEEE80211_TX_CTL_PSPOLL_RESPONSE))) {
#ifdef CONFIG_MAC80211_VERBOSE_PS_DEBUG
		printk(KERN_DEBUG "STA %pM aid %d: PS buffer (entries "
		       "before %d)\n",
		       sta->sta.addr, sta->sta.aid,
		       skb_queue_len(&sta->ps_tx_buf));
#endif /* CONFIG_MAC80211_VERBOSE_PS_DEBUG */
		if (tx->local->total_ps_buffered >= TOTAL_MAX_TX_BUFFER)
			purge_old_ps_buffers(tx->local);
		if (skb_queue_len(&sta->ps_tx_buf) >= STA_MAX_TX_BUFFER) {
			struct sk_buff *old = skb_dequeue(&sta->ps_tx_buf);
#ifdef CONFIG_MAC80211_VERBOSE_PS_DEBUG
			if (net_ratelimit()) {
				printk(KERN_DEBUG "%s: STA %pM TX "
				       "buffer full - dropping oldest frame\n",
				       tx->sdata->name, sta->sta.addr);
			}
#endif
			dev_kfree_skb(old);
		} else
			tx->local->total_ps_buffered++;

		/*
		 * Queue frame to be sent after STA wakes up/polls,
		 * but don't set the TIM bit if the driver is blocking
		 * wakeup or poll response transmissions anyway.
		 */
		if (skb_queue_empty(&sta->ps_tx_buf) &&
		    !(staflags & WLAN_STA_PS_DRIVER))
			sta_info_set_tim_bit(sta);

		info->control.jiffies = jiffies;
		info->control.vif = &tx->sdata->vif;
		info->flags |= IEEE80211_TX_INTFL_NEED_TXPROCESSING;
		skb_queue_tail(&sta->ps_tx_buf, tx->skb);

		if (!timer_pending(&local->sta_cleanup))
			mod_timer(&local->sta_cleanup,
				  round_jiffies(jiffies +
						STA_INFO_CLEANUP_INTERVAL));

		return TX_QUEUED;
	}
#ifdef CONFIG_MAC80211_VERBOSE_PS_DEBUG
	else if (unlikely(staflags & WLAN_STA_PS_STA)) {
		printk(KERN_DEBUG "%s: STA %pM in PS mode, but pspoll "
		       "set -> send frame\n", tx->sdata->name,
		       sta->sta.addr);
	}
#endif /* CONFIG_MAC80211_VERBOSE_PS_DEBUG */

	return TX_CONTINUE;
}

static ieee80211_tx_result debug_noinline
ieee80211_tx_h_ps_buf(struct ieee80211_tx_data *tx)
{
	if (unlikely(tx->flags & IEEE80211_TX_PS_BUFFERED))
		return TX_CONTINUE;

	if (tx->flags & IEEE80211_TX_UNICAST)
		return ieee80211_tx_h_unicast_ps_buf(tx);
	else
		return ieee80211_tx_h_multicast_ps_buf(tx);
}

static ieee80211_tx_result debug_noinline
ieee80211_tx_h_check_control_port_protocol(struct ieee80211_tx_data *tx)
{
	struct ieee80211_tx_info *info = IEEE80211_SKB_CB(tx->skb);

	if (unlikely(tx->sdata->control_port_protocol == tx->skb->protocol &&
		     tx->sdata->control_port_no_encrypt))
		info->flags |= IEEE80211_TX_INTFL_DONT_ENCRYPT;

	return TX_CONTINUE;
}

static ieee80211_tx_result debug_noinline
ieee80211_tx_h_select_key(struct ieee80211_tx_data *tx)
{
	struct ieee80211_key *key = NULL;
	struct ieee80211_tx_info *info = IEEE80211_SKB_CB(tx->skb);
	struct ieee80211_hdr *hdr = (struct ieee80211_hdr *)tx->skb->data;

	if (unlikely(info->flags & IEEE80211_TX_INTFL_DONT_ENCRYPT))
		tx->key = NULL;
	else if (tx->sta && (key = rcu_dereference(tx->sta->ptk)))
		tx->key = key;
	else if (ieee80211_is_mgmt(hdr->frame_control) &&
		 is_multicast_ether_addr(hdr->addr1) &&
		 ieee80211_is_robust_mgmt_frame(hdr) &&
		 (key = rcu_dereference(tx->sdata->default_mgmt_key)))
		tx->key = key;
	else if (is_multicast_ether_addr(hdr->addr1) &&
		 (key = rcu_dereference(tx->sdata->default_multicast_key)))
		tx->key = key;
	else if (!is_multicast_ether_addr(hdr->addr1) &&
		 (key = rcu_dereference(tx->sdata->default_unicast_key)))
		tx->key = key;
	else if (tx->sdata->drop_unencrypted &&
		 (tx->skb->protocol != tx->sdata->control_port_protocol) &&
		 !(info->flags & IEEE80211_TX_CTL_INJECTED) &&
		 (!ieee80211_is_robust_mgmt_frame(hdr) ||
		  (ieee80211_is_action(hdr->frame_control) &&
		   tx->sta && test_sta_flags(tx->sta, WLAN_STA_MFP)))) {
		I802_DEBUG_INC(tx->local->tx_handlers_drop_unencrypted);
		return TX_DROP;
	} else
		tx->key = NULL;

	if (tx->key) {
		bool skip_hw = false;

		tx->key->tx_rx_count++;
		/* TODO: add threshold stuff again */

		switch (tx->key->conf.cipher) {
		case WLAN_CIPHER_SUITE_WEP40:
		case WLAN_CIPHER_SUITE_WEP104:
			if (ieee80211_is_auth(hdr->frame_control))
				break;
		case WLAN_CIPHER_SUITE_TKIP:
			if (!ieee80211_is_data_present(hdr->frame_control))
				tx->key = NULL;
			break;
		case WLAN_CIPHER_SUITE_CCMP:
			if (!ieee80211_is_data_present(hdr->frame_control) &&
			    !ieee80211_use_mfp(hdr->frame_control, tx->sta,
					       tx->skb))
				tx->key = NULL;
			else
				skip_hw = (tx->key->conf.flags &
					   IEEE80211_KEY_FLAG_SW_MGMT) &&
					ieee80211_is_mgmt(hdr->frame_control);
			break;
		case WLAN_CIPHER_SUITE_AES_CMAC:
			if (!ieee80211_is_mgmt(hdr->frame_control))
				tx->key = NULL;
			break;
		}

		if (unlikely(tx->key && tx->key->flags & KEY_FLAG_TAINTED))
			return TX_DROP;

		if (!skip_hw && tx->key &&
		    tx->key->flags & KEY_FLAG_UPLOADED_TO_HARDWARE)
			info->control.hw_key = &tx->key->conf;
	}

	return TX_CONTINUE;
}

static ieee80211_tx_result debug_noinline
ieee80211_tx_h_rate_ctrl(struct ieee80211_tx_data *tx)
{
	struct ieee80211_tx_info *info = IEEE80211_SKB_CB(tx->skb);
	struct ieee80211_hdr *hdr = (void *)tx->skb->data;
	struct ieee80211_supported_band *sband;
	struct ieee80211_rate *rate;
	int i;
	u32 len;
	bool inval = false, rts = false, short_preamble = false;
	struct ieee80211_tx_rate_control txrc;
	u32 sta_flags;

	memset(&txrc, 0, sizeof(txrc));

	sband = tx->local->hw.wiphy->bands[tx->channel->band];

	len = min_t(u32, tx->skb->len + FCS_LEN,
			 tx->local->hw.wiphy->frag_threshold);

	/* set up the tx rate control struct we give the RC algo */
	txrc.hw = local_to_hw(tx->local);
	txrc.sband = sband;
	txrc.bss_conf = &tx->sdata->vif.bss_conf;
	txrc.skb = tx->skb;
	txrc.reported_rate.idx = -1;
	txrc.rate_idx_mask = tx->sdata->rc_rateidx_mask[tx->channel->band];
	if (txrc.rate_idx_mask == (1 << sband->n_bitrates) - 1)
		txrc.max_rate_idx = -1;
	else
		txrc.max_rate_idx = fls(txrc.rate_idx_mask) - 1;
	txrc.bss = (tx->sdata->vif.type == NL80211_IFTYPE_AP ||
		    tx->sdata->vif.type == NL80211_IFTYPE_ADHOC);

	/* set up RTS protection if desired */
	if (len > tx->local->hw.wiphy->rts_threshold) {
		txrc.rts = rts = true;
	}

	/*
	 * Use short preamble if the BSS can handle it, but not for
	 * management frames unless we know the receiver can handle
	 * that -- the management frame might be to a station that
	 * just wants a probe response.
	 */
	if (tx->sdata->vif.bss_conf.use_short_preamble &&
	    (ieee80211_is_data(hdr->frame_control) ||
	     (tx->sta && test_sta_flags(tx->sta, WLAN_STA_SHORT_PREAMBLE))))
		txrc.short_preamble = short_preamble = true;

	sta_flags = tx->sta ? get_sta_flags(tx->sta) : 0;

	/*
	 * Lets not bother rate control if we're associated and cannot
	 * talk to the sta. This should not happen.
	 */
	if (WARN(test_bit(SCAN_SW_SCANNING, &tx->local->scanning) &&
		 (sta_flags & WLAN_STA_ASSOC) &&
		 !rate_usable_index_exists(sband, &tx->sta->sta),
		 "%s: Dropped data frame as no usable bitrate found while "
		 "scanning and associated. Target station: "
		 "%pM on %d GHz band\n",
		 tx->sdata->name, hdr->addr1,
		 tx->channel->band ? 5 : 2))
		return TX_DROP;

	/*
	 * If we're associated with the sta at this point we know we can at
	 * least send the frame at the lowest bit rate.
	 */
	rate_control_get_rate(tx->sdata, tx->sta, &txrc);

	if (unlikely(info->control.rates[0].idx < 0))
		return TX_DROP;

	if (txrc.reported_rate.idx < 0) {
		txrc.reported_rate = info->control.rates[0];
		if (tx->sta && ieee80211_is_data(hdr->frame_control))
			tx->sta->last_tx_rate = txrc.reported_rate;
	} else if (tx->sta)
		tx->sta->last_tx_rate = txrc.reported_rate;

	if (unlikely(!info->control.rates[0].count))
		info->control.rates[0].count = 1;

	if (WARN_ON_ONCE((info->control.rates[0].count > 1) &&
			 (info->flags & IEEE80211_TX_CTL_NO_ACK)))
		info->control.rates[0].count = 1;

	if (is_multicast_ether_addr(hdr->addr1)) {
		/*
		 * XXX: verify the rate is in the basic rateset
		 */
		return TX_CONTINUE;
	}

	/*
	 * set up the RTS/CTS rate as the fastest basic rate
	 * that is not faster than the data rate
	 *
	 * XXX: Should this check all retry rates?
	 */
	if (!(info->control.rates[0].flags & IEEE80211_TX_RC_MCS)) {
		s8 baserate = 0;

		rate = &sband->bitrates[info->control.rates[0].idx];

		for (i = 0; i < sband->n_bitrates; i++) {
			/* must be a basic rate */
			if (!(tx->sdata->vif.bss_conf.basic_rates & BIT(i)))
				continue;
			/* must not be faster than the data rate */
			if (sband->bitrates[i].bitrate > rate->bitrate)
				continue;
			/* maximum */
			if (sband->bitrates[baserate].bitrate <
			     sband->bitrates[i].bitrate)
				baserate = i;
		}

		info->control.rts_cts_rate_idx = baserate;
	}

	for (i = 0; i < IEEE80211_TX_MAX_RATES; i++) {
		/*
		 * make sure there's no valid rate following
		 * an invalid one, just in case drivers don't
		 * take the API seriously to stop at -1.
		 */
		if (inval) {
			info->control.rates[i].idx = -1;
			continue;
		}
		if (info->control.rates[i].idx < 0) {
			inval = true;
			continue;
		}

		/*
		 * For now assume MCS is already set up correctly, this
		 * needs to be fixed.
		 */
		if (info->control.rates[i].flags & IEEE80211_TX_RC_MCS) {
			WARN_ON(info->control.rates[i].idx > 76);
			continue;
		}

		/* set up RTS protection if desired */
		if (rts)
			info->control.rates[i].flags |=
				IEEE80211_TX_RC_USE_RTS_CTS;

		/* RC is busted */
		if (WARN_ON_ONCE(info->control.rates[i].idx >=
				 sband->n_bitrates)) {
			info->control.rates[i].idx = -1;
			continue;
		}

		rate = &sband->bitrates[info->control.rates[i].idx];

		/* set up short preamble */
		if (short_preamble &&
		    rate->flags & IEEE80211_RATE_SHORT_PREAMBLE)
			info->control.rates[i].flags |=
				IEEE80211_TX_RC_USE_SHORT_PREAMBLE;

		/* set up G protection */
		if (!rts && tx->sdata->vif.bss_conf.use_cts_prot &&
		    rate->flags & IEEE80211_RATE_ERP_G)
			info->control.rates[i].flags |=
				IEEE80211_TX_RC_USE_CTS_PROTECT;
	}

	return TX_CONTINUE;
}

static ieee80211_tx_result debug_noinline
ieee80211_tx_h_sequence(struct ieee80211_tx_data *tx)
{
	struct ieee80211_tx_info *info = IEEE80211_SKB_CB(tx->skb);
	struct ieee80211_hdr *hdr = (struct ieee80211_hdr *)tx->skb->data;
	u16 *seq;
	u8 *qc;
	int tid;

	/*
	 * Packet injection may want to control the sequence
	 * number, if we have no matching interface then we
	 * neither assign one ourselves nor ask the driver to.
	 */
	if (unlikely(info->control.vif->type == NL80211_IFTYPE_MONITOR))
		return TX_CONTINUE;

	if (unlikely(ieee80211_is_ctl(hdr->frame_control)))
		return TX_CONTINUE;

	if (ieee80211_hdrlen(hdr->frame_control) < 24)
		return TX_CONTINUE;

	/*
	 * Anything but QoS data that has a sequence number field
	 * (is long enough) gets a sequence number from the global
	 * counter.
	 */
	if (!ieee80211_is_data_qos(hdr->frame_control)) {
		/* driver should assign sequence number */
		info->flags |= IEEE80211_TX_CTL_ASSIGN_SEQ;
		/* for pure STA mode without beacons, we can do it */
		hdr->seq_ctrl = cpu_to_le16(tx->sdata->sequence_number);
		tx->sdata->sequence_number += 0x10;
		return TX_CONTINUE;
	}

	/*
	 * This should be true for injected/management frames only, for
	 * management frames we have set the IEEE80211_TX_CTL_ASSIGN_SEQ
	 * above since they are not QoS-data frames.
	 */
	if (!tx->sta)
		return TX_CONTINUE;

	/* include per-STA, per-TID sequence counter */

	qc = ieee80211_get_qos_ctl(hdr);
	tid = *qc & IEEE80211_QOS_CTL_TID_MASK;
	seq = &tx->sta->tid_seq[tid];

	hdr->seq_ctrl = cpu_to_le16(*seq);

	/* Increase the sequence number. */
	*seq = (*seq + 0x10) & IEEE80211_SCTL_SEQ;

	return TX_CONTINUE;
}

static int ieee80211_fragment(struct ieee80211_local *local,
			      struct sk_buff *skb, int hdrlen,
			      int frag_threshold)
{
	struct sk_buff *tail = skb, *tmp;
	int per_fragm = frag_threshold - hdrlen - FCS_LEN;
	int pos = hdrlen + per_fragm;
	int rem = skb->len - hdrlen - per_fragm;

	if (WARN_ON(rem < 0))
		return -EINVAL;

	while (rem) {
		int fraglen = per_fragm;

		if (fraglen > rem)
			fraglen = rem;
		rem -= fraglen;
		tmp = dev_alloc_skb(local->tx_headroom +
				    frag_threshold +
				    IEEE80211_ENCRYPT_HEADROOM +
				    IEEE80211_ENCRYPT_TAILROOM);
		if (!tmp)
			return -ENOMEM;
		tail->next = tmp;
		tail = tmp;
		skb_reserve(tmp, local->tx_headroom +
				 IEEE80211_ENCRYPT_HEADROOM);
		/* copy control information */
		memcpy(tmp->cb, skb->cb, sizeof(tmp->cb));
		skb_copy_queue_mapping(tmp, skb);
		tmp->priority = skb->priority;
		tmp->dev = skb->dev;

		/* copy header and data */
		memcpy(skb_put(tmp, hdrlen), skb->data, hdrlen);
		memcpy(skb_put(tmp, fraglen), skb->data + pos, fraglen);

		pos += fraglen;
	}

	skb->len = hdrlen + per_fragm;
	return 0;
}

static ieee80211_tx_result debug_noinline
ieee80211_tx_h_fragment(struct ieee80211_tx_data *tx)
{
	struct sk_buff *skb = tx->skb;
	struct ieee80211_tx_info *info = IEEE80211_SKB_CB(skb);
	struct ieee80211_hdr *hdr = (void *)skb->data;
	int frag_threshold = tx->local->hw.wiphy->frag_threshold;
	int hdrlen;
	int fragnum;

	if (!(tx->flags & IEEE80211_TX_FRAGMENTED))
		return TX_CONTINUE;

	/*
	 * Warn when submitting a fragmented A-MPDU frame and drop it.
	 * This scenario is handled in ieee80211_tx_prepare but extra
	 * caution taken here as fragmented ampdu may cause Tx stop.
	 */
	if (WARN_ON(info->flags & IEEE80211_TX_CTL_AMPDU))
		return TX_DROP;

	hdrlen = ieee80211_hdrlen(hdr->frame_control);

	/* internal error, why is TX_FRAGMENTED set? */
	if (WARN_ON(skb->len + FCS_LEN <= frag_threshold))
		return TX_DROP;

	/*
	 * Now fragment the frame. This will allocate all the fragments and
	 * chain them (using skb as the first fragment) to skb->next.
	 * During transmission, we will remove the successfully transmitted
	 * fragments from this list. When the low-level driver rejects one
	 * of the fragments then we will simply pretend to accept the skb
	 * but store it away as pending.
	 */
	if (ieee80211_fragment(tx->local, skb, hdrlen, frag_threshold))
		return TX_DROP;

	/* update duration/seq/flags of fragments */
	fragnum = 0;
	do {
		int next_len;
		const __le16 morefrags = cpu_to_le16(IEEE80211_FCTL_MOREFRAGS);

		hdr = (void *)skb->data;
		info = IEEE80211_SKB_CB(skb);

		if (skb->next) {
			hdr->frame_control |= morefrags;
			next_len = skb->next->len;
			/*
			 * No multi-rate retries for fragmented frames, that
			 * would completely throw off the NAV at other STAs.
			 */
			info->control.rates[1].idx = -1;
			info->control.rates[2].idx = -1;
			info->control.rates[3].idx = -1;
			info->control.rates[4].idx = -1;
			BUILD_BUG_ON(IEEE80211_TX_MAX_RATES != 5);
			info->flags &= ~IEEE80211_TX_CTL_RATE_CTRL_PROBE;
		} else {
			hdr->frame_control &= ~morefrags;
			next_len = 0;
		}
		hdr->duration_id = ieee80211_duration(tx, 0, next_len);
		hdr->seq_ctrl |= cpu_to_le16(fragnum & IEEE80211_SCTL_FRAG);
		fragnum++;
	} while ((skb = skb->next));

	return TX_CONTINUE;
}

static ieee80211_tx_result debug_noinline
ieee80211_tx_h_stats(struct ieee80211_tx_data *tx)
{
	struct sk_buff *skb = tx->skb;

	if (!tx->sta)
		return TX_CONTINUE;

	tx->sta->tx_packets++;
	do {
		tx->sta->tx_fragments++;
		tx->sta->tx_bytes += skb->len;
	} while ((skb = skb->next));

	return TX_CONTINUE;
}

static ieee80211_tx_result debug_noinline
ieee80211_tx_h_encrypt(struct ieee80211_tx_data *tx)
{
	struct ieee80211_tx_info *info = IEEE80211_SKB_CB(tx->skb);

	if (!tx->key)
		return TX_CONTINUE;

	switch (tx->key->conf.cipher) {
	case WLAN_CIPHER_SUITE_WEP40:
	case WLAN_CIPHER_SUITE_WEP104:
		return ieee80211_crypto_wep_encrypt(tx);
	case WLAN_CIPHER_SUITE_TKIP:
		return ieee80211_crypto_tkip_encrypt(tx);
	case WLAN_CIPHER_SUITE_CCMP:
		return ieee80211_crypto_ccmp_encrypt(tx);
	case WLAN_CIPHER_SUITE_AES_CMAC:
		return ieee80211_crypto_aes_cmac_encrypt(tx);
	default:
		/* handle hw-only algorithm */
		if (info->control.hw_key) {
			ieee80211_tx_set_protected(tx);
			return TX_CONTINUE;
		}
		break;

	}

	return TX_DROP;
}

static ieee80211_tx_result debug_noinline
ieee80211_tx_h_calculate_duration(struct ieee80211_tx_data *tx)
{
	struct sk_buff *skb = tx->skb;
	struct ieee80211_hdr *hdr;
	int next_len;
	bool group_addr;

	do {
		hdr = (void *) skb->data;
		if (unlikely(ieee80211_is_pspoll(hdr->frame_control)))
			break; /* must not overwrite AID */
		next_len = skb->next ? skb->next->len : 0;
		group_addr = is_multicast_ether_addr(hdr->addr1);

		hdr->duration_id =
			ieee80211_duration(tx, group_addr, next_len);
	} while ((skb = skb->next));

	return TX_CONTINUE;
}

/* actual transmit path */

/*
 * deal with packet injection down monitor interface
 * with Radiotap Header -- only called for monitor mode interface
 */
static bool __ieee80211_parse_tx_radiotap(struct ieee80211_tx_data *tx,
					  struct sk_buff *skb)
{
	/*
	 * this is the moment to interpret and discard the radiotap header that
	 * must be at the start of the packet injected in Monitor mode
	 *
	 * Need to take some care with endian-ness since radiotap
	 * args are little-endian
	 */

	struct ieee80211_radiotap_iterator iterator;
	struct ieee80211_radiotap_header *rthdr =
		(struct ieee80211_radiotap_header *) skb->data;
	bool hw_frag;
	struct ieee80211_tx_info *info = IEEE80211_SKB_CB(skb);
	int ret = ieee80211_radiotap_iterator_init(&iterator, rthdr, skb->len,
						   NULL);

	info->flags |= IEEE80211_TX_INTFL_DONT_ENCRYPT;
	tx->flags &= ~IEEE80211_TX_FRAGMENTED;

	/* packet is fragmented in HW if we have a non-NULL driver callback */
	hw_frag = (tx->local->ops->set_frag_threshold != NULL);

	/*
	 * for every radiotap entry that is present
	 * (ieee80211_radiotap_iterator_next returns -ENOENT when no more
	 * entries present, or -EINVAL on error)
	 */

	while (!ret) {
		ret = ieee80211_radiotap_iterator_next(&iterator);

		if (ret)
			continue;

		/* see if this argument is something we can use */
		switch (iterator.this_arg_index) {
		/*
		 * You must take care when dereferencing iterator.this_arg
		 * for multibyte types... the pointer is not aligned.  Use
		 * get_unaligned((type *)iterator.this_arg) to dereference
		 * iterator.this_arg for type "type" safely on all arches.
		*/
		case IEEE80211_RADIOTAP_FLAGS:
			if (*iterator.this_arg & IEEE80211_RADIOTAP_F_FCS) {
				/*
				 * this indicates that the skb we have been
				 * handed has the 32-bit FCS CRC at the end...
				 * we should react to that by snipping it off
				 * because it will be recomputed and added
				 * on transmission
				 */
				if (skb->len < (iterator._max_length + FCS_LEN))
					return false;

				skb_trim(skb, skb->len - FCS_LEN);
			}
			if (*iterator.this_arg & IEEE80211_RADIOTAP_F_WEP)
				info->flags &= ~IEEE80211_TX_INTFL_DONT_ENCRYPT;
			if ((*iterator.this_arg & IEEE80211_RADIOTAP_F_FRAG) &&
								!hw_frag)
				tx->flags |= IEEE80211_TX_FRAGMENTED;
			break;

		/*
		 * Please update the file
		 * Documentation/networking/mac80211-injection.txt
		 * when parsing new fields here.
		 */

		default:
			break;
		}
	}

	if (ret != -ENOENT) /* ie, if we didn't simply run out of fields */
		return false;

	/*
	 * remove the radiotap header
	 * iterator->_max_length was sanity-checked against
	 * skb->len by iterator init
	 */
	skb_pull(skb, iterator._max_length);

	return true;
}

static bool ieee80211_tx_prep_agg(struct ieee80211_tx_data *tx,
				  struct sk_buff *skb,
				  struct ieee80211_tx_info *info,
				  struct tid_ampdu_tx *tid_tx,
				  int tid)
{
	bool queued = false;

	if (test_bit(HT_AGG_STATE_OPERATIONAL, &tid_tx->state)) {
		info->flags |= IEEE80211_TX_CTL_AMPDU;
	} else if (test_bit(HT_AGG_STATE_WANT_START, &tid_tx->state)) {
		/*
		 * nothing -- this aggregation session is being started
		 * but that might still fail with the driver
		 */
	} else {
		spin_lock(&tx->sta->lock);
		/*
		 * Need to re-check now, because we may get here
		 *
		 *  1) in the window during which the setup is actually
		 *     already done, but not marked yet because not all
		 *     packets are spliced over to the driver pending
		 *     queue yet -- if this happened we acquire the lock
		 *     either before or after the splice happens, but
		 *     need to recheck which of these cases happened.
		 *
		 *  2) during session teardown, if the OPERATIONAL bit
		 *     was cleared due to the teardown but the pointer
		 *     hasn't been assigned NULL yet (or we loaded it
		 *     before it was assigned) -- in this case it may
		 *     now be NULL which means we should just let the
		 *     packet pass through because splicing the frames
		 *     back is already done.
		 */
		tid_tx = rcu_dereference_protected_tid_tx(tx->sta, tid);

		if (!tid_tx) {
			/* do nothing, let packet pass through */
		} else if (test_bit(HT_AGG_STATE_OPERATIONAL, &tid_tx->state)) {
			info->flags |= IEEE80211_TX_CTL_AMPDU;
		} else {
			queued = true;
			info->control.vif = &tx->sdata->vif;
			info->flags |= IEEE80211_TX_INTFL_NEED_TXPROCESSING;
			__skb_queue_tail(&tid_tx->pending, skb);
		}
		spin_unlock(&tx->sta->lock);
	}

	return queued;
}

/*
 * initialises @tx
 */
static ieee80211_tx_result
ieee80211_tx_prepare(struct ieee80211_sub_if_data *sdata,
		     struct ieee80211_tx_data *tx,
		     struct sk_buff *skb)
{
	struct ieee80211_local *local = sdata->local;
	struct ieee80211_hdr *hdr;
	struct ieee80211_tx_info *info = IEEE80211_SKB_CB(skb);
	int hdrlen, tid;
	u8 *qc;

	memset(tx, 0, sizeof(*tx));
	tx->skb = skb;
	tx->local = local;
	tx->sdata = sdata;
	tx->channel = local->hw.conf.channel;
	/*
	 * Set this flag (used below to indicate "automatic fragmentation"),
	 * it will be cleared/left by radiotap as desired.
	 * Only valid when fragmentation is done by the stack.
	 */
	if (!local->ops->set_frag_threshold)
		tx->flags |= IEEE80211_TX_FRAGMENTED;

	/* process and remove the injection radiotap header */
	if (unlikely(info->flags & IEEE80211_TX_INTFL_HAS_RADIOTAP)) {
		if (!__ieee80211_parse_tx_radiotap(tx, skb))
			return TX_DROP;

		/*
		 * __ieee80211_parse_tx_radiotap has now removed
		 * the radiotap header that was present and pre-filled
		 * 'tx' with tx control information.
		 */
		info->flags &= ~IEEE80211_TX_INTFL_HAS_RADIOTAP;
	}

	/*
	 * If this flag is set to true anywhere, and we get here,
	 * we are doing the needed processing, so remove the flag
	 * now.
	 */
	info->flags &= ~IEEE80211_TX_INTFL_NEED_TXPROCESSING;

	hdr = (struct ieee80211_hdr *) skb->data;

	if (sdata->vif.type == NL80211_IFTYPE_AP_VLAN) {
		tx->sta = rcu_dereference(sdata->u.vlan.sta);
		if (!tx->sta && sdata->dev->ieee80211_ptr->use_4addr)
			return TX_DROP;
	} else if (info->flags & IEEE80211_TX_CTL_INJECTED) {
		tx->sta = sta_info_get_bss(sdata, hdr->addr1);
	}
	if (!tx->sta)
		tx->sta = sta_info_get(sdata, hdr->addr1);

	if (tx->sta && ieee80211_is_data_qos(hdr->frame_control) &&
	    (local->hw.flags & IEEE80211_HW_AMPDU_AGGREGATION)) {
		struct tid_ampdu_tx *tid_tx;

		qc = ieee80211_get_qos_ctl(hdr);
		tid = *qc & IEEE80211_QOS_CTL_TID_MASK;

		tid_tx = rcu_dereference(tx->sta->ampdu_mlme.tid_tx[tid]);
		if (tid_tx) {
			bool queued;

			queued = ieee80211_tx_prep_agg(tx, skb, info,
						       tid_tx, tid);

			if (unlikely(queued))
				return TX_QUEUED;
		}
	}

	if (is_multicast_ether_addr(hdr->addr1)) {
		tx->flags &= ~IEEE80211_TX_UNICAST;
		info->flags |= IEEE80211_TX_CTL_NO_ACK;
	} else {
		tx->flags |= IEEE80211_TX_UNICAST;
		if (unlikely(local->wifi_wme_noack_test))
			info->flags |= IEEE80211_TX_CTL_NO_ACK;
		else
			info->flags &= ~IEEE80211_TX_CTL_NO_ACK;
	}

	if (tx->flags & IEEE80211_TX_FRAGMENTED) {
		if ((tx->flags & IEEE80211_TX_UNICAST) &&
		    skb->len + FCS_LEN > local->hw.wiphy->frag_threshold &&
		    !(info->flags & IEEE80211_TX_CTL_AMPDU))
			tx->flags |= IEEE80211_TX_FRAGMENTED;
		else
			tx->flags &= ~IEEE80211_TX_FRAGMENTED;
	}

	if (!tx->sta)
		info->flags |= IEEE80211_TX_CTL_CLEAR_PS_FILT;
	else if (test_and_clear_sta_flags(tx->sta, WLAN_STA_CLEAR_PS_FILT))
		info->flags |= IEEE80211_TX_CTL_CLEAR_PS_FILT;

	hdrlen = ieee80211_hdrlen(hdr->frame_control);
	if (skb->len > hdrlen + sizeof(rfc1042_header) + 2) {
		u8 *pos = &skb->data[hdrlen + sizeof(rfc1042_header)];
		tx->ethertype = (pos[0] << 8) | pos[1];
	}
	info->flags |= IEEE80211_TX_CTL_FIRST_FRAGMENT;

	return TX_CONTINUE;
}

/*
 * Returns false if the frame couldn't be transmitted but was queued instead.
 */
static bool __ieee80211_tx(struct ieee80211_local *local, struct sk_buff **skbp,
			   struct sta_info *sta, bool txpending)
{
	struct sk_buff *skb = *skbp, *next;
	struct ieee80211_tx_info *info;
	struct ieee80211_sub_if_data *sdata;
	unsigned long flags;
	int len;
	bool fragm = false;

	while (skb) {
		int q = skb_get_queue_mapping(skb);
		__le16 fc;

		spin_lock_irqsave(&local->queue_stop_reason_lock, flags);
		if (local->queue_stop_reasons[q] ||
		    (!txpending && !skb_queue_empty(&local->pending[q]))) {
			/*
			 * Since queue is stopped, queue up frames for later
			 * transmission from the tx-pending tasklet when the
			 * queue is woken again.
			 */

			do {
				next = skb->next;
				skb->next = NULL;
				/*
				 * NB: If txpending is true, next must already
				 * be NULL since we must've gone through this
				 * loop before already; therefore we can just
				 * queue the frame to the head without worrying
				 * about reordering of fragments.
				 */
				if (unlikely(txpending))
					__skb_queue_head(&local->pending[q],
							 skb);
				else
					__skb_queue_tail(&local->pending[q],
							 skb);
			} while ((skb = next));

			spin_unlock_irqrestore(&local->queue_stop_reason_lock,
					       flags);
			return false;
		}
		spin_unlock_irqrestore(&local->queue_stop_reason_lock, flags);

		info = IEEE80211_SKB_CB(skb);

		if (fragm)
			info->flags &= ~(IEEE80211_TX_CTL_CLEAR_PS_FILT |
					 IEEE80211_TX_CTL_FIRST_FRAGMENT);

		next = skb->next;
		len = skb->len;

		if (next)
			info->flags |= IEEE80211_TX_CTL_MORE_FRAMES;

		sdata = vif_to_sdata(info->control.vif);

		switch (sdata->vif.type) {
		case NL80211_IFTYPE_MONITOR:
			info->control.vif = NULL;
			break;
		case NL80211_IFTYPE_AP_VLAN:
			info->control.vif = &container_of(sdata->bss,
				struct ieee80211_sub_if_data, u.ap)->vif;
			break;
		default:
			/* keep */
			break;
		}

		if (sta && sta->uploaded)
			info->control.sta = &sta->sta;
		else
			info->control.sta = NULL;

		fc = ((struct ieee80211_hdr *)skb->data)->frame_control;
		drv_tx(local, skb);

		ieee80211_tpt_led_trig_tx(local, fc, len);
		*skbp = skb = next;
		ieee80211_led_tx(local, 1);
		fragm = true;
	}

	return true;
}

/*
 * Invoke TX handlers, return 0 on success and non-zero if the
 * frame was dropped or queued.
 */
static int invoke_tx_handlers(struct ieee80211_tx_data *tx)
{
	struct sk_buff *skb = tx->skb;
	struct ieee80211_tx_info *info = IEEE80211_SKB_CB(skb);
	ieee80211_tx_result res = TX_DROP;

#define CALL_TXH(txh) \
	do {				\
		res = txh(tx);		\
		if (res != TX_CONTINUE)	\
			goto txh_done;	\
	} while (0)

	CALL_TXH(ieee80211_tx_h_dynamic_ps);
	CALL_TXH(ieee80211_tx_h_check_assoc);
	CALL_TXH(ieee80211_tx_h_ps_buf);
	CALL_TXH(ieee80211_tx_h_check_control_port_protocol);
	CALL_TXH(ieee80211_tx_h_select_key);
	if (!(tx->local->hw.flags & IEEE80211_HW_HAS_RATE_CONTROL))
		CALL_TXH(ieee80211_tx_h_rate_ctrl);

	if (unlikely(info->flags & IEEE80211_TX_INTFL_RETRANSMISSION))
		goto txh_done;

	CALL_TXH(ieee80211_tx_h_michael_mic_add);
	CALL_TXH(ieee80211_tx_h_sequence);
	CALL_TXH(ieee80211_tx_h_fragment);
	/* handlers after fragment must be aware of tx info fragmentation! */
	CALL_TXH(ieee80211_tx_h_stats);
	CALL_TXH(ieee80211_tx_h_encrypt);
	if (!(tx->local->hw.flags & IEEE80211_HW_HAS_RATE_CONTROL))
		CALL_TXH(ieee80211_tx_h_calculate_duration);
#undef CALL_TXH

 txh_done:
	if (unlikely(res == TX_DROP)) {
		I802_DEBUG_INC(tx->local->tx_handlers_drop);
		while (skb) {
			struct sk_buff *next;

			next = skb->next;
			dev_kfree_skb(skb);
			skb = next;
		}
		return -1;
	} else if (unlikely(res == TX_QUEUED)) {
		I802_DEBUG_INC(tx->local->tx_handlers_queued);
		return -1;
	}

	return 0;
}

/*
 * Returns false if the frame couldn't be transmitted but was queued instead.
 */
static bool ieee80211_tx(struct ieee80211_sub_if_data *sdata,
			 struct sk_buff *skb, bool txpending)
{
	struct ieee80211_local *local = sdata->local;
	struct ieee80211_tx_data tx;
	ieee80211_tx_result res_prepare;
	struct ieee80211_tx_info *info = IEEE80211_SKB_CB(skb);
	bool result = true;

	if (unlikely(skb->len < 10)) {
		dev_kfree_skb(skb);
		return true;
	}

	rcu_read_lock();

	/* initialises tx */
	res_prepare = ieee80211_tx_prepare(sdata, &tx, skb);

	if (unlikely(res_prepare == TX_DROP)) {
		dev_kfree_skb(skb);
		goto out;
	} else if (unlikely(res_prepare == TX_QUEUED)) {
		goto out;
	}

	tx.channel = local->hw.conf.channel;
	info->band = tx.channel->band;

	if (!invoke_tx_handlers(&tx))
		result = __ieee80211_tx(local, &tx.skb, tx.sta, txpending);
 out:
	rcu_read_unlock();
	return result;
}

/* device xmit handlers */

static int ieee80211_skb_resize(struct ieee80211_sub_if_data *sdata,
				struct sk_buff *skb,
				int head_need, bool may_encrypt)
{
	struct ieee80211_local *local = sdata->local;
	int tail_need = 0;

<<<<<<< HEAD
	/*
	 * This could be optimised, devices that do full hardware
	 * crypto (including TKIP MMIC) need no tailroom... But we
	 * have no drivers for such devices currently.
	 */
	if (may_encrypt) {
=======
	if (may_encrypt && sdata->crypto_tx_tailroom_needed_cnt) {
>>>>>>> acfe7d74
		tail_need = IEEE80211_ENCRYPT_TAILROOM;
		tail_need -= skb_tailroom(skb);
		tail_need = max_t(int, tail_need, 0);
	}

	if (head_need || tail_need) {
		/* Sorry. Can't account for this any more */
		skb_orphan(skb);
	}

	if (skb_cloned(skb))
		I802_DEBUG_INC(local->tx_expand_skb_head_cloned);
	else if (head_need || tail_need)
		I802_DEBUG_INC(local->tx_expand_skb_head);
	else
		return 0;

	if (pskb_expand_head(skb, head_need, tail_need, GFP_ATOMIC)) {
		wiphy_debug(local->hw.wiphy,
			    "failed to reallocate TX buffer\n");
		return -ENOMEM;
	}

	/* update truesize too */
	skb->truesize += head_need + tail_need;

	return 0;
}

static void ieee80211_xmit(struct ieee80211_sub_if_data *sdata,
			   struct sk_buff *skb)
{
	struct ieee80211_local *local = sdata->local;
	struct ieee80211_tx_info *info = IEEE80211_SKB_CB(skb);
	struct ieee80211_hdr *hdr = (struct ieee80211_hdr *) skb->data;
	struct ieee80211_sub_if_data *tmp_sdata;
	int headroom;
	bool may_encrypt;

	rcu_read_lock();

	if (unlikely(sdata->vif.type == NL80211_IFTYPE_MONITOR)) {
		int hdrlen;
		u16 len_rthdr;

		info->flags |= IEEE80211_TX_CTL_INJECTED |
			       IEEE80211_TX_INTFL_HAS_RADIOTAP;

		len_rthdr = ieee80211_get_radiotap_len(skb->data);
		hdr = (struct ieee80211_hdr *)(skb->data + len_rthdr);
		hdrlen = ieee80211_hdrlen(hdr->frame_control);

		/* check the header is complete in the frame */
		if (likely(skb->len >= len_rthdr + hdrlen)) {
			/*
			 * We process outgoing injected frames that have a
			 * local address we handle as though they are our
			 * own frames.
			 * This code here isn't entirely correct, the local
			 * MAC address is not necessarily enough to find
			 * the interface to use; for that proper VLAN/WDS
			 * support we will need a different mechanism.
			 */

			list_for_each_entry_rcu(tmp_sdata, &local->interfaces,
						list) {
				if (!ieee80211_sdata_running(tmp_sdata))
					continue;
				if (tmp_sdata->vif.type ==
				    NL80211_IFTYPE_MONITOR ||
				    tmp_sdata->vif.type ==
				    NL80211_IFTYPE_AP_VLAN ||
					tmp_sdata->vif.type ==
				    NL80211_IFTYPE_WDS)
					continue;
				if (compare_ether_addr(tmp_sdata->vif.addr,
						       hdr->addr2) == 0) {
					sdata = tmp_sdata;
					break;
				}
			}
		}
	}

	may_encrypt = !(info->flags & IEEE80211_TX_INTFL_DONT_ENCRYPT);

	headroom = local->tx_headroom;
	if (may_encrypt)
		headroom += IEEE80211_ENCRYPT_HEADROOM;
	headroom -= skb_headroom(skb);
	headroom = max_t(int, 0, headroom);

	if (ieee80211_skb_resize(sdata, skb, headroom, may_encrypt)) {
		dev_kfree_skb(skb);
		rcu_read_unlock();
		return;
	}

	hdr = (struct ieee80211_hdr *) skb->data;
	info->control.vif = &sdata->vif;

	if (ieee80211_vif_is_mesh(&sdata->vif) &&
	    ieee80211_is_data(hdr->frame_control) &&
		!is_multicast_ether_addr(hdr->addr1))
			if (mesh_nexthop_lookup(skb, sdata)) {
				/* skb queued: don't free */
				rcu_read_unlock();
				return;
			}

	ieee80211_set_qos_hdr(local, skb);
	ieee80211_tx(sdata, skb, false);
	rcu_read_unlock();
}

netdev_tx_t ieee80211_monitor_start_xmit(struct sk_buff *skb,
					 struct net_device *dev)
{
	struct ieee80211_local *local = wdev_priv(dev->ieee80211_ptr);
	struct ieee80211_channel *chan = local->hw.conf.channel;
	struct ieee80211_radiotap_header *prthdr =
		(struct ieee80211_radiotap_header *)skb->data;
	struct ieee80211_tx_info *info = IEEE80211_SKB_CB(skb);
	u16 len_rthdr;

	/*
	 * Frame injection is not allowed if beaconing is not allowed
	 * or if we need radar detection. Beaconing is usually not allowed when
	 * the mode or operation (Adhoc, AP, Mesh) does not support DFS.
	 * Passive scan is also used in world regulatory domains where
	 * your country is not known and as such it should be treated as
	 * NO TX unless the channel is explicitly allowed in which case
	 * your current regulatory domain would not have the passive scan
	 * flag.
	 *
	 * Since AP mode uses monitor interfaces to inject/TX management
	 * frames we can make AP mode the exception to this rule once it
	 * supports radar detection as its implementation can deal with
	 * radar detection by itself. We can do that later by adding a
	 * monitor flag interfaces used for AP support.
	 */
	if ((chan->flags & (IEEE80211_CHAN_NO_IBSS | IEEE80211_CHAN_RADAR |
	     IEEE80211_CHAN_PASSIVE_SCAN)))
		goto fail;

	/* check for not even having the fixed radiotap header part */
	if (unlikely(skb->len < sizeof(struct ieee80211_radiotap_header)))
		goto fail; /* too short to be possibly valid */

	/* is it a header version we can trust to find length from? */
	if (unlikely(prthdr->it_version))
		goto fail; /* only version 0 is supported */

	/* then there must be a radiotap header with a length we can use */
	len_rthdr = ieee80211_get_radiotap_len(skb->data);

	/* does the skb contain enough to deliver on the alleged length? */
	if (unlikely(skb->len < len_rthdr))
		goto fail; /* skb too short for claimed rt header extent */

	/*
	 * fix up the pointers accounting for the radiotap
	 * header still being in there.  We are being given
	 * a precooked IEEE80211 header so no need for
	 * normal processing
	 */
	skb_set_mac_header(skb, len_rthdr);
	/*
	 * these are just fixed to the end of the rt area since we
	 * don't have any better information and at this point, nobody cares
	 */
	skb_set_network_header(skb, len_rthdr);
	skb_set_transport_header(skb, len_rthdr);

	memset(info, 0, sizeof(*info));

	info->flags |= IEEE80211_TX_CTL_REQ_TX_STATUS;

	/* pass the radiotap header up to xmit */
	ieee80211_xmit(IEEE80211_DEV_TO_SUB_IF(dev), skb);
	return NETDEV_TX_OK;

fail:
	dev_kfree_skb(skb);
	return NETDEV_TX_OK; /* meaning, we dealt with the skb */
}

/**
 * ieee80211_subif_start_xmit - netif start_xmit function for Ethernet-type
 * subinterfaces (wlan#, WDS, and VLAN interfaces)
 * @skb: packet to be sent
 * @dev: incoming interface
 *
 * Returns: 0 on success (and frees skb in this case) or 1 on failure (skb will
 * not be freed, and caller is responsible for either retrying later or freeing
 * skb).
 *
 * This function takes in an Ethernet header and encapsulates it with suitable
 * IEEE 802.11 header based on which interface the packet is coming in. The
 * encapsulated packet will then be passed to master interface, wlan#.11, for
 * transmission (through low-level driver).
 */
netdev_tx_t ieee80211_subif_start_xmit(struct sk_buff *skb,
				    struct net_device *dev)
{
	struct ieee80211_sub_if_data *sdata = IEEE80211_DEV_TO_SUB_IF(dev);
	struct ieee80211_local *local = sdata->local;
	struct ieee80211_tx_info *info;
	int ret = NETDEV_TX_BUSY, head_need;
	u16 ethertype, hdrlen,  meshhdrlen = 0;
	__le16 fc;
	struct ieee80211_hdr hdr;
	struct ieee80211s_hdr mesh_hdr __maybe_unused;
	struct mesh_path __maybe_unused *mppath = NULL;
	const u8 *encaps_data;
	int encaps_len, skip_header_bytes;
	int nh_pos, h_pos;
	struct sta_info *sta = NULL;
	u32 sta_flags = 0;
	struct sk_buff *tmp_skb;

	if (unlikely(skb->len < ETH_HLEN)) {
		ret = NETDEV_TX_OK;
		goto fail;
	}

	/* convert Ethernet header to proper 802.11 header (based on
	 * operation mode) */
	ethertype = (skb->data[12] << 8) | skb->data[13];
	fc = cpu_to_le16(IEEE80211_FTYPE_DATA | IEEE80211_STYPE_DATA);

	switch (sdata->vif.type) {
	case NL80211_IFTYPE_AP_VLAN:
		rcu_read_lock();
		sta = rcu_dereference(sdata->u.vlan.sta);
		if (sta) {
			fc |= cpu_to_le16(IEEE80211_FCTL_FROMDS | IEEE80211_FCTL_TODS);
			/* RA TA DA SA */
			memcpy(hdr.addr1, sta->sta.addr, ETH_ALEN);
			memcpy(hdr.addr2, sdata->vif.addr, ETH_ALEN);
			memcpy(hdr.addr3, skb->data, ETH_ALEN);
			memcpy(hdr.addr4, skb->data + ETH_ALEN, ETH_ALEN);
			hdrlen = 30;
			sta_flags = get_sta_flags(sta);
		}
		rcu_read_unlock();
		if (sta)
			break;
		/* fall through */
	case NL80211_IFTYPE_AP:
		fc |= cpu_to_le16(IEEE80211_FCTL_FROMDS);
		/* DA BSSID SA */
		memcpy(hdr.addr1, skb->data, ETH_ALEN);
		memcpy(hdr.addr2, sdata->vif.addr, ETH_ALEN);
		memcpy(hdr.addr3, skb->data + ETH_ALEN, ETH_ALEN);
		hdrlen = 24;
		break;
	case NL80211_IFTYPE_WDS:
		fc |= cpu_to_le16(IEEE80211_FCTL_FROMDS | IEEE80211_FCTL_TODS);
		/* RA TA DA SA */
		memcpy(hdr.addr1, sdata->u.wds.remote_addr, ETH_ALEN);
		memcpy(hdr.addr2, sdata->vif.addr, ETH_ALEN);
		memcpy(hdr.addr3, skb->data, ETH_ALEN);
		memcpy(hdr.addr4, skb->data + ETH_ALEN, ETH_ALEN);
		hdrlen = 30;
		break;
#ifdef CONFIG_MAC80211_MESH
	case NL80211_IFTYPE_MESH_POINT:
		if (!sdata->u.mesh.mshcfg.dot11MeshTTL) {
			/* Do not send frames with mesh_ttl == 0 */
			sdata->u.mesh.mshstats.dropped_frames_ttl++;
			ret = NETDEV_TX_OK;
			goto fail;
		}
		rcu_read_lock();
		if (!is_multicast_ether_addr(skb->data))
			mppath = mpp_path_lookup(skb->data, sdata);

		/*
		 * Use address extension if it is a packet from
		 * another interface or if we know the destination
		 * is being proxied by a portal (i.e. portal address
		 * differs from proxied address)
		 */
		if (compare_ether_addr(sdata->vif.addr,
				       skb->data + ETH_ALEN) == 0 &&
		    !(mppath && compare_ether_addr(mppath->mpp, skb->data))) {
			hdrlen = ieee80211_fill_mesh_addresses(&hdr, &fc,
					skb->data, skb->data + ETH_ALEN);
			rcu_read_unlock();
			meshhdrlen = ieee80211_new_mesh_header(&mesh_hdr,
					sdata, NULL, NULL);
		} else {
			int is_mesh_mcast = 1;
			const u8 *mesh_da;

			if (is_multicast_ether_addr(skb->data))
				/* DA TA mSA AE:SA */
				mesh_da = skb->data;
			else {
				static const u8 bcast[ETH_ALEN] =
					{ 0xff, 0xff, 0xff, 0xff, 0xff, 0xff };
				if (mppath) {
					/* RA TA mDA mSA AE:DA SA */
					mesh_da = mppath->mpp;
					is_mesh_mcast = 0;
				} else {
					/* DA TA mSA AE:SA */
					mesh_da = bcast;
				}
			}
			hdrlen = ieee80211_fill_mesh_addresses(&hdr, &fc,
					mesh_da, sdata->vif.addr);
			rcu_read_unlock();
			if (is_mesh_mcast)
				meshhdrlen =
					ieee80211_new_mesh_header(&mesh_hdr,
							sdata,
							skb->data + ETH_ALEN,
							NULL);
			else
				meshhdrlen =
					ieee80211_new_mesh_header(&mesh_hdr,
							sdata,
							skb->data,
							skb->data + ETH_ALEN);

		}
		break;
#endif
	case NL80211_IFTYPE_STATION:
		memcpy(hdr.addr1, sdata->u.mgd.bssid, ETH_ALEN);
		if (sdata->u.mgd.use_4addr &&
		    cpu_to_be16(ethertype) != sdata->control_port_protocol) {
			fc |= cpu_to_le16(IEEE80211_FCTL_FROMDS | IEEE80211_FCTL_TODS);
			/* RA TA DA SA */
			memcpy(hdr.addr2, sdata->vif.addr, ETH_ALEN);
			memcpy(hdr.addr3, skb->data, ETH_ALEN);
			memcpy(hdr.addr4, skb->data + ETH_ALEN, ETH_ALEN);
			hdrlen = 30;
		} else {
			fc |= cpu_to_le16(IEEE80211_FCTL_TODS);
			/* BSSID SA DA */
			memcpy(hdr.addr2, skb->data + ETH_ALEN, ETH_ALEN);
			memcpy(hdr.addr3, skb->data, ETH_ALEN);
			hdrlen = 24;
		}
		break;
	case NL80211_IFTYPE_ADHOC:
		/* DA SA BSSID */
		memcpy(hdr.addr1, skb->data, ETH_ALEN);
		memcpy(hdr.addr2, skb->data + ETH_ALEN, ETH_ALEN);
		memcpy(hdr.addr3, sdata->u.ibss.bssid, ETH_ALEN);
		hdrlen = 24;
		break;
	default:
		ret = NETDEV_TX_OK;
		goto fail;
	}

	/*
	 * There's no need to try to look up the destination
	 * if it is a multicast address (which can only happen
	 * in AP mode)
	 */
	if (!is_multicast_ether_addr(hdr.addr1)) {
		rcu_read_lock();
		sta = sta_info_get(sdata, hdr.addr1);
		if (sta)
			sta_flags = get_sta_flags(sta);
		rcu_read_unlock();
	}

	/* receiver and we are QoS enabled, use a QoS type frame */
	if ((sta_flags & WLAN_STA_WME) && local->hw.queues >= 4) {
		fc |= cpu_to_le16(IEEE80211_STYPE_QOS_DATA);
		hdrlen += 2;
	}

	/*
	 * Drop unicast frames to unauthorised stations unless they are
	 * EAPOL frames from the local station.
	 */
	if (!ieee80211_vif_is_mesh(&sdata->vif) &&
		unlikely(!is_multicast_ether_addr(hdr.addr1) &&
		      !(sta_flags & WLAN_STA_AUTHORIZED) &&
		      !(cpu_to_be16(ethertype) == sdata->control_port_protocol &&
		       compare_ether_addr(sdata->vif.addr,
					  skb->data + ETH_ALEN) == 0))) {
#ifdef CONFIG_MAC80211_VERBOSE_DEBUG
		if (net_ratelimit())
			printk(KERN_DEBUG "%s: dropped frame to %pM"
			       " (unauthorized port)\n", dev->name,
			       hdr.addr1);
#endif

		I802_DEBUG_INC(local->tx_handlers_drop_unauth_port);

		ret = NETDEV_TX_OK;
		goto fail;
	}

	/*
	 * If the skb is shared we need to obtain our own copy.
	 */
	if (skb_shared(skb)) {
		tmp_skb = skb;
		skb = skb_clone(skb, GFP_ATOMIC);
		kfree_skb(tmp_skb);

		if (!skb) {
			ret = NETDEV_TX_OK;
			goto fail;
		}
	}

	hdr.frame_control = fc;
	hdr.duration_id = 0;
	hdr.seq_ctrl = 0;

	skip_header_bytes = ETH_HLEN;
	if (ethertype == ETH_P_AARP || ethertype == ETH_P_IPX) {
		encaps_data = bridge_tunnel_header;
		encaps_len = sizeof(bridge_tunnel_header);
		skip_header_bytes -= 2;
	} else if (ethertype >= 0x600) {
		encaps_data = rfc1042_header;
		encaps_len = sizeof(rfc1042_header);
		skip_header_bytes -= 2;
	} else {
		encaps_data = NULL;
		encaps_len = 0;
	}

	nh_pos = skb_network_header(skb) - skb->data;
	h_pos = skb_transport_header(skb) - skb->data;

	skb_pull(skb, skip_header_bytes);
	nh_pos -= skip_header_bytes;
	h_pos -= skip_header_bytes;

	head_need = hdrlen + encaps_len + meshhdrlen - skb_headroom(skb);

	/*
	 * So we need to modify the skb header and hence need a copy of
	 * that. The head_need variable above doesn't, so far, include
	 * the needed header space that we don't need right away. If we
	 * can, then we don't reallocate right now but only after the
	 * frame arrives at the master device (if it does...)
	 *
	 * If we cannot, however, then we will reallocate to include all
	 * the ever needed space. Also, if we need to reallocate it anyway,
	 * make it big enough for everything we may ever need.
	 */

	if (head_need > 0 || skb_cloned(skb)) {
		head_need += IEEE80211_ENCRYPT_HEADROOM;
		head_need += local->tx_headroom;
		head_need = max_t(int, 0, head_need);
		if (ieee80211_skb_resize(sdata, skb, head_need, true))
			goto fail;
	}

	if (encaps_data) {
		memcpy(skb_push(skb, encaps_len), encaps_data, encaps_len);
		nh_pos += encaps_len;
		h_pos += encaps_len;
	}

#ifdef CONFIG_MAC80211_MESH
	if (meshhdrlen > 0) {
		memcpy(skb_push(skb, meshhdrlen), &mesh_hdr, meshhdrlen);
		nh_pos += meshhdrlen;
		h_pos += meshhdrlen;
	}
#endif

	if (ieee80211_is_data_qos(fc)) {
		__le16 *qos_control;

		qos_control = (__le16*) skb_push(skb, 2);
		memcpy(skb_push(skb, hdrlen - 2), &hdr, hdrlen - 2);
		/*
		 * Maybe we could actually set some fields here, for now just
		 * initialise to zero to indicate no special operation.
		 */
		*qos_control = 0;
	} else
		memcpy(skb_push(skb, hdrlen), &hdr, hdrlen);

	nh_pos += hdrlen;
	h_pos += hdrlen;

	dev->stats.tx_packets++;
	dev->stats.tx_bytes += skb->len;

	/* Update skb pointers to various headers since this modified frame
	 * is going to go through Linux networking code that may potentially
	 * need things like pointer to IP header. */
	skb_set_mac_header(skb, 0);
	skb_set_network_header(skb, nh_pos);
	skb_set_transport_header(skb, h_pos);

	info = IEEE80211_SKB_CB(skb);
	memset(info, 0, sizeof(*info));

	dev->trans_start = jiffies;
	ieee80211_xmit(sdata, skb);

	return NETDEV_TX_OK;

 fail:
	if (ret == NETDEV_TX_OK)
		dev_kfree_skb(skb);

	return ret;
}


/*
 * ieee80211_clear_tx_pending may not be called in a context where
 * it is possible that it packets could come in again.
 */
void ieee80211_clear_tx_pending(struct ieee80211_local *local)
{
	int i;

	for (i = 0; i < local->hw.queues; i++)
		skb_queue_purge(&local->pending[i]);
}

/*
 * Returns false if the frame couldn't be transmitted but was queued instead,
 * which in this case means re-queued -- take as an indication to stop sending
 * more pending frames.
 */
static bool ieee80211_tx_pending_skb(struct ieee80211_local *local,
				     struct sk_buff *skb)
{
	struct ieee80211_tx_info *info = IEEE80211_SKB_CB(skb);
	struct ieee80211_sub_if_data *sdata;
	struct sta_info *sta;
	struct ieee80211_hdr *hdr;
	bool result;

	sdata = vif_to_sdata(info->control.vif);

	if (info->flags & IEEE80211_TX_INTFL_NEED_TXPROCESSING) {
		result = ieee80211_tx(sdata, skb, true);
	} else {
		hdr = (struct ieee80211_hdr *)skb->data;
		sta = sta_info_get(sdata, hdr->addr1);

		result = __ieee80211_tx(local, &skb, sta, true);
	}

	return result;
}

/*
 * Transmit all pending packets. Called from tasklet.
 */
void ieee80211_tx_pending(unsigned long data)
{
	struct ieee80211_local *local = (struct ieee80211_local *)data;
	struct ieee80211_sub_if_data *sdata;
	unsigned long flags;
	int i;
	bool txok;

	rcu_read_lock();

	spin_lock_irqsave(&local->queue_stop_reason_lock, flags);
	for (i = 0; i < local->hw.queues; i++) {
		/*
		 * If queue is stopped by something other than due to pending
		 * frames, or we have no pending frames, proceed to next queue.
		 */
		if (local->queue_stop_reasons[i] ||
		    skb_queue_empty(&local->pending[i]))
			continue;

		while (!skb_queue_empty(&local->pending[i])) {
			struct sk_buff *skb = __skb_dequeue(&local->pending[i]);
			struct ieee80211_tx_info *info = IEEE80211_SKB_CB(skb);

			if (WARN_ON(!info->control.vif)) {
				kfree_skb(skb);
				continue;
			}

			spin_unlock_irqrestore(&local->queue_stop_reason_lock,
						flags);

			txok = ieee80211_tx_pending_skb(local, skb);
			spin_lock_irqsave(&local->queue_stop_reason_lock,
					  flags);
			if (!txok)
				break;
		}

		if (skb_queue_empty(&local->pending[i]))
			list_for_each_entry_rcu(sdata, &local->interfaces, list)
				netif_wake_subqueue(sdata->dev, i);
	}
	spin_unlock_irqrestore(&local->queue_stop_reason_lock, flags);

	rcu_read_unlock();
}

/* functions for drivers to get certain frames */

static void ieee80211_beacon_add_tim(struct ieee80211_if_ap *bss,
				     struct sk_buff *skb,
				     struct beacon_data *beacon)
{
	u8 *pos, *tim;
	int aid0 = 0;
	int i, have_bits = 0, n1, n2;

	/* Generate bitmap for TIM only if there are any STAs in power save
	 * mode. */
	if (atomic_read(&bss->num_sta_ps) > 0)
		/* in the hope that this is faster than
		 * checking byte-for-byte */
		have_bits = !bitmap_empty((unsigned long*)bss->tim,
					  IEEE80211_MAX_AID+1);

	if (bss->dtim_count == 0)
		bss->dtim_count = beacon->dtim_period - 1;
	else
		bss->dtim_count--;

	tim = pos = (u8 *) skb_put(skb, 6);
	*pos++ = WLAN_EID_TIM;
	*pos++ = 4;
	*pos++ = bss->dtim_count;
	*pos++ = beacon->dtim_period;

	if (bss->dtim_count == 0 && !skb_queue_empty(&bss->ps_bc_buf))
		aid0 = 1;

	bss->dtim_bc_mc = aid0 == 1;

	if (have_bits) {
		/* Find largest even number N1 so that bits numbered 1 through
		 * (N1 x 8) - 1 in the bitmap are 0 and number N2 so that bits
		 * (N2 + 1) x 8 through 2007 are 0. */
		n1 = 0;
		for (i = 0; i < IEEE80211_MAX_TIM_LEN; i++) {
			if (bss->tim[i]) {
				n1 = i & 0xfe;
				break;
			}
		}
		n2 = n1;
		for (i = IEEE80211_MAX_TIM_LEN - 1; i >= n1; i--) {
			if (bss->tim[i]) {
				n2 = i;
				break;
			}
		}

		/* Bitmap control */
		*pos++ = n1 | aid0;
		/* Part Virt Bitmap */
		memcpy(pos, bss->tim + n1, n2 - n1 + 1);

		tim[1] = n2 - n1 + 4;
		skb_put(skb, n2 - n1);
	} else {
		*pos++ = aid0; /* Bitmap control */
		*pos++ = 0; /* Part Virt Bitmap */
	}
}

struct sk_buff *ieee80211_beacon_get_tim(struct ieee80211_hw *hw,
					 struct ieee80211_vif *vif,
					 u16 *tim_offset, u16 *tim_length)
{
	struct ieee80211_local *local = hw_to_local(hw);
	struct sk_buff *skb = NULL;
	struct ieee80211_tx_info *info;
	struct ieee80211_sub_if_data *sdata = NULL;
	struct ieee80211_if_ap *ap = NULL;
	struct beacon_data *beacon;
	struct ieee80211_supported_band *sband;
	enum ieee80211_band band = local->hw.conf.channel->band;
	struct ieee80211_tx_rate_control txrc;

	sband = local->hw.wiphy->bands[band];

	rcu_read_lock();

	sdata = vif_to_sdata(vif);

	if (!ieee80211_sdata_running(sdata))
		goto out;

	if (tim_offset)
		*tim_offset = 0;
	if (tim_length)
		*tim_length = 0;

	if (sdata->vif.type == NL80211_IFTYPE_AP) {
		ap = &sdata->u.ap;
		beacon = rcu_dereference(ap->beacon);
		if (beacon) {
			/*
			 * headroom, head length,
			 * tail length and maximum TIM length
			 */
			skb = dev_alloc_skb(local->tx_headroom +
					    beacon->head_len +
					    beacon->tail_len + 256);
			if (!skb)
				goto out;

			skb_reserve(skb, local->tx_headroom);
			memcpy(skb_put(skb, beacon->head_len), beacon->head,
			       beacon->head_len);

			/*
			 * Not very nice, but we want to allow the driver to call
			 * ieee80211_beacon_get() as a response to the set_tim()
			 * callback. That, however, is already invoked under the
			 * sta_lock to guarantee consistent and race-free update
			 * of the tim bitmap in mac80211 and the driver.
			 */
			if (local->tim_in_locked_section) {
				ieee80211_beacon_add_tim(ap, skb, beacon);
			} else {
				unsigned long flags;

				spin_lock_irqsave(&local->sta_lock, flags);
				ieee80211_beacon_add_tim(ap, skb, beacon);
				spin_unlock_irqrestore(&local->sta_lock, flags);
			}

			if (tim_offset)
				*tim_offset = beacon->head_len;
			if (tim_length)
				*tim_length = skb->len - beacon->head_len;

			if (beacon->tail)
				memcpy(skb_put(skb, beacon->tail_len),
				       beacon->tail, beacon->tail_len);
		} else
			goto out;
	} else if (sdata->vif.type == NL80211_IFTYPE_ADHOC) {
		struct ieee80211_if_ibss *ifibss = &sdata->u.ibss;
		struct ieee80211_hdr *hdr;
		struct sk_buff *presp = rcu_dereference(ifibss->presp);

		if (!presp)
			goto out;

		skb = skb_copy(presp, GFP_ATOMIC);
		if (!skb)
			goto out;

		hdr = (struct ieee80211_hdr *) skb->data;
		hdr->frame_control = cpu_to_le16(IEEE80211_FTYPE_MGMT |
						 IEEE80211_STYPE_BEACON);
	} else if (ieee80211_vif_is_mesh(&sdata->vif)) {
		struct ieee80211_mgmt *mgmt;
		u8 *pos;

#ifdef CONFIG_MAC80211_MESH
		if (!sdata->u.mesh.mesh_id_len)
			goto out;
#endif

		/* headroom, head length, tail length and maximum TIM length */
		skb = dev_alloc_skb(local->tx_headroom + 400 +
				sdata->u.mesh.ie_len);
		if (!skb)
			goto out;

		skb_reserve(skb, local->hw.extra_tx_headroom);
		mgmt = (struct ieee80211_mgmt *)
			skb_put(skb, 24 + sizeof(mgmt->u.beacon));
		memset(mgmt, 0, 24 + sizeof(mgmt->u.beacon));
		mgmt->frame_control =
		    cpu_to_le16(IEEE80211_FTYPE_MGMT | IEEE80211_STYPE_BEACON);
		memset(mgmt->da, 0xff, ETH_ALEN);
		memcpy(mgmt->sa, sdata->vif.addr, ETH_ALEN);
		memcpy(mgmt->bssid, sdata->vif.addr, ETH_ALEN);
		mgmt->u.beacon.beacon_int =
			cpu_to_le16(sdata->vif.bss_conf.beacon_int);
		mgmt->u.beacon.capab_info = 0x0; /* 0x0 for MPs */

		pos = skb_put(skb, 2);
		*pos++ = WLAN_EID_SSID;
		*pos++ = 0x0;

		mesh_mgmt_ies_add(skb, sdata);
	} else {
		WARN_ON(1);
		goto out;
	}

	info = IEEE80211_SKB_CB(skb);

	info->flags |= IEEE80211_TX_INTFL_DONT_ENCRYPT;
	info->flags |= IEEE80211_TX_CTL_NO_ACK;
	info->band = band;

	memset(&txrc, 0, sizeof(txrc));
	txrc.hw = hw;
	txrc.sband = sband;
	txrc.bss_conf = &sdata->vif.bss_conf;
	txrc.skb = skb;
	txrc.reported_rate.idx = -1;
	txrc.rate_idx_mask = sdata->rc_rateidx_mask[band];
	if (txrc.rate_idx_mask == (1 << sband->n_bitrates) - 1)
		txrc.max_rate_idx = -1;
	else
		txrc.max_rate_idx = fls(txrc.rate_idx_mask) - 1;
	txrc.bss = true;
	rate_control_get_rate(sdata, NULL, &txrc);

	info->control.vif = vif;

	info->flags |= IEEE80211_TX_CTL_CLEAR_PS_FILT |
			IEEE80211_TX_CTL_ASSIGN_SEQ |
			IEEE80211_TX_CTL_FIRST_FRAGMENT;
 out:
	rcu_read_unlock();
	return skb;
}
EXPORT_SYMBOL(ieee80211_beacon_get_tim);

struct sk_buff *ieee80211_pspoll_get(struct ieee80211_hw *hw,
				     struct ieee80211_vif *vif)
{
	struct ieee80211_sub_if_data *sdata;
	struct ieee80211_if_managed *ifmgd;
	struct ieee80211_pspoll *pspoll;
	struct ieee80211_local *local;
	struct sk_buff *skb;

	if (WARN_ON(vif->type != NL80211_IFTYPE_STATION))
		return NULL;

	sdata = vif_to_sdata(vif);
	ifmgd = &sdata->u.mgd;
	local = sdata->local;

	skb = dev_alloc_skb(local->hw.extra_tx_headroom + sizeof(*pspoll));
	if (!skb) {
		printk(KERN_DEBUG "%s: failed to allocate buffer for "
		       "pspoll template\n", sdata->name);
		return NULL;
	}
	skb_reserve(skb, local->hw.extra_tx_headroom);

	pspoll = (struct ieee80211_pspoll *) skb_put(skb, sizeof(*pspoll));
	memset(pspoll, 0, sizeof(*pspoll));
	pspoll->frame_control = cpu_to_le16(IEEE80211_FTYPE_CTL |
					    IEEE80211_STYPE_PSPOLL);
	pspoll->aid = cpu_to_le16(ifmgd->aid);

	/* aid in PS-Poll has its two MSBs each set to 1 */
	pspoll->aid |= cpu_to_le16(1 << 15 | 1 << 14);

	memcpy(pspoll->bssid, ifmgd->bssid, ETH_ALEN);
	memcpy(pspoll->ta, vif->addr, ETH_ALEN);

	return skb;
}
EXPORT_SYMBOL(ieee80211_pspoll_get);

struct sk_buff *ieee80211_nullfunc_get(struct ieee80211_hw *hw,
				       struct ieee80211_vif *vif)
{
	struct ieee80211_hdr_3addr *nullfunc;
	struct ieee80211_sub_if_data *sdata;
	struct ieee80211_if_managed *ifmgd;
	struct ieee80211_local *local;
	struct sk_buff *skb;

	if (WARN_ON(vif->type != NL80211_IFTYPE_STATION))
		return NULL;

	sdata = vif_to_sdata(vif);
	ifmgd = &sdata->u.mgd;
	local = sdata->local;

	skb = dev_alloc_skb(local->hw.extra_tx_headroom + sizeof(*nullfunc));
	if (!skb) {
		printk(KERN_DEBUG "%s: failed to allocate buffer for nullfunc "
		       "template\n", sdata->name);
		return NULL;
	}
	skb_reserve(skb, local->hw.extra_tx_headroom);

	nullfunc = (struct ieee80211_hdr_3addr *) skb_put(skb,
							  sizeof(*nullfunc));
	memset(nullfunc, 0, sizeof(*nullfunc));
	nullfunc->frame_control = cpu_to_le16(IEEE80211_FTYPE_DATA |
					      IEEE80211_STYPE_NULLFUNC |
					      IEEE80211_FCTL_TODS);
	memcpy(nullfunc->addr1, ifmgd->bssid, ETH_ALEN);
	memcpy(nullfunc->addr2, vif->addr, ETH_ALEN);
	memcpy(nullfunc->addr3, ifmgd->bssid, ETH_ALEN);

	return skb;
}
EXPORT_SYMBOL(ieee80211_nullfunc_get);

struct sk_buff *ieee80211_probereq_get(struct ieee80211_hw *hw,
				       struct ieee80211_vif *vif,
				       const u8 *ssid, size_t ssid_len,
				       const u8 *ie, size_t ie_len)
{
	struct ieee80211_sub_if_data *sdata;
	struct ieee80211_local *local;
	struct ieee80211_hdr_3addr *hdr;
	struct sk_buff *skb;
	size_t ie_ssid_len;
	u8 *pos;

	sdata = vif_to_sdata(vif);
	local = sdata->local;
	ie_ssid_len = 2 + ssid_len;

	skb = dev_alloc_skb(local->hw.extra_tx_headroom + sizeof(*hdr) +
			    ie_ssid_len + ie_len);
	if (!skb) {
		printk(KERN_DEBUG "%s: failed to allocate buffer for probe "
		       "request template\n", sdata->name);
		return NULL;
	}

	skb_reserve(skb, local->hw.extra_tx_headroom);

	hdr = (struct ieee80211_hdr_3addr *) skb_put(skb, sizeof(*hdr));
	memset(hdr, 0, sizeof(*hdr));
	hdr->frame_control = cpu_to_le16(IEEE80211_FTYPE_MGMT |
					 IEEE80211_STYPE_PROBE_REQ);
	memset(hdr->addr1, 0xff, ETH_ALEN);
	memcpy(hdr->addr2, vif->addr, ETH_ALEN);
	memset(hdr->addr3, 0xff, ETH_ALEN);

	pos = skb_put(skb, ie_ssid_len);
	*pos++ = WLAN_EID_SSID;
	*pos++ = ssid_len;
	if (ssid)
		memcpy(pos, ssid, ssid_len);
	pos += ssid_len;

	if (ie) {
		pos = skb_put(skb, ie_len);
		memcpy(pos, ie, ie_len);
	}

	return skb;
}
EXPORT_SYMBOL(ieee80211_probereq_get);

void ieee80211_rts_get(struct ieee80211_hw *hw, struct ieee80211_vif *vif,
		       const void *frame, size_t frame_len,
		       const struct ieee80211_tx_info *frame_txctl,
		       struct ieee80211_rts *rts)
{
	const struct ieee80211_hdr *hdr = frame;

	rts->frame_control =
	    cpu_to_le16(IEEE80211_FTYPE_CTL | IEEE80211_STYPE_RTS);
	rts->duration = ieee80211_rts_duration(hw, vif, frame_len,
					       frame_txctl);
	memcpy(rts->ra, hdr->addr1, sizeof(rts->ra));
	memcpy(rts->ta, hdr->addr2, sizeof(rts->ta));
}
EXPORT_SYMBOL(ieee80211_rts_get);

void ieee80211_ctstoself_get(struct ieee80211_hw *hw, struct ieee80211_vif *vif,
			     const void *frame, size_t frame_len,
			     const struct ieee80211_tx_info *frame_txctl,
			     struct ieee80211_cts *cts)
{
	const struct ieee80211_hdr *hdr = frame;

	cts->frame_control =
	    cpu_to_le16(IEEE80211_FTYPE_CTL | IEEE80211_STYPE_CTS);
	cts->duration = ieee80211_ctstoself_duration(hw, vif,
						     frame_len, frame_txctl);
	memcpy(cts->ra, hdr->addr1, sizeof(cts->ra));
}
EXPORT_SYMBOL(ieee80211_ctstoself_get);

struct sk_buff *
ieee80211_get_buffered_bc(struct ieee80211_hw *hw,
			  struct ieee80211_vif *vif)
{
	struct ieee80211_local *local = hw_to_local(hw);
	struct sk_buff *skb = NULL;
	struct ieee80211_tx_data tx;
	struct ieee80211_sub_if_data *sdata;
	struct ieee80211_if_ap *bss = NULL;
	struct beacon_data *beacon;
	struct ieee80211_tx_info *info;

	sdata = vif_to_sdata(vif);
	bss = &sdata->u.ap;

	rcu_read_lock();
	beacon = rcu_dereference(bss->beacon);

	if (sdata->vif.type != NL80211_IFTYPE_AP || !beacon || !beacon->head)
		goto out;

	if (bss->dtim_count != 0 || !bss->dtim_bc_mc)
		goto out; /* send buffered bc/mc only after DTIM beacon */

	while (1) {
		skb = skb_dequeue(&bss->ps_bc_buf);
		if (!skb)
			goto out;
		local->total_ps_buffered--;

		if (!skb_queue_empty(&bss->ps_bc_buf) && skb->len >= 2) {
			struct ieee80211_hdr *hdr =
				(struct ieee80211_hdr *) skb->data;
			/* more buffered multicast/broadcast frames ==> set
			 * MoreData flag in IEEE 802.11 header to inform PS
			 * STAs */
			hdr->frame_control |=
				cpu_to_le16(IEEE80211_FCTL_MOREDATA);
		}

		if (!ieee80211_tx_prepare(sdata, &tx, skb))
			break;
		dev_kfree_skb_any(skb);
	}

	info = IEEE80211_SKB_CB(skb);

	tx.flags |= IEEE80211_TX_PS_BUFFERED;
	tx.channel = local->hw.conf.channel;
	info->band = tx.channel->band;

	if (invoke_tx_handlers(&tx))
		skb = NULL;
 out:
	rcu_read_unlock();

	return skb;
}
EXPORT_SYMBOL(ieee80211_get_buffered_bc);

void ieee80211_tx_skb(struct ieee80211_sub_if_data *sdata, struct sk_buff *skb)
{
	skb_set_mac_header(skb, 0);
	skb_set_network_header(skb, 0);
	skb_set_transport_header(skb, 0);

	/* Send all internal mgmt frames on VO. Accordingly set TID to 7. */
	skb_set_queue_mapping(skb, IEEE80211_AC_VO);
	skb->priority = 7;

	/*
	 * The other path calling ieee80211_xmit is from the tasklet,
	 * and while we can handle concurrent transmissions locking
	 * requirements are that we do not come into tx with bhs on.
	 */
	local_bh_disable();
	ieee80211_xmit(sdata, skb);
	local_bh_enable();
}<|MERGE_RESOLUTION|>--- conflicted
+++ resolved
@@ -1484,16 +1484,7 @@
 	struct ieee80211_local *local = sdata->local;
 	int tail_need = 0;
 
-<<<<<<< HEAD
-	/*
-	 * This could be optimised, devices that do full hardware
-	 * crypto (including TKIP MMIC) need no tailroom... But we
-	 * have no drivers for such devices currently.
-	 */
-	if (may_encrypt) {
-=======
 	if (may_encrypt && sdata->crypto_tx_tailroom_needed_cnt) {
->>>>>>> acfe7d74
 		tail_need = IEEE80211_ENCRYPT_TAILROOM;
 		tail_need -= skb_tailroom(skb);
 		tail_need = max_t(int, tail_need, 0);
