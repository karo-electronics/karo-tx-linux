/*
 * Copyright 2002-2005, Devicescape Software, Inc.
 *
 * This program is free software; you can redistribute it and/or modify
 * it under the terms of the GNU General Public License version 2 as
 * published by the Free Software Foundation.
 */

#ifndef STA_INFO_H
#define STA_INFO_H

#include <linux/list.h>
#include <linux/types.h>
#include <linux/if_ether.h>
#include <linux/workqueue.h>
#include <linux/average.h>
#include <linux/etherdevice.h>
#include "key.h"

/**
 * enum ieee80211_sta_info_flags - Stations flags
 *
 * These flags are used with &struct sta_info's @flags member, but
 * only indirectly with set_sta_flag() and friends.
 *
 * @WLAN_STA_AUTH: Station is authenticated.
 * @WLAN_STA_ASSOC: Station is associated.
 * @WLAN_STA_PS_STA: Station is in power-save mode
 * @WLAN_STA_AUTHORIZED: Station is authorized to send/receive traffic.
 *	This bit is always checked so needs to be enabled for all stations
 *	when virtual port control is not in use.
 * @WLAN_STA_SHORT_PREAMBLE: Station is capable of receiving short-preamble
 *	frames.
 * @WLAN_STA_WME: Station is a QoS-STA.
 * @WLAN_STA_WDS: Station is one of our WDS peers.
 * @WLAN_STA_CLEAR_PS_FILT: Clear PS filter in hardware (using the
 *	IEEE80211_TX_CTL_CLEAR_PS_FILT control flag) when the next
 *	frame to this station is transmitted.
 * @WLAN_STA_MFP: Management frame protection is used with this STA.
 * @WLAN_STA_BLOCK_BA: Used to deny ADDBA requests (both TX and RX)
 *	during suspend/resume and station removal.
 * @WLAN_STA_PS_DRIVER: driver requires keeping this station in
 *	power-save mode logically to flush frames that might still
 *	be in the queues
 * @WLAN_STA_PSPOLL: Station sent PS-poll while driver was keeping
 *	station in power-save mode, reply when the driver unblocks.
 * @WLAN_STA_TDLS_PEER: Station is a TDLS peer.
 * @WLAN_STA_TDLS_PEER_AUTH: This TDLS peer is authorized to send direct
 *	packets. This means the link is enabled.
 * @WLAN_STA_UAPSD: Station requested unscheduled SP while driver was
 *	keeping station in power-save mode, reply when the driver
 *	unblocks the station.
 * @WLAN_STA_SP: Station is in a service period, so don't try to
 *	reply to other uAPSD trigger frames or PS-Poll.
 * @WLAN_STA_4ADDR_EVENT: 4-addr event was already sent for this frame.
 * @WLAN_STA_INSERTED: This station is inserted into the hash table.
 * @WLAN_STA_RATE_CONTROL: rate control was initialized for this station.
 * @WLAN_STA_TOFFSET_KNOWN: toffset calculated for this station is valid.
 * @WLAN_STA_MPSP_OWNER: local STA is owner of a mesh Peer Service Period.
 * @WLAN_STA_MPSP_RECIPIENT: local STA is recipient of a MPSP.
 */
enum ieee80211_sta_info_flags {
	WLAN_STA_AUTH,
	WLAN_STA_ASSOC,
	WLAN_STA_PS_STA,
	WLAN_STA_AUTHORIZED,
	WLAN_STA_SHORT_PREAMBLE,
	WLAN_STA_WME,
	WLAN_STA_WDS,
	WLAN_STA_CLEAR_PS_FILT,
	WLAN_STA_MFP,
	WLAN_STA_BLOCK_BA,
	WLAN_STA_PS_DRIVER,
	WLAN_STA_PSPOLL,
	WLAN_STA_TDLS_PEER,
	WLAN_STA_TDLS_PEER_AUTH,
	WLAN_STA_UAPSD,
	WLAN_STA_SP,
	WLAN_STA_4ADDR_EVENT,
	WLAN_STA_INSERTED,
	WLAN_STA_RATE_CONTROL,
	WLAN_STA_TOFFSET_KNOWN,
	WLAN_STA_MPSP_OWNER,
	WLAN_STA_MPSP_RECIPIENT,
};

#define ADDBA_RESP_INTERVAL HZ
#define HT_AGG_MAX_RETRIES		15
#define HT_AGG_BURST_RETRIES		3
#define HT_AGG_RETRIES_PERIOD		(15 * HZ)

#define HT_AGG_STATE_DRV_READY		0
#define HT_AGG_STATE_RESPONSE_RECEIVED	1
#define HT_AGG_STATE_OPERATIONAL	2
#define HT_AGG_STATE_STOPPING		3
#define HT_AGG_STATE_WANT_START		4
#define HT_AGG_STATE_WANT_STOP		5

enum ieee80211_agg_stop_reason {
	AGG_STOP_DECLINED,
	AGG_STOP_LOCAL_REQUEST,
	AGG_STOP_PEER_REQUEST,
	AGG_STOP_DESTROY_STA,
};

/**
 * struct tid_ampdu_tx - TID aggregation information (Tx).
 *
 * @rcu_head: rcu head for freeing structure
 * @session_timer: check if we keep Tx-ing on the TID (by timeout value)
 * @addba_resp_timer: timer for peer's response to addba request
 * @pending: pending frames queue -- use sta's spinlock to protect
 * @dialog_token: dialog token for aggregation session
 * @timeout: session timeout value to be filled in ADDBA requests
 * @state: session state (see above)
 * @last_tx: jiffies of last tx activity
 * @stop_initiator: initiator of a session stop
 * @tx_stop: TX DelBA frame when stopping
 * @buf_size: reorder buffer size at receiver
 * @failed_bar_ssn: ssn of the last failed BAR tx attempt
 * @bar_pending: BAR needs to be re-sent
 *
 * This structure's lifetime is managed by RCU, assignments to
 * the array holding it must hold the aggregation mutex.
 *
 * The TX path can access it under RCU lock-free if, and
 * only if, the state has the flag %HT_AGG_STATE_OPERATIONAL
 * set. Otherwise, the TX path must also acquire the spinlock
 * and re-check the state, see comments in the tx code
 * touching it.
 */
struct tid_ampdu_tx {
	struct rcu_head rcu_head;
	struct timer_list session_timer;
	struct timer_list addba_resp_timer;
	struct sk_buff_head pending;
	unsigned long state;
	unsigned long last_tx;
	u16 timeout;
	u8 dialog_token;
	u8 stop_initiator;
	bool tx_stop;
	u8 buf_size;

	u16 failed_bar_ssn;
	bool bar_pending;
};

/**
 * struct tid_ampdu_rx - TID aggregation information (Rx).
 *
 * @reorder_buf: buffer to reorder incoming aggregated MPDUs
 * @reorder_time: jiffies when skb was added
 * @session_timer: check if peer keeps Tx-ing on the TID (by timeout value)
 * @reorder_timer: releases expired frames from the reorder buffer.
 * @last_rx: jiffies of last rx activity
 * @head_seq_num: head sequence number in reordering buffer.
 * @stored_mpdu_num: number of MPDUs in reordering buffer
 * @ssn: Starting Sequence Number expected to be aggregated.
 * @buf_size: buffer size for incoming A-MPDUs
 * @timeout: reset timer value (in TUs).
 * @dialog_token: dialog token for aggregation session
 * @rcu_head: RCU head used for freeing this struct
 * @reorder_lock: serializes access to reorder buffer, see below.
 *
 * This structure's lifetime is managed by RCU, assignments to
 * the array holding it must hold the aggregation mutex.
 *
 * The @reorder_lock is used to protect the members of this
 * struct, except for @timeout, @buf_size and @dialog_token,
 * which are constant across the lifetime of the struct (the
 * dialog token being used only for debugging).
 */
struct tid_ampdu_rx {
	struct rcu_head rcu_head;
	spinlock_t reorder_lock;
	struct sk_buff **reorder_buf;
	unsigned long *reorder_time;
	struct timer_list session_timer;
	struct timer_list reorder_timer;
	unsigned long last_rx;
	u16 head_seq_num;
	u16 stored_mpdu_num;
	u16 ssn;
	u16 buf_size;
	u16 timeout;
	u8 dialog_token;
};

/**
 * struct sta_ampdu_mlme - STA aggregation information.
 *
 * @tid_rx: aggregation info for Rx per TID -- RCU protected
 * @tid_tx: aggregation info for Tx per TID
 * @tid_start_tx: sessions where start was requested
 * @addba_req_num: number of times addBA request has been sent.
 * @last_addba_req_time: timestamp of the last addBA request.
 * @dialog_token_allocator: dialog token enumerator for each new session;
 * @work: work struct for starting/stopping aggregation
 * @tid_rx_timer_expired: bitmap indicating on which TIDs the
 *	RX timer expired until the work for it runs
 * @tid_rx_stop_requested:  bitmap indicating which BA sessions per TID the
 *	driver requested to close until the work for it runs
 * @mtx: mutex to protect all TX data (except non-NULL assignments
 *	to tid_tx[idx], which are protected by the sta spinlock)
 *	tid_start_tx is also protected by sta->lock.
 */
struct sta_ampdu_mlme {
	struct mutex mtx;
	/* rx */
	struct tid_ampdu_rx __rcu *tid_rx[IEEE80211_NUM_TIDS];
	unsigned long tid_rx_timer_expired[BITS_TO_LONGS(IEEE80211_NUM_TIDS)];
	unsigned long tid_rx_stop_requested[BITS_TO_LONGS(IEEE80211_NUM_TIDS)];
	/* tx */
	struct work_struct work;
	struct tid_ampdu_tx __rcu *tid_tx[IEEE80211_NUM_TIDS];
	struct tid_ampdu_tx *tid_start_tx[IEEE80211_NUM_TIDS];
	unsigned long last_addba_req_time[IEEE80211_NUM_TIDS];
	u8 addba_req_num[IEEE80211_NUM_TIDS];
	u8 dialog_token_allocator;
};


/**
 * struct sta_info - STA information
 *
 * This structure collects information about a station that
 * mac80211 is communicating with.
 *
 * @list: global linked list entry
 * @hnext: hash table linked list pointer
 * @local: pointer to the global information
 * @sdata: virtual interface this station belongs to
 * @ptk: peer key negotiated with this station, if any
 * @gtk: group keys negotiated with this station, if any
 * @rate_ctrl: rate control algorithm reference
 * @rate_ctrl_priv: rate control private per-STA pointer
 * @last_tx_rate: rate used for last transmit, to report to userspace as
 *	"the" transmit rate
 * @last_rx_rate_idx: rx status rate index of the last data packet
 * @last_rx_rate_flag: rx status flag of the last data packet
 * @last_rx_rate_vht_nss: rx status nss of last data packet
 * @lock: used for locking all fields that require locking, see comments
 *	in the header file.
 * @drv_unblock_wk: used for driver PS unblocking
 * @listen_interval: listen interval of this station, when we're acting as AP
 * @_flags: STA flags, see &enum ieee80211_sta_info_flags, do not use directly
 * @ps_tx_buf: buffers (per AC) of frames to transmit to this station
 *	when it leaves power saving state or polls
 * @tx_filtered: buffers (per AC) of frames we already tried to
 *	transmit but were filtered by hardware due to STA having
 *	entered power saving state, these are also delivered to
 *	the station when it leaves powersave or polls for frames
 * @driver_buffered_tids: bitmap of TIDs the driver has data buffered on
 * @rx_packets: Number of MSDUs received from this STA
 * @rx_bytes: Number of bytes received from this STA
 * @wep_weak_iv_count: number of weak WEP IVs received from this station
 * @last_rx: time (in jiffies) when last frame was received from this STA
 * @last_connected: time (in seconds) when a station got connected
 * @num_duplicates: number of duplicate frames received from this STA
 * @rx_fragments: number of received MPDUs
 * @rx_dropped: number of dropped MPDUs from this STA
 * @last_signal: signal of last received frame from this STA
 * @avg_signal: moving average of signal of received frames from this STA
 * @last_ack_signal: signal of last received Ack frame from this STA
 * @last_seq_ctrl: last received seq/frag number from this STA (per RX queue)
 * @tx_filtered_count: number of frames the hardware filtered for this STA
 * @tx_retry_failed: number of frames that failed retry
 * @tx_retry_count: total number of retries for frames to this STA
 * @fail_avg: moving percentage of failed MSDUs
 * @tx_packets: number of RX/TX MSDUs
 * @tx_bytes: number of bytes transmitted to this STA
 * @tx_fragments: number of transmitted MPDUs
 * @tid_seq: per-TID sequence numbers for sending to this STA
 * @ampdu_mlme: A-MPDU state machine state
 * @timer_to_tid: identity mapping to ID timers
 * @llid: Local link ID
 * @plid: Peer link ID
 * @reason: Cancel reason on PLINK_HOLDING state
 * @plink_retries: Retries in establishment
 * @ignore_plink_timer: ignore the peer-link timer (used internally)
 * @plink_state: peer link state
 * @plink_timeout: timeout of peer link
 * @plink_timer: peer link watch timer
 * @t_offset: timing offset relative to this host
 * @t_offset_setpoint: reference timing offset of this sta to be used when
 * 	calculating clockdrift
 * @local_pm: local link-specific power save mode
 * @peer_pm: peer-specific power save mode towards local STA
 * @nonpeer_pm: STA power save mode towards non-peer neighbors
 * @debugfs: debug filesystem info
 * @dead: set to true when sta is unlinked
 * @uploaded: set to true when sta is uploaded to the driver
 * @lost_packets: number of consecutive lost packets
 * @sta: station information we share with the driver
 * @sta_state: duplicates information about station state (for debug)
 * @beacon_loss_count: number of times beacon loss has triggered
 * @rcu_head: RCU head used for freeing this station struct
 * @cur_max_bandwidth: maximum bandwidth to use for TX to the station,
 *	taken from HT/VHT capabilities or VHT operating mode notification
<<<<<<< HEAD
=======
 * @chains: chains ever used for RX from this station
 * @chain_signal_last: last signal (per chain)
 * @chain_signal_avg: signal average (per chain)
>>>>>>> d0e0ac97
 */
struct sta_info {
	/* General information, mostly static */
	struct list_head list;
	struct rcu_head rcu_head;
	struct sta_info __rcu *hnext;
	struct ieee80211_local *local;
	struct ieee80211_sub_if_data *sdata;
	struct ieee80211_key __rcu *gtk[NUM_DEFAULT_KEYS + NUM_DEFAULT_MGMT_KEYS];
	struct ieee80211_key __rcu *ptk;
	struct rate_control_ref *rate_ctrl;
	void *rate_ctrl_priv;
	spinlock_t lock;

	struct work_struct drv_unblock_wk;

	u16 listen_interval;

	bool dead;

	bool uploaded;

	enum ieee80211_sta_state sta_state;

	/* use the accessors defined below */
	unsigned long _flags;

	/*
	 * STA powersave frame queues, no more than the internal
	 * locking required.
	 */
	struct sk_buff_head ps_tx_buf[IEEE80211_NUM_ACS];
	struct sk_buff_head tx_filtered[IEEE80211_NUM_ACS];
	unsigned long driver_buffered_tids;

	/* Updated from RX path only, no locking requirements */
	unsigned long rx_packets;
	u64 rx_bytes;
	unsigned long wep_weak_iv_count;
	unsigned long last_rx;
	long last_connected;
	unsigned long num_duplicates;
	unsigned long rx_fragments;
	unsigned long rx_dropped;
	int last_signal;
	struct ewma avg_signal;
	int last_ack_signal;

	u8 chains;
	s8 chain_signal_last[IEEE80211_MAX_CHAINS];
	struct ewma chain_signal_avg[IEEE80211_MAX_CHAINS];

	/* Plus 1 for non-QoS frames */
	__le16 last_seq_ctrl[IEEE80211_NUM_TIDS + 1];

	/* Updated from TX status path only, no locking requirements */
	unsigned long tx_filtered_count;
	unsigned long tx_retry_failed, tx_retry_count;
	/* moving percentage of failed MSDUs */
	unsigned int fail_avg;

	/* Updated from TX path only, no locking requirements */
	u32 tx_fragments;
	u64 tx_packets[IEEE80211_NUM_ACS];
	u64 tx_bytes[IEEE80211_NUM_ACS];
	struct ieee80211_tx_rate last_tx_rate;
	int last_rx_rate_idx;
	u32 last_rx_rate_flag;
	u8 last_rx_rate_vht_nss;
	u16 tid_seq[IEEE80211_QOS_CTL_TID_MASK + 1];

	/*
	 * Aggregation information, locked with lock.
	 */
	struct sta_ampdu_mlme ampdu_mlme;
	u8 timer_to_tid[IEEE80211_NUM_TIDS];

#ifdef CONFIG_MAC80211_MESH
	/*
	 * Mesh peer link attributes
	 * TODO: move to a sub-structure that is referenced with pointer?
	 */
	__le16 llid;
	__le16 plid;
	__le16 reason;
	u8 plink_retries;
	bool ignore_plink_timer;
	enum nl80211_plink_state plink_state;
	u32 plink_timeout;
	struct timer_list plink_timer;
	s64 t_offset;
	s64 t_offset_setpoint;
	/* mesh power save */
	enum nl80211_mesh_power_mode local_pm;
	enum nl80211_mesh_power_mode peer_pm;
	enum nl80211_mesh_power_mode nonpeer_pm;
#endif

#ifdef CONFIG_MAC80211_DEBUGFS
	struct sta_info_debugfsdentries {
		struct dentry *dir;
		bool add_has_run;
	} debugfs;
#endif

	enum ieee80211_sta_rx_bandwidth cur_max_bandwidth;

	unsigned int lost_packets;
	unsigned int beacon_loss_count;

	/* keep last! */
	struct ieee80211_sta sta;
};

static inline enum nl80211_plink_state sta_plink_state(struct sta_info *sta)
{
#ifdef CONFIG_MAC80211_MESH
	return sta->plink_state;
#endif
	return NL80211_PLINK_LISTEN;
}

static inline void set_sta_flag(struct sta_info *sta,
				enum ieee80211_sta_info_flags flag)
{
	WARN_ON(flag == WLAN_STA_AUTH ||
		flag == WLAN_STA_ASSOC ||
		flag == WLAN_STA_AUTHORIZED);
	set_bit(flag, &sta->_flags);
}

static inline void clear_sta_flag(struct sta_info *sta,
				  enum ieee80211_sta_info_flags flag)
{
	WARN_ON(flag == WLAN_STA_AUTH ||
		flag == WLAN_STA_ASSOC ||
		flag == WLAN_STA_AUTHORIZED);
	clear_bit(flag, &sta->_flags);
}

static inline int test_sta_flag(struct sta_info *sta,
				enum ieee80211_sta_info_flags flag)
{
	return test_bit(flag, &sta->_flags);
}

static inline int test_and_clear_sta_flag(struct sta_info *sta,
					  enum ieee80211_sta_info_flags flag)
{
	WARN_ON(flag == WLAN_STA_AUTH ||
		flag == WLAN_STA_ASSOC ||
		flag == WLAN_STA_AUTHORIZED);
	return test_and_clear_bit(flag, &sta->_flags);
}

static inline int test_and_set_sta_flag(struct sta_info *sta,
					enum ieee80211_sta_info_flags flag)
{
	WARN_ON(flag == WLAN_STA_AUTH ||
		flag == WLAN_STA_ASSOC ||
		flag == WLAN_STA_AUTHORIZED);
	return test_and_set_bit(flag, &sta->_flags);
}

int sta_info_move_state(struct sta_info *sta,
			enum ieee80211_sta_state new_state);

static inline void sta_info_pre_move_state(struct sta_info *sta,
					   enum ieee80211_sta_state new_state)
{
	int ret;

	WARN_ON_ONCE(test_sta_flag(sta, WLAN_STA_INSERTED));

	ret = sta_info_move_state(sta, new_state);
	WARN_ON_ONCE(ret);
}


void ieee80211_assign_tid_tx(struct sta_info *sta, int tid,
			     struct tid_ampdu_tx *tid_tx);

static inline struct tid_ampdu_tx *
rcu_dereference_protected_tid_tx(struct sta_info *sta, int tid)
{
	return rcu_dereference_protected(sta->ampdu_mlme.tid_tx[tid],
					 lockdep_is_held(&sta->lock) ||
					 lockdep_is_held(&sta->ampdu_mlme.mtx));
}

#define STA_HASH_SIZE 256
#define STA_HASH(sta) (sta[5])


/* Maximum number of frames to buffer per power saving station per AC */
#define STA_MAX_TX_BUFFER	64

/* Minimum buffered frame expiry time. If STA uses listen interval that is
 * smaller than this value, the minimum value here is used instead. */
#define STA_TX_BUFFER_EXPIRE (10 * HZ)

/* How often station data is cleaned up (e.g., expiration of buffered frames)
 */
#define STA_INFO_CLEANUP_INTERVAL (10 * HZ)

/*
 * Get a STA info, must be under RCU read lock.
 */
struct sta_info *sta_info_get(struct ieee80211_sub_if_data *sdata,
			      const u8 *addr);

struct sta_info *sta_info_get_bss(struct ieee80211_sub_if_data *sdata,
				  const u8 *addr);

static inline
void for_each_sta_info_type_check(struct ieee80211_local *local,
				  const u8 *addr,
				  struct sta_info *sta,
				  struct sta_info *nxt)
{
}

#define for_each_sta_info(local, _addr, _sta, nxt)			\
	for (	/* initialise loop */					\
		_sta = rcu_dereference(local->sta_hash[STA_HASH(_addr)]),\
		nxt = _sta ? rcu_dereference(_sta->hnext) : NULL;	\
		/* typecheck */						\
		for_each_sta_info_type_check(local, (_addr), _sta, nxt),\
		/* continue condition */				\
		_sta;							\
		/* advance loop */					\
		_sta = nxt,						\
		nxt = _sta ? rcu_dereference(_sta->hnext) : NULL	\
	     )								\
	/* compare address and run code only if it matches */		\
	if (ether_addr_equal(_sta->sta.addr, (_addr)))

/*
 * Get STA info by index, BROKEN!
 */
struct sta_info *sta_info_get_by_idx(struct ieee80211_sub_if_data *sdata,
				     int idx);
/*
 * Create a new STA info, caller owns returned structure
 * until sta_info_insert().
 */
struct sta_info *sta_info_alloc(struct ieee80211_sub_if_data *sdata,
				const u8 *addr, gfp_t gfp);

void sta_info_free(struct ieee80211_local *local, struct sta_info *sta);

/*
 * Insert STA info into hash table/list, returns zero or a
 * -EEXIST if (if the same MAC address is already present).
 *
 * Calling the non-rcu version makes the caller relinquish,
 * the _rcu version calls read_lock_rcu() and must be called
 * without it held.
 */
int sta_info_insert(struct sta_info *sta);
int sta_info_insert_rcu(struct sta_info *sta) __acquires(RCU);

int __must_check __sta_info_destroy(struct sta_info *sta);
int sta_info_destroy_addr(struct ieee80211_sub_if_data *sdata,
			  const u8 *addr);
int sta_info_destroy_addr_bss(struct ieee80211_sub_if_data *sdata,
			      const u8 *addr);

void sta_info_recalc_tim(struct sta_info *sta);

void sta_info_init(struct ieee80211_local *local);
void sta_info_stop(struct ieee80211_local *local);
int sta_info_flush_defer(struct ieee80211_sub_if_data *sdata);

/**
 * sta_info_flush_cleanup - flush the sta_info cleanup queue
 * @sdata: the interface
 *
 * Flushes the sta_info cleanup queue for a given interface;
 * this is necessary before the interface is removed or, for
 * AP/mesh interfaces, before it is deconfigured.
 *
 * Note an rcu_barrier() must precede the function, after all
 * stations have been flushed/removed to ensure the call_rcu()
 * calls that add stations to the cleanup queue have completed.
 */
void sta_info_flush_cleanup(struct ieee80211_sub_if_data *sdata);

/**
 * sta_info_flush - flush matching STA entries from the STA table
 *
 * Returns the number of removed STA entries.
 *
 * @sdata: sdata to remove all stations from
 */
static inline int sta_info_flush(struct ieee80211_sub_if_data *sdata)
{
	int ret = sta_info_flush_defer(sdata);

	rcu_barrier();
	sta_info_flush_cleanup(sdata);

	return ret;
}

void sta_set_rate_info_tx(struct sta_info *sta,
			  const struct ieee80211_tx_rate *rate,
			  struct rate_info *rinfo);
void sta_set_rate_info_rx(struct sta_info *sta,
			  struct rate_info *rinfo);
void ieee80211_sta_expire(struct ieee80211_sub_if_data *sdata,
			  unsigned long exp_time);

void ieee80211_sta_ps_deliver_wakeup(struct sta_info *sta);
void ieee80211_sta_ps_deliver_poll_response(struct sta_info *sta);
void ieee80211_sta_ps_deliver_uapsd(struct sta_info *sta);

void ieee80211_cleanup_sdata_stas(struct ieee80211_sub_if_data *sdata);

#endif /* STA_INFO_H */<|MERGE_RESOLUTION|>--- conflicted
+++ resolved
@@ -298,12 +298,9 @@
  * @rcu_head: RCU head used for freeing this station struct
  * @cur_max_bandwidth: maximum bandwidth to use for TX to the station,
  *	taken from HT/VHT capabilities or VHT operating mode notification
-<<<<<<< HEAD
-=======
  * @chains: chains ever used for RX from this station
  * @chain_signal_last: last signal (per chain)
  * @chain_signal_avg: signal average (per chain)
->>>>>>> d0e0ac97
  */
 struct sta_info {
 	/* General information, mostly static */
