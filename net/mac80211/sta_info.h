--- conflicted
+++ resolved
@@ -362,10 +362,7 @@
 	struct timer_list plink_timer;
 	s64 t_offset;
 	s64 t_offset_setpoint;
-<<<<<<< HEAD
-=======
 	enum nl80211_channel_type ch_type;
->>>>>>> 0a9b3782
 #endif
 
 #ifdef CONFIG_MAC80211_DEBUGFS
