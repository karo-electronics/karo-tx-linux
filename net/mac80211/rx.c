/*
 * Copyright 2002-2005, Instant802 Networks, Inc.
 * Copyright 2005-2006, Devicescape Software, Inc.
 * Copyright 2006-2007	Jiri Benc <jbenc@suse.cz>
 * Copyright 2007-2010	Johannes Berg <johannes@sipsolutions.net>
 *
 * This program is free software; you can redistribute it and/or modify
 * it under the terms of the GNU General Public License version 2 as
 * published by the Free Software Foundation.
 */

#include <linux/jiffies.h>
#include <linux/slab.h>
#include <linux/kernel.h>
#include <linux/skbuff.h>
#include <linux/netdevice.h>
#include <linux/etherdevice.h>
#include <linux/rcupdate.h>
#include <linux/export.h>
#include <net/mac80211.h>
#include <net/ieee80211_radiotap.h>

#include "ieee80211_i.h"
#include "driver-ops.h"
#include "led.h"
#include "mesh.h"
#include "wep.h"
#include "wpa.h"
#include "tkip.h"
#include "wme.h"

/*
 * monitor mode reception
 *
 * This function cleans up the SKB, i.e. it removes all the stuff
 * only useful for monitoring.
 */
static struct sk_buff *remove_monitor_info(struct ieee80211_local *local,
					   struct sk_buff *skb)
{
	if (local->hw.flags & IEEE80211_HW_RX_INCLUDES_FCS) {
		if (likely(skb->len > FCS_LEN))
			__pskb_trim(skb, skb->len - FCS_LEN);
		else {
			/* driver bug */
			WARN_ON(1);
			dev_kfree_skb(skb);
			skb = NULL;
		}
	}

	return skb;
}

static inline int should_drop_frame(struct sk_buff *skb,
				    int present_fcs_len)
{
	struct ieee80211_rx_status *status = IEEE80211_SKB_RXCB(skb);
	struct ieee80211_hdr *hdr = (struct ieee80211_hdr *)skb->data;

	if (status->flag & (RX_FLAG_FAILED_FCS_CRC | RX_FLAG_FAILED_PLCP_CRC))
		return 1;
	if (unlikely(skb->len < 16 + present_fcs_len))
		return 1;
	if (ieee80211_is_ctl(hdr->frame_control) &&
	    !ieee80211_is_pspoll(hdr->frame_control) &&
	    !ieee80211_is_back_req(hdr->frame_control))
		return 1;
	return 0;
}

static int
ieee80211_rx_radiotap_len(struct ieee80211_local *local,
			  struct ieee80211_rx_status *status)
{
	int len;

	/* always present fields */
	len = sizeof(struct ieee80211_radiotap_header) + 9;

	if (status->flag & RX_FLAG_MACTIME_MPDU)
		len += 8;
	if (local->hw.flags & IEEE80211_HW_SIGNAL_DBM)
		len += 1;

	if (len & 1) /* padding for RX_FLAGS if necessary */
		len++;

	if (status->flag & RX_FLAG_HT) /* HT info */
		len += 3;

	return len;
}

/*
 * ieee80211_add_rx_radiotap_header - add radiotap header
 *
 * add a radiotap header containing all the fields which the hardware provided.
 */
static void
ieee80211_add_rx_radiotap_header(struct ieee80211_local *local,
				 struct sk_buff *skb,
				 struct ieee80211_rate *rate,
				 int rtap_len)
{
	struct ieee80211_rx_status *status = IEEE80211_SKB_RXCB(skb);
	struct ieee80211_radiotap_header *rthdr;
	unsigned char *pos;
	u16 rx_flags = 0;

	rthdr = (struct ieee80211_radiotap_header *)skb_push(skb, rtap_len);
	memset(rthdr, 0, rtap_len);

	/* radiotap header, set always present flags */
	rthdr->it_present =
		cpu_to_le32((1 << IEEE80211_RADIOTAP_FLAGS) |
			    (1 << IEEE80211_RADIOTAP_CHANNEL) |
			    (1 << IEEE80211_RADIOTAP_ANTENNA) |
			    (1 << IEEE80211_RADIOTAP_RX_FLAGS));
	rthdr->it_len = cpu_to_le16(rtap_len);

	pos = (unsigned char *)(rthdr+1);

	/* the order of the following fields is important */

	/* IEEE80211_RADIOTAP_TSFT */
	if (status->flag & RX_FLAG_MACTIME_MPDU) {
		put_unaligned_le64(status->mactime, pos);
		rthdr->it_present |=
			cpu_to_le32(1 << IEEE80211_RADIOTAP_TSFT);
		pos += 8;
	}

	/* IEEE80211_RADIOTAP_FLAGS */
	if (local->hw.flags & IEEE80211_HW_RX_INCLUDES_FCS)
		*pos |= IEEE80211_RADIOTAP_F_FCS;
	if (status->flag & (RX_FLAG_FAILED_FCS_CRC | RX_FLAG_FAILED_PLCP_CRC))
		*pos |= IEEE80211_RADIOTAP_F_BADFCS;
	if (status->flag & RX_FLAG_SHORTPRE)
		*pos |= IEEE80211_RADIOTAP_F_SHORTPRE;
	pos++;

	/* IEEE80211_RADIOTAP_RATE */
	if (!rate || status->flag & RX_FLAG_HT) {
		/*
		 * Without rate information don't add it. If we have,
		 * MCS information is a separate field in radiotap,
		 * added below. The byte here is needed as padding
		 * for the channel though, so initialise it to 0.
		 */
		*pos = 0;
	} else {
		rthdr->it_present |= cpu_to_le32(1 << IEEE80211_RADIOTAP_RATE);
		*pos = rate->bitrate / 5;
	}
	pos++;

	/* IEEE80211_RADIOTAP_CHANNEL */
	put_unaligned_le16(status->freq, pos);
	pos += 2;
	if (status->band == IEEE80211_BAND_5GHZ)
		put_unaligned_le16(IEEE80211_CHAN_OFDM | IEEE80211_CHAN_5GHZ,
				   pos);
	else if (status->flag & RX_FLAG_HT)
		put_unaligned_le16(IEEE80211_CHAN_DYN | IEEE80211_CHAN_2GHZ,
				   pos);
	else if (rate && rate->flags & IEEE80211_RATE_ERP_G)
		put_unaligned_le16(IEEE80211_CHAN_OFDM | IEEE80211_CHAN_2GHZ,
				   pos);
	else if (rate)
		put_unaligned_le16(IEEE80211_CHAN_CCK | IEEE80211_CHAN_2GHZ,
				   pos);
	else
		put_unaligned_le16(IEEE80211_CHAN_2GHZ, pos);
	pos += 2;

	/* IEEE80211_RADIOTAP_DBM_ANTSIGNAL */
	if (local->hw.flags & IEEE80211_HW_SIGNAL_DBM) {
		*pos = status->signal;
		rthdr->it_present |=
			cpu_to_le32(1 << IEEE80211_RADIOTAP_DBM_ANTSIGNAL);
		pos++;
	}

	/* IEEE80211_RADIOTAP_LOCK_QUALITY is missing */

	/* IEEE80211_RADIOTAP_ANTENNA */
	*pos = status->antenna;
	pos++;

	/* IEEE80211_RADIOTAP_DB_ANTNOISE is not used */

	/* IEEE80211_RADIOTAP_RX_FLAGS */
	/* ensure 2 byte alignment for the 2 byte field as required */
	if ((pos - (u8 *)rthdr) & 1)
		pos++;
	if (status->flag & RX_FLAG_FAILED_PLCP_CRC)
		rx_flags |= IEEE80211_RADIOTAP_F_RX_BADPLCP;
	put_unaligned_le16(rx_flags, pos);
	pos += 2;

	if (status->flag & RX_FLAG_HT) {
		rthdr->it_present |= cpu_to_le32(1 << IEEE80211_RADIOTAP_MCS);
		*pos++ = IEEE80211_RADIOTAP_MCS_HAVE_MCS |
			 IEEE80211_RADIOTAP_MCS_HAVE_GI |
			 IEEE80211_RADIOTAP_MCS_HAVE_BW;
		*pos = 0;
		if (status->flag & RX_FLAG_SHORT_GI)
			*pos |= IEEE80211_RADIOTAP_MCS_SGI;
		if (status->flag & RX_FLAG_40MHZ)
			*pos |= IEEE80211_RADIOTAP_MCS_BW_40;
		pos++;
		*pos++ = status->rate_idx;
	}
}

/*
 * This function copies a received frame to all monitor interfaces and
 * returns a cleaned-up SKB that no longer includes the FCS nor the
 * radiotap header the driver might have added.
 */
static struct sk_buff *
ieee80211_rx_monitor(struct ieee80211_local *local, struct sk_buff *origskb,
		     struct ieee80211_rate *rate)
{
	struct ieee80211_rx_status *status = IEEE80211_SKB_RXCB(origskb);
	struct ieee80211_sub_if_data *sdata;
	int needed_headroom = 0;
	struct sk_buff *skb, *skb2;
	struct net_device *prev_dev = NULL;
	int present_fcs_len = 0;

	/*
	 * First, we may need to make a copy of the skb because
	 *  (1) we need to modify it for radiotap (if not present), and
	 *  (2) the other RX handlers will modify the skb we got.
	 *
	 * We don't need to, of course, if we aren't going to return
	 * the SKB because it has a bad FCS/PLCP checksum.
	 */

	/* room for the radiotap header based on driver features */
	needed_headroom = ieee80211_rx_radiotap_len(local, status);

	if (local->hw.flags & IEEE80211_HW_RX_INCLUDES_FCS)
		present_fcs_len = FCS_LEN;

	/* make sure hdr->frame_control is on the linear part */
	if (!pskb_may_pull(origskb, 2)) {
		dev_kfree_skb(origskb);
		return NULL;
	}

	if (!local->monitors) {
		if (should_drop_frame(origskb, present_fcs_len)) {
			dev_kfree_skb(origskb);
			return NULL;
		}

		return remove_monitor_info(local, origskb);
	}

	if (should_drop_frame(origskb, present_fcs_len)) {
		/* only need to expand headroom if necessary */
		skb = origskb;
		origskb = NULL;

		/*
		 * This shouldn't trigger often because most devices have an
		 * RX header they pull before we get here, and that should
		 * be big enough for our radiotap information. We should
		 * probably export the length to drivers so that we can have
		 * them allocate enough headroom to start with.
		 */
		if (skb_headroom(skb) < needed_headroom &&
		    pskb_expand_head(skb, needed_headroom, 0, GFP_ATOMIC)) {
			dev_kfree_skb(skb);
			return NULL;
		}
	} else {
		/*
		 * Need to make a copy and possibly remove radiotap header
		 * and FCS from the original.
		 */
		skb = skb_copy_expand(origskb, needed_headroom, 0, GFP_ATOMIC);

		origskb = remove_monitor_info(local, origskb);

		if (!skb)
			return origskb;
	}

	/* prepend radiotap information */
	ieee80211_add_rx_radiotap_header(local, skb, rate, needed_headroom);

	skb_reset_mac_header(skb);
	skb->ip_summed = CHECKSUM_UNNECESSARY;
	skb->pkt_type = PACKET_OTHERHOST;
	skb->protocol = htons(ETH_P_802_2);

	list_for_each_entry_rcu(sdata, &local->interfaces, list) {
		if (sdata->vif.type != NL80211_IFTYPE_MONITOR)
			continue;

		if (sdata->u.mntr_flags & MONITOR_FLAG_COOK_FRAMES)
			continue;

		if (!ieee80211_sdata_running(sdata))
			continue;

		if (prev_dev) {
			skb2 = skb_clone(skb, GFP_ATOMIC);
			if (skb2) {
				skb2->dev = prev_dev;
				netif_receive_skb(skb2);
			}
		}

		prev_dev = sdata->dev;
		sdata->dev->stats.rx_packets++;
		sdata->dev->stats.rx_bytes += skb->len;
	}

	if (prev_dev) {
		skb->dev = prev_dev;
		netif_receive_skb(skb);
	} else
		dev_kfree_skb(skb);

	return origskb;
}


static void ieee80211_parse_qos(struct ieee80211_rx_data *rx)
{
	struct ieee80211_hdr *hdr = (struct ieee80211_hdr *)rx->skb->data;
	struct ieee80211_rx_status *status = IEEE80211_SKB_RXCB(rx->skb);
	int tid, seqno_idx, security_idx;

	/* does the frame have a qos control field? */
	if (ieee80211_is_data_qos(hdr->frame_control)) {
		u8 *qc = ieee80211_get_qos_ctl(hdr);
		/* frame has qos control */
		tid = *qc & IEEE80211_QOS_CTL_TID_MASK;
		if (*qc & IEEE80211_QOS_CTL_A_MSDU_PRESENT)
			status->rx_flags |= IEEE80211_RX_AMSDU;

		seqno_idx = tid;
		security_idx = tid;
	} else {
		/*
		 * IEEE 802.11-2007, 7.1.3.4.1 ("Sequence Number field"):
		 *
		 *	Sequence numbers for management frames, QoS data
		 *	frames with a broadcast/multicast address in the
		 *	Address 1 field, and all non-QoS data frames sent
		 *	by QoS STAs are assigned using an additional single
		 *	modulo-4096 counter, [...]
		 *
		 * We also use that counter for non-QoS STAs.
		 */
		seqno_idx = NUM_RX_DATA_QUEUES;
		security_idx = 0;
		if (ieee80211_is_mgmt(hdr->frame_control))
			security_idx = NUM_RX_DATA_QUEUES;
		tid = 0;
	}

	rx->seqno_idx = seqno_idx;
	rx->security_idx = security_idx;
	/* Set skb->priority to 1d tag if highest order bit of TID is not set.
	 * For now, set skb->priority to 0 for other cases. */
	rx->skb->priority = (tid > 7) ? 0 : tid;
}

/**
 * DOC: Packet alignment
 *
 * Drivers always need to pass packets that are aligned to two-byte boundaries
 * to the stack.
 *
 * Additionally, should, if possible, align the payload data in a way that
 * guarantees that the contained IP header is aligned to a four-byte
 * boundary. In the case of regular frames, this simply means aligning the
 * payload to a four-byte boundary (because either the IP header is directly
 * contained, or IV/RFC1042 headers that have a length divisible by four are
 * in front of it).  If the payload data is not properly aligned and the
 * architecture doesn't support efficient unaligned operations, mac80211
 * will align the data.
 *
 * With A-MSDU frames, however, the payload data address must yield two modulo
 * four because there are 14-byte 802.3 headers within the A-MSDU frames that
 * push the IP header further back to a multiple of four again. Thankfully, the
 * specs were sane enough this time around to require padding each A-MSDU
 * subframe to a length that is a multiple of four.
 *
 * Padding like Atheros hardware adds which is between the 802.11 header and
 * the payload is not supported, the driver is required to move the 802.11
 * header to be directly in front of the payload in that case.
 */
static void ieee80211_verify_alignment(struct ieee80211_rx_data *rx)
{
#ifdef CONFIG_MAC80211_VERBOSE_DEBUG
	WARN_ONCE((unsigned long)rx->skb->data & 1,
		  "unaligned packet at 0x%p\n", rx->skb->data);
#endif
}


/* rx handlers */

static ieee80211_rx_result debug_noinline
ieee80211_rx_h_passive_scan(struct ieee80211_rx_data *rx)
{
	struct ieee80211_local *local = rx->local;
	struct ieee80211_rx_status *status = IEEE80211_SKB_RXCB(rx->skb);
	struct sk_buff *skb = rx->skb;

	if (likely(!(status->rx_flags & IEEE80211_RX_IN_SCAN) &&
		   !local->sched_scanning))
		return RX_CONTINUE;

	if (test_bit(SCAN_HW_SCANNING, &local->scanning) ||
	    test_bit(SCAN_SW_SCANNING, &local->scanning) ||
	    local->sched_scanning)
		return ieee80211_scan_rx(rx->sdata, skb);

	/* scanning finished during invoking of handlers */
	I802_DEBUG_INC(local->rx_handlers_drop_passive_scan);
	return RX_DROP_UNUSABLE;
}


static int ieee80211_is_unicast_robust_mgmt_frame(struct sk_buff *skb)
{
	struct ieee80211_hdr *hdr = (struct ieee80211_hdr *) skb->data;

	if (skb->len < 24 || is_multicast_ether_addr(hdr->addr1))
		return 0;

	return ieee80211_is_robust_mgmt_frame(hdr);
}


static int ieee80211_is_multicast_robust_mgmt_frame(struct sk_buff *skb)
{
	struct ieee80211_hdr *hdr = (struct ieee80211_hdr *) skb->data;

	if (skb->len < 24 || !is_multicast_ether_addr(hdr->addr1))
		return 0;

	return ieee80211_is_robust_mgmt_frame(hdr);
}


/* Get the BIP key index from MMIE; return -1 if this is not a BIP frame */
static int ieee80211_get_mmie_keyidx(struct sk_buff *skb)
{
	struct ieee80211_mgmt *hdr = (struct ieee80211_mgmt *) skb->data;
	struct ieee80211_mmie *mmie;

	if (skb->len < 24 + sizeof(*mmie) ||
	    !is_multicast_ether_addr(hdr->da))
		return -1;

	if (!ieee80211_is_robust_mgmt_frame((struct ieee80211_hdr *) hdr))
		return -1; /* not a robust management frame */

	mmie = (struct ieee80211_mmie *)
		(skb->data + skb->len - sizeof(*mmie));
	if (mmie->element_id != WLAN_EID_MMIE ||
	    mmie->length != sizeof(*mmie) - 2)
		return -1;

	return le16_to_cpu(mmie->key_id);
}


static ieee80211_rx_result
ieee80211_rx_mesh_check(struct ieee80211_rx_data *rx)
{
	struct ieee80211_hdr *hdr = (struct ieee80211_hdr *)rx->skb->data;
	char *dev_addr = rx->sdata->vif.addr;

	if (ieee80211_is_data(hdr->frame_control)) {
		if (is_multicast_ether_addr(hdr->addr1)) {
			if (ieee80211_has_tods(hdr->frame_control) ||
				!ieee80211_has_fromds(hdr->frame_control))
				return RX_DROP_MONITOR;
			if (memcmp(hdr->addr3, dev_addr, ETH_ALEN) == 0)
				return RX_DROP_MONITOR;
		} else {
			if (!ieee80211_has_a4(hdr->frame_control))
				return RX_DROP_MONITOR;
			if (memcmp(hdr->addr4, dev_addr, ETH_ALEN) == 0)
				return RX_DROP_MONITOR;
		}
	}

	/* If there is not an established peer link and this is not a peer link
	 * establisment frame, beacon or probe, drop the frame.
	 */

	if (!rx->sta || sta_plink_state(rx->sta) != NL80211_PLINK_ESTAB) {
		struct ieee80211_mgmt *mgmt;

		if (!ieee80211_is_mgmt(hdr->frame_control))
			return RX_DROP_MONITOR;

		if (ieee80211_is_action(hdr->frame_control)) {
			u8 category;
			mgmt = (struct ieee80211_mgmt *)hdr;
			category = mgmt->u.action.category;
			if (category != WLAN_CATEGORY_MESH_ACTION &&
				category != WLAN_CATEGORY_SELF_PROTECTED)
				return RX_DROP_MONITOR;
			return RX_CONTINUE;
		}

		if (ieee80211_is_probe_req(hdr->frame_control) ||
		    ieee80211_is_probe_resp(hdr->frame_control) ||
		    ieee80211_is_beacon(hdr->frame_control) ||
		    ieee80211_is_auth(hdr->frame_control))
			return RX_CONTINUE;

		return RX_DROP_MONITOR;

	}

	return RX_CONTINUE;
}

#define SEQ_MODULO 0x1000
#define SEQ_MASK   0xfff

static inline int seq_less(u16 sq1, u16 sq2)
{
	return ((sq1 - sq2) & SEQ_MASK) > (SEQ_MODULO >> 1);
}

static inline u16 seq_inc(u16 sq)
{
	return (sq + 1) & SEQ_MASK;
}

static inline u16 seq_sub(u16 sq1, u16 sq2)
{
	return (sq1 - sq2) & SEQ_MASK;
}


static void ieee80211_release_reorder_frame(struct ieee80211_hw *hw,
					    struct tid_ampdu_rx *tid_agg_rx,
					    int index)
{
	struct ieee80211_local *local = hw_to_local(hw);
	struct sk_buff *skb = tid_agg_rx->reorder_buf[index];
	struct ieee80211_rx_status *status;

	lockdep_assert_held(&tid_agg_rx->reorder_lock);

	if (!skb)
		goto no_frame;

	/* release the frame from the reorder ring buffer */
	tid_agg_rx->stored_mpdu_num--;
	tid_agg_rx->reorder_buf[index] = NULL;
	status = IEEE80211_SKB_RXCB(skb);
	status->rx_flags |= IEEE80211_RX_DEFERRED_RELEASE;
	skb_queue_tail(&local->rx_skb_queue, skb);

no_frame:
	tid_agg_rx->head_seq_num = seq_inc(tid_agg_rx->head_seq_num);
}

static void ieee80211_release_reorder_frames(struct ieee80211_hw *hw,
					     struct tid_ampdu_rx *tid_agg_rx,
					     u16 head_seq_num)
{
	int index;

	lockdep_assert_held(&tid_agg_rx->reorder_lock);

	while (seq_less(tid_agg_rx->head_seq_num, head_seq_num)) {
		index = seq_sub(tid_agg_rx->head_seq_num, tid_agg_rx->ssn) %
							tid_agg_rx->buf_size;
		ieee80211_release_reorder_frame(hw, tid_agg_rx, index);
	}
}

/*
 * Timeout (in jiffies) for skb's that are waiting in the RX reorder buffer. If
 * the skb was added to the buffer longer than this time ago, the earlier
 * frames that have not yet been received are assumed to be lost and the skb
 * can be released for processing. This may also release other skb's from the
 * reorder buffer if there are no additional gaps between the frames.
 *
 * Callers must hold tid_agg_rx->reorder_lock.
 */
#define HT_RX_REORDER_BUF_TIMEOUT (HZ / 10)

static void ieee80211_sta_reorder_release(struct ieee80211_hw *hw,
					  struct tid_ampdu_rx *tid_agg_rx)
{
	int index, j;

	lockdep_assert_held(&tid_agg_rx->reorder_lock);

	/* release the buffer until next missing frame */
	index = seq_sub(tid_agg_rx->head_seq_num, tid_agg_rx->ssn) %
						tid_agg_rx->buf_size;
	if (!tid_agg_rx->reorder_buf[index] &&
	    tid_agg_rx->stored_mpdu_num > 1) {
		/*
		 * No buffers ready to be released, but check whether any
		 * frames in the reorder buffer have timed out.
		 */
		int skipped = 1;
		for (j = (index + 1) % tid_agg_rx->buf_size; j != index;
		     j = (j + 1) % tid_agg_rx->buf_size) {
			if (!tid_agg_rx->reorder_buf[j]) {
				skipped++;
				continue;
			}
			if (skipped &&
			    !time_after(jiffies, tid_agg_rx->reorder_time[j] +
					HT_RX_REORDER_BUF_TIMEOUT))
				goto set_release_timer;

#ifdef CONFIG_MAC80211_HT_DEBUG
			if (net_ratelimit())
				wiphy_debug(hw->wiphy,
					    "release an RX reorder frame due to timeout on earlier frames\n");
#endif
			ieee80211_release_reorder_frame(hw, tid_agg_rx, j);

			/*
			 * Increment the head seq# also for the skipped slots.
			 */
			tid_agg_rx->head_seq_num =
				(tid_agg_rx->head_seq_num + skipped) & SEQ_MASK;
			skipped = 0;
		}
	} else while (tid_agg_rx->reorder_buf[index]) {
		ieee80211_release_reorder_frame(hw, tid_agg_rx, index);
		index =	seq_sub(tid_agg_rx->head_seq_num, tid_agg_rx->ssn) %
							tid_agg_rx->buf_size;
	}

	if (tid_agg_rx->stored_mpdu_num) {
		j = index = seq_sub(tid_agg_rx->head_seq_num,
				    tid_agg_rx->ssn) % tid_agg_rx->buf_size;

		for (; j != (index - 1) % tid_agg_rx->buf_size;
		     j = (j + 1) % tid_agg_rx->buf_size) {
			if (tid_agg_rx->reorder_buf[j])
				break;
		}

 set_release_timer:

		mod_timer(&tid_agg_rx->reorder_timer,
			  tid_agg_rx->reorder_time[j] + 1 +
			  HT_RX_REORDER_BUF_TIMEOUT);
	} else {
		del_timer(&tid_agg_rx->reorder_timer);
	}
}

/*
 * As this function belongs to the RX path it must be under
 * rcu_read_lock protection. It returns false if the frame
 * can be processed immediately, true if it was consumed.
 */
static bool ieee80211_sta_manage_reorder_buf(struct ieee80211_hw *hw,
					     struct tid_ampdu_rx *tid_agg_rx,
					     struct sk_buff *skb)
{
	struct ieee80211_hdr *hdr = (struct ieee80211_hdr *) skb->data;
	u16 sc = le16_to_cpu(hdr->seq_ctrl);
	u16 mpdu_seq_num = (sc & IEEE80211_SCTL_SEQ) >> 4;
	u16 head_seq_num, buf_size;
	int index;
	bool ret = true;

	spin_lock(&tid_agg_rx->reorder_lock);

	buf_size = tid_agg_rx->buf_size;
	head_seq_num = tid_agg_rx->head_seq_num;

	/* frame with out of date sequence number */
	if (seq_less(mpdu_seq_num, head_seq_num)) {
		dev_kfree_skb(skb);
		goto out;
	}

	/*
	 * If frame the sequence number exceeds our buffering window
	 * size release some previous frames to make room for this one.
	 */
	if (!seq_less(mpdu_seq_num, head_seq_num + buf_size)) {
		head_seq_num = seq_inc(seq_sub(mpdu_seq_num, buf_size));
		/* release stored frames up to new head to stack */
		ieee80211_release_reorder_frames(hw, tid_agg_rx, head_seq_num);
	}

	/* Now the new frame is always in the range of the reordering buffer */

	index = seq_sub(mpdu_seq_num, tid_agg_rx->ssn) % tid_agg_rx->buf_size;

	/* check if we already stored this frame */
	if (tid_agg_rx->reorder_buf[index]) {
		dev_kfree_skb(skb);
		goto out;
	}

	/*
	 * If the current MPDU is in the right order and nothing else
	 * is stored we can process it directly, no need to buffer it.
	 * If it is first but there's something stored, we may be able
	 * to release frames after this one.
	 */
	if (mpdu_seq_num == tid_agg_rx->head_seq_num &&
	    tid_agg_rx->stored_mpdu_num == 0) {
		tid_agg_rx->head_seq_num = seq_inc(tid_agg_rx->head_seq_num);
		ret = false;
		goto out;
	}

	/* put the frame in the reordering buffer */
	tid_agg_rx->reorder_buf[index] = skb;
	tid_agg_rx->reorder_time[index] = jiffies;
	tid_agg_rx->stored_mpdu_num++;
	ieee80211_sta_reorder_release(hw, tid_agg_rx);

 out:
	spin_unlock(&tid_agg_rx->reorder_lock);
	return ret;
}

/*
 * Reorder MPDUs from A-MPDUs, keeping them on a buffer. Returns
 * true if the MPDU was buffered, false if it should be processed.
 */
static void ieee80211_rx_reorder_ampdu(struct ieee80211_rx_data *rx)
{
	struct sk_buff *skb = rx->skb;
	struct ieee80211_local *local = rx->local;
	struct ieee80211_hw *hw = &local->hw;
	struct ieee80211_hdr *hdr = (struct ieee80211_hdr *) skb->data;
	struct ieee80211_rx_status *status = IEEE80211_SKB_RXCB(skb);
	struct sta_info *sta = rx->sta;
	struct tid_ampdu_rx *tid_agg_rx;
	u16 sc;
	u8 tid, ack_policy;

	if (!ieee80211_is_data_qos(hdr->frame_control))
		goto dont_reorder;

	/*
	 * filter the QoS data rx stream according to
	 * STA/TID and check if this STA/TID is on aggregation
	 */

	if (!sta)
		goto dont_reorder;

	ack_policy = *ieee80211_get_qos_ctl(hdr) &
		     IEEE80211_QOS_CTL_ACK_POLICY_MASK;
	tid = *ieee80211_get_qos_ctl(hdr) & IEEE80211_QOS_CTL_TID_MASK;

	tid_agg_rx = rcu_dereference(sta->ampdu_mlme.tid_rx[tid]);
	if (!tid_agg_rx)
		goto dont_reorder;

	/* qos null data frames are excluded */
	if (unlikely(hdr->frame_control & cpu_to_le16(IEEE80211_STYPE_NULLFUNC)))
		goto dont_reorder;

	/* not part of a BA session */
	if (ack_policy != IEEE80211_QOS_CTL_ACK_POLICY_BLOCKACK &&
	    ack_policy != IEEE80211_QOS_CTL_ACK_POLICY_NORMAL)
		goto dont_reorder;

	/* not actually part of this BA session */
	if (!(status->rx_flags & IEEE80211_RX_RA_MATCH))
		goto dont_reorder;

	/* new, potentially un-ordered, ampdu frame - process it */

	/* reset session timer */
	if (tid_agg_rx->timeout)
		mod_timer(&tid_agg_rx->session_timer,
			  TU_TO_EXP_TIME(tid_agg_rx->timeout));

	/* if this mpdu is fragmented - terminate rx aggregation session */
	sc = le16_to_cpu(hdr->seq_ctrl);
	if (sc & IEEE80211_SCTL_FRAG) {
		skb->pkt_type = IEEE80211_SDATA_QUEUE_TYPE_FRAME;
		skb_queue_tail(&rx->sdata->skb_queue, skb);
		ieee80211_queue_work(&local->hw, &rx->sdata->work);
		return;
	}

	/*
	 * No locking needed -- we will only ever process one
	 * RX packet at a time, and thus own tid_agg_rx. All
	 * other code manipulating it needs to (and does) make
	 * sure that we cannot get to it any more before doing
	 * anything with it.
	 */
	if (ieee80211_sta_manage_reorder_buf(hw, tid_agg_rx, skb))
		return;

 dont_reorder:
	skb_queue_tail(&local->rx_skb_queue, skb);
}

static ieee80211_rx_result debug_noinline
ieee80211_rx_h_check(struct ieee80211_rx_data *rx)
{
	struct ieee80211_hdr *hdr = (struct ieee80211_hdr *)rx->skb->data;
	struct ieee80211_rx_status *status = IEEE80211_SKB_RXCB(rx->skb);

	/* Drop duplicate 802.11 retransmissions (IEEE 802.11 Chap. 9.2.9) */
	if (rx->sta && !is_multicast_ether_addr(hdr->addr1)) {
		if (unlikely(ieee80211_has_retry(hdr->frame_control) &&
			     rx->sta->last_seq_ctrl[rx->seqno_idx] ==
			     hdr->seq_ctrl)) {
			if (status->rx_flags & IEEE80211_RX_RA_MATCH) {
				rx->local->dot11FrameDuplicateCount++;
				rx->sta->num_duplicates++;
			}
			return RX_DROP_UNUSABLE;
		} else
			rx->sta->last_seq_ctrl[rx->seqno_idx] = hdr->seq_ctrl;
	}

	if (unlikely(rx->skb->len < 16)) {
		I802_DEBUG_INC(rx->local->rx_handlers_drop_short);
		return RX_DROP_MONITOR;
	}

	/* Drop disallowed frame classes based on STA auth/assoc state;
	 * IEEE 802.11, Chap 5.5.
	 *
	 * mac80211 filters only based on association state, i.e. it drops
	 * Class 3 frames from not associated stations. hostapd sends
	 * deauth/disassoc frames when needed. In addition, hostapd is
	 * responsible for filtering on both auth and assoc states.
	 */

	if (ieee80211_vif_is_mesh(&rx->sdata->vif))
		return ieee80211_rx_mesh_check(rx);

	if (unlikely((ieee80211_is_data(hdr->frame_control) ||
		      ieee80211_is_pspoll(hdr->frame_control)) &&
		     rx->sdata->vif.type != NL80211_IFTYPE_ADHOC &&
		     rx->sdata->vif.type != NL80211_IFTYPE_WDS &&
		     (!rx->sta || !test_sta_flag(rx->sta, WLAN_STA_ASSOC)))) {
		if (rx->sta && rx->sta->dummy &&
		    ieee80211_is_data_present(hdr->frame_control)) {
			u16 ethertype;
			u8 *payload;

			payload = rx->skb->data +
				ieee80211_hdrlen(hdr->frame_control);
			ethertype = (payload[6] << 8) | payload[7];
			if (cpu_to_be16(ethertype) ==
			    rx->sdata->control_port_protocol)
				return RX_CONTINUE;
		}

		if (rx->sdata->vif.type == NL80211_IFTYPE_AP &&
		    cfg80211_rx_spurious_frame(rx->sdata->dev,
					       hdr->addr2,
					       GFP_ATOMIC))
			return RX_DROP_UNUSABLE;

		return RX_DROP_MONITOR;
	}

	return RX_CONTINUE;
}


static ieee80211_rx_result debug_noinline
ieee80211_rx_h_decrypt(struct ieee80211_rx_data *rx)
{
	struct sk_buff *skb = rx->skb;
	struct ieee80211_rx_status *status = IEEE80211_SKB_RXCB(skb);
	struct ieee80211_hdr *hdr = (struct ieee80211_hdr *)skb->data;
	int keyidx;
	int hdrlen;
	ieee80211_rx_result result = RX_DROP_UNUSABLE;
	struct ieee80211_key *sta_ptk = NULL;
	int mmie_keyidx = -1;
	__le16 fc;

	/*
	 * Key selection 101
	 *
	 * There are four types of keys:
	 *  - GTK (group keys)
	 *  - IGTK (group keys for management frames)
	 *  - PTK (pairwise keys)
	 *  - STK (station-to-station pairwise keys)
	 *
	 * When selecting a key, we have to distinguish between multicast
	 * (including broadcast) and unicast frames, the latter can only
	 * use PTKs and STKs while the former always use GTKs and IGTKs.
	 * Unless, of course, actual WEP keys ("pre-RSNA") are used, then
	 * unicast frames can also use key indices like GTKs. Hence, if we
	 * don't have a PTK/STK we check the key index for a WEP key.
	 *
	 * Note that in a regular BSS, multicast frames are sent by the
	 * AP only, associated stations unicast the frame to the AP first
	 * which then multicasts it on their behalf.
	 *
	 * There is also a slight problem in IBSS mode: GTKs are negotiated
	 * with each station, that is something we don't currently handle.
	 * The spec seems to expect that one negotiates the same key with
	 * every station but there's no such requirement; VLANs could be
	 * possible.
	 */

	/*
	 * No point in finding a key and decrypting if the frame is neither
	 * addressed to us nor a multicast frame.
	 */
	if (!(status->rx_flags & IEEE80211_RX_RA_MATCH))
		return RX_CONTINUE;

	/* start without a key */
	rx->key = NULL;

	if (rx->sta)
		sta_ptk = rcu_dereference(rx->sta->ptk);

	fc = hdr->frame_control;

	if (!ieee80211_has_protected(fc))
		mmie_keyidx = ieee80211_get_mmie_keyidx(rx->skb);

	if (!is_multicast_ether_addr(hdr->addr1) && sta_ptk) {
		rx->key = sta_ptk;
		if ((status->flag & RX_FLAG_DECRYPTED) &&
		    (status->flag & RX_FLAG_IV_STRIPPED))
			return RX_CONTINUE;
		/* Skip decryption if the frame is not protected. */
		if (!ieee80211_has_protected(fc))
			return RX_CONTINUE;
	} else if (mmie_keyidx >= 0) {
		/* Broadcast/multicast robust management frame / BIP */
		if ((status->flag & RX_FLAG_DECRYPTED) &&
		    (status->flag & RX_FLAG_IV_STRIPPED))
			return RX_CONTINUE;

		if (mmie_keyidx < NUM_DEFAULT_KEYS ||
		    mmie_keyidx >= NUM_DEFAULT_KEYS + NUM_DEFAULT_MGMT_KEYS)
			return RX_DROP_MONITOR; /* unexpected BIP keyidx */
		if (rx->sta)
			rx->key = rcu_dereference(rx->sta->gtk[mmie_keyidx]);
		if (!rx->key)
			rx->key = rcu_dereference(rx->sdata->keys[mmie_keyidx]);
	} else if (!ieee80211_has_protected(fc)) {
		/*
		 * The frame was not protected, so skip decryption. However, we
		 * need to set rx->key if there is a key that could have been
		 * used so that the frame may be dropped if encryption would
		 * have been expected.
		 */
		struct ieee80211_key *key = NULL;
		struct ieee80211_sub_if_data *sdata = rx->sdata;
		int i;

		if (ieee80211_is_mgmt(fc) &&
		    is_multicast_ether_addr(hdr->addr1) &&
		    (key = rcu_dereference(rx->sdata->default_mgmt_key)))
			rx->key = key;
		else {
			if (rx->sta) {
				for (i = 0; i < NUM_DEFAULT_KEYS; i++) {
					key = rcu_dereference(rx->sta->gtk[i]);
					if (key)
						break;
				}
			}
			if (!key) {
				for (i = 0; i < NUM_DEFAULT_KEYS; i++) {
					key = rcu_dereference(sdata->keys[i]);
					if (key)
						break;
				}
			}
			if (key)
				rx->key = key;
		}
		return RX_CONTINUE;
	} else {
		u8 keyid;
		/*
		 * The device doesn't give us the IV so we won't be
		 * able to look up the key. That's ok though, we
		 * don't need to decrypt the frame, we just won't
		 * be able to keep statistics accurate.
		 * Except for key threshold notifications, should
		 * we somehow allow the driver to tell us which key
		 * the hardware used if this flag is set?
		 */
		if ((status->flag & RX_FLAG_DECRYPTED) &&
		    (status->flag & RX_FLAG_IV_STRIPPED))
			return RX_CONTINUE;

		hdrlen = ieee80211_hdrlen(fc);

		if (rx->skb->len < 8 + hdrlen)
			return RX_DROP_UNUSABLE; /* TODO: count this? */

		/*
		 * no need to call ieee80211_wep_get_keyidx,
		 * it verifies a bunch of things we've done already
		 */
		skb_copy_bits(rx->skb, hdrlen + 3, &keyid, 1);
		keyidx = keyid >> 6;

		/* check per-station GTK first, if multicast packet */
		if (is_multicast_ether_addr(hdr->addr1) && rx->sta)
			rx->key = rcu_dereference(rx->sta->gtk[keyidx]);

		/* if not found, try default key */
		if (!rx->key) {
			rx->key = rcu_dereference(rx->sdata->keys[keyidx]);

			/*
			 * RSNA-protected unicast frames should always be
			 * sent with pairwise or station-to-station keys,
			 * but for WEP we allow using a key index as well.
			 */
			if (rx->key &&
			    rx->key->conf.cipher != WLAN_CIPHER_SUITE_WEP40 &&
			    rx->key->conf.cipher != WLAN_CIPHER_SUITE_WEP104 &&
			    !is_multicast_ether_addr(hdr->addr1))
				rx->key = NULL;
		}
	}

	if (rx->key) {
		if (unlikely(rx->key->flags & KEY_FLAG_TAINTED))
			return RX_DROP_MONITOR;

		rx->key->tx_rx_count++;
		/* TODO: add threshold stuff again */
	} else {
		return RX_DROP_MONITOR;
	}

	if (skb_linearize(rx->skb))
		return RX_DROP_UNUSABLE;
	/* the hdr variable is invalid now! */

	switch (rx->key->conf.cipher) {
	case WLAN_CIPHER_SUITE_WEP40:
	case WLAN_CIPHER_SUITE_WEP104:
		/* Check for weak IVs if possible */
		if (rx->sta && ieee80211_is_data(fc) &&
		    (!(status->flag & RX_FLAG_IV_STRIPPED) ||
		     !(status->flag & RX_FLAG_DECRYPTED)) &&
		    ieee80211_wep_is_weak_iv(rx->skb, rx->key))
			rx->sta->wep_weak_iv_count++;

		result = ieee80211_crypto_wep_decrypt(rx);
		break;
	case WLAN_CIPHER_SUITE_TKIP:
		result = ieee80211_crypto_tkip_decrypt(rx);
		break;
	case WLAN_CIPHER_SUITE_CCMP:
		result = ieee80211_crypto_ccmp_decrypt(rx);
		break;
	case WLAN_CIPHER_SUITE_AES_CMAC:
		result = ieee80211_crypto_aes_cmac_decrypt(rx);
		break;
	default:
		/*
		 * We can reach here only with HW-only algorithms
		 * but why didn't it decrypt the frame?!
		 */
		return RX_DROP_UNUSABLE;
	}

	/* either the frame has been decrypted or will be dropped */
	status->flag |= RX_FLAG_DECRYPTED;

	return result;
}

static ieee80211_rx_result debug_noinline
ieee80211_rx_h_check_more_data(struct ieee80211_rx_data *rx)
{
	struct ieee80211_local *local;
	struct ieee80211_hdr *hdr;
	struct sk_buff *skb;

	local = rx->local;
	skb = rx->skb;
	hdr = (struct ieee80211_hdr *) skb->data;

	if (!local->pspolling)
		return RX_CONTINUE;

	if (!ieee80211_has_fromds(hdr->frame_control))
		/* this is not from AP */
		return RX_CONTINUE;

	if (!ieee80211_is_data(hdr->frame_control))
		return RX_CONTINUE;

	if (!ieee80211_has_moredata(hdr->frame_control)) {
		/* AP has no more frames buffered for us */
		local->pspolling = false;
		return RX_CONTINUE;
	}

	/* more data bit is set, let's request a new frame from the AP */
	ieee80211_send_pspoll(local, rx->sdata);

	return RX_CONTINUE;
}

static void ap_sta_ps_start(struct sta_info *sta)
{
	struct ieee80211_sub_if_data *sdata = sta->sdata;
	struct ieee80211_local *local = sdata->local;

	atomic_inc(&sdata->bss->num_sta_ps);
	set_sta_flag(sta, WLAN_STA_PS_STA);
	if (!(local->hw.flags & IEEE80211_HW_AP_LINK_PS))
		drv_sta_notify(local, sdata, STA_NOTIFY_SLEEP, &sta->sta);
#ifdef CONFIG_MAC80211_VERBOSE_PS_DEBUG
	printk(KERN_DEBUG "%s: STA %pM aid %d enters power save mode\n",
	       sdata->name, sta->sta.addr, sta->sta.aid);
#endif /* CONFIG_MAC80211_VERBOSE_PS_DEBUG */
}

static void ap_sta_ps_end(struct sta_info *sta)
{
	struct ieee80211_sub_if_data *sdata = sta->sdata;

	atomic_dec(&sdata->bss->num_sta_ps);

#ifdef CONFIG_MAC80211_VERBOSE_PS_DEBUG
	printk(KERN_DEBUG "%s: STA %pM aid %d exits power save mode\n",
	       sdata->name, sta->sta.addr, sta->sta.aid);
#endif /* CONFIG_MAC80211_VERBOSE_PS_DEBUG */

	if (test_sta_flag(sta, WLAN_STA_PS_DRIVER)) {
#ifdef CONFIG_MAC80211_VERBOSE_PS_DEBUG
		printk(KERN_DEBUG "%s: STA %pM aid %d driver-ps-blocked\n",
		       sdata->name, sta->sta.addr, sta->sta.aid);
#endif /* CONFIG_MAC80211_VERBOSE_PS_DEBUG */
		return;
	}

	ieee80211_sta_ps_deliver_wakeup(sta);
}

int ieee80211_sta_ps_transition(struct ieee80211_sta *sta, bool start)
{
	struct sta_info *sta_inf = container_of(sta, struct sta_info, sta);
	bool in_ps;

	WARN_ON(!(sta_inf->local->hw.flags & IEEE80211_HW_AP_LINK_PS));

	/* Don't let the same PS state be set twice */
	in_ps = test_sta_flag(sta_inf, WLAN_STA_PS_STA);
	if ((start && in_ps) || (!start && !in_ps))
		return -EINVAL;

	if (start)
		ap_sta_ps_start(sta_inf);
	else
		ap_sta_ps_end(sta_inf);

	return 0;
}
EXPORT_SYMBOL(ieee80211_sta_ps_transition);

static ieee80211_rx_result debug_noinline
ieee80211_rx_h_uapsd_and_pspoll(struct ieee80211_rx_data *rx)
{
	struct ieee80211_sub_if_data *sdata = rx->sdata;
	struct ieee80211_hdr *hdr = (void *)rx->skb->data;
	struct ieee80211_rx_status *status = IEEE80211_SKB_RXCB(rx->skb);
	int tid, ac;

	if (!rx->sta || !(status->rx_flags & IEEE80211_RX_RA_MATCH))
		return RX_CONTINUE;

	if (sdata->vif.type != NL80211_IFTYPE_AP &&
	    sdata->vif.type != NL80211_IFTYPE_AP_VLAN)
		return RX_CONTINUE;

	/*
	 * The device handles station powersave, so don't do anything about
	 * uAPSD and PS-Poll frames (the latter shouldn't even come up from
	 * it to mac80211 since they're handled.)
	 */
	if (sdata->local->hw.flags & IEEE80211_HW_AP_LINK_PS)
		return RX_CONTINUE;

	/*
	 * Don't do anything if the station isn't already asleep. In
	 * the uAPSD case, the station will probably be marked asleep,
	 * in the PS-Poll case the station must be confused ...
	 */
	if (!test_sta_flag(rx->sta, WLAN_STA_PS_STA))
		return RX_CONTINUE;

	if (unlikely(ieee80211_is_pspoll(hdr->frame_control))) {
		if (!test_sta_flag(rx->sta, WLAN_STA_SP)) {
			if (!test_sta_flag(rx->sta, WLAN_STA_PS_DRIVER))
				ieee80211_sta_ps_deliver_poll_response(rx->sta);
			else
				set_sta_flag(rx->sta, WLAN_STA_PSPOLL);
		}

		/* Free PS Poll skb here instead of returning RX_DROP that would
		 * count as an dropped frame. */
		dev_kfree_skb(rx->skb);

		return RX_QUEUED;
	} else if (!ieee80211_has_morefrags(hdr->frame_control) &&
		   !(status->rx_flags & IEEE80211_RX_DEFERRED_RELEASE) &&
		   ieee80211_has_pm(hdr->frame_control) &&
		   (ieee80211_is_data_qos(hdr->frame_control) ||
		    ieee80211_is_qos_nullfunc(hdr->frame_control))) {
		tid = *ieee80211_get_qos_ctl(hdr) & IEEE80211_QOS_CTL_TID_MASK;
		ac = ieee802_1d_to_ac[tid & 7];

		/*
		 * If this AC is not trigger-enabled do nothing.
		 *
		 * NB: This could/should check a separate bitmap of trigger-
		 * enabled queues, but for now we only implement uAPSD w/o
		 * TSPEC changes to the ACs, so they're always the same.
		 */
		if (!(rx->sta->sta.uapsd_queues & BIT(ac)))
			return RX_CONTINUE;

		/* if we are in a service period, do nothing */
		if (test_sta_flag(rx->sta, WLAN_STA_SP))
			return RX_CONTINUE;

		if (!test_sta_flag(rx->sta, WLAN_STA_PS_DRIVER))
			ieee80211_sta_ps_deliver_uapsd(rx->sta);
		else
			set_sta_flag(rx->sta, WLAN_STA_UAPSD);
	}

	return RX_CONTINUE;
}

static ieee80211_rx_result debug_noinline
ieee80211_rx_h_sta_process(struct ieee80211_rx_data *rx)
{
	struct sta_info *sta = rx->sta;
	struct sk_buff *skb = rx->skb;
	struct ieee80211_rx_status *status = IEEE80211_SKB_RXCB(skb);
	struct ieee80211_hdr *hdr = (struct ieee80211_hdr *)skb->data;

	if (!sta)
		return RX_CONTINUE;

	/*
	 * Update last_rx only for IBSS packets which are for the current
	 * BSSID to avoid keeping the current IBSS network alive in cases
	 * where other STAs start using different BSSID.
	 */
	if (rx->sdata->vif.type == NL80211_IFTYPE_ADHOC) {
		u8 *bssid = ieee80211_get_bssid(hdr, rx->skb->len,
						NL80211_IFTYPE_ADHOC);
		if (compare_ether_addr(bssid, rx->sdata->u.ibss.bssid) == 0) {
			sta->last_rx = jiffies;
			if (ieee80211_is_data(hdr->frame_control)) {
				sta->last_rx_rate_idx = status->rate_idx;
				sta->last_rx_rate_flag = status->flag;
			}
		}
	} else if (!is_multicast_ether_addr(hdr->addr1)) {
		/*
		 * Mesh beacons will update last_rx when if they are found to
		 * match the current local configuration when processed.
		 */
		sta->last_rx = jiffies;
		if (ieee80211_is_data(hdr->frame_control)) {
			sta->last_rx_rate_idx = status->rate_idx;
			sta->last_rx_rate_flag = status->flag;
		}
	}

	if (!(status->rx_flags & IEEE80211_RX_RA_MATCH))
		return RX_CONTINUE;

	if (rx->sdata->vif.type == NL80211_IFTYPE_STATION)
		ieee80211_sta_rx_notify(rx->sdata, hdr);

	sta->rx_fragments++;
	sta->rx_bytes += rx->skb->len;
	sta->last_signal = status->signal;
	ewma_add(&sta->avg_signal, -status->signal);

	/*
	 * Change STA power saving mode only at the end of a frame
	 * exchange sequence.
	 */
	if (!(sta->local->hw.flags & IEEE80211_HW_AP_LINK_PS) &&
	    !ieee80211_has_morefrags(hdr->frame_control) &&
	    !(status->rx_flags & IEEE80211_RX_DEFERRED_RELEASE) &&
	    (rx->sdata->vif.type == NL80211_IFTYPE_AP ||
	     rx->sdata->vif.type == NL80211_IFTYPE_AP_VLAN)) {
		if (test_sta_flag(sta, WLAN_STA_PS_STA)) {
			/*
			 * Ignore doze->wake transitions that are
			 * indicated by non-data frames, the standard
			 * is unclear here, but for example going to
			 * PS mode and then scanning would cause a
			 * doze->wake transition for the probe request,
			 * and that is clearly undesirable.
			 */
			if (ieee80211_is_data(hdr->frame_control) &&
			    !ieee80211_has_pm(hdr->frame_control))
				ap_sta_ps_end(sta);
		} else {
			if (ieee80211_has_pm(hdr->frame_control))
				ap_sta_ps_start(sta);
		}
	}

	/*
	 * Drop (qos-)data::nullfunc frames silently, since they
	 * are used only to control station power saving mode.
	 */
	if (ieee80211_is_nullfunc(hdr->frame_control) ||
	    ieee80211_is_qos_nullfunc(hdr->frame_control)) {
		I802_DEBUG_INC(rx->local->rx_handlers_drop_nullfunc);

		/*
		 * If we receive a 4-addr nullfunc frame from a STA
		 * that was not moved to a 4-addr STA vlan yet send
		 * the event to userspace and for older hostapd drop
		 * the frame to the monitor interface.
		 */
		if (ieee80211_has_a4(hdr->frame_control) &&
		    (rx->sdata->vif.type == NL80211_IFTYPE_AP ||
		     (rx->sdata->vif.type == NL80211_IFTYPE_AP_VLAN &&
		      !rx->sdata->u.vlan.sta))) {
			if (!test_and_set_sta_flag(sta, WLAN_STA_4ADDR_EVENT))
				cfg80211_rx_unexpected_4addr_frame(
					rx->sdata->dev, sta->sta.addr,
					GFP_ATOMIC);
			return RX_DROP_MONITOR;
		}
		/*
		 * Update counter and free packet here to avoid
		 * counting this as a dropped packed.
		 */
		sta->rx_packets++;
		dev_kfree_skb(rx->skb);
		return RX_QUEUED;
	}

	return RX_CONTINUE;
} /* ieee80211_rx_h_sta_process */

static inline struct ieee80211_fragment_entry *
ieee80211_reassemble_add(struct ieee80211_sub_if_data *sdata,
			 unsigned int frag, unsigned int seq, int rx_queue,
			 struct sk_buff **skb)
{
	struct ieee80211_fragment_entry *entry;
	int idx;

	idx = sdata->fragment_next;
	entry = &sdata->fragments[sdata->fragment_next++];
	if (sdata->fragment_next >= IEEE80211_FRAGMENT_MAX)
		sdata->fragment_next = 0;

	if (!skb_queue_empty(&entry->skb_list)) {
#ifdef CONFIG_MAC80211_VERBOSE_DEBUG
		struct ieee80211_hdr *hdr =
			(struct ieee80211_hdr *) entry->skb_list.next->data;
		printk(KERN_DEBUG "%s: RX reassembly removed oldest "
		       "fragment entry (idx=%d age=%lu seq=%d last_frag=%d "
		       "addr1=%pM addr2=%pM\n",
		       sdata->name, idx,
		       jiffies - entry->first_frag_time, entry->seq,
		       entry->last_frag, hdr->addr1, hdr->addr2);
#endif
		__skb_queue_purge(&entry->skb_list);
	}

	__skb_queue_tail(&entry->skb_list, *skb); /* no need for locking */
	*skb = NULL;
	entry->first_frag_time = jiffies;
	entry->seq = seq;
	entry->rx_queue = rx_queue;
	entry->last_frag = frag;
	entry->ccmp = 0;
	entry->extra_len = 0;

	return entry;
}

static inline struct ieee80211_fragment_entry *
ieee80211_reassemble_find(struct ieee80211_sub_if_data *sdata,
			  unsigned int frag, unsigned int seq,
			  int rx_queue, struct ieee80211_hdr *hdr)
{
	struct ieee80211_fragment_entry *entry;
	int i, idx;

	idx = sdata->fragment_next;
	for (i = 0; i < IEEE80211_FRAGMENT_MAX; i++) {
		struct ieee80211_hdr *f_hdr;

		idx--;
		if (idx < 0)
			idx = IEEE80211_FRAGMENT_MAX - 1;

		entry = &sdata->fragments[idx];
		if (skb_queue_empty(&entry->skb_list) || entry->seq != seq ||
		    entry->rx_queue != rx_queue ||
		    entry->last_frag + 1 != frag)
			continue;

		f_hdr = (struct ieee80211_hdr *)entry->skb_list.next->data;

		/*
		 * Check ftype and addresses are equal, else check next fragment
		 */
		if (((hdr->frame_control ^ f_hdr->frame_control) &
		     cpu_to_le16(IEEE80211_FCTL_FTYPE)) ||
		    compare_ether_addr(hdr->addr1, f_hdr->addr1) != 0 ||
		    compare_ether_addr(hdr->addr2, f_hdr->addr2) != 0)
			continue;

		if (time_after(jiffies, entry->first_frag_time + 2 * HZ)) {
			__skb_queue_purge(&entry->skb_list);
			continue;
		}
		return entry;
	}

	return NULL;
}

static ieee80211_rx_result debug_noinline
ieee80211_rx_h_defragment(struct ieee80211_rx_data *rx)
{
	struct ieee80211_hdr *hdr;
	u16 sc;
	__le16 fc;
	unsigned int frag, seq;
	struct ieee80211_fragment_entry *entry;
	struct sk_buff *skb;
	struct ieee80211_rx_status *status;

	hdr = (struct ieee80211_hdr *)rx->skb->data;
	fc = hdr->frame_control;
	sc = le16_to_cpu(hdr->seq_ctrl);
	frag = sc & IEEE80211_SCTL_FRAG;

	if (likely((!ieee80211_has_morefrags(fc) && frag == 0) ||
		   (rx->skb)->len < 24 ||
		   is_multicast_ether_addr(hdr->addr1))) {
		/* not fragmented */
		goto out;
	}
	I802_DEBUG_INC(rx->local->rx_handlers_fragments);

	if (skb_linearize(rx->skb))
		return RX_DROP_UNUSABLE;

	/*
	 *  skb_linearize() might change the skb->data and
	 *  previously cached variables (in this case, hdr) need to
	 *  be refreshed with the new data.
	 */
	hdr = (struct ieee80211_hdr *)rx->skb->data;
	seq = (sc & IEEE80211_SCTL_SEQ) >> 4;

	if (frag == 0) {
		/* This is the first fragment of a new frame. */
		entry = ieee80211_reassemble_add(rx->sdata, frag, seq,
						 rx->seqno_idx, &(rx->skb));
		if (rx->key && rx->key->conf.cipher == WLAN_CIPHER_SUITE_CCMP &&
		    ieee80211_has_protected(fc)) {
			int queue = rx->security_idx;
			/* Store CCMP PN so that we can verify that the next
			 * fragment has a sequential PN value. */
			entry->ccmp = 1;
			memcpy(entry->last_pn,
			       rx->key->u.ccmp.rx_pn[queue],
			       CCMP_PN_LEN);
		}
		return RX_QUEUED;
	}

	/* This is a fragment for a frame that should already be pending in
	 * fragment cache. Add this fragment to the end of the pending entry.
	 */
	entry = ieee80211_reassemble_find(rx->sdata, frag, seq,
					  rx->seqno_idx, hdr);
	if (!entry) {
		I802_DEBUG_INC(rx->local->rx_handlers_drop_defrag);
		return RX_DROP_MONITOR;
	}

	/* Verify that MPDUs within one MSDU have sequential PN values.
	 * (IEEE 802.11i, 8.3.3.4.5) */
	if (entry->ccmp) {
		int i;
		u8 pn[CCMP_PN_LEN], *rpn;
		int queue;
		if (!rx->key || rx->key->conf.cipher != WLAN_CIPHER_SUITE_CCMP)
			return RX_DROP_UNUSABLE;
		memcpy(pn, entry->last_pn, CCMP_PN_LEN);
		for (i = CCMP_PN_LEN - 1; i >= 0; i--) {
			pn[i]++;
			if (pn[i])
				break;
		}
		queue = rx->security_idx;
		rpn = rx->key->u.ccmp.rx_pn[queue];
		if (memcmp(pn, rpn, CCMP_PN_LEN))
			return RX_DROP_UNUSABLE;
		memcpy(entry->last_pn, pn, CCMP_PN_LEN);
	}

	skb_pull(rx->skb, ieee80211_hdrlen(fc));
	__skb_queue_tail(&entry->skb_list, rx->skb);
	entry->last_frag = frag;
	entry->extra_len += rx->skb->len;
	if (ieee80211_has_morefrags(fc)) {
		rx->skb = NULL;
		return RX_QUEUED;
	}

	rx->skb = __skb_dequeue(&entry->skb_list);
	if (skb_tailroom(rx->skb) < entry->extra_len) {
		I802_DEBUG_INC(rx->local->rx_expand_skb_head2);
		if (unlikely(pskb_expand_head(rx->skb, 0, entry->extra_len,
					      GFP_ATOMIC))) {
			I802_DEBUG_INC(rx->local->rx_handlers_drop_defrag);
			__skb_queue_purge(&entry->skb_list);
			return RX_DROP_UNUSABLE;
		}
	}
	while ((skb = __skb_dequeue(&entry->skb_list))) {
		memcpy(skb_put(rx->skb, skb->len), skb->data, skb->len);
		dev_kfree_skb(skb);
	}

	/* Complete frame has been reassembled - process it now */
	status = IEEE80211_SKB_RXCB(rx->skb);
	status->rx_flags |= IEEE80211_RX_FRAGMENTED;

 out:
	if (rx->sta)
		rx->sta->rx_packets++;
	if (is_multicast_ether_addr(hdr->addr1))
		rx->local->dot11MulticastReceivedFrameCount++;
	else
		ieee80211_led_rx(rx->local);
	return RX_CONTINUE;
}

static ieee80211_rx_result debug_noinline
ieee80211_rx_h_remove_qos_control(struct ieee80211_rx_data *rx)
{
	u8 *data = rx->skb->data;
	struct ieee80211_hdr *hdr = (struct ieee80211_hdr *)data;

	if (!ieee80211_is_data_qos(hdr->frame_control))
		return RX_CONTINUE;

	/* remove the qos control field, update frame type and meta-data */
	memmove(data + IEEE80211_QOS_CTL_LEN, data,
		ieee80211_hdrlen(hdr->frame_control) - IEEE80211_QOS_CTL_LEN);
	hdr = (struct ieee80211_hdr *)skb_pull(rx->skb, IEEE80211_QOS_CTL_LEN);
	/* change frame type to non QOS */
	hdr->frame_control &= ~cpu_to_le16(IEEE80211_STYPE_QOS_DATA);

	return RX_CONTINUE;
}

static int
ieee80211_802_1x_port_control(struct ieee80211_rx_data *rx)
{
	if (unlikely(!rx->sta ||
	    !test_sta_flag(rx->sta, WLAN_STA_AUTHORIZED)))
		return -EACCES;

	return 0;
}

static int
ieee80211_drop_unencrypted(struct ieee80211_rx_data *rx, __le16 fc)
{
	struct sk_buff *skb = rx->skb;
	struct ieee80211_rx_status *status = IEEE80211_SKB_RXCB(skb);

	/*
	 * Pass through unencrypted frames if the hardware has
	 * decrypted them already.
	 */
	if (status->flag & RX_FLAG_DECRYPTED)
		return 0;

	/* Drop unencrypted frames if key is set. */
	if (unlikely(!ieee80211_has_protected(fc) &&
		     !ieee80211_is_nullfunc(fc) &&
		     ieee80211_is_data(fc) &&
		     (rx->key || rx->sdata->drop_unencrypted)))
		return -EACCES;

	return 0;
}

static int
ieee80211_drop_unencrypted_mgmt(struct ieee80211_rx_data *rx)
{
	struct ieee80211_hdr *hdr = (struct ieee80211_hdr *)rx->skb->data;
	struct ieee80211_rx_status *status = IEEE80211_SKB_RXCB(rx->skb);
	__le16 fc = hdr->frame_control;

	/*
	 * Pass through unencrypted frames if the hardware has
	 * decrypted them already.
	 */
	if (status->flag & RX_FLAG_DECRYPTED)
		return 0;

	if (rx->sta && test_sta_flag(rx->sta, WLAN_STA_MFP)) {
		if (unlikely(!ieee80211_has_protected(fc) &&
			     ieee80211_is_unicast_robust_mgmt_frame(rx->skb) &&
			     rx->key)) {
			if (ieee80211_is_deauth(fc))
				cfg80211_send_unprot_deauth(rx->sdata->dev,
							    rx->skb->data,
							    rx->skb->len);
			else if (ieee80211_is_disassoc(fc))
				cfg80211_send_unprot_disassoc(rx->sdata->dev,
							      rx->skb->data,
							      rx->skb->len);
			return -EACCES;
		}
		/* BIP does not use Protected field, so need to check MMIE */
		if (unlikely(ieee80211_is_multicast_robust_mgmt_frame(rx->skb) &&
			     ieee80211_get_mmie_keyidx(rx->skb) < 0)) {
			if (ieee80211_is_deauth(fc))
				cfg80211_send_unprot_deauth(rx->sdata->dev,
							    rx->skb->data,
							    rx->skb->len);
			else if (ieee80211_is_disassoc(fc))
				cfg80211_send_unprot_disassoc(rx->sdata->dev,
							      rx->skb->data,
							      rx->skb->len);
			return -EACCES;
		}
		/*
		 * When using MFP, Action frames are not allowed prior to
		 * having configured keys.
		 */
		if (unlikely(ieee80211_is_action(fc) && !rx->key &&
			     ieee80211_is_robust_mgmt_frame(
				     (struct ieee80211_hdr *) rx->skb->data)))
			return -EACCES;
	}

	return 0;
}

static int
__ieee80211_data_to_8023(struct ieee80211_rx_data *rx, bool *port_control)
{
	struct ieee80211_sub_if_data *sdata = rx->sdata;
	struct ieee80211_hdr *hdr = (struct ieee80211_hdr *)rx->skb->data;
	bool check_port_control = false;
	struct ethhdr *ehdr;
	int ret;

	*port_control = false;
	if (ieee80211_has_a4(hdr->frame_control) &&
	    sdata->vif.type == NL80211_IFTYPE_AP_VLAN && !sdata->u.vlan.sta)
		return -1;

	if (sdata->vif.type == NL80211_IFTYPE_STATION &&
	    !!sdata->u.mgd.use_4addr != !!ieee80211_has_a4(hdr->frame_control)) {

		if (!sdata->u.mgd.use_4addr)
			return -1;
		else
			check_port_control = true;
	}

	if (is_multicast_ether_addr(hdr->addr1) &&
	    sdata->vif.type == NL80211_IFTYPE_AP_VLAN && sdata->u.vlan.sta)
		return -1;

	ret = ieee80211_data_to_8023(rx->skb, sdata->vif.addr, sdata->vif.type);
	if (ret < 0)
		return ret;

	ehdr = (struct ethhdr *) rx->skb->data;
	if (ehdr->h_proto == rx->sdata->control_port_protocol)
		*port_control = true;
	else if (check_port_control)
		return -1;

	return 0;
}

/*
 * requires that rx->skb is a frame with ethernet header
 */
static bool ieee80211_frame_allowed(struct ieee80211_rx_data *rx, __le16 fc)
{
	static const u8 pae_group_addr[ETH_ALEN] __aligned(2)
		= { 0x01, 0x80, 0xC2, 0x00, 0x00, 0x03 };
	struct ethhdr *ehdr = (struct ethhdr *) rx->skb->data;

	/*
	 * Allow EAPOL frames to us/the PAE group address regardless
	 * of whether the frame was encrypted or not.
	 */
	if (ehdr->h_proto == rx->sdata->control_port_protocol &&
	    (compare_ether_addr(ehdr->h_dest, rx->sdata->vif.addr) == 0 ||
	     compare_ether_addr(ehdr->h_dest, pae_group_addr) == 0))
		return true;

	if (ieee80211_802_1x_port_control(rx) ||
	    ieee80211_drop_unencrypted(rx, fc))
		return false;

	return true;
}

/*
 * requires that rx->skb is a frame with ethernet header
 */
static void
ieee80211_deliver_skb(struct ieee80211_rx_data *rx)
{
	struct ieee80211_sub_if_data *sdata = rx->sdata;
	struct net_device *dev = sdata->dev;
	struct sk_buff *skb, *xmit_skb;
	struct ethhdr *ehdr = (struct ethhdr *) rx->skb->data;
	struct sta_info *dsta;
	struct ieee80211_rx_status *status = IEEE80211_SKB_RXCB(rx->skb);

	skb = rx->skb;
	xmit_skb = NULL;

	if ((sdata->vif.type == NL80211_IFTYPE_AP ||
	     sdata->vif.type == NL80211_IFTYPE_AP_VLAN) &&
	    !(sdata->flags & IEEE80211_SDATA_DONT_BRIDGE_PACKETS) &&
	    (status->rx_flags & IEEE80211_RX_RA_MATCH) &&
	    (sdata->vif.type != NL80211_IFTYPE_AP_VLAN || !sdata->u.vlan.sta)) {
		if (is_multicast_ether_addr(ehdr->h_dest)) {
			/*
			 * send multicast frames both to higher layers in
			 * local net stack and back to the wireless medium
			 */
			xmit_skb = skb_copy(skb, GFP_ATOMIC);
			if (!xmit_skb && net_ratelimit())
				printk(KERN_DEBUG "%s: failed to clone "
				       "multicast frame\n", dev->name);
		} else {
			dsta = sta_info_get(sdata, skb->data);
			if (dsta) {
				/*
				 * The destination station is associated to
				 * this AP (in this VLAN), so send the frame
				 * directly to it and do not pass it to local
				 * net stack.
				 */
				xmit_skb = skb;
				skb = NULL;
			}
		}
	}

	if (skb) {
		int align __maybe_unused;

#ifndef CONFIG_HAVE_EFFICIENT_UNALIGNED_ACCESS
		/*
		 * 'align' will only take the values 0 or 2 here
		 * since all frames are required to be aligned
		 * to 2-byte boundaries when being passed to
		 * mac80211. That also explains the __skb_push()
		 * below.
		 */
		align = ((unsigned long)(skb->data + sizeof(struct ethhdr))) & 3;
		if (align) {
			if (WARN_ON(skb_headroom(skb) < 3)) {
				dev_kfree_skb(skb);
				skb = NULL;
			} else {
				u8 *data = skb->data;
				size_t len = skb_headlen(skb);
				skb->data -= align;
				memmove(skb->data, data, len);
				skb_set_tail_pointer(skb, len);
			}
		}
#endif

		if (skb) {
			/* deliver to local stack */
			skb->protocol = eth_type_trans(skb, dev);
			memset(skb->cb, 0, sizeof(skb->cb));
			netif_receive_skb(skb);
		}
	}

	if (xmit_skb) {
		/* send to wireless media */
		xmit_skb->protocol = htons(ETH_P_802_3);
		skb_reset_network_header(xmit_skb);
		skb_reset_mac_header(xmit_skb);
		dev_queue_xmit(xmit_skb);
	}
}

static ieee80211_rx_result debug_noinline
ieee80211_rx_h_amsdu(struct ieee80211_rx_data *rx)
{
	struct net_device *dev = rx->sdata->dev;
	struct sk_buff *skb = rx->skb;
	struct ieee80211_hdr *hdr = (struct ieee80211_hdr *)skb->data;
	__le16 fc = hdr->frame_control;
	struct sk_buff_head frame_list;
	struct ieee80211_rx_status *status = IEEE80211_SKB_RXCB(rx->skb);

	if (unlikely(!ieee80211_is_data(fc)))
		return RX_CONTINUE;

	if (unlikely(!ieee80211_is_data_present(fc)))
		return RX_DROP_MONITOR;

	if (!(status->rx_flags & IEEE80211_RX_AMSDU))
		return RX_CONTINUE;

	if (ieee80211_has_a4(hdr->frame_control) &&
	    rx->sdata->vif.type == NL80211_IFTYPE_AP_VLAN &&
	    !rx->sdata->u.vlan.sta)
		return RX_DROP_UNUSABLE;

	if (is_multicast_ether_addr(hdr->addr1) &&
	    ((rx->sdata->vif.type == NL80211_IFTYPE_AP_VLAN &&
	      rx->sdata->u.vlan.sta) ||
	     (rx->sdata->vif.type == NL80211_IFTYPE_STATION &&
	      rx->sdata->u.mgd.use_4addr)))
		return RX_DROP_UNUSABLE;

	skb->dev = dev;
	__skb_queue_head_init(&frame_list);

	if (skb_linearize(skb))
		return RX_DROP_UNUSABLE;

	ieee80211_amsdu_to_8023s(skb, &frame_list, dev->dev_addr,
				 rx->sdata->vif.type,
				 rx->local->hw.extra_tx_headroom, true);

	while (!skb_queue_empty(&frame_list)) {
		rx->skb = __skb_dequeue(&frame_list);

		if (!ieee80211_frame_allowed(rx, fc)) {
			dev_kfree_skb(rx->skb);
			continue;
		}
		dev->stats.rx_packets++;
		dev->stats.rx_bytes += rx->skb->len;

		ieee80211_deliver_skb(rx);
	}

	return RX_QUEUED;
}

#ifdef CONFIG_MAC80211_MESH
static ieee80211_rx_result
ieee80211_rx_h_mesh_fwding(struct ieee80211_rx_data *rx)
{
	struct ieee80211_hdr *fwd_hdr, *hdr;
	struct ieee80211_tx_info *info;
	struct ieee80211s_hdr *mesh_hdr;
	struct sk_buff *skb = rx->skb, *fwd_skb;
	struct ieee80211_local *local = rx->local;
	struct ieee80211_sub_if_data *sdata = rx->sdata;
	struct ieee80211_rx_status *status = IEEE80211_SKB_RXCB(skb);
	struct ieee80211_if_mesh *ifmsh = &sdata->u.mesh;
	__le16 reason = cpu_to_le16(WLAN_REASON_MESH_PATH_NOFORWARD);
	u16 q, hdrlen;

	hdr = (struct ieee80211_hdr *) skb->data;
	hdrlen = ieee80211_hdrlen(hdr->frame_control);
	mesh_hdr = (struct ieee80211s_hdr *) (skb->data + hdrlen);

	/* frame is in RMC, don't forward */
	if (ieee80211_is_data(hdr->frame_control) &&
	    is_multicast_ether_addr(hdr->addr1) &&
	    mesh_rmc_check(hdr->addr3, mesh_hdr, rx->sdata))
		return RX_DROP_MONITOR;

	if (!ieee80211_is_data(hdr->frame_control))
		return RX_CONTINUE;

	if (!mesh_hdr->ttl)
		return RX_DROP_MONITOR;

	if (mesh_hdr->flags & MESH_FLAGS_AE) {
		struct mesh_path *mppath;
		char *proxied_addr;
		char *mpp_addr;

		if (is_multicast_ether_addr(hdr->addr1)) {
			mpp_addr = hdr->addr3;
			proxied_addr = mesh_hdr->eaddr1;
		} else {
			mpp_addr = hdr->addr4;
			proxied_addr = mesh_hdr->eaddr2;
		}

		rcu_read_lock();
		mppath = mpp_path_lookup(proxied_addr, sdata);
		if (!mppath) {
			mpp_path_add(proxied_addr, mpp_addr, sdata);
		} else {
			spin_lock_bh(&mppath->state_lock);
			if (compare_ether_addr(mppath->mpp, mpp_addr) != 0)
				memcpy(mppath->mpp, mpp_addr, ETH_ALEN);
			spin_unlock_bh(&mppath->state_lock);
		}
		rcu_read_unlock();
	}

	/* Frame has reached destination.  Don't forward */
	if (!is_multicast_ether_addr(hdr->addr1) &&
	    compare_ether_addr(sdata->vif.addr, hdr->addr3) == 0)
		return RX_CONTINUE;

	q = ieee80211_select_queue_80211(local, skb, hdr);
	if (ieee80211_queue_stopped(&local->hw, q)) {
		IEEE80211_IFSTA_MESH_CTR_INC(ifmsh, dropped_frames_congestion);
		return RX_DROP_MONITOR;
	}
	skb_set_queue_mapping(skb, q);

	if (!(status->rx_flags & IEEE80211_RX_RA_MATCH))
		goto out;

	if (!--mesh_hdr->ttl) {
		IEEE80211_IFSTA_MESH_CTR_INC(ifmsh, dropped_frames_ttl);
		return RX_DROP_MONITOR;
<<<<<<< HEAD
	}

	fwd_skb = skb_copy(skb, GFP_ATOMIC);
	if (!fwd_skb) {
		if (net_ratelimit())
			printk(KERN_DEBUG "%s: failed to clone mesh frame\n",
					sdata->name);
		goto out;
	}

	fwd_hdr =  (struct ieee80211_hdr *) fwd_skb->data;
	info = IEEE80211_SKB_CB(fwd_skb);
	memset(info, 0, sizeof(*info));
	info->flags |= IEEE80211_TX_INTFL_NEED_TXPROCESSING;
	info->control.vif = &rx->sdata->vif;
	info->control.jiffies = jiffies;
	if (is_multicast_ether_addr(fwd_hdr->addr1)) {
		IEEE80211_IFSTA_MESH_CTR_INC(ifmsh, fwded_mcast);
		memcpy(fwd_hdr->addr2, sdata->vif.addr, ETH_ALEN);
	} else if (!mesh_nexthop_lookup(fwd_skb, sdata)) {
		IEEE80211_IFSTA_MESH_CTR_INC(ifmsh, fwded_unicast);
	} else {
		/* unable to resolve next hop */
		mesh_path_error_tx(ifmsh->mshcfg.element_ttl, fwd_hdr->addr3,
				    0, reason, fwd_hdr->addr2, sdata);
		IEEE80211_IFSTA_MESH_CTR_INC(ifmsh, dropped_frames_no_route);
		return RX_DROP_MONITOR;
	}

=======
	}

	fwd_skb = skb_copy(skb, GFP_ATOMIC);
	if (!fwd_skb) {
		if (net_ratelimit())
			printk(KERN_DEBUG "%s: failed to clone mesh frame\n",
					sdata->name);
		goto out;
	}

	fwd_hdr =  (struct ieee80211_hdr *) fwd_skb->data;
	info = IEEE80211_SKB_CB(fwd_skb);
	memset(info, 0, sizeof(*info));
	info->flags |= IEEE80211_TX_INTFL_NEED_TXPROCESSING;
	info->control.vif = &rx->sdata->vif;
	info->control.jiffies = jiffies;
	if (is_multicast_ether_addr(fwd_hdr->addr1)) {
		IEEE80211_IFSTA_MESH_CTR_INC(ifmsh, fwded_mcast);
		memcpy(fwd_hdr->addr2, sdata->vif.addr, ETH_ALEN);
	} else if (!mesh_nexthop_lookup(fwd_skb, sdata)) {
		IEEE80211_IFSTA_MESH_CTR_INC(ifmsh, fwded_unicast);
	} else {
		/* unable to resolve next hop */
		mesh_path_error_tx(ifmsh->mshcfg.element_ttl, fwd_hdr->addr3,
				    0, reason, fwd_hdr->addr2, sdata);
		IEEE80211_IFSTA_MESH_CTR_INC(ifmsh, dropped_frames_no_route);
		return RX_DROP_MONITOR;
	}

>>>>>>> b6a27d1e
	IEEE80211_IFSTA_MESH_CTR_INC(ifmsh, fwded_frames);
	ieee80211_add_pending_skb(local, fwd_skb);
 out:
	if (is_multicast_ether_addr(hdr->addr1) ||
	    sdata->dev->flags & IFF_PROMISC)
		return RX_CONTINUE;
	else
		return RX_DROP_MONITOR;
}
#endif

static ieee80211_rx_result debug_noinline
ieee80211_rx_h_data(struct ieee80211_rx_data *rx)
{
	struct ieee80211_sub_if_data *sdata = rx->sdata;
	struct ieee80211_local *local = rx->local;
	struct net_device *dev = sdata->dev;
	struct ieee80211_hdr *hdr = (struct ieee80211_hdr *)rx->skb->data;
	__le16 fc = hdr->frame_control;
	bool port_control;
	int err;

	if (unlikely(!ieee80211_is_data(hdr->frame_control)))
		return RX_CONTINUE;

	if (unlikely(!ieee80211_is_data_present(hdr->frame_control)))
		return RX_DROP_MONITOR;

	/*
	 * Send unexpected-4addr-frame event to hostapd. For older versions,
	 * also drop the frame to cooked monitor interfaces.
	 */
	if (ieee80211_has_a4(hdr->frame_control) &&
	    sdata->vif.type == NL80211_IFTYPE_AP) {
		if (rx->sta &&
		    !test_and_set_sta_flag(rx->sta, WLAN_STA_4ADDR_EVENT))
			cfg80211_rx_unexpected_4addr_frame(
				rx->sdata->dev, rx->sta->sta.addr, GFP_ATOMIC);
		return RX_DROP_MONITOR;
	}

	err = __ieee80211_data_to_8023(rx, &port_control);
	if (unlikely(err))
		return RX_DROP_UNUSABLE;

	if (!ieee80211_frame_allowed(rx, fc))
		return RX_DROP_MONITOR;

	if (rx->sdata->vif.type == NL80211_IFTYPE_AP_VLAN &&
	    unlikely(port_control) && sdata->bss) {
		sdata = container_of(sdata->bss, struct ieee80211_sub_if_data,
				     u.ap);
		dev = sdata->dev;
		rx->sdata = sdata;
	}

	rx->skb->dev = dev;

	dev->stats.rx_packets++;
	dev->stats.rx_bytes += rx->skb->len;

	if (local->ps_sdata && local->hw.conf.dynamic_ps_timeout > 0 &&
	    !is_multicast_ether_addr(
		    ((struct ethhdr *)rx->skb->data)->h_dest) &&
	    (!local->scanning &&
	     !test_bit(SDATA_STATE_OFFCHANNEL, &sdata->state))) {
			mod_timer(&local->dynamic_ps_timer, jiffies +
			 msecs_to_jiffies(local->hw.conf.dynamic_ps_timeout));
	}

	ieee80211_deliver_skb(rx);

	return RX_QUEUED;
}

static ieee80211_rx_result debug_noinline
ieee80211_rx_h_ctrl(struct ieee80211_rx_data *rx)
{
	struct ieee80211_local *local = rx->local;
	struct ieee80211_hw *hw = &local->hw;
	struct sk_buff *skb = rx->skb;
	struct ieee80211_bar *bar = (struct ieee80211_bar *)skb->data;
	struct tid_ampdu_rx *tid_agg_rx;
	u16 start_seq_num;
	u16 tid;

	if (likely(!ieee80211_is_ctl(bar->frame_control)))
		return RX_CONTINUE;

	if (ieee80211_is_back_req(bar->frame_control)) {
		struct {
			__le16 control, start_seq_num;
		} __packed bar_data;

		if (!rx->sta)
			return RX_DROP_MONITOR;

		if (skb_copy_bits(skb, offsetof(struct ieee80211_bar, control),
				  &bar_data, sizeof(bar_data)))
			return RX_DROP_MONITOR;

		tid = le16_to_cpu(bar_data.control) >> 12;

		tid_agg_rx = rcu_dereference(rx->sta->ampdu_mlme.tid_rx[tid]);
		if (!tid_agg_rx)
			return RX_DROP_MONITOR;

		start_seq_num = le16_to_cpu(bar_data.start_seq_num) >> 4;

		/* reset session timer */
		if (tid_agg_rx->timeout)
			mod_timer(&tid_agg_rx->session_timer,
				  TU_TO_EXP_TIME(tid_agg_rx->timeout));

		spin_lock(&tid_agg_rx->reorder_lock);
		/* release stored frames up to start of BAR */
		ieee80211_release_reorder_frames(hw, tid_agg_rx, start_seq_num);
		spin_unlock(&tid_agg_rx->reorder_lock);

		kfree_skb(skb);
		return RX_QUEUED;
	}

	/*
	 * After this point, we only want management frames,
	 * so we can drop all remaining control frames to
	 * cooked monitor interfaces.
	 */
	return RX_DROP_MONITOR;
}

static void ieee80211_process_sa_query_req(struct ieee80211_sub_if_data *sdata,
					   struct ieee80211_mgmt *mgmt,
					   size_t len)
{
	struct ieee80211_local *local = sdata->local;
	struct sk_buff *skb;
	struct ieee80211_mgmt *resp;

	if (compare_ether_addr(mgmt->da, sdata->vif.addr) != 0) {
		/* Not to own unicast address */
		return;
	}

	if (compare_ether_addr(mgmt->sa, sdata->u.mgd.bssid) != 0 ||
	    compare_ether_addr(mgmt->bssid, sdata->u.mgd.bssid) != 0) {
		/* Not from the current AP or not associated yet. */
		return;
	}

	if (len < 24 + 1 + sizeof(resp->u.action.u.sa_query)) {
		/* Too short SA Query request frame */
		return;
	}

	skb = dev_alloc_skb(sizeof(*resp) + local->hw.extra_tx_headroom);
	if (skb == NULL)
		return;

	skb_reserve(skb, local->hw.extra_tx_headroom);
	resp = (struct ieee80211_mgmt *) skb_put(skb, 24);
	memset(resp, 0, 24);
	memcpy(resp->da, mgmt->sa, ETH_ALEN);
	memcpy(resp->sa, sdata->vif.addr, ETH_ALEN);
	memcpy(resp->bssid, sdata->u.mgd.bssid, ETH_ALEN);
	resp->frame_control = cpu_to_le16(IEEE80211_FTYPE_MGMT |
					  IEEE80211_STYPE_ACTION);
	skb_put(skb, 1 + sizeof(resp->u.action.u.sa_query));
	resp->u.action.category = WLAN_CATEGORY_SA_QUERY;
	resp->u.action.u.sa_query.action = WLAN_ACTION_SA_QUERY_RESPONSE;
	memcpy(resp->u.action.u.sa_query.trans_id,
	       mgmt->u.action.u.sa_query.trans_id,
	       WLAN_SA_QUERY_TR_ID_LEN);

	ieee80211_tx_skb(sdata, skb);
}

static ieee80211_rx_result debug_noinline
ieee80211_rx_h_mgmt_check(struct ieee80211_rx_data *rx)
{
	struct ieee80211_mgmt *mgmt = (struct ieee80211_mgmt *) rx->skb->data;
	struct ieee80211_rx_status *status = IEEE80211_SKB_RXCB(rx->skb);

	/*
	 * From here on, look only at management frames.
	 * Data and control frames are already handled,
	 * and unknown (reserved) frames are useless.
	 */
	if (rx->skb->len < 24)
		return RX_DROP_MONITOR;

	if (!ieee80211_is_mgmt(mgmt->frame_control))
		return RX_DROP_MONITOR;

	if (rx->sdata->vif.type == NL80211_IFTYPE_AP &&
	    ieee80211_is_beacon(mgmt->frame_control) &&
	    !(rx->flags & IEEE80211_RX_BEACON_REPORTED)) {
		struct ieee80211_rx_status *status;

		status = IEEE80211_SKB_RXCB(rx->skb);
		cfg80211_report_obss_beacon(rx->local->hw.wiphy,
					    rx->skb->data, rx->skb->len,
					    status->freq, GFP_ATOMIC);
		rx->flags |= IEEE80211_RX_BEACON_REPORTED;
	}

	if (!(status->rx_flags & IEEE80211_RX_RA_MATCH))
		return RX_DROP_MONITOR;

	if (ieee80211_drop_unencrypted_mgmt(rx))
		return RX_DROP_UNUSABLE;

	return RX_CONTINUE;
}

static ieee80211_rx_result debug_noinline
ieee80211_rx_h_action(struct ieee80211_rx_data *rx)
{
	struct ieee80211_local *local = rx->local;
	struct ieee80211_sub_if_data *sdata = rx->sdata;
	struct ieee80211_mgmt *mgmt = (struct ieee80211_mgmt *) rx->skb->data;
	struct ieee80211_rx_status *status = IEEE80211_SKB_RXCB(rx->skb);
	int len = rx->skb->len;

	if (!ieee80211_is_action(mgmt->frame_control))
		return RX_CONTINUE;

	/* drop too small frames */
	if (len < IEEE80211_MIN_ACTION_SIZE)
		return RX_DROP_UNUSABLE;

	if (!rx->sta && mgmt->u.action.category != WLAN_CATEGORY_PUBLIC)
		return RX_DROP_UNUSABLE;

	if (!(status->rx_flags & IEEE80211_RX_RA_MATCH))
		return RX_DROP_UNUSABLE;

	switch (mgmt->u.action.category) {
	case WLAN_CATEGORY_BACK:
		if (sdata->vif.type != NL80211_IFTYPE_STATION &&
		    sdata->vif.type != NL80211_IFTYPE_MESH_POINT &&
		    sdata->vif.type != NL80211_IFTYPE_AP_VLAN &&
		    sdata->vif.type != NL80211_IFTYPE_AP &&
		    sdata->vif.type != NL80211_IFTYPE_ADHOC)
			break;

		/* verify action_code is present */
		if (len < IEEE80211_MIN_ACTION_SIZE + 1)
			break;

		switch (mgmt->u.action.u.addba_req.action_code) {
		case WLAN_ACTION_ADDBA_REQ:
			if (len < (IEEE80211_MIN_ACTION_SIZE +
				   sizeof(mgmt->u.action.u.addba_req)))
				goto invalid;
			break;
		case WLAN_ACTION_ADDBA_RESP:
			if (len < (IEEE80211_MIN_ACTION_SIZE +
				   sizeof(mgmt->u.action.u.addba_resp)))
				goto invalid;
			break;
		case WLAN_ACTION_DELBA:
			if (len < (IEEE80211_MIN_ACTION_SIZE +
				   sizeof(mgmt->u.action.u.delba)))
				goto invalid;
			break;
		default:
			goto invalid;
		}

		goto queue;
	case WLAN_CATEGORY_SPECTRUM_MGMT:
		if (local->hw.conf.channel->band != IEEE80211_BAND_5GHZ)
			break;

		if (sdata->vif.type != NL80211_IFTYPE_STATION)
			break;

		/* verify action_code is present */
		if (len < IEEE80211_MIN_ACTION_SIZE + 1)
			break;

		switch (mgmt->u.action.u.measurement.action_code) {
		case WLAN_ACTION_SPCT_MSR_REQ:
			if (len < (IEEE80211_MIN_ACTION_SIZE +
				   sizeof(mgmt->u.action.u.measurement)))
				break;
			ieee80211_process_measurement_req(sdata, mgmt, len);
			goto handled;
		case WLAN_ACTION_SPCT_CHL_SWITCH:
			if (len < (IEEE80211_MIN_ACTION_SIZE +
				   sizeof(mgmt->u.action.u.chan_switch)))
				break;

			if (sdata->vif.type != NL80211_IFTYPE_STATION)
				break;

			if (memcmp(mgmt->bssid, sdata->u.mgd.bssid, ETH_ALEN))
				break;

			goto queue;
		}
		break;
	case WLAN_CATEGORY_SA_QUERY:
		if (len < (IEEE80211_MIN_ACTION_SIZE +
			   sizeof(mgmt->u.action.u.sa_query)))
			break;

		switch (mgmt->u.action.u.sa_query.action) {
		case WLAN_ACTION_SA_QUERY_REQUEST:
			if (sdata->vif.type != NL80211_IFTYPE_STATION)
				break;
			ieee80211_process_sa_query_req(sdata, mgmt, len);
			goto handled;
		}
		break;
	case WLAN_CATEGORY_SELF_PROTECTED:
		switch (mgmt->u.action.u.self_prot.action_code) {
		case WLAN_SP_MESH_PEERING_OPEN:
		case WLAN_SP_MESH_PEERING_CLOSE:
		case WLAN_SP_MESH_PEERING_CONFIRM:
			if (!ieee80211_vif_is_mesh(&sdata->vif))
				goto invalid;
			if (sdata->u.mesh.security != IEEE80211_MESH_SEC_NONE)
				/* userspace handles this frame */
				break;
			goto queue;
		case WLAN_SP_MGK_INFORM:
		case WLAN_SP_MGK_ACK:
			if (!ieee80211_vif_is_mesh(&sdata->vif))
				goto invalid;
			break;
		}
		break;
	case WLAN_CATEGORY_MESH_ACTION:
		if (!ieee80211_vif_is_mesh(&sdata->vif))
			break;
		if (mesh_action_is_path_sel(mgmt) &&
		  (!mesh_path_sel_is_hwmp(sdata)))
			break;
		goto queue;
	}

	return RX_CONTINUE;

 invalid:
	status->rx_flags |= IEEE80211_RX_MALFORMED_ACTION_FRM;
	/* will return in the next handlers */
	return RX_CONTINUE;

 handled:
	if (rx->sta)
		rx->sta->rx_packets++;
	dev_kfree_skb(rx->skb);
	return RX_QUEUED;

 queue:
	rx->skb->pkt_type = IEEE80211_SDATA_QUEUE_TYPE_FRAME;
	skb_queue_tail(&sdata->skb_queue, rx->skb);
	ieee80211_queue_work(&local->hw, &sdata->work);
	if (rx->sta)
		rx->sta->rx_packets++;
	return RX_QUEUED;
}

static ieee80211_rx_result debug_noinline
ieee80211_rx_h_userspace_mgmt(struct ieee80211_rx_data *rx)
{
	struct ieee80211_rx_status *status = IEEE80211_SKB_RXCB(rx->skb);

	/* skip known-bad action frames and return them in the next handler */
	if (status->rx_flags & IEEE80211_RX_MALFORMED_ACTION_FRM)
		return RX_CONTINUE;

	/*
	 * Getting here means the kernel doesn't know how to handle
	 * it, but maybe userspace does ... include returned frames
	 * so userspace can register for those to know whether ones
	 * it transmitted were processed or returned.
	 */

	if (cfg80211_rx_mgmt(rx->sdata->dev, status->freq,
			     rx->skb->data, rx->skb->len,
			     GFP_ATOMIC)) {
		if (rx->sta)
			rx->sta->rx_packets++;
		dev_kfree_skb(rx->skb);
		return RX_QUEUED;
	}


	return RX_CONTINUE;
}

static ieee80211_rx_result debug_noinline
ieee80211_rx_h_action_return(struct ieee80211_rx_data *rx)
{
	struct ieee80211_local *local = rx->local;
	struct ieee80211_mgmt *mgmt = (struct ieee80211_mgmt *) rx->skb->data;
	struct sk_buff *nskb;
	struct ieee80211_sub_if_data *sdata = rx->sdata;
	struct ieee80211_rx_status *status = IEEE80211_SKB_RXCB(rx->skb);

	if (!ieee80211_is_action(mgmt->frame_control))
		return RX_CONTINUE;

	/*
	 * For AP mode, hostapd is responsible for handling any action
	 * frames that we didn't handle, including returning unknown
	 * ones. For all other modes we will return them to the sender,
	 * setting the 0x80 bit in the action category, as required by
	 * 802.11-2007 7.3.1.11.
	 * Newer versions of hostapd shall also use the management frame
	 * registration mechanisms, but older ones still use cooked
	 * monitor interfaces so push all frames there.
	 */
	if (!(status->rx_flags & IEEE80211_RX_MALFORMED_ACTION_FRM) &&
	    (sdata->vif.type == NL80211_IFTYPE_AP ||
	     sdata->vif.type == NL80211_IFTYPE_AP_VLAN))
		return RX_DROP_MONITOR;

	/* do not return rejected action frames */
	if (mgmt->u.action.category & 0x80)
		return RX_DROP_UNUSABLE;

	nskb = skb_copy_expand(rx->skb, local->hw.extra_tx_headroom, 0,
			       GFP_ATOMIC);
	if (nskb) {
		struct ieee80211_mgmt *nmgmt = (void *)nskb->data;

		nmgmt->u.action.category |= 0x80;
		memcpy(nmgmt->da, nmgmt->sa, ETH_ALEN);
		memcpy(nmgmt->sa, rx->sdata->vif.addr, ETH_ALEN);

		memset(nskb->cb, 0, sizeof(nskb->cb));

		ieee80211_tx_skb(rx->sdata, nskb);
	}
	dev_kfree_skb(rx->skb);
	return RX_QUEUED;
}

static ieee80211_rx_result debug_noinline
ieee80211_rx_h_mgmt(struct ieee80211_rx_data *rx)
{
	struct ieee80211_sub_if_data *sdata = rx->sdata;
	ieee80211_rx_result rxs;
	struct ieee80211_mgmt *mgmt = (void *)rx->skb->data;
	__le16 stype;

	rxs = ieee80211_work_rx_mgmt(rx->sdata, rx->skb);
	if (rxs != RX_CONTINUE)
		return rxs;

	stype = mgmt->frame_control & cpu_to_le16(IEEE80211_FCTL_STYPE);

	if (!ieee80211_vif_is_mesh(&sdata->vif) &&
	    sdata->vif.type != NL80211_IFTYPE_ADHOC &&
	    sdata->vif.type != NL80211_IFTYPE_STATION)
		return RX_DROP_MONITOR;

	switch (stype) {
	case cpu_to_le16(IEEE80211_STYPE_BEACON):
	case cpu_to_le16(IEEE80211_STYPE_PROBE_RESP):
		/* process for all: mesh, mlme, ibss */
		break;
	case cpu_to_le16(IEEE80211_STYPE_DEAUTH):
	case cpu_to_le16(IEEE80211_STYPE_DISASSOC):
		if (is_multicast_ether_addr(mgmt->da) &&
		    !is_broadcast_ether_addr(mgmt->da))
			return RX_DROP_MONITOR;

		/* process only for station */
		if (sdata->vif.type != NL80211_IFTYPE_STATION)
			return RX_DROP_MONITOR;
		break;
	case cpu_to_le16(IEEE80211_STYPE_PROBE_REQ):
	case cpu_to_le16(IEEE80211_STYPE_AUTH):
		/* process only for ibss */
		if (sdata->vif.type != NL80211_IFTYPE_ADHOC)
			return RX_DROP_MONITOR;
		break;
	default:
		return RX_DROP_MONITOR;
	}

	/* queue up frame and kick off work to process it */
	rx->skb->pkt_type = IEEE80211_SDATA_QUEUE_TYPE_FRAME;
	skb_queue_tail(&sdata->skb_queue, rx->skb);
	ieee80211_queue_work(&rx->local->hw, &sdata->work);
	if (rx->sta)
		rx->sta->rx_packets++;

	return RX_QUEUED;
}

/* TODO: use IEEE80211_RX_FRAGMENTED */
static void ieee80211_rx_cooked_monitor(struct ieee80211_rx_data *rx,
					struct ieee80211_rate *rate)
{
	struct ieee80211_sub_if_data *sdata;
	struct ieee80211_local *local = rx->local;
	struct ieee80211_rtap_hdr {
		struct ieee80211_radiotap_header hdr;
		u8 flags;
		u8 rate_or_pad;
		__le16 chan_freq;
		__le16 chan_flags;
	} __packed *rthdr;
	struct sk_buff *skb = rx->skb, *skb2;
	struct net_device *prev_dev = NULL;
	struct ieee80211_rx_status *status = IEEE80211_SKB_RXCB(skb);

	/*
	 * If cooked monitor has been processed already, then
	 * don't do it again. If not, set the flag.
	 */
	if (rx->flags & IEEE80211_RX_CMNTR)
		goto out_free_skb;
	rx->flags |= IEEE80211_RX_CMNTR;

	/* If there are no cooked monitor interfaces, just free the SKB */
	if (!local->cooked_mntrs)
		goto out_free_skb;

	if (skb_headroom(skb) < sizeof(*rthdr) &&
	    pskb_expand_head(skb, sizeof(*rthdr), 0, GFP_ATOMIC))
		goto out_free_skb;

	rthdr = (void *)skb_push(skb, sizeof(*rthdr));
	memset(rthdr, 0, sizeof(*rthdr));
	rthdr->hdr.it_len = cpu_to_le16(sizeof(*rthdr));
	rthdr->hdr.it_present =
		cpu_to_le32((1 << IEEE80211_RADIOTAP_FLAGS) |
			    (1 << IEEE80211_RADIOTAP_CHANNEL));

	if (rate) {
		rthdr->rate_or_pad = rate->bitrate / 5;
		rthdr->hdr.it_present |=
			cpu_to_le32(1 << IEEE80211_RADIOTAP_RATE);
	}
	rthdr->chan_freq = cpu_to_le16(status->freq);

	if (status->band == IEEE80211_BAND_5GHZ)
		rthdr->chan_flags = cpu_to_le16(IEEE80211_CHAN_OFDM |
						IEEE80211_CHAN_5GHZ);
	else
		rthdr->chan_flags = cpu_to_le16(IEEE80211_CHAN_DYN |
						IEEE80211_CHAN_2GHZ);

	skb_set_mac_header(skb, 0);
	skb->ip_summed = CHECKSUM_UNNECESSARY;
	skb->pkt_type = PACKET_OTHERHOST;
	skb->protocol = htons(ETH_P_802_2);

	list_for_each_entry_rcu(sdata, &local->interfaces, list) {
		if (!ieee80211_sdata_running(sdata))
			continue;

		if (sdata->vif.type != NL80211_IFTYPE_MONITOR ||
		    !(sdata->u.mntr_flags & MONITOR_FLAG_COOK_FRAMES))
			continue;

		if (prev_dev) {
			skb2 = skb_clone(skb, GFP_ATOMIC);
			if (skb2) {
				skb2->dev = prev_dev;
				netif_receive_skb(skb2);
			}
		}

		prev_dev = sdata->dev;
		sdata->dev->stats.rx_packets++;
		sdata->dev->stats.rx_bytes += skb->len;
	}

	if (prev_dev) {
		skb->dev = prev_dev;
		netif_receive_skb(skb);
		return;
	}

 out_free_skb:
	dev_kfree_skb(skb);
}

static void ieee80211_rx_handlers_result(struct ieee80211_rx_data *rx,
					 ieee80211_rx_result res)
{
	switch (res) {
	case RX_DROP_MONITOR:
		I802_DEBUG_INC(rx->sdata->local->rx_handlers_drop);
		if (rx->sta)
			rx->sta->rx_dropped++;
		/* fall through */
	case RX_CONTINUE: {
		struct ieee80211_rate *rate = NULL;
		struct ieee80211_supported_band *sband;
		struct ieee80211_rx_status *status;

		status = IEEE80211_SKB_RXCB((rx->skb));

		sband = rx->local->hw.wiphy->bands[status->band];
		if (!(status->flag & RX_FLAG_HT))
			rate = &sband->bitrates[status->rate_idx];

		ieee80211_rx_cooked_monitor(rx, rate);
		break;
		}
	case RX_DROP_UNUSABLE:
		I802_DEBUG_INC(rx->sdata->local->rx_handlers_drop);
		if (rx->sta)
			rx->sta->rx_dropped++;
		dev_kfree_skb(rx->skb);
		break;
	case RX_QUEUED:
		I802_DEBUG_INC(rx->sdata->local->rx_handlers_queued);
		break;
	}
}

static void ieee80211_rx_handlers(struct ieee80211_rx_data *rx)
{
	ieee80211_rx_result res = RX_DROP_MONITOR;
	struct sk_buff *skb;

#define CALL_RXH(rxh)			\
	do {				\
		res = rxh(rx);		\
		if (res != RX_CONTINUE)	\
			goto rxh_next;  \
	} while (0);

	spin_lock(&rx->local->rx_skb_queue.lock);
	if (rx->local->running_rx_handler)
		goto unlock;

	rx->local->running_rx_handler = true;

	while ((skb = __skb_dequeue(&rx->local->rx_skb_queue))) {
		spin_unlock(&rx->local->rx_skb_queue.lock);

		/*
		 * all the other fields are valid across frames
		 * that belong to an aMPDU since they are on the
		 * same TID from the same station
		 */
		rx->skb = skb;

		CALL_RXH(ieee80211_rx_h_decrypt)
		CALL_RXH(ieee80211_rx_h_check_more_data)
		CALL_RXH(ieee80211_rx_h_uapsd_and_pspoll)
		CALL_RXH(ieee80211_rx_h_sta_process)
		CALL_RXH(ieee80211_rx_h_defragment)
		CALL_RXH(ieee80211_rx_h_michael_mic_verify)
		/* must be after MMIC verify so header is counted in MPDU mic */
#ifdef CONFIG_MAC80211_MESH
		if (ieee80211_vif_is_mesh(&rx->sdata->vif))
			CALL_RXH(ieee80211_rx_h_mesh_fwding);
#endif
		CALL_RXH(ieee80211_rx_h_remove_qos_control)
		CALL_RXH(ieee80211_rx_h_amsdu)
		CALL_RXH(ieee80211_rx_h_data)
		CALL_RXH(ieee80211_rx_h_ctrl);
		CALL_RXH(ieee80211_rx_h_mgmt_check)
		CALL_RXH(ieee80211_rx_h_action)
		CALL_RXH(ieee80211_rx_h_userspace_mgmt)
		CALL_RXH(ieee80211_rx_h_action_return)
		CALL_RXH(ieee80211_rx_h_mgmt)

 rxh_next:
		ieee80211_rx_handlers_result(rx, res);
		spin_lock(&rx->local->rx_skb_queue.lock);
#undef CALL_RXH
	}

	rx->local->running_rx_handler = false;

 unlock:
	spin_unlock(&rx->local->rx_skb_queue.lock);
}

static void ieee80211_invoke_rx_handlers(struct ieee80211_rx_data *rx)
{
	ieee80211_rx_result res = RX_DROP_MONITOR;

#define CALL_RXH(rxh)			\
	do {				\
		res = rxh(rx);		\
		if (res != RX_CONTINUE)	\
			goto rxh_next;  \
	} while (0);

	CALL_RXH(ieee80211_rx_h_passive_scan)
	CALL_RXH(ieee80211_rx_h_check)

	ieee80211_rx_reorder_ampdu(rx);

	ieee80211_rx_handlers(rx);
	return;

 rxh_next:
	ieee80211_rx_handlers_result(rx, res);

#undef CALL_RXH
}

/*
 * This function makes calls into the RX path, therefore
 * it has to be invoked under RCU read lock.
 */
void ieee80211_release_reorder_timeout(struct sta_info *sta, int tid)
{
	struct ieee80211_rx_data rx = {
		.sta = sta,
		.sdata = sta->sdata,
		.local = sta->local,
		/* This is OK -- must be QoS data frame */
		.security_idx = tid,
		.seqno_idx = tid,
		.flags = 0,
	};
	struct tid_ampdu_rx *tid_agg_rx;

	tid_agg_rx = rcu_dereference(sta->ampdu_mlme.tid_rx[tid]);
	if (!tid_agg_rx)
		return;

	spin_lock(&tid_agg_rx->reorder_lock);
	ieee80211_sta_reorder_release(&sta->local->hw, tid_agg_rx);
	spin_unlock(&tid_agg_rx->reorder_lock);

	ieee80211_rx_handlers(&rx);
}

/* main receive path */

static int prepare_for_handlers(struct ieee80211_rx_data *rx,
				struct ieee80211_hdr *hdr)
{
	struct ieee80211_sub_if_data *sdata = rx->sdata;
	struct sk_buff *skb = rx->skb;
	struct ieee80211_rx_status *status = IEEE80211_SKB_RXCB(skb);
	u8 *bssid = ieee80211_get_bssid(hdr, skb->len, sdata->vif.type);
	int multicast = is_multicast_ether_addr(hdr->addr1);

	switch (sdata->vif.type) {
	case NL80211_IFTYPE_STATION:
		if (!bssid && !sdata->u.mgd.use_4addr)
			return 0;
		if (!multicast &&
		    compare_ether_addr(sdata->vif.addr, hdr->addr1) != 0) {
			if (!(sdata->dev->flags & IFF_PROMISC) ||
			    sdata->u.mgd.use_4addr)
				return 0;
			status->rx_flags &= ~IEEE80211_RX_RA_MATCH;
		}
		break;
	case NL80211_IFTYPE_ADHOC:
		if (!bssid)
			return 0;
		if (ieee80211_is_beacon(hdr->frame_control)) {
			return 1;
		}
		else if (!ieee80211_bssid_match(bssid, sdata->u.ibss.bssid)) {
			if (!(status->rx_flags & IEEE80211_RX_IN_SCAN))
				return 0;
			status->rx_flags &= ~IEEE80211_RX_RA_MATCH;
		} else if (!multicast &&
			   compare_ether_addr(sdata->vif.addr,
					      hdr->addr1) != 0) {
			if (!(sdata->dev->flags & IFF_PROMISC))
				return 0;
			status->rx_flags &= ~IEEE80211_RX_RA_MATCH;
		} else if (!rx->sta) {
			int rate_idx;
			if (status->flag & RX_FLAG_HT)
				rate_idx = 0; /* TODO: HT rates */
			else
				rate_idx = status->rate_idx;
			rx->sta = ieee80211_ibss_add_sta(sdata, bssid,
					hdr->addr2, BIT(rate_idx), GFP_ATOMIC);
		}
		break;
	case NL80211_IFTYPE_MESH_POINT:
		if (!multicast &&
		    compare_ether_addr(sdata->vif.addr,
				       hdr->addr1) != 0) {
			if (!(sdata->dev->flags & IFF_PROMISC))
				return 0;

			status->rx_flags &= ~IEEE80211_RX_RA_MATCH;
		}
		break;
	case NL80211_IFTYPE_AP_VLAN:
	case NL80211_IFTYPE_AP:
		if (!bssid) {
			if (compare_ether_addr(sdata->vif.addr,
					       hdr->addr1))
				return 0;
		} else if (!ieee80211_bssid_match(bssid,
					sdata->vif.addr)) {
			/*
			 * Accept public action frames even when the
			 * BSSID doesn't match, this is used for P2P
			 * and location updates. Note that mac80211
			 * itself never looks at these frames.
			 */
			if (!(status->rx_flags & IEEE80211_RX_IN_SCAN) &&
			    ieee80211_is_public_action(hdr, skb->len))
				return 1;
			if (!(status->rx_flags & IEEE80211_RX_IN_SCAN) &&
			    !ieee80211_is_beacon(hdr->frame_control))
				return 0;
			status->rx_flags &= ~IEEE80211_RX_RA_MATCH;
		}
		break;
	case NL80211_IFTYPE_WDS:
		if (bssid || !ieee80211_is_data(hdr->frame_control))
			return 0;
		if (compare_ether_addr(sdata->u.wds.remote_addr, hdr->addr2))
			return 0;
		break;
	default:
		/* should never get here */
		WARN_ON(1);
		break;
	}

	return 1;
}

/*
 * This function returns whether or not the SKB
 * was destined for RX processing or not, which,
 * if consume is true, is equivalent to whether
 * or not the skb was consumed.
 */
static bool ieee80211_prepare_and_rx_handle(struct ieee80211_rx_data *rx,
					    struct sk_buff *skb, bool consume)
{
	struct ieee80211_local *local = rx->local;
	struct ieee80211_sub_if_data *sdata = rx->sdata;
	struct ieee80211_rx_status *status = IEEE80211_SKB_RXCB(skb);
	struct ieee80211_hdr *hdr = (void *)skb->data;
	int prepares;

	rx->skb = skb;
	status->rx_flags |= IEEE80211_RX_RA_MATCH;
	prepares = prepare_for_handlers(rx, hdr);

	if (!prepares)
		return false;

	if (!consume) {
		skb = skb_copy(skb, GFP_ATOMIC);
		if (!skb) {
			if (net_ratelimit())
				wiphy_debug(local->hw.wiphy,
					"failed to copy skb for %s\n",
					sdata->name);
			return true;
		}

		rx->skb = skb;
	}

	ieee80211_invoke_rx_handlers(rx);
	return true;
}

/*
 * This is the actual Rx frames handler. as it blongs to Rx path it must
 * be called with rcu_read_lock protection.
 */
static void __ieee80211_rx_handle_packet(struct ieee80211_hw *hw,
					 struct sk_buff *skb)
{
	struct ieee80211_rx_status *status = IEEE80211_SKB_RXCB(skb);
	struct ieee80211_local *local = hw_to_local(hw);
	struct ieee80211_sub_if_data *sdata;
	struct ieee80211_hdr *hdr;
	__le16 fc;
	struct ieee80211_rx_data rx;
	struct ieee80211_sub_if_data *prev;
	struct sta_info *sta, *tmp, *prev_sta;
	int err = 0;

	fc = ((struct ieee80211_hdr *)skb->data)->frame_control;
	memset(&rx, 0, sizeof(rx));
	rx.skb = skb;
	rx.local = local;

	if (ieee80211_is_data(fc) || ieee80211_is_mgmt(fc))
		local->dot11ReceivedFragmentCount++;

	if (unlikely(test_bit(SCAN_HW_SCANNING, &local->scanning) ||
		     test_bit(SCAN_SW_SCANNING, &local->scanning)))
		status->rx_flags |= IEEE80211_RX_IN_SCAN;

	if (ieee80211_is_mgmt(fc))
		err = skb_linearize(skb);
	else
		err = !pskb_may_pull(skb, ieee80211_hdrlen(fc));

	if (err) {
		dev_kfree_skb(skb);
		return;
	}

	hdr = (struct ieee80211_hdr *)skb->data;
	ieee80211_parse_qos(&rx);
	ieee80211_verify_alignment(&rx);

	if (ieee80211_is_data(fc)) {
		prev_sta = NULL;

		for_each_sta_info_rx(local, hdr->addr2, sta, tmp) {
			if (!prev_sta) {
				prev_sta = sta;
				continue;
			}

			rx.sta = prev_sta;
			rx.sdata = prev_sta->sdata;
			ieee80211_prepare_and_rx_handle(&rx, skb, false);

			prev_sta = sta;
		}

		if (prev_sta) {
			rx.sta = prev_sta;
			rx.sdata = prev_sta->sdata;

			if (ieee80211_prepare_and_rx_handle(&rx, skb, true))
				return;
			goto out;
		}
	}

	prev = NULL;

	list_for_each_entry_rcu(sdata, &local->interfaces, list) {
		if (!ieee80211_sdata_running(sdata))
			continue;

		if (sdata->vif.type == NL80211_IFTYPE_MONITOR ||
		    sdata->vif.type == NL80211_IFTYPE_AP_VLAN)
			continue;

		/*
		 * frame is destined for this interface, but if it's
		 * not also for the previous one we handle that after
		 * the loop to avoid copying the SKB once too much
		 */

		if (!prev) {
			prev = sdata;
			continue;
		}

		rx.sta = sta_info_get_bss_rx(prev, hdr->addr2);
		rx.sdata = prev;
		ieee80211_prepare_and_rx_handle(&rx, skb, false);

		prev = sdata;
	}

	if (prev) {
		rx.sta = sta_info_get_bss_rx(prev, hdr->addr2);
		rx.sdata = prev;

		if (ieee80211_prepare_and_rx_handle(&rx, skb, true))
			return;
	}

 out:
	dev_kfree_skb(skb);
}

/*
 * This is the receive path handler. It is called by a low level driver when an
 * 802.11 MPDU is received from the hardware.
 */
void ieee80211_rx(struct ieee80211_hw *hw, struct sk_buff *skb)
{
	struct ieee80211_local *local = hw_to_local(hw);
	struct ieee80211_rate *rate = NULL;
	struct ieee80211_supported_band *sband;
	struct ieee80211_rx_status *status = IEEE80211_SKB_RXCB(skb);

	WARN_ON_ONCE(softirq_count() == 0);

	if (WARN_ON(status->band < 0 ||
		    status->band >= IEEE80211_NUM_BANDS))
		goto drop;

	sband = local->hw.wiphy->bands[status->band];
	if (WARN_ON(!sband))
		goto drop;

	/*
	 * If we're suspending, it is possible although not too likely
	 * that we'd be receiving frames after having already partially
	 * quiesced the stack. We can't process such frames then since
	 * that might, for example, cause stations to be added or other
	 * driver callbacks be invoked.
	 */
	if (unlikely(local->quiescing || local->suspended))
		goto drop;

	/*
	 * The same happens when we're not even started,
	 * but that's worth a warning.
	 */
	if (WARN_ON(!local->started))
		goto drop;

	if (likely(!(status->flag & RX_FLAG_FAILED_PLCP_CRC))) {
		/*
		 * Validate the rate, unless a PLCP error means that
		 * we probably can't have a valid rate here anyway.
		 */

		if (status->flag & RX_FLAG_HT) {
			/*
			 * rate_idx is MCS index, which can be [0-76]
			 * as documented on:
			 *
			 * http://wireless.kernel.org/en/developers/Documentation/ieee80211/802.11n
			 *
			 * Anything else would be some sort of driver or
			 * hardware error. The driver should catch hardware
			 * errors.
			 */
			if (WARN((status->rate_idx < 0 ||
				 status->rate_idx > 76),
				 "Rate marked as an HT rate but passed "
				 "status->rate_idx is not "
				 "an MCS index [0-76]: %d (0x%02x)\n",
				 status->rate_idx,
				 status->rate_idx))
				goto drop;
		} else {
			if (WARN_ON(status->rate_idx < 0 ||
				    status->rate_idx >= sband->n_bitrates))
				goto drop;
			rate = &sband->bitrates[status->rate_idx];
		}
	}

	status->rx_flags = 0;

	/*
	 * key references and virtual interfaces are protected using RCU
	 * and this requires that we are in a read-side RCU section during
	 * receive processing
	 */
	rcu_read_lock();

	/*
	 * Frames with failed FCS/PLCP checksum are not returned,
	 * all other frames are returned without radiotap header
	 * if it was previously present.
	 * Also, frames with less than 16 bytes are dropped.
	 */
	skb = ieee80211_rx_monitor(local, skb, rate);
	if (!skb) {
		rcu_read_unlock();
		return;
	}

	ieee80211_tpt_led_trig_rx(local,
			((struct ieee80211_hdr *)skb->data)->frame_control,
			skb->len);
	__ieee80211_rx_handle_packet(hw, skb);

	rcu_read_unlock();

	return;
 drop:
	kfree_skb(skb);
}
EXPORT_SYMBOL(ieee80211_rx);

/* This is a version of the rx handler that can be called from hard irq
 * context. Post the skb on the queue and schedule the tasklet */
void ieee80211_rx_irqsafe(struct ieee80211_hw *hw, struct sk_buff *skb)
{
	struct ieee80211_local *local = hw_to_local(hw);

	BUILD_BUG_ON(sizeof(struct ieee80211_rx_status) > sizeof(skb->cb));

	skb->pkt_type = IEEE80211_RX_MSG;
	skb_queue_tail(&local->skb_queue, skb);
	tasklet_schedule(&local->tasklet);
}
EXPORT_SYMBOL(ieee80211_rx_irqsafe);<|MERGE_RESOLUTION|>--- conflicted
+++ resolved
@@ -1966,7 +1966,6 @@
 	if (!--mesh_hdr->ttl) {
 		IEEE80211_IFSTA_MESH_CTR_INC(ifmsh, dropped_frames_ttl);
 		return RX_DROP_MONITOR;
-<<<<<<< HEAD
 	}
 
 	fwd_skb = skb_copy(skb, GFP_ATOMIC);
@@ -1996,37 +1995,6 @@
 		return RX_DROP_MONITOR;
 	}
 
-=======
-	}
-
-	fwd_skb = skb_copy(skb, GFP_ATOMIC);
-	if (!fwd_skb) {
-		if (net_ratelimit())
-			printk(KERN_DEBUG "%s: failed to clone mesh frame\n",
-					sdata->name);
-		goto out;
-	}
-
-	fwd_hdr =  (struct ieee80211_hdr *) fwd_skb->data;
-	info = IEEE80211_SKB_CB(fwd_skb);
-	memset(info, 0, sizeof(*info));
-	info->flags |= IEEE80211_TX_INTFL_NEED_TXPROCESSING;
-	info->control.vif = &rx->sdata->vif;
-	info->control.jiffies = jiffies;
-	if (is_multicast_ether_addr(fwd_hdr->addr1)) {
-		IEEE80211_IFSTA_MESH_CTR_INC(ifmsh, fwded_mcast);
-		memcpy(fwd_hdr->addr2, sdata->vif.addr, ETH_ALEN);
-	} else if (!mesh_nexthop_lookup(fwd_skb, sdata)) {
-		IEEE80211_IFSTA_MESH_CTR_INC(ifmsh, fwded_unicast);
-	} else {
-		/* unable to resolve next hop */
-		mesh_path_error_tx(ifmsh->mshcfg.element_ttl, fwd_hdr->addr3,
-				    0, reason, fwd_hdr->addr2, sdata);
-		IEEE80211_IFSTA_MESH_CTR_INC(ifmsh, dropped_frames_no_route);
-		return RX_DROP_MONITOR;
-	}
-
->>>>>>> b6a27d1e
 	IEEE80211_IFSTA_MESH_CTR_INC(ifmsh, fwded_frames);
 	ieee80211_add_pending_skb(local, fwd_skb);
  out:
