--- conflicted
+++ resolved
@@ -2572,12 +2572,8 @@
 		goto out_free_skb;
 
 	/* prepend radiotap information */
-<<<<<<< HEAD
-	ieee80211_add_rx_radiotap_header(local, skb, rate, needed_headroom);
-=======
 	ieee80211_add_rx_radiotap_header(local, skb, rate, needed_headroom,
 					 false);
->>>>>>> 711e1bfb
 
 	skb_set_mac_header(skb, 0);
 	skb->ip_summed = CHECKSUM_UNNECESSARY;
