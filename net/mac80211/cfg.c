--- conflicted
+++ resolved
@@ -579,17 +579,6 @@
 		if (old)
 			memcpy(new->tail, old->tail, new_tail_len);
 
-<<<<<<< HEAD
-	sdata->vif.bss_conf.dtim_period = new->dtim_period;
-
-	rcu_assign_pointer(sdata->u.ap.beacon, new);
-
-	synchronize_rcu();
-
-	kfree(old);
-
-=======
->>>>>>> e816b57a
 	err = ieee80211_set_probe_resp(sdata, params->probe_resp,
 				       params->probe_resp_len);
 	if (err < 0)
@@ -777,17 +766,9 @@
 
 	if (mask & BIT(NL80211_STA_FLAG_AUTHORIZED)) {
 		if (set & BIT(NL80211_STA_FLAG_AUTHORIZED))
-<<<<<<< HEAD
-			ret = sta_info_move_state_checked(sta,
-					IEEE80211_STA_AUTHORIZED);
-		else if (test_sta_flag(sta, WLAN_STA_AUTHORIZED))
-			ret = sta_info_move_state_checked(sta,
-					IEEE80211_STA_ASSOC);
-=======
 			ret = sta_info_move_state(sta, IEEE80211_STA_AUTHORIZED);
 		else if (test_sta_flag(sta, WLAN_STA_AUTHORIZED))
 			ret = sta_info_move_state(sta, IEEE80211_STA_ASSOC);
->>>>>>> e816b57a
 		if (ret)
 			return ret;
 	}
