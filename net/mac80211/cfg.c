--- conflicted
+++ resolved
@@ -1043,11 +1043,7 @@
 	if (test_sta_flag(sta, WLAN_STA_TDLS_PEER) && params->supported_rates)
 		rate_control_rate_init(sta);
 
-<<<<<<< HEAD
-	rcu_read_unlock();
-=======
 	mutex_unlock(&local->sta_mtx);
->>>>>>> 5bd5e9a6
 
 	if (sdata->vif.type == NL80211_IFTYPE_STATION &&
 	    params->sta_flags_mask & BIT(NL80211_STA_FLAG_AUTHORIZED))
