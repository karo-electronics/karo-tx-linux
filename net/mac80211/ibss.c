--- conflicted
+++ resolved
@@ -993,16 +993,11 @@
 	if (params->channel_fixed) {
 		sdata->local->oper_channel = params->channel;
 		if (!ieee80211_set_channel_type(sdata->local, sdata,
-<<<<<<< HEAD
-					       params->channel_type))
-			return -EINVAL;
-=======
 					       params->channel_type)) {
 			mutex_unlock(&sdata->u.ibss.mtx);
 			kfree_skb(skb);
 			return -EINVAL;
 		}
->>>>>>> d646960f
 	}
 
 	if (params->ie) {
