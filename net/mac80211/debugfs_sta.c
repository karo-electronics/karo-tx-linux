--- conflicted
+++ resolved
@@ -63,17 +63,10 @@
 	test_sta_flag(sta, WLAN_STA_##flg) ? #flg "\n" : ""
 
 	int res = scnprintf(buf, sizeof(buf),
-<<<<<<< HEAD
-			    "%s%s%s%s%s%s%s%s%s%s%s%s%s%s%s%s%s",
-			    TEST(AUTH), TEST(ASSOC), TEST(PS_STA),
-			    TEST(PS_DRIVER), TEST(AUTHORIZED),
-			    TEST(SHORT_PREAMBLE), TEST(ASSOC_AP),
-=======
 			    "%s%s%s%s%s%s%s%s%s%s%s%s%s%s%s%s",
 			    TEST(AUTH), TEST(ASSOC), TEST(PS_STA),
 			    TEST(PS_DRIVER), TEST(AUTHORIZED),
 			    TEST(SHORT_PREAMBLE),
->>>>>>> dcd6c922
 			    TEST(WME), TEST(WDS), TEST(CLEAR_PS_FILT),
 			    TEST(MFP), TEST(BLOCK_BA), TEST(PSPOLL),
 			    TEST(UAPSD), TEST(SP), TEST(TDLS_PEER),
