--- conflicted
+++ resolved
@@ -76,10 +76,7 @@
 	struct ieee80211_if_mesh *ifmsh = &sdata->u.mesh;
 	struct ieee80211_local *local = sdata->local;
 	u32 basic_rates = 0;
-<<<<<<< HEAD
-=======
 	enum nl80211_channel_type sta_channel_type = NL80211_CHAN_NO_HT;
->>>>>>> 0a9b3782
 
 	/*
 	 * As support for each feature is added, check for matching
@@ -106,12 +103,6 @@
 	if (sdata->vif.bss_conf.basic_rates != basic_rates)
 		goto mismatch;
 
-<<<<<<< HEAD
-	/* disallow peering with mismatched channel types for now */
-	if (ie->ht_operation &&
-	    (local->_oper_channel_type !=
-	     ieee80211_ht_oper_to_channel_type(ie->ht_operation)))
-=======
 	if (ie->ht_operation)
 		sta_channel_type =
 			ieee80211_ht_oper_to_channel_type(ie->ht_operation);
@@ -121,7 +112,6 @@
 	    local->_oper_channel_type > NL80211_CHAN_HT20 &&
 	    sta_channel_type > NL80211_CHAN_HT20 &&
 	    local->_oper_channel_type != sta_channel_type)
->>>>>>> 0a9b3782
 		goto mismatch;
 
 	return true;
@@ -412,12 +402,8 @@
 		return -ENOMEM;
 
 	pos = skb_put(skb, 2 + sizeof(struct ieee80211_ht_operation));
-<<<<<<< HEAD
-	ieee80211_ie_build_ht_oper(pos, ht_cap, channel, channel_type);
-=======
 	ieee80211_ie_build_ht_oper(pos, ht_cap, channel, channel_type,
 				   sdata->vif.bss_conf.ht_operation_mode);
->>>>>>> 0a9b3782
 
 	return 0;
 }
@@ -617,10 +603,7 @@
 					  sdata->local->hw.conf.channel->band);
 	ieee80211_bss_info_change_notify(sdata, BSS_CHANGED_BEACON |
 						BSS_CHANGED_BEACON_ENABLED |
-<<<<<<< HEAD
-=======
 						BSS_CHANGED_HT |
->>>>>>> 0a9b3782
 						BSS_CHANGED_BASIC_RATES |
 						BSS_CHANGED_BEACON_INT);
 }
