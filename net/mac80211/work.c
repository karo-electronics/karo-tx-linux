/*
 * mac80211 work implementation
 *
 * Copyright 2003-2008, Jouni Malinen <j@w1.fi>
 * Copyright 2004, Instant802 Networks, Inc.
 * Copyright 2005, Devicescape Software, Inc.
 * Copyright 2006-2007	Jiri Benc <jbenc@suse.cz>
 * Copyright 2007, Michael Wu <flamingice@sourmilk.net>
 * Copyright 2009, Johannes Berg <johannes@sipsolutions.net>
 *
 * This program is free software; you can redistribute it and/or modify
 * it under the terms of the GNU General Public License version 2 as
 * published by the Free Software Foundation.
 */

#include <linux/delay.h>
#include <linux/if_ether.h>
#include <linux/skbuff.h>
#include <linux/if_arp.h>
#include <linux/etherdevice.h>
#include <linux/crc32.h>
#include <linux/slab.h>
#include <net/mac80211.h>
#include <asm/unaligned.h>

#include "ieee80211_i.h"
#include "rate.h"
#include "driver-ops.h"

#define IEEE80211_AUTH_TIMEOUT (HZ / 5)
#define IEEE80211_AUTH_MAX_TRIES 3
#define IEEE80211_ASSOC_TIMEOUT (HZ / 5)
#define IEEE80211_ASSOC_MAX_TRIES 3

enum work_action {
	WORK_ACT_MISMATCH,
	WORK_ACT_NONE,
	WORK_ACT_TIMEOUT,
	WORK_ACT_DONE,
};


/* utils */
static inline void ASSERT_WORK_MTX(struct ieee80211_local *local)
{
	lockdep_assert_held(&local->mtx);
}

/*
 * We can have multiple work items (and connection probing)
 * scheduling this timer, but we need to take care to only
 * reschedule it when it should fire _earlier_ than it was
 * asked for before, or if it's not pending right now. This
 * function ensures that. Note that it then is required to
 * run this function for all timeouts after the first one
 * has happened -- the work that runs from this timer will
 * do that.
 */
static void run_again(struct ieee80211_local *local,
		      unsigned long timeout)
{
	ASSERT_WORK_MTX(local);

	if (!timer_pending(&local->work_timer) ||
	    time_before(timeout, local->work_timer.expires))
		mod_timer(&local->work_timer, timeout);
}

void free_work(struct ieee80211_work *wk)
{
	kfree_rcu(wk, rcu_head);
}

static int ieee80211_compatible_rates(const u8 *supp_rates, int supp_rates_len,
				      struct ieee80211_supported_band *sband,
				      u32 *rates)
{
	int i, j, count;
	*rates = 0;
	count = 0;
	for (i = 0; i < supp_rates_len; i++) {
		int rate = (supp_rates[i] & 0x7F) * 5;

		for (j = 0; j < sband->n_bitrates; j++)
			if (sband->bitrates[j].bitrate == rate) {
				*rates |= BIT(j);
				count++;
				break;
			}
	}

	return count;
}

/* frame sending functions */

static void ieee80211_add_ht_ie(struct ieee80211_sub_if_data *sdata,
				struct sk_buff *skb, const u8 *ht_info_ie,
				struct ieee80211_supported_band *sband,
				struct ieee80211_channel *channel,
				enum ieee80211_smps_mode smps)
{
	struct ieee80211_ht_info *ht_info;
	u8 *pos;
	u32 flags = channel->flags;
<<<<<<< HEAD
	u16 cap = sband->ht_cap.cap;
=======
	u16 cap;
	struct ieee80211_sta_ht_cap ht_cap;

	BUILD_BUG_ON(sizeof(ht_cap) != sizeof(sband->ht_cap));
>>>>>>> eb1852b1

	if (!sband->ht_cap.ht_supported)
		return;

	if (!ht_info_ie)
		return;

	if (ht_info_ie[1] < sizeof(struct ieee80211_ht_info))
		return;

	memcpy(&ht_cap, &sband->ht_cap, sizeof(ht_cap));
	ieee80211_apply_htcap_overrides(sdata, &ht_cap);

	ht_info = (struct ieee80211_ht_info *)(ht_info_ie + 2);

	/* determine capability flags */
	cap = ht_cap.cap;

	switch (ht_info->ht_param & IEEE80211_HT_PARAM_CHA_SEC_OFFSET) {
	case IEEE80211_HT_PARAM_CHA_SEC_ABOVE:
		if (flags & IEEE80211_CHAN_NO_HT40PLUS) {
			cap &= ~IEEE80211_HT_CAP_SUP_WIDTH_20_40;
			cap &= ~IEEE80211_HT_CAP_SGI_40;
		}
		break;
	case IEEE80211_HT_PARAM_CHA_SEC_BELOW:
		if (flags & IEEE80211_CHAN_NO_HT40MINUS) {
			cap &= ~IEEE80211_HT_CAP_SUP_WIDTH_20_40;
			cap &= ~IEEE80211_HT_CAP_SGI_40;
		}
		break;
	}

	/* set SM PS mode properly */
	cap &= ~IEEE80211_HT_CAP_SM_PS;
	switch (smps) {
	case IEEE80211_SMPS_AUTOMATIC:
	case IEEE80211_SMPS_NUM_MODES:
		WARN_ON(1);
	case IEEE80211_SMPS_OFF:
		cap |= WLAN_HT_CAP_SM_PS_DISABLED <<
			IEEE80211_HT_CAP_SM_PS_SHIFT;
		break;
	case IEEE80211_SMPS_STATIC:
		cap |= WLAN_HT_CAP_SM_PS_STATIC <<
			IEEE80211_HT_CAP_SM_PS_SHIFT;
		break;
	case IEEE80211_SMPS_DYNAMIC:
		cap |= WLAN_HT_CAP_SM_PS_DYNAMIC <<
			IEEE80211_HT_CAP_SM_PS_SHIFT;
		break;
	}

	/* reserve and fill IE */
	pos = skb_put(skb, sizeof(struct ieee80211_ht_cap) + 2);
<<<<<<< HEAD
	ieee80211_ie_build_ht_cap(pos, sband, cap);
=======
	ieee80211_ie_build_ht_cap(pos, &ht_cap, cap);
>>>>>>> eb1852b1
}

static void ieee80211_send_assoc(struct ieee80211_sub_if_data *sdata,
				 struct ieee80211_work *wk)
{
	struct ieee80211_local *local = sdata->local;
	struct sk_buff *skb;
	struct ieee80211_mgmt *mgmt;
	u8 *pos, qos_info;
	size_t offset = 0, noffset;
	int i, count, rates_len, supp_rates_len;
	u16 capab;
	struct ieee80211_supported_band *sband;
	u32 rates = 0;

	sband = local->hw.wiphy->bands[wk->chan->band];

	if (wk->assoc.supp_rates_len) {
		/*
		 * Get all rates supported by the device and the AP as
		 * some APs don't like getting a superset of their rates
		 * in the association request (e.g. D-Link DAP 1353 in
		 * b-only mode)...
		 */
		rates_len = ieee80211_compatible_rates(wk->assoc.supp_rates,
						       wk->assoc.supp_rates_len,
						       sband, &rates);
	} else {
		/*
		 * In case AP not provide any supported rates information
		 * before association, we send information element(s) with
		 * all rates that we support.
		 */
		rates = ~0;
		rates_len = sband->n_bitrates;
	}

	skb = alloc_skb(local->hw.extra_tx_headroom +
			sizeof(*mgmt) + /* bit too much but doesn't matter */
			2 + wk->assoc.ssid_len + /* SSID */
			4 + rates_len + /* (extended) rates */
			4 + /* power capability */
			2 + 2 * sband->n_channels + /* supported channels */
			2 + sizeof(struct ieee80211_ht_cap) + /* HT */
			wk->ie_len + /* extra IEs */
			9, /* WMM */
			GFP_KERNEL);
	if (!skb)
		return;

	skb_reserve(skb, local->hw.extra_tx_headroom);

	capab = WLAN_CAPABILITY_ESS;

	if (sband->band == IEEE80211_BAND_2GHZ) {
		if (!(local->hw.flags & IEEE80211_HW_2GHZ_SHORT_SLOT_INCAPABLE))
			capab |= WLAN_CAPABILITY_SHORT_SLOT_TIME;
		if (!(local->hw.flags & IEEE80211_HW_2GHZ_SHORT_PREAMBLE_INCAPABLE))
			capab |= WLAN_CAPABILITY_SHORT_PREAMBLE;
	}

	if (wk->assoc.capability & WLAN_CAPABILITY_PRIVACY)
		capab |= WLAN_CAPABILITY_PRIVACY;

	if ((wk->assoc.capability & WLAN_CAPABILITY_SPECTRUM_MGMT) &&
	    (local->hw.flags & IEEE80211_HW_SPECTRUM_MGMT))
		capab |= WLAN_CAPABILITY_SPECTRUM_MGMT;

	mgmt = (struct ieee80211_mgmt *) skb_put(skb, 24);
	memset(mgmt, 0, 24);
	memcpy(mgmt->da, wk->filter_ta, ETH_ALEN);
	memcpy(mgmt->sa, sdata->vif.addr, ETH_ALEN);
	memcpy(mgmt->bssid, wk->filter_ta, ETH_ALEN);

	if (!is_zero_ether_addr(wk->assoc.prev_bssid)) {
		skb_put(skb, 10);
		mgmt->frame_control = cpu_to_le16(IEEE80211_FTYPE_MGMT |
						  IEEE80211_STYPE_REASSOC_REQ);
		mgmt->u.reassoc_req.capab_info = cpu_to_le16(capab);
		mgmt->u.reassoc_req.listen_interval =
				cpu_to_le16(local->hw.conf.listen_interval);
		memcpy(mgmt->u.reassoc_req.current_ap, wk->assoc.prev_bssid,
		       ETH_ALEN);
	} else {
		skb_put(skb, 4);
		mgmt->frame_control = cpu_to_le16(IEEE80211_FTYPE_MGMT |
						  IEEE80211_STYPE_ASSOC_REQ);
		mgmt->u.assoc_req.capab_info = cpu_to_le16(capab);
		mgmt->u.assoc_req.listen_interval =
				cpu_to_le16(local->hw.conf.listen_interval);
	}

	/* SSID */
	pos = skb_put(skb, 2 + wk->assoc.ssid_len);
	*pos++ = WLAN_EID_SSID;
	*pos++ = wk->assoc.ssid_len;
	memcpy(pos, wk->assoc.ssid, wk->assoc.ssid_len);

	/* add all rates which were marked to be used above */
	supp_rates_len = rates_len;
	if (supp_rates_len > 8)
		supp_rates_len = 8;

	pos = skb_put(skb, supp_rates_len + 2);
	*pos++ = WLAN_EID_SUPP_RATES;
	*pos++ = supp_rates_len;

	count = 0;
	for (i = 0; i < sband->n_bitrates; i++) {
		if (BIT(i) & rates) {
			int rate = sband->bitrates[i].bitrate;
			*pos++ = (u8) (rate / 5);
			if (++count == 8)
				break;
		}
	}

	if (rates_len > count) {
		pos = skb_put(skb, rates_len - count + 2);
		*pos++ = WLAN_EID_EXT_SUPP_RATES;
		*pos++ = rates_len - count;

		for (i++; i < sband->n_bitrates; i++) {
			if (BIT(i) & rates) {
				int rate = sband->bitrates[i].bitrate;
				*pos++ = (u8) (rate / 5);
			}
		}
	}

	if (capab & WLAN_CAPABILITY_SPECTRUM_MGMT) {
		/* 1. power capabilities */
		pos = skb_put(skb, 4);
		*pos++ = WLAN_EID_PWR_CAPABILITY;
		*pos++ = 2;
		*pos++ = 0; /* min tx power */
		*pos++ = wk->chan->max_power; /* max tx power */

		/* 2. supported channels */
		/* TODO: get this in reg domain format */
		pos = skb_put(skb, 2 * sband->n_channels + 2);
		*pos++ = WLAN_EID_SUPPORTED_CHANNELS;
		*pos++ = 2 * sband->n_channels;
		for (i = 0; i < sband->n_channels; i++) {
			*pos++ = ieee80211_frequency_to_channel(
					sband->channels[i].center_freq);
			*pos++ = 1; /* one channel in the subband*/
		}
	}

	/* if present, add any custom IEs that go before HT */
	if (wk->ie_len && wk->ie) {
		static const u8 before_ht[] = {
			WLAN_EID_SSID,
			WLAN_EID_SUPP_RATES,
			WLAN_EID_EXT_SUPP_RATES,
			WLAN_EID_PWR_CAPABILITY,
			WLAN_EID_SUPPORTED_CHANNELS,
			WLAN_EID_RSN,
			WLAN_EID_QOS_CAPA,
			WLAN_EID_RRM_ENABLED_CAPABILITIES,
			WLAN_EID_MOBILITY_DOMAIN,
			WLAN_EID_SUPPORTED_REGULATORY_CLASSES,
		};
		noffset = ieee80211_ie_split(wk->ie, wk->ie_len,
					     before_ht, ARRAY_SIZE(before_ht),
					     offset);
		pos = skb_put(skb, noffset - offset);
		memcpy(pos, wk->ie + offset, noffset - offset);
		offset = noffset;
	}

	if (wk->assoc.use_11n && wk->assoc.wmm_used &&
	    local->hw.queues >= 4)
		ieee80211_add_ht_ie(sdata, skb, wk->assoc.ht_information_ie,
				    sband, wk->chan, wk->assoc.smps);

	/* if present, add any custom non-vendor IEs that go after HT */
	if (wk->ie_len && wk->ie) {
		noffset = ieee80211_ie_split_vendor(wk->ie, wk->ie_len,
						    offset);
		pos = skb_put(skb, noffset - offset);
		memcpy(pos, wk->ie + offset, noffset - offset);
		offset = noffset;
	}

	if (wk->assoc.wmm_used && local->hw.queues >= 4) {
		if (wk->assoc.uapsd_used) {
			qos_info = local->uapsd_queues;
			qos_info |= (local->uapsd_max_sp_len <<
				     IEEE80211_WMM_IE_STA_QOSINFO_SP_SHIFT);
		} else {
			qos_info = 0;
		}

		pos = skb_put(skb, 9);
		*pos++ = WLAN_EID_VENDOR_SPECIFIC;
		*pos++ = 7; /* len */
		*pos++ = 0x00; /* Microsoft OUI 00:50:F2 */
		*pos++ = 0x50;
		*pos++ = 0xf2;
		*pos++ = 2; /* WME */
		*pos++ = 0; /* WME info */
		*pos++ = 1; /* WME ver */
		*pos++ = qos_info;
	}

	/* add any remaining custom (i.e. vendor specific here) IEs */
	if (wk->ie_len && wk->ie) {
		noffset = wk->ie_len;
		pos = skb_put(skb, noffset - offset);
		memcpy(pos, wk->ie + offset, noffset - offset);
	}

	IEEE80211_SKB_CB(skb)->flags |= IEEE80211_TX_INTFL_DONT_ENCRYPT;
	ieee80211_tx_skb(sdata, skb);
}

static void ieee80211_remove_auth_bss(struct ieee80211_local *local,
				      struct ieee80211_work *wk)
{
	struct cfg80211_bss *cbss;
	u16 capa_val = WLAN_CAPABILITY_ESS;

	if (wk->probe_auth.privacy)
		capa_val |= WLAN_CAPABILITY_PRIVACY;

	cbss = cfg80211_get_bss(local->hw.wiphy, wk->chan, wk->filter_ta,
				wk->probe_auth.ssid, wk->probe_auth.ssid_len,
				WLAN_CAPABILITY_ESS | WLAN_CAPABILITY_PRIVACY,
				capa_val);
	if (!cbss)
		return;

	cfg80211_unlink_bss(local->hw.wiphy, cbss);
	cfg80211_put_bss(cbss);
}

static enum work_action __must_check
ieee80211_direct_probe(struct ieee80211_work *wk)
{
	struct ieee80211_sub_if_data *sdata = wk->sdata;
	struct ieee80211_local *local = sdata->local;

	if (!wk->probe_auth.synced) {
		int ret = drv_tx_sync(local, sdata, wk->filter_ta,
				      IEEE80211_TX_SYNC_AUTH);
		if (ret)
			return WORK_ACT_TIMEOUT;
	}
	wk->probe_auth.synced = true;

	wk->probe_auth.tries++;
	if (wk->probe_auth.tries > IEEE80211_AUTH_MAX_TRIES) {
		printk(KERN_DEBUG "%s: direct probe to %pM timed out\n",
		       sdata->name, wk->filter_ta);

		/*
		 * Most likely AP is not in the range so remove the
		 * bss struct for that AP.
		 */
		ieee80211_remove_auth_bss(local, wk);

		return WORK_ACT_TIMEOUT;
	}

	printk(KERN_DEBUG "%s: direct probe to %pM (try %d/%i)\n",
	       sdata->name, wk->filter_ta, wk->probe_auth.tries,
	       IEEE80211_AUTH_MAX_TRIES);

	/*
	 * Direct probe is sent to broadcast address as some APs
	 * will not answer to direct packet in unassociated state.
	 */
	ieee80211_send_probe_req(sdata, NULL, wk->probe_auth.ssid,
				 wk->probe_auth.ssid_len, NULL, 0,
				 (u32) -1, true, false);

	wk->timeout = jiffies + IEEE80211_AUTH_TIMEOUT;
	run_again(local, wk->timeout);

	return WORK_ACT_NONE;
}


static enum work_action __must_check
ieee80211_authenticate(struct ieee80211_work *wk)
{
	struct ieee80211_sub_if_data *sdata = wk->sdata;
	struct ieee80211_local *local = sdata->local;

	if (!wk->probe_auth.synced) {
		int ret = drv_tx_sync(local, sdata, wk->filter_ta,
				      IEEE80211_TX_SYNC_AUTH);
		if (ret)
			return WORK_ACT_TIMEOUT;
	}
	wk->probe_auth.synced = true;

	wk->probe_auth.tries++;
	if (wk->probe_auth.tries > IEEE80211_AUTH_MAX_TRIES) {
		printk(KERN_DEBUG "%s: authentication with %pM"
		       " timed out\n", sdata->name, wk->filter_ta);

		/*
		 * Most likely AP is not in the range so remove the
		 * bss struct for that AP.
		 */
		ieee80211_remove_auth_bss(local, wk);

		return WORK_ACT_TIMEOUT;
	}

	printk(KERN_DEBUG "%s: authenticate with %pM (try %d)\n",
	       sdata->name, wk->filter_ta, wk->probe_auth.tries);

	ieee80211_send_auth(sdata, 1, wk->probe_auth.algorithm, wk->ie,
			    wk->ie_len, wk->filter_ta, NULL, 0, 0);
	wk->probe_auth.transaction = 2;

	wk->timeout = jiffies + IEEE80211_AUTH_TIMEOUT;
	run_again(local, wk->timeout);

	return WORK_ACT_NONE;
}

static enum work_action __must_check
ieee80211_associate(struct ieee80211_work *wk)
{
	struct ieee80211_sub_if_data *sdata = wk->sdata;
	struct ieee80211_local *local = sdata->local;

	if (!wk->assoc.synced) {
		int ret = drv_tx_sync(local, sdata, wk->filter_ta,
				      IEEE80211_TX_SYNC_ASSOC);
		if (ret)
			return WORK_ACT_TIMEOUT;
	}
	wk->assoc.synced = true;

	wk->assoc.tries++;
	if (wk->assoc.tries > IEEE80211_ASSOC_MAX_TRIES) {
		printk(KERN_DEBUG "%s: association with %pM"
		       " timed out\n",
		       sdata->name, wk->filter_ta);

		/*
		 * Most likely AP is not in the range so remove the
		 * bss struct for that AP.
		 */
		if (wk->assoc.bss)
			cfg80211_unlink_bss(local->hw.wiphy, wk->assoc.bss);

		return WORK_ACT_TIMEOUT;
	}

	printk(KERN_DEBUG "%s: associate with %pM (try %d)\n",
	       sdata->name, wk->filter_ta, wk->assoc.tries);
	ieee80211_send_assoc(sdata, wk);

	wk->timeout = jiffies + IEEE80211_ASSOC_TIMEOUT;
	run_again(local, wk->timeout);

	return WORK_ACT_NONE;
}

static enum work_action __must_check
ieee80211_remain_on_channel_timeout(struct ieee80211_work *wk)
{
	/*
	 * First time we run, do nothing -- the generic code will
	 * have switched to the right channel etc.
	 */
	if (!wk->started) {
		wk->timeout = jiffies + msecs_to_jiffies(wk->remain.duration);

		cfg80211_ready_on_channel(wk->sdata->dev, (unsigned long) wk,
					  wk->chan, wk->chan_type,
					  wk->remain.duration, GFP_KERNEL);

		return WORK_ACT_NONE;
	}

	return WORK_ACT_TIMEOUT;
}

static enum work_action __must_check
ieee80211_offchannel_tx(struct ieee80211_work *wk)
{
	if (!wk->started) {
		wk->timeout = jiffies + msecs_to_jiffies(wk->offchan_tx.wait);

		/*
		 * After this, offchan_tx.frame remains but now is no
		 * longer a valid pointer -- we still need it as the
		 * cookie for canceling this work/status matching.
		 */
		ieee80211_tx_skb(wk->sdata, wk->offchan_tx.frame);

		return WORK_ACT_NONE;
	}

	return WORK_ACT_TIMEOUT;
}

static enum work_action __must_check
ieee80211_assoc_beacon_wait(struct ieee80211_work *wk)
{
	if (wk->started)
		return WORK_ACT_TIMEOUT;

	/*
	 * Wait up to one beacon interval ...
	 * should this be more if we miss one?
	 */
	printk(KERN_DEBUG "%s: waiting for beacon from %pM\n",
	       wk->sdata->name, wk->filter_ta);
	wk->timeout = TU_TO_EXP_TIME(wk->assoc.bss->beacon_interval);
	return WORK_ACT_NONE;
}

static void ieee80211_auth_challenge(struct ieee80211_work *wk,
				     struct ieee80211_mgmt *mgmt,
				     size_t len)
{
	struct ieee80211_sub_if_data *sdata = wk->sdata;
	u8 *pos;
	struct ieee802_11_elems elems;

	pos = mgmt->u.auth.variable;
	ieee802_11_parse_elems(pos, len - (pos - (u8 *) mgmt), &elems);
	if (!elems.challenge)
		return;
	ieee80211_send_auth(sdata, 3, wk->probe_auth.algorithm,
			    elems.challenge - 2, elems.challenge_len + 2,
			    wk->filter_ta, wk->probe_auth.key,
			    wk->probe_auth.key_len, wk->probe_auth.key_idx);
	wk->probe_auth.transaction = 4;
}

static enum work_action __must_check
ieee80211_rx_mgmt_auth(struct ieee80211_work *wk,
		       struct ieee80211_mgmt *mgmt, size_t len)
{
	u16 auth_alg, auth_transaction, status_code;

	if (wk->type != IEEE80211_WORK_AUTH)
		return WORK_ACT_MISMATCH;

	if (len < 24 + 6)
		return WORK_ACT_NONE;

	auth_alg = le16_to_cpu(mgmt->u.auth.auth_alg);
	auth_transaction = le16_to_cpu(mgmt->u.auth.auth_transaction);
	status_code = le16_to_cpu(mgmt->u.auth.status_code);

	if (auth_alg != wk->probe_auth.algorithm ||
	    auth_transaction != wk->probe_auth.transaction)
		return WORK_ACT_NONE;

	if (status_code != WLAN_STATUS_SUCCESS) {
		printk(KERN_DEBUG "%s: %pM denied authentication (status %d)\n",
		       wk->sdata->name, mgmt->sa, status_code);
		return WORK_ACT_DONE;
	}

	switch (wk->probe_auth.algorithm) {
	case WLAN_AUTH_OPEN:
	case WLAN_AUTH_LEAP:
	case WLAN_AUTH_FT:
		break;
	case WLAN_AUTH_SHARED_KEY:
		if (wk->probe_auth.transaction != 4) {
			ieee80211_auth_challenge(wk, mgmt, len);
			/* need another frame */
			return WORK_ACT_NONE;
		}
		break;
	default:
		WARN_ON(1);
		return WORK_ACT_NONE;
	}

	printk(KERN_DEBUG "%s: authenticated\n", wk->sdata->name);
	return WORK_ACT_DONE;
}

static enum work_action __must_check
ieee80211_rx_mgmt_assoc_resp(struct ieee80211_work *wk,
			     struct ieee80211_mgmt *mgmt, size_t len,
			     bool reassoc)
{
	struct ieee80211_sub_if_data *sdata = wk->sdata;
	struct ieee80211_local *local = sdata->local;
	u16 capab_info, status_code, aid;
	struct ieee802_11_elems elems;
	u8 *pos;

	if (wk->type != IEEE80211_WORK_ASSOC)
		return WORK_ACT_MISMATCH;

	/*
	 * AssocResp and ReassocResp have identical structure, so process both
	 * of them in this function.
	 */

	if (len < 24 + 6)
		return WORK_ACT_NONE;

	capab_info = le16_to_cpu(mgmt->u.assoc_resp.capab_info);
	status_code = le16_to_cpu(mgmt->u.assoc_resp.status_code);
	aid = le16_to_cpu(mgmt->u.assoc_resp.aid);

	printk(KERN_DEBUG "%s: RX %sssocResp from %pM (capab=0x%x "
	       "status=%d aid=%d)\n",
	       sdata->name, reassoc ? "Rea" : "A", mgmt->sa,
	       capab_info, status_code, (u16)(aid & ~(BIT(15) | BIT(14))));

	pos = mgmt->u.assoc_resp.variable;
	ieee802_11_parse_elems(pos, len - (pos - (u8 *) mgmt), &elems);

	if (status_code == WLAN_STATUS_ASSOC_REJECTED_TEMPORARILY &&
	    elems.timeout_int && elems.timeout_int_len == 5 &&
	    elems.timeout_int[0] == WLAN_TIMEOUT_ASSOC_COMEBACK) {
		u32 tu, ms;
		tu = get_unaligned_le32(elems.timeout_int + 1);
		ms = tu * 1024 / 1000;
		printk(KERN_DEBUG "%s: %pM rejected association temporarily; "
		       "comeback duration %u TU (%u ms)\n",
		       sdata->name, mgmt->sa, tu, ms);
		wk->timeout = jiffies + msecs_to_jiffies(ms);
		if (ms > IEEE80211_ASSOC_TIMEOUT)
			run_again(local, wk->timeout);
		return WORK_ACT_NONE;
	}

	if (status_code != WLAN_STATUS_SUCCESS)
		printk(KERN_DEBUG "%s: %pM denied association (code=%d)\n",
		       sdata->name, mgmt->sa, status_code);
	else
		printk(KERN_DEBUG "%s: associated\n", sdata->name);

	return WORK_ACT_DONE;
}

static enum work_action __must_check
ieee80211_rx_mgmt_probe_resp(struct ieee80211_work *wk,
			     struct ieee80211_mgmt *mgmt, size_t len,
			     struct ieee80211_rx_status *rx_status)
{
	struct ieee80211_sub_if_data *sdata = wk->sdata;
	struct ieee80211_local *local = sdata->local;
	size_t baselen;

	ASSERT_WORK_MTX(local);

	if (wk->type != IEEE80211_WORK_DIRECT_PROBE)
		return WORK_ACT_MISMATCH;

	if (len < 24 + 12)
		return WORK_ACT_NONE;

	baselen = (u8 *) mgmt->u.probe_resp.variable - (u8 *) mgmt;
	if (baselen > len)
		return WORK_ACT_NONE;

	printk(KERN_DEBUG "%s: direct probe responded\n", sdata->name);
	return WORK_ACT_DONE;
}

static enum work_action __must_check
ieee80211_rx_mgmt_beacon(struct ieee80211_work *wk,
			 struct ieee80211_mgmt *mgmt, size_t len)
{
	struct ieee80211_sub_if_data *sdata = wk->sdata;
	struct ieee80211_local *local = sdata->local;

	ASSERT_WORK_MTX(local);

	if (wk->type != IEEE80211_WORK_ASSOC_BEACON_WAIT)
		return WORK_ACT_MISMATCH;

	if (len < 24 + 12)
		return WORK_ACT_NONE;

	printk(KERN_DEBUG "%s: beacon received\n", sdata->name);
	return WORK_ACT_DONE;
}

static void ieee80211_work_rx_queued_mgmt(struct ieee80211_local *local,
					  struct sk_buff *skb)
{
	struct ieee80211_rx_status *rx_status;
	struct ieee80211_mgmt *mgmt;
	struct ieee80211_work *wk;
	enum work_action rma = WORK_ACT_NONE;
	u16 fc;

	rx_status = (struct ieee80211_rx_status *) skb->cb;
	mgmt = (struct ieee80211_mgmt *) skb->data;
	fc = le16_to_cpu(mgmt->frame_control);

	mutex_lock(&local->mtx);

	list_for_each_entry(wk, &local->work_list, list) {
		const u8 *bssid = NULL;

		switch (wk->type) {
		case IEEE80211_WORK_DIRECT_PROBE:
		case IEEE80211_WORK_AUTH:
		case IEEE80211_WORK_ASSOC:
		case IEEE80211_WORK_ASSOC_BEACON_WAIT:
			bssid = wk->filter_ta;
			break;
		default:
			continue;
		}

		/*
		 * Before queuing, we already verified mgmt->sa,
		 * so this is needed just for matching.
		 */
		if (compare_ether_addr(bssid, mgmt->bssid))
			continue;

		switch (fc & IEEE80211_FCTL_STYPE) {
		case IEEE80211_STYPE_BEACON:
			rma = ieee80211_rx_mgmt_beacon(wk, mgmt, skb->len);
			break;
		case IEEE80211_STYPE_PROBE_RESP:
			rma = ieee80211_rx_mgmt_probe_resp(wk, mgmt, skb->len,
							   rx_status);
			break;
		case IEEE80211_STYPE_AUTH:
			rma = ieee80211_rx_mgmt_auth(wk, mgmt, skb->len);
			break;
		case IEEE80211_STYPE_ASSOC_RESP:
			rma = ieee80211_rx_mgmt_assoc_resp(wk, mgmt,
							   skb->len, false);
			break;
		case IEEE80211_STYPE_REASSOC_RESP:
			rma = ieee80211_rx_mgmt_assoc_resp(wk, mgmt,
							   skb->len, true);
			break;
		default:
			WARN_ON(1);
			rma = WORK_ACT_NONE;
		}

		/*
		 * We've either received an unexpected frame, or we have
		 * multiple work items and need to match the frame to the
		 * right one.
		 */
		if (rma == WORK_ACT_MISMATCH)
			continue;

		/*
		 * We've processed this frame for that work, so it can't
		 * belong to another work struct.
		 * NB: this is also required for correctness for 'rma'!
		 */
		break;
	}

	switch (rma) {
	case WORK_ACT_MISMATCH:
		/* ignore this unmatched frame */
		break;
	case WORK_ACT_NONE:
		break;
	case WORK_ACT_DONE:
		list_del_rcu(&wk->list);
		break;
	default:
		WARN(1, "unexpected: %d", rma);
	}

	mutex_unlock(&local->mtx);

	if (rma != WORK_ACT_DONE)
		goto out;

	switch (wk->done(wk, skb)) {
	case WORK_DONE_DESTROY:
		free_work(wk);
		break;
	case WORK_DONE_REQUEUE:
		synchronize_rcu();
		wk->started = false; /* restart */
		mutex_lock(&local->mtx);
		list_add_tail(&wk->list, &local->work_list);
		mutex_unlock(&local->mtx);
	}

 out:
	kfree_skb(skb);
}

static bool ieee80211_work_ct_coexists(enum nl80211_channel_type wk_ct,
				       enum nl80211_channel_type oper_ct)
{
	switch (wk_ct) {
	case NL80211_CHAN_NO_HT:
		return true;
	case NL80211_CHAN_HT20:
		if (oper_ct != NL80211_CHAN_NO_HT)
			return true;
		return false;
	case NL80211_CHAN_HT40MINUS:
	case NL80211_CHAN_HT40PLUS:
		return (wk_ct == oper_ct);
	}
	WARN_ON(1); /* shouldn't get here */
	return false;
}

static enum nl80211_channel_type
ieee80211_calc_ct(enum nl80211_channel_type wk_ct,
		  enum nl80211_channel_type oper_ct)
{
	switch (wk_ct) {
	case NL80211_CHAN_NO_HT:
		return oper_ct;
	case NL80211_CHAN_HT20:
		if (oper_ct != NL80211_CHAN_NO_HT)
			return oper_ct;
		return wk_ct;
	case NL80211_CHAN_HT40MINUS:
	case NL80211_CHAN_HT40PLUS:
		return wk_ct;
	}
	WARN_ON(1); /* shouldn't get here */
	return wk_ct;
}


static void ieee80211_work_timer(unsigned long data)
{
	struct ieee80211_local *local = (void *) data;

	if (local->quiescing)
		return;

	ieee80211_queue_work(&local->hw, &local->work_work);
}

static void ieee80211_work_work(struct work_struct *work)
{
	struct ieee80211_local *local =
		container_of(work, struct ieee80211_local, work_work);
	struct sk_buff *skb;
	struct ieee80211_work *wk, *tmp;
	LIST_HEAD(free_work);
	enum work_action rma;
	bool remain_off_channel = false;

	if (local->scanning)
		return;

	/*
	 * ieee80211_queue_work() should have picked up most cases,
	 * here we'll pick the rest.
	 */
	if (WARN(local->suspended, "work scheduled while going to suspend\n"))
		return;

	/* first process frames to avoid timing out while a frame is pending */
	while ((skb = skb_dequeue(&local->work_skb_queue)))
		ieee80211_work_rx_queued_mgmt(local, skb);

	mutex_lock(&local->mtx);

	ieee80211_recalc_idle(local);

	list_for_each_entry_safe(wk, tmp, &local->work_list, list) {
		bool started = wk->started;

		/* mark work as started if it's on the current off-channel */
		if (!started && local->tmp_channel &&
		    wk->chan == local->tmp_channel &&
		    wk->chan_type == local->tmp_channel_type) {
			started = true;
			wk->timeout = jiffies;
		}

		if (!started && !local->tmp_channel) {
			bool on_oper_chan, on_oper_chan2;
			enum nl80211_channel_type wk_ct;

			on_oper_chan = ieee80211_cfg_on_oper_channel(local);

			/* Work with existing channel type if possible. */
			wk_ct = wk->chan_type;
			if (wk->chan == local->hw.conf.channel)
				wk_ct = ieee80211_calc_ct(wk->chan_type,
						local->hw.conf.channel_type);

			local->tmp_channel = wk->chan;
			local->tmp_channel_type = wk_ct;
			/*
			 * Leave the station vifs in awake mode if they
			 * happen to be on the same channel as
			 * the requested channel.
			 */
			on_oper_chan2 = ieee80211_cfg_on_oper_channel(local);
			if (on_oper_chan != on_oper_chan2) {
				if (on_oper_chan2) {
					/* going off oper channel, PS too */
					ieee80211_offchannel_stop_vifs(local,
								       true);
					ieee80211_hw_config(local, 0);
				} else {
					/* going on channel, but leave PS
					 * off-channel. */
					ieee80211_hw_config(local, 0);
					ieee80211_offchannel_return(local,
								    true,
								    false);
				}
			}

			started = true;
			wk->timeout = jiffies;
		}

		/* don't try to work with items that aren't started */
		if (!started)
			continue;

		if (time_is_after_jiffies(wk->timeout)) {
			/*
			 * This work item isn't supposed to be worked on
			 * right now, but take care to adjust the timer
			 * properly.
			 */
			run_again(local, wk->timeout);
			continue;
		}

		switch (wk->type) {
		default:
			WARN_ON(1);
			/* nothing */
			rma = WORK_ACT_NONE;
			break;
		case IEEE80211_WORK_ABORT:
			rma = WORK_ACT_TIMEOUT;
			break;
		case IEEE80211_WORK_DIRECT_PROBE:
			rma = ieee80211_direct_probe(wk);
			break;
		case IEEE80211_WORK_AUTH:
			rma = ieee80211_authenticate(wk);
			break;
		case IEEE80211_WORK_ASSOC:
			rma = ieee80211_associate(wk);
			break;
		case IEEE80211_WORK_REMAIN_ON_CHANNEL:
			rma = ieee80211_remain_on_channel_timeout(wk);
			break;
		case IEEE80211_WORK_OFFCHANNEL_TX:
			rma = ieee80211_offchannel_tx(wk);
			break;
		case IEEE80211_WORK_ASSOC_BEACON_WAIT:
			rma = ieee80211_assoc_beacon_wait(wk);
			break;
		}

		wk->started = started;

		switch (rma) {
		case WORK_ACT_NONE:
			/* might have changed the timeout */
			run_again(local, wk->timeout);
			break;
		case WORK_ACT_TIMEOUT:
			list_del_rcu(&wk->list);
			synchronize_rcu();
			list_add(&wk->list, &free_work);
			break;
		default:
			WARN(1, "unexpected: %d", rma);
		}
	}

	list_for_each_entry(wk, &local->work_list, list) {
		if (!wk->started)
			continue;
		if (wk->chan != local->tmp_channel)
			continue;
		if (!ieee80211_work_ct_coexists(wk->chan_type,
						local->tmp_channel_type))
			continue;
		remain_off_channel = true;
	}

	if (!remain_off_channel && local->tmp_channel) {
		local->tmp_channel = NULL;
		/* If tmp_channel wasn't operating channel, then
		 * we need to go back on-channel.
		 * NOTE:  If we can ever be here while scannning,
		 * or if the hw_config() channel config logic changes,
		 * then we may need to do a more thorough check to see if
		 * we still need to do a hardware config.  Currently,
		 * we cannot be here while scanning, however.
		 */
		if (!ieee80211_cfg_on_oper_channel(local))
			ieee80211_hw_config(local, 0);

		/* At the least, we need to disable offchannel_ps,
		 * so just go ahead and run the entire offchannel
		 * return logic here.  We *could* skip enabling
		 * beaconing if we were already on-oper-channel
		 * as a future optimization.
		 */
		ieee80211_offchannel_return(local, true, true);

		/* give connection some time to breathe */
		run_again(local, jiffies + HZ/2);
	}

	if (list_empty(&local->work_list) && local->scan_req &&
	    !local->scanning)
		ieee80211_queue_delayed_work(&local->hw,
					     &local->scan_work,
					     round_jiffies_relative(0));

	ieee80211_recalc_idle(local);

	mutex_unlock(&local->mtx);

	list_for_each_entry_safe(wk, tmp, &free_work, list) {
		wk->done(wk, NULL);
		list_del(&wk->list);
		kfree(wk);
	}
}

void ieee80211_add_work(struct ieee80211_work *wk)
{
	struct ieee80211_local *local;

	if (WARN_ON(!wk->chan))
		return;

	if (WARN_ON(!wk->sdata))
		return;

	if (WARN_ON(!wk->done))
		return;

	if (WARN_ON(!ieee80211_sdata_running(wk->sdata)))
		return;

	wk->started = false;

	local = wk->sdata->local;
	mutex_lock(&local->mtx);
	list_add_tail(&wk->list, &local->work_list);
	mutex_unlock(&local->mtx);

	ieee80211_queue_work(&local->hw, &local->work_work);
}

void ieee80211_work_init(struct ieee80211_local *local)
{
	INIT_LIST_HEAD(&local->work_list);
	setup_timer(&local->work_timer, ieee80211_work_timer,
		    (unsigned long)local);
	INIT_WORK(&local->work_work, ieee80211_work_work);
	skb_queue_head_init(&local->work_skb_queue);
}

void ieee80211_work_purge(struct ieee80211_sub_if_data *sdata)
{
	struct ieee80211_local *local = sdata->local;
	struct ieee80211_work *wk;
	bool cleanup = false;

	mutex_lock(&local->mtx);
	list_for_each_entry(wk, &local->work_list, list) {
		if (wk->sdata != sdata)
			continue;
		cleanup = true;
		wk->type = IEEE80211_WORK_ABORT;
		wk->started = true;
		wk->timeout = jiffies;
	}
	mutex_unlock(&local->mtx);

	/* run cleanups etc. */
	if (cleanup)
		ieee80211_work_work(&local->work_work);

	mutex_lock(&local->mtx);
	list_for_each_entry(wk, &local->work_list, list) {
		if (wk->sdata != sdata)
			continue;
		WARN_ON(1);
		break;
	}
	mutex_unlock(&local->mtx);
}

ieee80211_rx_result ieee80211_work_rx_mgmt(struct ieee80211_sub_if_data *sdata,
					   struct sk_buff *skb)
{
	struct ieee80211_local *local = sdata->local;
	struct ieee80211_mgmt *mgmt;
	struct ieee80211_work *wk;
	u16 fc;

	if (skb->len < 24)
		return RX_DROP_MONITOR;

	mgmt = (struct ieee80211_mgmt *) skb->data;
	fc = le16_to_cpu(mgmt->frame_control);

	list_for_each_entry_rcu(wk, &local->work_list, list) {
		if (sdata != wk->sdata)
			continue;
		if (compare_ether_addr(wk->filter_ta, mgmt->sa))
			continue;
		if (compare_ether_addr(wk->filter_ta, mgmt->bssid))
			continue;

		switch (fc & IEEE80211_FCTL_STYPE) {
		case IEEE80211_STYPE_AUTH:
		case IEEE80211_STYPE_PROBE_RESP:
		case IEEE80211_STYPE_ASSOC_RESP:
		case IEEE80211_STYPE_REASSOC_RESP:
		case IEEE80211_STYPE_BEACON:
			skb_queue_tail(&local->work_skb_queue, skb);
			ieee80211_queue_work(&local->hw, &local->work_work);
			return RX_QUEUED;
		}
	}

	return RX_CONTINUE;
}

static enum work_done_result ieee80211_remain_done(struct ieee80211_work *wk,
						   struct sk_buff *skb)
{
	/*
	 * We are done serving the remain-on-channel command.
	 */
	cfg80211_remain_on_channel_expired(wk->sdata->dev, (unsigned long) wk,
					   wk->chan, wk->chan_type,
					   GFP_KERNEL);

	return WORK_DONE_DESTROY;
}

int ieee80211_wk_remain_on_channel(struct ieee80211_sub_if_data *sdata,
				   struct ieee80211_channel *chan,
				   enum nl80211_channel_type channel_type,
				   unsigned int duration, u64 *cookie)
{
	struct ieee80211_work *wk;

	wk = kzalloc(sizeof(*wk), GFP_KERNEL);
	if (!wk)
		return -ENOMEM;

	wk->type = IEEE80211_WORK_REMAIN_ON_CHANNEL;
	wk->chan = chan;
	wk->chan_type = channel_type;
	wk->sdata = sdata;
	wk->done = ieee80211_remain_done;

	wk->remain.duration = duration;

	*cookie = (unsigned long) wk;

	ieee80211_add_work(wk);

	return 0;
}

int ieee80211_wk_cancel_remain_on_channel(struct ieee80211_sub_if_data *sdata,
					  u64 cookie)
{
	struct ieee80211_local *local = sdata->local;
	struct ieee80211_work *wk, *tmp;
	bool found = false;

	mutex_lock(&local->mtx);
	list_for_each_entry_safe(wk, tmp, &local->work_list, list) {
		if ((unsigned long) wk == cookie) {
			wk->timeout = jiffies;
			found = true;
			break;
		}
	}
	mutex_unlock(&local->mtx);

	if (!found)
		return -ENOENT;

	ieee80211_queue_work(&local->hw, &local->work_work);

	return 0;
}<|MERGE_RESOLUTION|>--- conflicted
+++ resolved
@@ -103,14 +103,10 @@
 	struct ieee80211_ht_info *ht_info;
 	u8 *pos;
 	u32 flags = channel->flags;
-<<<<<<< HEAD
-	u16 cap = sband->ht_cap.cap;
-=======
 	u16 cap;
 	struct ieee80211_sta_ht_cap ht_cap;
 
 	BUILD_BUG_ON(sizeof(ht_cap) != sizeof(sband->ht_cap));
->>>>>>> eb1852b1
 
 	if (!sband->ht_cap.ht_supported)
 		return;
@@ -166,11 +162,7 @@
 
 	/* reserve and fill IE */
 	pos = skb_put(skb, sizeof(struct ieee80211_ht_cap) + 2);
-<<<<<<< HEAD
-	ieee80211_ie_build_ht_cap(pos, sband, cap);
-=======
 	ieee80211_ie_build_ht_cap(pos, &ht_cap, cap);
->>>>>>> eb1852b1
 }
 
 static void ieee80211_send_assoc(struct ieee80211_sub_if_data *sdata,
