--- conflicted
+++ resolved
@@ -1587,14 +1587,11 @@
 	}
 	if (ht_cap->cap & IEEE80211_HT_CAP_SUP_WIDTH_20_40)
 		ht_info->ht_param |= IEEE80211_HT_PARAM_CHAN_WIDTH_ANY;
-<<<<<<< HEAD
-=======
 
 	/*
 	 * Note: According to 802.11n-2009 9.13.3.1, HT Protection field and
 	 * RIFS Mode are reserved in IBSS mode, therefore keep them at 0
 	 */
->>>>>>> b6a27d1e
 	ht_info->operation_mode = 0x0000;
 	ht_info->stbc_param = 0x0000;
 
