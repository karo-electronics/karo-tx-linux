/*
 * net/tipc/socket.c: TIPC socket API
 *
 * Copyright (c) 2001-2007, 2012 Ericsson AB
 * Copyright (c) 2004-2008, 2010-2013, Wind River Systems
 * All rights reserved.
 *
 * Redistribution and use in source and binary forms, with or without
 * modification, are permitted provided that the following conditions are met:
 *
 * 1. Redistributions of source code must retain the above copyright
 *    notice, this list of conditions and the following disclaimer.
 * 2. Redistributions in binary form must reproduce the above copyright
 *    notice, this list of conditions and the following disclaimer in the
 *    documentation and/or other materials provided with the distribution.
 * 3. Neither the names of the copyright holders nor the names of its
 *    contributors may be used to endorse or promote products derived from
 *    this software without specific prior written permission.
 *
 * Alternatively, this software may be distributed under the terms of the
 * GNU General Public License ("GPL") version 2 as published by the Free
 * Software Foundation.
 *
 * THIS SOFTWARE IS PROVIDED BY THE COPYRIGHT HOLDERS AND CONTRIBUTORS "AS IS"
 * AND ANY EXPRESS OR IMPLIED WARRANTIES, INCLUDING, BUT NOT LIMITED TO, THE
 * IMPLIED WARRANTIES OF MERCHANTABILITY AND FITNESS FOR A PARTICULAR PURPOSE
 * ARE DISCLAIMED. IN NO EVENT SHALL THE COPYRIGHT OWNER OR CONTRIBUTORS BE
 * LIABLE FOR ANY DIRECT, INDIRECT, INCIDENTAL, SPECIAL, EXEMPLARY, OR
 * CONSEQUENTIAL DAMAGES (INCLUDING, BUT NOT LIMITED TO, PROCUREMENT OF
 * SUBSTITUTE GOODS OR SERVICES; LOSS OF USE, DATA, OR PROFITS; OR BUSINESS
 * INTERRUPTION) HOWEVER CAUSED AND ON ANY THEORY OF LIABILITY, WHETHER IN
 * CONTRACT, STRICT LIABILITY, OR TORT (INCLUDING NEGLIGENCE OR OTHERWISE)
 * ARISING IN ANY WAY OUT OF THE USE OF THIS SOFTWARE, EVEN IF ADVISED OF THE
 * POSSIBILITY OF SUCH DAMAGE.
 */

#include "core.h"
#include "port.h"

#include <linux/export.h>
#include <net/sock.h>

#define SS_LISTENING	-1	/* socket is listening */
#define SS_READY	-2	/* socket is connectionless */

<<<<<<< HEAD
#define CONN_OVERLOAD_LIMIT	((TIPC_FLOW_CONTROL_WIN * 2 + 1) * \
				SKB_TRUESIZE(TIPC_MAX_USER_MSG_SIZE))
=======
>>>>>>> d0e0ac97
#define CONN_TIMEOUT_DEFAULT	8000	/* default connect timeout = 8s */

struct tipc_sock {
	struct sock sk;
	struct tipc_port *p;
	struct tipc_portid peer_name;
	unsigned int conn_timeout;
};

#define tipc_sk(sk) ((struct tipc_sock *)(sk))
#define tipc_sk_port(sk) (tipc_sk(sk)->p)

#define tipc_rx_ready(sock) (!skb_queue_empty(&sock->sk->sk_receive_queue) || \
			(sock->state == SS_DISCONNECTING))

static int backlog_rcv(struct sock *sk, struct sk_buff *skb);
static u32 dispatch(struct tipc_port *tport, struct sk_buff *buf);
static void wakeupdispatch(struct tipc_port *tport);
static void tipc_data_ready(struct sock *sk, int len);
static void tipc_write_space(struct sock *sk);
static int release(struct socket *sock);
static int accept(struct socket *sock, struct socket *new_sock, int flags);

static const struct proto_ops packet_ops;
static const struct proto_ops stream_ops;
static const struct proto_ops msg_ops;

static struct proto tipc_proto;
static struct proto tipc_proto_kern;

static int sockets_enabled;

/*
 * Revised TIPC socket locking policy:
 *
 * Most socket operations take the standard socket lock when they start
 * and hold it until they finish (or until they need to sleep).  Acquiring
 * this lock grants the owner exclusive access to the fields of the socket
 * data structures, with the exception of the backlog queue.  A few socket
 * operations can be done without taking the socket lock because they only
 * read socket information that never changes during the life of the socket.
 *
 * Socket operations may acquire the lock for the associated TIPC port if they
 * need to perform an operation on the port.  If any routine needs to acquire
 * both the socket lock and the port lock it must take the socket lock first
 * to avoid the risk of deadlock.
 *
 * The dispatcher handling incoming messages cannot grab the socket lock in
 * the standard fashion, since invoked it runs at the BH level and cannot block.
 * Instead, it checks to see if the socket lock is currently owned by someone,
 * and either handles the message itself or adds it to the socket's backlog
 * queue; in the latter case the queued message is processed once the process
 * owning the socket lock releases it.
 *
 * NOTE: Releasing the socket lock while an operation is sleeping overcomes
 * the problem of a blocked socket operation preventing any other operations
 * from occurring.  However, applications must be careful if they have
 * multiple threads trying to send (or receive) on the same socket, as these
 * operations might interfere with each other.  For example, doing a connect
 * and a receive at the same time might allow the receive to consume the
 * ACK message meant for the connect.  While additional work could be done
 * to try and overcome this, it doesn't seem to be worthwhile at the present.
 *
 * NOTE: Releasing the socket lock while an operation is sleeping also ensures
 * that another operation that must be performed in a non-blocking manner is
 * not delayed for very long because the lock has already been taken.
 *
 * NOTE: This code assumes that certain fields of a port/socket pair are
 * constant over its lifetime; such fields can be examined without taking
 * the socket lock and/or port lock, and do not need to be re-read even
 * after resuming processing after waiting.  These fields include:
 *   - socket type
 *   - pointer to socket sk structure (aka tipc_sock structure)
 *   - pointer to port structure
 *   - port reference
 */

/**
 * advance_rx_queue - discard first buffer in socket receive queue
 *
 * Caller must hold socket lock
 */
static void advance_rx_queue(struct sock *sk)
{
	kfree_skb(__skb_dequeue(&sk->sk_receive_queue));
}

/**
 * reject_rx_queue - reject all buffers in socket receive queue
 *
 * Caller must hold socket lock
 */
static void reject_rx_queue(struct sock *sk)
{
	struct sk_buff *buf;

	while ((buf = __skb_dequeue(&sk->sk_receive_queue)))
		tipc_reject_msg(buf, TIPC_ERR_NO_PORT);
}

/**
 * tipc_sk_create - create a TIPC socket
 * @net: network namespace (must be default network)
 * @sock: pre-allocated socket structure
 * @protocol: protocol indicator (must be 0)
 * @kern: caused by kernel or by userspace?
 *
 * This routine creates additional data structures used by the TIPC socket,
 * initializes them, and links them together.
 *
 * Returns 0 on success, errno otherwise
 */
static int tipc_sk_create(struct net *net, struct socket *sock, int protocol,
			  int kern)
{
	const struct proto_ops *ops;
	socket_state state;
	struct sock *sk;
	struct tipc_port *tp_ptr;

	/* Validate arguments */
	if (unlikely(protocol != 0))
		return -EPROTONOSUPPORT;

	switch (sock->type) {
	case SOCK_STREAM:
		ops = &stream_ops;
		state = SS_UNCONNECTED;
		break;
	case SOCK_SEQPACKET:
		ops = &packet_ops;
		state = SS_UNCONNECTED;
		break;
	case SOCK_DGRAM:
	case SOCK_RDM:
		ops = &msg_ops;
		state = SS_READY;
		break;
	default:
		return -EPROTOTYPE;
	}

	/* Allocate socket's protocol area */
	if (!kern)
		sk = sk_alloc(net, AF_TIPC, GFP_KERNEL, &tipc_proto);
	else
		sk = sk_alloc(net, AF_TIPC, GFP_KERNEL, &tipc_proto_kern);

	if (sk == NULL)
		return -ENOMEM;

	/* Allocate TIPC port for socket to use */
	tp_ptr = tipc_createport(sk, &dispatch, &wakeupdispatch,
				 TIPC_LOW_IMPORTANCE);
	if (unlikely(!tp_ptr)) {
		sk_free(sk);
		return -ENOMEM;
	}

	/* Finish initializing socket data structures */
	sock->ops = ops;
	sock->state = state;

	sock_init_data(sock, sk);
	sk->sk_backlog_rcv = backlog_rcv;
<<<<<<< HEAD
=======
	sk->sk_rcvbuf = sysctl_tipc_rmem[1];
>>>>>>> d0e0ac97
	sk->sk_data_ready = tipc_data_ready;
	sk->sk_write_space = tipc_write_space;
	tipc_sk(sk)->p = tp_ptr;
	tipc_sk(sk)->conn_timeout = CONN_TIMEOUT_DEFAULT;

	spin_unlock_bh(tp_ptr->lock);

	if (sock->state == SS_READY) {
		tipc_set_portunreturnable(tp_ptr->ref, 1);
		if (sock->type == SOCK_DGRAM)
			tipc_set_portunreliable(tp_ptr->ref, 1);
	}

	return 0;
}

/**
 * tipc_sock_create_local - create TIPC socket from inside TIPC module
 * @type: socket type - SOCK_RDM or SOCK_SEQPACKET
 *
 * We cannot use sock_creat_kern here because it bumps module user count.
 * Since socket owner and creator is the same module we must make sure
 * that module count remains zero for module local sockets, otherwise
 * we cannot do rmmod.
 *
 * Returns 0 on success, errno otherwise
 */
int tipc_sock_create_local(int type, struct socket **res)
{
	int rc;
	struct sock *sk;

	rc = sock_create_lite(AF_TIPC, type, 0, res);
	if (rc < 0) {
		pr_err("Failed to create kernel socket\n");
		return rc;
	}
	tipc_sk_create(&init_net, *res, 0, 1);

	sk = (*res)->sk;

	return 0;
}

/**
 * tipc_sock_release_local - release socket created by tipc_sock_create_local
 * @sock: the socket to be released.
 *
 * Module reference count is not incremented when such sockets are created,
 * so we must keep it from being decremented when they are released.
 */
void tipc_sock_release_local(struct socket *sock)
{
	release(sock);
	sock->ops = NULL;
	sock_release(sock);
}

/**
 * tipc_sock_accept_local - accept a connection on a socket created
 * with tipc_sock_create_local. Use this function to avoid that
 * module reference count is inadvertently incremented.
 *
 * @sock:    the accepting socket
 * @newsock: reference to the new socket to be created
 * @flags:   socket flags
 */

int tipc_sock_accept_local(struct socket *sock, struct socket **newsock,
			   int flags)
{
	struct sock *sk = sock->sk;
	int ret;

	ret = sock_create_lite(sk->sk_family, sk->sk_type,
			       sk->sk_protocol, newsock);
	if (ret < 0)
		return ret;

	ret = accept(sock, *newsock, flags);
	if (ret < 0) {
		sock_release(*newsock);
		return ret;
	}
	(*newsock)->ops = sock->ops;
	return ret;
}

/**
 * release - destroy a TIPC socket
 * @sock: socket to destroy
 *
 * This routine cleans up any messages that are still queued on the socket.
 * For DGRAM and RDM socket types, all queued messages are rejected.
 * For SEQPACKET and STREAM socket types, the first message is rejected
 * and any others are discarded.  (If the first message on a STREAM socket
 * is partially-read, it is discarded and the next one is rejected instead.)
 *
 * NOTE: Rejected messages are not necessarily returned to the sender!  They
 * are returned or discarded according to the "destination droppable" setting
 * specified for the message by the sender.
 *
 * Returns 0 on success, errno otherwise
 */
static int release(struct socket *sock)
{
	struct sock *sk = sock->sk;
	struct tipc_port *tport;
	struct sk_buff *buf;
	int res;

	/*
	 * Exit if socket isn't fully initialized (occurs when a failed accept()
	 * releases a pre-allocated child socket that was never used)
	 */
	if (sk == NULL)
		return 0;

	tport = tipc_sk_port(sk);
	lock_sock(sk);

	/*
	 * Reject all unreceived messages, except on an active connection
	 * (which disconnects locally & sends a 'FIN+' to peer)
	 */
	while (sock->state != SS_DISCONNECTING) {
		buf = __skb_dequeue(&sk->sk_receive_queue);
		if (buf == NULL)
			break;
		if (TIPC_SKB_CB(buf)->handle != 0)
			kfree_skb(buf);
		else {
			if ((sock->state == SS_CONNECTING) ||
			    (sock->state == SS_CONNECTED)) {
				sock->state = SS_DISCONNECTING;
				tipc_disconnect(tport->ref);
			}
			tipc_reject_msg(buf, TIPC_ERR_NO_PORT);
		}
	}

	/*
	 * Delete TIPC port; this ensures no more messages are queued
	 * (also disconnects an active connection & sends a 'FIN-' to peer)
	 */
	res = tipc_deleteport(tport->ref);

	/* Discard any remaining (connection-based) messages in receive queue */
	__skb_queue_purge(&sk->sk_receive_queue);

	/* Reject any messages that accumulated in backlog queue */
	sock->state = SS_DISCONNECTING;
	release_sock(sk);

	sock_put(sk);
	sock->sk = NULL;

	return res;
}

/**
 * bind - associate or disassocate TIPC name(s) with a socket
 * @sock: socket structure
 * @uaddr: socket address describing name(s) and desired operation
 * @uaddr_len: size of socket address data structure
 *
 * Name and name sequence binding is indicated using a positive scope value;
 * a negative scope value unbinds the specified name.  Specifying no name
 * (i.e. a socket address length of 0) unbinds all names from the socket.
 *
 * Returns 0 on success, errno otherwise
 *
 * NOTE: This routine doesn't need to take the socket lock since it doesn't
 *       access any non-constant socket information.
 */
static int bind(struct socket *sock, struct sockaddr *uaddr, int uaddr_len)
{
	struct sockaddr_tipc *addr = (struct sockaddr_tipc *)uaddr;
	u32 portref = tipc_sk_port(sock->sk)->ref;

	if (unlikely(!uaddr_len))
		return tipc_withdraw(portref, 0, NULL);

	if (uaddr_len < sizeof(struct sockaddr_tipc))
		return -EINVAL;
	if (addr->family != AF_TIPC)
		return -EAFNOSUPPORT;

	if (addr->addrtype == TIPC_ADDR_NAME)
		addr->addr.nameseq.upper = addr->addr.nameseq.lower;
	else if (addr->addrtype != TIPC_ADDR_NAMESEQ)
		return -EAFNOSUPPORT;

	if ((addr->addr.nameseq.type < TIPC_RESERVED_TYPES) &&
	    (addr->addr.nameseq.type != TIPC_TOP_SRV) &&
	    (addr->addr.nameseq.type != TIPC_CFG_SRV))
		return -EACCES;

	return (addr->scope > 0) ?
		tipc_publish(portref, addr->scope, &addr->addr.nameseq) :
		tipc_withdraw(portref, -addr->scope, &addr->addr.nameseq);
}

/**
 * get_name - get port ID of socket or peer socket
 * @sock: socket structure
 * @uaddr: area for returned socket address
 * @uaddr_len: area for returned length of socket address
 * @peer: 0 = own ID, 1 = current peer ID, 2 = current/former peer ID
 *
 * Returns 0 on success, errno otherwise
 *
 * NOTE: This routine doesn't need to take the socket lock since it only
 *       accesses socket information that is unchanging (or which changes in
 *       a completely predictable manner).
 */
static int get_name(struct socket *sock, struct sockaddr *uaddr,
		    int *uaddr_len, int peer)
{
	struct sockaddr_tipc *addr = (struct sockaddr_tipc *)uaddr;
	struct tipc_sock *tsock = tipc_sk(sock->sk);

	memset(addr, 0, sizeof(*addr));
	if (peer) {
		if ((sock->state != SS_CONNECTED) &&
			((peer != 2) || (sock->state != SS_DISCONNECTING)))
			return -ENOTCONN;
		addr->addr.id.ref = tsock->peer_name.ref;
		addr->addr.id.node = tsock->peer_name.node;
	} else {
		addr->addr.id.ref = tsock->p->ref;
		addr->addr.id.node = tipc_own_addr;
	}

	*uaddr_len = sizeof(*addr);
	addr->addrtype = TIPC_ADDR_ID;
	addr->family = AF_TIPC;
	addr->scope = 0;
	addr->addr.name.domain = 0;

	return 0;
}

/**
 * poll - read and possibly block on pollmask
 * @file: file structure associated with the socket
 * @sock: socket for which to calculate the poll bits
 * @wait: ???
 *
 * Returns pollmask value
 *
 * COMMENTARY:
 * It appears that the usual socket locking mechanisms are not useful here
 * since the pollmask info is potentially out-of-date the moment this routine
 * exits.  TCP and other protocols seem to rely on higher level poll routines
 * to handle any preventable race conditions, so TIPC will do the same ...
 *
 * TIPC sets the returned events as follows:
 *
 * socket state		flags set
 * ------------		---------
 * unconnected		no read flags
 *			POLLOUT if port is not congested
 *
 * connecting		POLLIN/POLLRDNORM if ACK/NACK in rx queue
 *			no write flags
 *
 * connected		POLLIN/POLLRDNORM if data in rx queue
 *			POLLOUT if port is not congested
 *
 * disconnecting	POLLIN/POLLRDNORM/POLLHUP
 *			no write flags
 *
 * listening		POLLIN if SYN in rx queue
 *			no write flags
 *
 * ready		POLLIN/POLLRDNORM if data in rx queue
 * [connectionless]	POLLOUT (since port cannot be congested)
 *
 * IMPORTANT: The fact that a read or write operation is indicated does NOT
 * imply that the operation will succeed, merely that it should be performed
 * and will not block.
 */
static unsigned int poll(struct file *file, struct socket *sock,
			 poll_table *wait)
{
	struct sock *sk = sock->sk;
	u32 mask = 0;

	sock_poll_wait(file, sk_sleep(sk), wait);

	switch ((int)sock->state) {
	case SS_UNCONNECTED:
		if (!tipc_sk_port(sk)->congested)
			mask |= POLLOUT;
		break;
	case SS_READY:
	case SS_CONNECTED:
		if (!tipc_sk_port(sk)->congested)
			mask |= POLLOUT;
		/* fall thru' */
	case SS_CONNECTING:
	case SS_LISTENING:
		if (!skb_queue_empty(&sk->sk_receive_queue))
			mask |= (POLLIN | POLLRDNORM);
		break;
	case SS_DISCONNECTING:
		mask = (POLLIN | POLLRDNORM | POLLHUP);
		break;
	}

	return mask;
}

/**
 * dest_name_check - verify user is permitted to send to specified port name
 * @dest: destination address
 * @m: descriptor for message to be sent
 *
 * Prevents restricted configuration commands from being issued by
 * unauthorized users.
 *
 * Returns 0 if permission is granted, otherwise errno
 */
static int dest_name_check(struct sockaddr_tipc *dest, struct msghdr *m)
{
	struct tipc_cfg_msg_hdr hdr;

	if (likely(dest->addr.name.name.type >= TIPC_RESERVED_TYPES))
		return 0;
	if (likely(dest->addr.name.name.type == TIPC_TOP_SRV))
		return 0;
	if (likely(dest->addr.name.name.type != TIPC_CFG_SRV))
		return -EACCES;

	if (!m->msg_iovlen || (m->msg_iov[0].iov_len < sizeof(hdr)))
		return -EMSGSIZE;
	if (copy_from_user(&hdr, m->msg_iov[0].iov_base, sizeof(hdr)))
		return -EFAULT;
	if ((ntohs(hdr.tcm_type) & 0xC000) && (!capable(CAP_NET_ADMIN)))
		return -EACCES;

	return 0;
}

/**
 * send_msg - send message in connectionless manner
 * @iocb: if NULL, indicates that socket lock is already held
 * @sock: socket structure
 * @m: message to send
 * @total_len: length of message
 *
 * Message must have an destination specified explicitly.
 * Used for SOCK_RDM and SOCK_DGRAM messages,
 * and for 'SYN' messages on SOCK_SEQPACKET and SOCK_STREAM connections.
 * (Note: 'SYN+' is prohibited on SOCK_STREAM.)
 *
 * Returns the number of bytes sent on success, or errno otherwise
 */
static int send_msg(struct kiocb *iocb, struct socket *sock,
		    struct msghdr *m, size_t total_len)
{
	struct sock *sk = sock->sk;
	struct tipc_port *tport = tipc_sk_port(sk);
	struct sockaddr_tipc *dest = (struct sockaddr_tipc *)m->msg_name;
	int needs_conn;
	long timeout_val;
	int res = -EINVAL;

	if (unlikely(!dest))
		return -EDESTADDRREQ;
	if (unlikely((m->msg_namelen < sizeof(*dest)) ||
		     (dest->family != AF_TIPC)))
		return -EINVAL;
	if (total_len > TIPC_MAX_USER_MSG_SIZE)
		return -EMSGSIZE;

	if (iocb)
		lock_sock(sk);

	needs_conn = (sock->state != SS_READY);
	if (unlikely(needs_conn)) {
		if (sock->state == SS_LISTENING) {
			res = -EPIPE;
			goto exit;
		}
		if (sock->state != SS_UNCONNECTED) {
			res = -EISCONN;
			goto exit;
		}
		if (tport->published) {
			res = -EOPNOTSUPP;
			goto exit;
		}
		if (dest->addrtype == TIPC_ADDR_NAME) {
			tport->conn_type = dest->addr.name.name.type;
			tport->conn_instance = dest->addr.name.name.instance;
		}

		/* Abort any pending connection attempts (very unlikely) */
		reject_rx_queue(sk);
	}

	timeout_val = sock_sndtimeo(sk, m->msg_flags & MSG_DONTWAIT);

	do {
		if (dest->addrtype == TIPC_ADDR_NAME) {
			res = dest_name_check(dest, m);
			if (res)
				break;
			res = tipc_send2name(tport->ref,
					     &dest->addr.name.name,
					     dest->addr.name.domain,
					     m->msg_iovlen,
					     m->msg_iov,
					     total_len);
		} else if (dest->addrtype == TIPC_ADDR_ID) {
			res = tipc_send2port(tport->ref,
					     &dest->addr.id,
					     m->msg_iovlen,
					     m->msg_iov,
					     total_len);
		} else if (dest->addrtype == TIPC_ADDR_MCAST) {
			if (needs_conn) {
				res = -EOPNOTSUPP;
				break;
			}
			res = dest_name_check(dest, m);
			if (res)
				break;
			res = tipc_multicast(tport->ref,
					     &dest->addr.nameseq,
					     m->msg_iovlen,
					     m->msg_iov,
					     total_len);
		}
		if (likely(res != -ELINKCONG)) {
			if (needs_conn && (res >= 0))
				sock->state = SS_CONNECTING;
			break;
		}
		if (timeout_val <= 0L) {
			res = timeout_val ? timeout_val : -EWOULDBLOCK;
			break;
		}
		release_sock(sk);
		timeout_val = wait_event_interruptible_timeout(*sk_sleep(sk),
					       !tport->congested, timeout_val);
		lock_sock(sk);
	} while (1);

exit:
	if (iocb)
		release_sock(sk);
	return res;
}

/**
 * send_packet - send a connection-oriented message
 * @iocb: if NULL, indicates that socket lock is already held
 * @sock: socket structure
 * @m: message to send
 * @total_len: length of message
 *
 * Used for SOCK_SEQPACKET messages and SOCK_STREAM data.
 *
 * Returns the number of bytes sent on success, or errno otherwise
 */
static int send_packet(struct kiocb *iocb, struct socket *sock,
		       struct msghdr *m, size_t total_len)
{
	struct sock *sk = sock->sk;
	struct tipc_port *tport = tipc_sk_port(sk);
	struct sockaddr_tipc *dest = (struct sockaddr_tipc *)m->msg_name;
	long timeout_val;
	int res;

	/* Handle implied connection establishment */
	if (unlikely(dest))
		return send_msg(iocb, sock, m, total_len);

	if (total_len > TIPC_MAX_USER_MSG_SIZE)
		return -EMSGSIZE;

	if (iocb)
		lock_sock(sk);

	timeout_val = sock_sndtimeo(sk, m->msg_flags & MSG_DONTWAIT);

	do {
		if (unlikely(sock->state != SS_CONNECTED)) {
			if (sock->state == SS_DISCONNECTING)
				res = -EPIPE;
			else
				res = -ENOTCONN;
			break;
		}

		res = tipc_send(tport->ref, m->msg_iovlen, m->msg_iov,
				total_len);
		if (likely(res != -ELINKCONG))
			break;
		if (timeout_val <= 0L) {
			res = timeout_val ? timeout_val : -EWOULDBLOCK;
			break;
		}
		release_sock(sk);
		timeout_val = wait_event_interruptible_timeout(*sk_sleep(sk),
			(!tport->congested || !tport->connected), timeout_val);
		lock_sock(sk);
	} while (1);

	if (iocb)
		release_sock(sk);
	return res;
}

/**
 * send_stream - send stream-oriented data
 * @iocb: (unused)
 * @sock: socket structure
 * @m: data to send
 * @total_len: total length of data to be sent
 *
 * Used for SOCK_STREAM data.
 *
 * Returns the number of bytes sent on success (or partial success),
 * or errno if no data sent
 */
static int send_stream(struct kiocb *iocb, struct socket *sock,
		       struct msghdr *m, size_t total_len)
{
	struct sock *sk = sock->sk;
	struct tipc_port *tport = tipc_sk_port(sk);
	struct msghdr my_msg;
	struct iovec my_iov;
	struct iovec *curr_iov;
	int curr_iovlen;
	char __user *curr_start;
	u32 hdr_size;
	int curr_left;
	int bytes_to_send;
	int bytes_sent;
	int res;

	lock_sock(sk);

	/* Handle special cases where there is no connection */
	if (unlikely(sock->state != SS_CONNECTED)) {
		if (sock->state == SS_UNCONNECTED) {
			res = send_packet(NULL, sock, m, total_len);
			goto exit;
		} else if (sock->state == SS_DISCONNECTING) {
			res = -EPIPE;
			goto exit;
		} else {
			res = -ENOTCONN;
			goto exit;
		}
	}

	if (unlikely(m->msg_name)) {
		res = -EISCONN;
		goto exit;
	}

	if (total_len > (unsigned int)INT_MAX) {
		res = -EMSGSIZE;
		goto exit;
	}

	/*
	 * Send each iovec entry using one or more messages
	 *
	 * Note: This algorithm is good for the most likely case
	 * (i.e. one large iovec entry), but could be improved to pass sets
	 * of small iovec entries into send_packet().
	 */
	curr_iov = m->msg_iov;
	curr_iovlen = m->msg_iovlen;
	my_msg.msg_iov = &my_iov;
	my_msg.msg_iovlen = 1;
	my_msg.msg_flags = m->msg_flags;
	my_msg.msg_name = NULL;
	bytes_sent = 0;

	hdr_size = msg_hdr_sz(&tport->phdr);

	while (curr_iovlen--) {
		curr_start = curr_iov->iov_base;
		curr_left = curr_iov->iov_len;

		while (curr_left) {
			bytes_to_send = tport->max_pkt - hdr_size;
			if (bytes_to_send > TIPC_MAX_USER_MSG_SIZE)
				bytes_to_send = TIPC_MAX_USER_MSG_SIZE;
			if (curr_left < bytes_to_send)
				bytes_to_send = curr_left;
			my_iov.iov_base = curr_start;
			my_iov.iov_len = bytes_to_send;
			res = send_packet(NULL, sock, &my_msg, bytes_to_send);
			if (res < 0) {
				if (bytes_sent)
					res = bytes_sent;
				goto exit;
			}
			curr_left -= bytes_to_send;
			curr_start += bytes_to_send;
			bytes_sent += bytes_to_send;
		}

		curr_iov++;
	}
	res = bytes_sent;
exit:
	release_sock(sk);
	return res;
}

/**
 * auto_connect - complete connection setup to a remote port
 * @sock: socket structure
 * @msg: peer's response message
 *
 * Returns 0 on success, errno otherwise
 */
static int auto_connect(struct socket *sock, struct tipc_msg *msg)
{
	struct tipc_sock *tsock = tipc_sk(sock->sk);
	struct tipc_port *p_ptr;

	tsock->peer_name.ref = msg_origport(msg);
	tsock->peer_name.node = msg_orignode(msg);
	p_ptr = tipc_port_deref(tsock->p->ref);
	if (!p_ptr)
		return -EINVAL;

	__tipc_connect(tsock->p->ref, p_ptr, &tsock->peer_name);

	if (msg_importance(msg) > TIPC_CRITICAL_IMPORTANCE)
		return -EINVAL;
	msg_set_importance(&p_ptr->phdr, (u32)msg_importance(msg));
	sock->state = SS_CONNECTED;
	return 0;
}

/**
 * set_orig_addr - capture sender's address for received message
 * @m: descriptor for message info
 * @msg: received message header
 *
 * Note: Address is not captured if not requested by receiver.
 */
static void set_orig_addr(struct msghdr *m, struct tipc_msg *msg)
{
	struct sockaddr_tipc *addr = (struct sockaddr_tipc *)m->msg_name;

	if (addr) {
		addr->family = AF_TIPC;
		addr->addrtype = TIPC_ADDR_ID;
		memset(&addr->addr, 0, sizeof(addr->addr));
		addr->addr.id.ref = msg_origport(msg);
		addr->addr.id.node = msg_orignode(msg);
		addr->addr.name.domain = 0;	/* could leave uninitialized */
		addr->scope = 0;		/* could leave uninitialized */
		m->msg_namelen = sizeof(struct sockaddr_tipc);
	}
}

/**
 * anc_data_recv - optionally capture ancillary data for received message
 * @m: descriptor for message info
 * @msg: received message header
 * @tport: TIPC port associated with message
 *
 * Note: Ancillary data is not captured if not requested by receiver.
 *
 * Returns 0 if successful, otherwise errno
 */
static int anc_data_recv(struct msghdr *m, struct tipc_msg *msg,
			 struct tipc_port *tport)
{
	u32 anc_data[3];
	u32 err;
	u32 dest_type;
	int has_name;
	int res;

	if (likely(m->msg_controllen == 0))
		return 0;

	/* Optionally capture errored message object(s) */
	err = msg ? msg_errcode(msg) : 0;
	if (unlikely(err)) {
		anc_data[0] = err;
		anc_data[1] = msg_data_sz(msg);
		res = put_cmsg(m, SOL_TIPC, TIPC_ERRINFO, 8, anc_data);
		if (res)
			return res;
		if (anc_data[1]) {
			res = put_cmsg(m, SOL_TIPC, TIPC_RETDATA, anc_data[1],
				       msg_data(msg));
			if (res)
				return res;
		}
	}

	/* Optionally capture message destination object */
	dest_type = msg ? msg_type(msg) : TIPC_DIRECT_MSG;
	switch (dest_type) {
	case TIPC_NAMED_MSG:
		has_name = 1;
		anc_data[0] = msg_nametype(msg);
		anc_data[1] = msg_namelower(msg);
		anc_data[2] = msg_namelower(msg);
		break;
	case TIPC_MCAST_MSG:
		has_name = 1;
		anc_data[0] = msg_nametype(msg);
		anc_data[1] = msg_namelower(msg);
		anc_data[2] = msg_nameupper(msg);
		break;
	case TIPC_CONN_MSG:
		has_name = (tport->conn_type != 0);
		anc_data[0] = tport->conn_type;
		anc_data[1] = tport->conn_instance;
		anc_data[2] = tport->conn_instance;
		break;
	default:
		has_name = 0;
	}
	if (has_name) {
		res = put_cmsg(m, SOL_TIPC, TIPC_DESTNAME, 12, anc_data);
		if (res)
			return res;
	}

	return 0;
}

/**
 * recv_msg - receive packet-oriented message
 * @iocb: (unused)
 * @m: descriptor for message info
 * @buf_len: total size of user buffer area
 * @flags: receive flags
 *
 * Used for SOCK_DGRAM, SOCK_RDM, and SOCK_SEQPACKET messages.
 * If the complete message doesn't fit in user area, truncate it.
 *
 * Returns size of returned message data, errno otherwise
 */
static int recv_msg(struct kiocb *iocb, struct socket *sock,
		    struct msghdr *m, size_t buf_len, int flags)
{
	struct sock *sk = sock->sk;
	struct tipc_port *tport = tipc_sk_port(sk);
	struct sk_buff *buf;
	struct tipc_msg *msg;
	long timeout;
	unsigned int sz;
	u32 err;
	int res;

	/* Catch invalid receive requests */
	if (unlikely(!buf_len))
		return -EINVAL;

	lock_sock(sk);

	if (unlikely(sock->state == SS_UNCONNECTED)) {
		res = -ENOTCONN;
		goto exit;
	}

	/* will be updated in set_orig_addr() if needed */
	m->msg_namelen = 0;

	timeout = sock_rcvtimeo(sk, flags & MSG_DONTWAIT);
restart:

	/* Look for a message in receive queue; wait if necessary */
	while (skb_queue_empty(&sk->sk_receive_queue)) {
		if (sock->state == SS_DISCONNECTING) {
			res = -ENOTCONN;
			goto exit;
		}
		if (timeout <= 0L) {
			res = timeout ? timeout : -EWOULDBLOCK;
			goto exit;
		}
		release_sock(sk);
		timeout = wait_event_interruptible_timeout(*sk_sleep(sk),
							   tipc_rx_ready(sock),
							   timeout);
		lock_sock(sk);
	}

	/* Look at first message in receive queue */
	buf = skb_peek(&sk->sk_receive_queue);
	msg = buf_msg(buf);
	sz = msg_data_sz(msg);
	err = msg_errcode(msg);

	/* Discard an empty non-errored message & try again */
	if ((!sz) && (!err)) {
		advance_rx_queue(sk);
		goto restart;
	}

	/* Capture sender's address (optional) */
	set_orig_addr(m, msg);

	/* Capture ancillary data (optional) */
	res = anc_data_recv(m, msg, tport);
	if (res)
		goto exit;

	/* Capture message data (if valid) & compute return value (always) */
	if (!err) {
		if (unlikely(buf_len < sz)) {
			sz = buf_len;
			m->msg_flags |= MSG_TRUNC;
		}
		res = skb_copy_datagram_iovec(buf, msg_hdr_sz(msg),
					      m->msg_iov, sz);
		if (res)
			goto exit;
		res = sz;
	} else {
		if ((sock->state == SS_READY) ||
		    ((err == TIPC_CONN_SHUTDOWN) || m->msg_control))
			res = 0;
		else
			res = -ECONNRESET;
	}

	/* Consume received message (optional) */
	if (likely(!(flags & MSG_PEEK))) {
		if ((sock->state != SS_READY) &&
		    (++tport->conn_unacked >= TIPC_FLOW_CONTROL_WIN))
			tipc_acknowledge(tport->ref, tport->conn_unacked);
		advance_rx_queue(sk);
	}
exit:
	release_sock(sk);
	return res;
}

/**
 * recv_stream - receive stream-oriented data
 * @iocb: (unused)
 * @m: descriptor for message info
 * @buf_len: total size of user buffer area
 * @flags: receive flags
 *
 * Used for SOCK_STREAM messages only.  If not enough data is available
 * will optionally wait for more; never truncates data.
 *
 * Returns size of returned message data, errno otherwise
 */
static int recv_stream(struct kiocb *iocb, struct socket *sock,
		       struct msghdr *m, size_t buf_len, int flags)
{
	struct sock *sk = sock->sk;
	struct tipc_port *tport = tipc_sk_port(sk);
	struct sk_buff *buf;
	struct tipc_msg *msg;
	long timeout;
	unsigned int sz;
	int sz_to_copy, target, needed;
	int sz_copied = 0;
	u32 err;
	int res = 0;

	/* Catch invalid receive attempts */
	if (unlikely(!buf_len))
		return -EINVAL;

	lock_sock(sk);

	if (unlikely((sock->state == SS_UNCONNECTED))) {
		res = -ENOTCONN;
		goto exit;
	}

	/* will be updated in set_orig_addr() if needed */
	m->msg_namelen = 0;

	target = sock_rcvlowat(sk, flags & MSG_WAITALL, buf_len);
	timeout = sock_rcvtimeo(sk, flags & MSG_DONTWAIT);

restart:
	/* Look for a message in receive queue; wait if necessary */
	while (skb_queue_empty(&sk->sk_receive_queue)) {
		if (sock->state == SS_DISCONNECTING) {
			res = -ENOTCONN;
			goto exit;
		}
		if (timeout <= 0L) {
			res = timeout ? timeout : -EWOULDBLOCK;
			goto exit;
		}
		release_sock(sk);
		timeout = wait_event_interruptible_timeout(*sk_sleep(sk),
							   tipc_rx_ready(sock),
							   timeout);
		lock_sock(sk);
	}

	/* Look at first message in receive queue */
	buf = skb_peek(&sk->sk_receive_queue);
	msg = buf_msg(buf);
	sz = msg_data_sz(msg);
	err = msg_errcode(msg);

	/* Discard an empty non-errored message & try again */
	if ((!sz) && (!err)) {
		advance_rx_queue(sk);
		goto restart;
	}

	/* Optionally capture sender's address & ancillary data of first msg */
	if (sz_copied == 0) {
		set_orig_addr(m, msg);
		res = anc_data_recv(m, msg, tport);
		if (res)
			goto exit;
	}

	/* Capture message data (if valid) & compute return value (always) */
	if (!err) {
		u32 offset = (u32)(unsigned long)(TIPC_SKB_CB(buf)->handle);

		sz -= offset;
		needed = (buf_len - sz_copied);
		sz_to_copy = (sz <= needed) ? sz : needed;

		res = skb_copy_datagram_iovec(buf, msg_hdr_sz(msg) + offset,
					      m->msg_iov, sz_to_copy);
		if (res)
			goto exit;

		sz_copied += sz_to_copy;

		if (sz_to_copy < sz) {
			if (!(flags & MSG_PEEK))
				TIPC_SKB_CB(buf)->handle =
				(void *)(unsigned long)(offset + sz_to_copy);
			goto exit;
		}
	} else {
		if (sz_copied != 0)
			goto exit; /* can't add error msg to valid data */

		if ((err == TIPC_CONN_SHUTDOWN) || m->msg_control)
			res = 0;
		else
			res = -ECONNRESET;
	}

	/* Consume received message (optional) */
	if (likely(!(flags & MSG_PEEK))) {
		if (unlikely(++tport->conn_unacked >= TIPC_FLOW_CONTROL_WIN))
			tipc_acknowledge(tport->ref, tport->conn_unacked);
		advance_rx_queue(sk);
	}

	/* Loop around if more data is required */
	if ((sz_copied < buf_len) &&	/* didn't get all requested data */
	    (!skb_queue_empty(&sk->sk_receive_queue) ||
	    (sz_copied < target)) &&	/* and more is ready or required */
	    (!(flags & MSG_PEEK)) &&	/* and aren't just peeking at data */
	    (!err))			/* and haven't reached a FIN */
		goto restart;

exit:
	release_sock(sk);
	return sz_copied ? sz_copied : res;
}

/**
 * tipc_write_space - wake up thread if port congestion is released
 * @sk: socket
 */
static void tipc_write_space(struct sock *sk)
{
	struct socket_wq *wq;

	rcu_read_lock();
	wq = rcu_dereference(sk->sk_wq);
	if (wq_has_sleeper(wq))
		wake_up_interruptible_sync_poll(&wq->wait, POLLOUT |
						POLLWRNORM | POLLWRBAND);
	rcu_read_unlock();
}

/**
 * tipc_data_ready - wake up threads to indicate messages have been received
 * @sk: socket
 * @len: the length of messages
 */
static void tipc_data_ready(struct sock *sk, int len)
{
	struct socket_wq *wq;

	rcu_read_lock();
	wq = rcu_dereference(sk->sk_wq);
	if (wq_has_sleeper(wq))
		wake_up_interruptible_sync_poll(&wq->wait, POLLIN |
						POLLRDNORM | POLLRDBAND);
	rcu_read_unlock();
}

/**
 * filter_connect - Handle all incoming messages for a connection-based socket
 * @tsock: TIPC socket
 * @msg: message
 *
 * Returns TIPC error status code and socket error status code
 * once it encounters some errors
 */
static u32 filter_connect(struct tipc_sock *tsock, struct sk_buff **buf)
{
	struct socket *sock = tsock->sk.sk_socket;
	struct tipc_msg *msg = buf_msg(*buf);
	struct sock *sk = &tsock->sk;
	u32 retval = TIPC_ERR_NO_PORT;
	int res;

	if (msg_mcast(msg))
		return retval;

	switch ((int)sock->state) {
	case SS_CONNECTED:
		/* Accept only connection-based messages sent by peer */
		if (msg_connected(msg) && tipc_port_peer_msg(tsock->p, msg)) {
			if (unlikely(msg_errcode(msg))) {
				sock->state = SS_DISCONNECTING;
				__tipc_disconnect(tsock->p);
			}
			retval = TIPC_OK;
		}
		break;
	case SS_CONNECTING:
		/* Accept only ACK or NACK message */
		if (unlikely(msg_errcode(msg))) {
			sock->state = SS_DISCONNECTING;
			sk->sk_err = -ECONNREFUSED;
			retval = TIPC_OK;
			break;
		}

		if (unlikely(!msg_connected(msg)))
			break;

		res = auto_connect(sock, msg);
		if (res) {
			sock->state = SS_DISCONNECTING;
			sk->sk_err = res;
			retval = TIPC_OK;
			break;
		}

		/* If an incoming message is an 'ACK-', it should be
		 * discarded here because it doesn't contain useful
		 * data. In addition, we should try to wake up
		 * connect() routine if sleeping.
		 */
		if (msg_data_sz(msg) == 0) {
			kfree_skb(*buf);
			*buf = NULL;
			if (waitqueue_active(sk_sleep(sk)))
				wake_up_interruptible(sk_sleep(sk));
		}
		retval = TIPC_OK;
		break;
	case SS_LISTENING:
	case SS_UNCONNECTED:
		/* Accept only SYN message */
		if (!msg_connected(msg) && !(msg_errcode(msg)))
			retval = TIPC_OK;
		break;
	case SS_DISCONNECTING:
		break;
	default:
		pr_err("Unknown socket state %u\n", sock->state);
	}
	return retval;
}

/**
 * rcvbuf_limit - get proper overload limit of socket receive queue
 * @sk: socket
 * @buf: message
 *
 * For all connection oriented messages, irrespective of importance,
 * the default overload value (i.e. 67MB) is set as limit.
 *
 * For all connectionless messages, by default new queue limits are
 * as belows:
 *
<<<<<<< HEAD
 * TIPC_LOW_IMPORTANCE       (5MB)
 * TIPC_MEDIUM_IMPORTANCE    (10MB)
 * TIPC_HIGH_IMPORTANCE      (20MB)
 * TIPC_CRITICAL_IMPORTANCE  (40MB)
=======
 * TIPC_LOW_IMPORTANCE       (4 MB)
 * TIPC_MEDIUM_IMPORTANCE    (8 MB)
 * TIPC_HIGH_IMPORTANCE      (16 MB)
 * TIPC_CRITICAL_IMPORTANCE  (32 MB)
>>>>>>> d0e0ac97
 *
 * Returns overload limit according to corresponding message importance
 */
static unsigned int rcvbuf_limit(struct sock *sk, struct sk_buff *buf)
{
	struct tipc_msg *msg = buf_msg(buf);
	unsigned int limit;

	if (msg_connected(msg))
<<<<<<< HEAD
		limit = CONN_OVERLOAD_LIMIT;
	else
		limit = sk->sk_rcvbuf << (msg_importance(msg) + 5);
=======
		limit = sysctl_tipc_rmem[2];
	else
		limit = sk->sk_rcvbuf >> TIPC_CRITICAL_IMPORTANCE <<
			msg_importance(msg);
>>>>>>> d0e0ac97
	return limit;
}

/**
 * filter_rcv - validate incoming message
 * @sk: socket
 * @buf: message
 *
 * Enqueues message on receive queue if acceptable; optionally handles
 * disconnect indication for a connected socket.
 *
 * Called with socket lock already taken; port lock may also be taken.
 *
 * Returns TIPC error status code (TIPC_OK if message is not to be rejected)
 */
static u32 filter_rcv(struct sock *sk, struct sk_buff *buf)
{
	struct socket *sock = sk->sk_socket;
	struct tipc_msg *msg = buf_msg(buf);
	unsigned int limit = rcvbuf_limit(sk, buf);
	u32 res = TIPC_OK;

	/* Reject message if it is wrong sort of message for socket */
	if (msg_type(msg) > TIPC_DIRECT_MSG)
		return TIPC_ERR_NO_PORT;

	if (sock->state == SS_READY) {
		if (msg_connected(msg))
			return TIPC_ERR_NO_PORT;
	} else {
		res = filter_connect(tipc_sk(sk), &buf);
		if (res != TIPC_OK || buf == NULL)
			return res;
	}

	/* Reject message if there isn't room to queue it */
	if (sk_rmem_alloc_get(sk) + buf->truesize >= limit)
		return TIPC_ERR_OVERLOAD;

	/* Enqueue message */
	TIPC_SKB_CB(buf)->handle = 0;
	__skb_queue_tail(&sk->sk_receive_queue, buf);
	skb_set_owner_r(buf, sk);

	sk->sk_data_ready(sk, 0);
	return TIPC_OK;
}

/**
 * backlog_rcv - handle incoming message from backlog queue
 * @sk: socket
 * @buf: message
 *
 * Caller must hold socket lock, but not port lock.
 *
 * Returns 0
 */
static int backlog_rcv(struct sock *sk, struct sk_buff *buf)
{
	u32 res;

	res = filter_rcv(sk, buf);
	if (res)
		tipc_reject_msg(buf, res);
	return 0;
}

/**
 * dispatch - handle incoming message
 * @tport: TIPC port that received message
 * @buf: message
 *
 * Called with port lock already taken.
 *
 * Returns TIPC error status code (TIPC_OK if message is not to be rejected)
 */
static u32 dispatch(struct tipc_port *tport, struct sk_buff *buf)
{
	struct sock *sk = tport->sk;
	u32 res;

	/*
	 * Process message if socket is unlocked; otherwise add to backlog queue
	 *
	 * This code is based on sk_receive_skb(), but must be distinct from it
	 * since a TIPC-specific filter/reject mechanism is utilized
	 */
	bh_lock_sock(sk);
	if (!sock_owned_by_user(sk)) {
		res = filter_rcv(sk, buf);
	} else {
		if (sk_add_backlog(sk, buf, rcvbuf_limit(sk, buf)))
			res = TIPC_ERR_OVERLOAD;
		else
			res = TIPC_OK;
	}
	bh_unlock_sock(sk);

	return res;
}

/**
 * wakeupdispatch - wake up port after congestion
 * @tport: port to wakeup
 *
 * Called with port lock already taken.
 */
static void wakeupdispatch(struct tipc_port *tport)
{
	struct sock *sk = tport->sk;

	sk->sk_write_space(sk);
}

/**
 * connect - establish a connection to another TIPC port
 * @sock: socket structure
 * @dest: socket address for destination port
 * @destlen: size of socket address data structure
 * @flags: file-related flags associated with socket
 *
 * Returns 0 on success, errno otherwise
 */
static int connect(struct socket *sock, struct sockaddr *dest, int destlen,
		   int flags)
{
	struct sock *sk = sock->sk;
	struct sockaddr_tipc *dst = (struct sockaddr_tipc *)dest;
	struct msghdr m = {NULL,};
	unsigned int timeout;
	int res;

	lock_sock(sk);

	/* For now, TIPC does not allow use of connect() with DGRAM/RDM types */
	if (sock->state == SS_READY) {
		res = -EOPNOTSUPP;
		goto exit;
	}

	/*
	 * Reject connection attempt using multicast address
	 *
	 * Note: send_msg() validates the rest of the address fields,
	 *       so there's no need to do it here
	 */
	if (dst->addrtype == TIPC_ADDR_MCAST) {
		res = -EINVAL;
		goto exit;
	}

	timeout = (flags & O_NONBLOCK) ? 0 : tipc_sk(sk)->conn_timeout;

	switch (sock->state) {
	case SS_UNCONNECTED:
		/* Send a 'SYN-' to destination */
		m.msg_name = dest;
		m.msg_namelen = destlen;

		/* If connect is in non-blocking case, set MSG_DONTWAIT to
		 * indicate send_msg() is never blocked.
		 */
		if (!timeout)
			m.msg_flags = MSG_DONTWAIT;

		res = send_msg(NULL, sock, &m, 0);
		if ((res < 0) && (res != -EWOULDBLOCK))
			goto exit;

		/* Just entered SS_CONNECTING state; the only
		 * difference is that return value in non-blocking
		 * case is EINPROGRESS, rather than EALREADY.
		 */
		res = -EINPROGRESS;
		break;
	case SS_CONNECTING:
		res = -EALREADY;
		break;
	case SS_CONNECTED:
		res = -EISCONN;
		break;
	default:
		res = -EINVAL;
		goto exit;
	}

	if (sock->state == SS_CONNECTING) {
		if (!timeout)
			goto exit;

		/* Wait until an 'ACK' or 'RST' arrives, or a timeout occurs */
		release_sock(sk);
		res = wait_event_interruptible_timeout(*sk_sleep(sk),
				sock->state != SS_CONNECTING,
				timeout ? (long)msecs_to_jiffies(timeout)
					: MAX_SCHEDULE_TIMEOUT);
		lock_sock(sk);
		if (res <= 0) {
			if (res == 0)
				res = -ETIMEDOUT;
			else
				; /* leave "res" unchanged */
			goto exit;
		}
	}

	if (unlikely(sock->state == SS_DISCONNECTING))
		res = sock_error(sk);
	else
		res = 0;

exit:
	release_sock(sk);
	return res;
}

/**
 * listen - allow socket to listen for incoming connections
 * @sock: socket structure
 * @len: (unused)
 *
 * Returns 0 on success, errno otherwise
 */
static int listen(struct socket *sock, int len)
{
	struct sock *sk = sock->sk;
	int res;

	lock_sock(sk);

	if (sock->state != SS_UNCONNECTED)
		res = -EINVAL;
	else {
		sock->state = SS_LISTENING;
		res = 0;
	}

	release_sock(sk);
	return res;
}

/**
 * accept - wait for connection request
 * @sock: listening socket
 * @newsock: new socket that is to be connected
 * @flags: file-related flags associated with socket
 *
 * Returns 0 on success, errno otherwise
 */
static int accept(struct socket *sock, struct socket *new_sock, int flags)
{
	struct sock *new_sk, *sk = sock->sk;
	struct sk_buff *buf;
	struct tipc_sock *new_tsock;
	struct tipc_port *new_tport;
	struct tipc_msg *msg;
	u32 new_ref;

	int res;

	lock_sock(sk);

	if (sock->state != SS_LISTENING) {
		res = -EINVAL;
		goto exit;
	}

	while (skb_queue_empty(&sk->sk_receive_queue)) {
		if (flags & O_NONBLOCK) {
			res = -EWOULDBLOCK;
			goto exit;
		}
		release_sock(sk);
		res = wait_event_interruptible(*sk_sleep(sk),
				(!skb_queue_empty(&sk->sk_receive_queue)));
		lock_sock(sk);
		if (res)
			goto exit;
	}

	buf = skb_peek(&sk->sk_receive_queue);

	res = tipc_sk_create(sock_net(sock->sk), new_sock, 0, 1);
	if (res)
		goto exit;

	new_sk = new_sock->sk;
	new_tsock = tipc_sk(new_sk);
	new_tport = new_tsock->p;
	new_ref = new_tport->ref;
	msg = buf_msg(buf);

	/* we lock on new_sk; but lockdep sees the lock on sk */
	lock_sock_nested(new_sk, SINGLE_DEPTH_NESTING);

	/*
	 * Reject any stray messages received by new socket
	 * before the socket lock was taken (very, very unlikely)
	 */
	reject_rx_queue(new_sk);

	/* Connect new socket to it's peer */
	new_tsock->peer_name.ref = msg_origport(msg);
	new_tsock->peer_name.node = msg_orignode(msg);
	tipc_connect(new_ref, &new_tsock->peer_name);
	new_sock->state = SS_CONNECTED;

	tipc_set_portimportance(new_ref, msg_importance(msg));
	if (msg_named(msg)) {
		new_tport->conn_type = msg_nametype(msg);
		new_tport->conn_instance = msg_nameinst(msg);
	}

	/*
	 * Respond to 'SYN-' by discarding it & returning 'ACK'-.
	 * Respond to 'SYN+' by queuing it on new socket.
	 */
	if (!msg_data_sz(msg)) {
		struct msghdr m = {NULL,};

		advance_rx_queue(sk);
		send_packet(NULL, new_sock, &m, 0);
	} else {
		__skb_dequeue(&sk->sk_receive_queue);
		__skb_queue_head(&new_sk->sk_receive_queue, buf);
		skb_set_owner_r(buf, new_sk);
	}
	release_sock(new_sk);

exit:
	release_sock(sk);
	return res;
}

/**
 * shutdown - shutdown socket connection
 * @sock: socket structure
 * @how: direction to close (must be SHUT_RDWR)
 *
 * Terminates connection (if necessary), then purges socket's receive queue.
 *
 * Returns 0 on success, errno otherwise
 */
static int shutdown(struct socket *sock, int how)
{
	struct sock *sk = sock->sk;
	struct tipc_port *tport = tipc_sk_port(sk);
	struct sk_buff *buf;
	int res;

	if (how != SHUT_RDWR)
		return -EINVAL;

	lock_sock(sk);

	switch (sock->state) {
	case SS_CONNECTING:
	case SS_CONNECTED:

restart:
		/* Disconnect and send a 'FIN+' or 'FIN-' message to peer */
		buf = __skb_dequeue(&sk->sk_receive_queue);
		if (buf) {
			if (TIPC_SKB_CB(buf)->handle != 0) {
				kfree_skb(buf);
				goto restart;
			}
			tipc_disconnect(tport->ref);
			tipc_reject_msg(buf, TIPC_CONN_SHUTDOWN);
		} else {
			tipc_shutdown(tport->ref);
		}

		sock->state = SS_DISCONNECTING;

		/* fall through */

	case SS_DISCONNECTING:

		/* Discard any unreceived messages */
		__skb_queue_purge(&sk->sk_receive_queue);

		/* Wake up anyone sleeping in poll */
		sk->sk_state_change(sk);
		res = 0;
		break;

	default:
		res = -ENOTCONN;
	}

	release_sock(sk);
	return res;
}

/**
 * setsockopt - set socket option
 * @sock: socket structure
 * @lvl: option level
 * @opt: option identifier
 * @ov: pointer to new option value
 * @ol: length of option value
 *
 * For stream sockets only, accepts and ignores all IPPROTO_TCP options
 * (to ease compatibility).
 *
 * Returns 0 on success, errno otherwise
 */
static int setsockopt(struct socket *sock, int lvl, int opt, char __user *ov,
		      unsigned int ol)
{
	struct sock *sk = sock->sk;
	struct tipc_port *tport = tipc_sk_port(sk);
	u32 value;
	int res;

	if ((lvl == IPPROTO_TCP) && (sock->type == SOCK_STREAM))
		return 0;
	if (lvl != SOL_TIPC)
		return -ENOPROTOOPT;
	if (ol < sizeof(value))
		return -EINVAL;
	res = get_user(value, (u32 __user *)ov);
	if (res)
		return res;

	lock_sock(sk);

	switch (opt) {
	case TIPC_IMPORTANCE:
		res = tipc_set_portimportance(tport->ref, value);
		break;
	case TIPC_SRC_DROPPABLE:
		if (sock->type != SOCK_STREAM)
			res = tipc_set_portunreliable(tport->ref, value);
		else
			res = -ENOPROTOOPT;
		break;
	case TIPC_DEST_DROPPABLE:
		res = tipc_set_portunreturnable(tport->ref, value);
		break;
	case TIPC_CONN_TIMEOUT:
		tipc_sk(sk)->conn_timeout = value;
		/* no need to set "res", since already 0 at this point */
		break;
	default:
		res = -EINVAL;
	}

	release_sock(sk);

	return res;
}

/**
 * getsockopt - get socket option
 * @sock: socket structure
 * @lvl: option level
 * @opt: option identifier
 * @ov: receptacle for option value
 * @ol: receptacle for length of option value
 *
 * For stream sockets only, returns 0 length result for all IPPROTO_TCP options
 * (to ease compatibility).
 *
 * Returns 0 on success, errno otherwise
 */
static int getsockopt(struct socket *sock, int lvl, int opt, char __user *ov,
		      int __user *ol)
{
	struct sock *sk = sock->sk;
	struct tipc_port *tport = tipc_sk_port(sk);
	int len;
	u32 value;
	int res;

	if ((lvl == IPPROTO_TCP) && (sock->type == SOCK_STREAM))
		return put_user(0, ol);
	if (lvl != SOL_TIPC)
		return -ENOPROTOOPT;
	res = get_user(len, ol);
	if (res)
		return res;

	lock_sock(sk);

	switch (opt) {
	case TIPC_IMPORTANCE:
		res = tipc_portimportance(tport->ref, &value);
		break;
	case TIPC_SRC_DROPPABLE:
		res = tipc_portunreliable(tport->ref, &value);
		break;
	case TIPC_DEST_DROPPABLE:
		res = tipc_portunreturnable(tport->ref, &value);
		break;
	case TIPC_CONN_TIMEOUT:
		value = tipc_sk(sk)->conn_timeout;
		/* no need to set "res", since already 0 at this point */
		break;
	case TIPC_NODE_RECVQ_DEPTH:
		value = 0; /* was tipc_queue_size, now obsolete */
		break;
	case TIPC_SOCK_RECVQ_DEPTH:
		value = skb_queue_len(&sk->sk_receive_queue);
		break;
	default:
		res = -EINVAL;
	}

	release_sock(sk);

	if (res)
		return res;	/* "get" failed */

	if (len < sizeof(value))
		return -EINVAL;

	if (copy_to_user(ov, &value, sizeof(value)))
		return -EFAULT;

	return put_user(sizeof(value), ol);
}

/* Protocol switches for the various types of TIPC sockets */

static const struct proto_ops msg_ops = {
	.owner		= THIS_MODULE,
	.family		= AF_TIPC,
	.release	= release,
	.bind		= bind,
	.connect	= connect,
	.socketpair	= sock_no_socketpair,
	.accept		= sock_no_accept,
	.getname	= get_name,
	.poll		= poll,
	.ioctl		= sock_no_ioctl,
	.listen		= sock_no_listen,
	.shutdown	= shutdown,
	.setsockopt	= setsockopt,
	.getsockopt	= getsockopt,
	.sendmsg	= send_msg,
	.recvmsg	= recv_msg,
	.mmap		= sock_no_mmap,
	.sendpage	= sock_no_sendpage
};

static const struct proto_ops packet_ops = {
	.owner		= THIS_MODULE,
	.family		= AF_TIPC,
	.release	= release,
	.bind		= bind,
	.connect	= connect,
	.socketpair	= sock_no_socketpair,
	.accept		= accept,
	.getname	= get_name,
	.poll		= poll,
	.ioctl		= sock_no_ioctl,
	.listen		= listen,
	.shutdown	= shutdown,
	.setsockopt	= setsockopt,
	.getsockopt	= getsockopt,
	.sendmsg	= send_packet,
	.recvmsg	= recv_msg,
	.mmap		= sock_no_mmap,
	.sendpage	= sock_no_sendpage
};

static const struct proto_ops stream_ops = {
	.owner		= THIS_MODULE,
	.family		= AF_TIPC,
	.release	= release,
	.bind		= bind,
	.connect	= connect,
	.socketpair	= sock_no_socketpair,
	.accept		= accept,
	.getname	= get_name,
	.poll		= poll,
	.ioctl		= sock_no_ioctl,
	.listen		= listen,
	.shutdown	= shutdown,
	.setsockopt	= setsockopt,
	.getsockopt	= getsockopt,
	.sendmsg	= send_stream,
	.recvmsg	= recv_stream,
	.mmap		= sock_no_mmap,
	.sendpage	= sock_no_sendpage
};

static const struct net_proto_family tipc_family_ops = {
	.owner		= THIS_MODULE,
	.family		= AF_TIPC,
	.create		= tipc_sk_create
};

static struct proto tipc_proto = {
	.name		= "TIPC",
	.owner		= THIS_MODULE,
	.obj_size	= sizeof(struct tipc_sock),
	.sysctl_rmem	= sysctl_tipc_rmem
};

static struct proto tipc_proto_kern = {
	.name		= "TIPC",
	.obj_size	= sizeof(struct tipc_sock),
	.sysctl_rmem	= sysctl_tipc_rmem
};

/**
 * tipc_socket_init - initialize TIPC socket interface
 *
 * Returns 0 on success, errno otherwise
 */
int tipc_socket_init(void)
{
	int res;

	res = proto_register(&tipc_proto, 1);
	if (res) {
		pr_err("Failed to register TIPC protocol type\n");
		goto out;
	}

	res = sock_register(&tipc_family_ops);
	if (res) {
		pr_err("Failed to register TIPC socket type\n");
		proto_unregister(&tipc_proto);
		goto out;
	}

	sockets_enabled = 1;
 out:
	return res;
}

/**
 * tipc_socket_stop - stop TIPC socket interface
 */
void tipc_socket_stop(void)
{
	if (!sockets_enabled)
		return;

	sockets_enabled = 0;
	sock_unregister(tipc_family_ops.family);
	proto_unregister(&tipc_proto);
}<|MERGE_RESOLUTION|>--- conflicted
+++ resolved
@@ -43,11 +43,6 @@
 #define SS_LISTENING	-1	/* socket is listening */
 #define SS_READY	-2	/* socket is connectionless */
 
-<<<<<<< HEAD
-#define CONN_OVERLOAD_LIMIT	((TIPC_FLOW_CONTROL_WIN * 2 + 1) * \
-				SKB_TRUESIZE(TIPC_MAX_USER_MSG_SIZE))
-=======
->>>>>>> d0e0ac97
 #define CONN_TIMEOUT_DEFAULT	8000	/* default connect timeout = 8s */
 
 struct tipc_sock {
@@ -213,10 +208,7 @@
 
 	sock_init_data(sock, sk);
 	sk->sk_backlog_rcv = backlog_rcv;
-<<<<<<< HEAD
-=======
 	sk->sk_rcvbuf = sysctl_tipc_rmem[1];
->>>>>>> d0e0ac97
 	sk->sk_data_ready = tipc_data_ready;
 	sk->sk_write_space = tipc_write_space;
 	tipc_sk(sk)->p = tp_ptr;
@@ -1319,17 +1311,10 @@
  * For all connectionless messages, by default new queue limits are
  * as belows:
  *
-<<<<<<< HEAD
- * TIPC_LOW_IMPORTANCE       (5MB)
- * TIPC_MEDIUM_IMPORTANCE    (10MB)
- * TIPC_HIGH_IMPORTANCE      (20MB)
- * TIPC_CRITICAL_IMPORTANCE  (40MB)
-=======
  * TIPC_LOW_IMPORTANCE       (4 MB)
  * TIPC_MEDIUM_IMPORTANCE    (8 MB)
  * TIPC_HIGH_IMPORTANCE      (16 MB)
  * TIPC_CRITICAL_IMPORTANCE  (32 MB)
->>>>>>> d0e0ac97
  *
  * Returns overload limit according to corresponding message importance
  */
@@ -1339,16 +1324,10 @@
 	unsigned int limit;
 
 	if (msg_connected(msg))
-<<<<<<< HEAD
-		limit = CONN_OVERLOAD_LIMIT;
-	else
-		limit = sk->sk_rcvbuf << (msg_importance(msg) + 5);
-=======
 		limit = sysctl_tipc_rmem[2];
 	else
 		limit = sk->sk_rcvbuf >> TIPC_CRITICAL_IMPORTANCE <<
 			msg_importance(msg);
->>>>>>> d0e0ac97
 	return limit;
 }
 
