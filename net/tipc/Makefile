#
# Makefile for the Linux TIPC layer
#

obj-$(CONFIG_TIPC) := tipc.o

tipc-y	+= addr.o bcast.o bearer.o config.o \
	   core.o handler.o link.o discover.o msg.o  \
	   name_distr.o  subscr.o name_table.o net.o  \
	   netlink.o node.o node_subscr.o port.o ref.o  \
<<<<<<< HEAD
	   socket.o log.o eth_media.o

tipc-$(CONFIG_TIPC_MEDIA_IB)	+= ib_media.o
=======
	   socket.o log.o eth_media.o server.o

tipc-$(CONFIG_TIPC_MEDIA_IB)	+= ib_media.o
tipc-$(CONFIG_SYSCTL)		+= sysctl.o
>>>>>>> d0e0ac97
<|MERGE_RESOLUTION|>--- conflicted
+++ resolved
@@ -8,13 +8,7 @@
 	   core.o handler.o link.o discover.o msg.o  \
 	   name_distr.o  subscr.o name_table.o net.o  \
 	   netlink.o node.o node_subscr.o port.o ref.o  \
-<<<<<<< HEAD
-	   socket.o log.o eth_media.o
-
-tipc-$(CONFIG_TIPC_MEDIA_IB)	+= ib_media.o
-=======
 	   socket.o log.o eth_media.o server.o
 
 tipc-$(CONFIG_TIPC_MEDIA_IB)	+= ib_media.o
-tipc-$(CONFIG_SYSCTL)		+= sysctl.o
->>>>>>> d0e0ac97
+tipc-$(CONFIG_SYSCTL)		+= sysctl.o