/*
 * net/tipc/subscr.c: TIPC network topology service
 *
 * Copyright (c) 2000-2006, Ericsson AB
 * Copyright (c) 2005-2007, 2010-2013, Wind River Systems
 * All rights reserved.
 *
 * Redistribution and use in source and binary forms, with or without
 * modification, are permitted provided that the following conditions are met:
 *
 * 1. Redistributions of source code must retain the above copyright
 *    notice, this list of conditions and the following disclaimer.
 * 2. Redistributions in binary form must reproduce the above copyright
 *    notice, this list of conditions and the following disclaimer in the
 *    documentation and/or other materials provided with the distribution.
 * 3. Neither the names of the copyright holders nor the names of its
 *    contributors may be used to endorse or promote products derived from
 *    this software without specific prior written permission.
 *
 * Alternatively, this software may be distributed under the terms of the
 * GNU General Public License ("GPL") version 2 as published by the Free
 * Software Foundation.
 *
 * THIS SOFTWARE IS PROVIDED BY THE COPYRIGHT HOLDERS AND CONTRIBUTORS "AS IS"
 * AND ANY EXPRESS OR IMPLIED WARRANTIES, INCLUDING, BUT NOT LIMITED TO, THE
 * IMPLIED WARRANTIES OF MERCHANTABILITY AND FITNESS FOR A PARTICULAR PURPOSE
 * ARE DISCLAIMED. IN NO EVENT SHALL THE COPYRIGHT OWNER OR CONTRIBUTORS BE
 * LIABLE FOR ANY DIRECT, INDIRECT, INCIDENTAL, SPECIAL, EXEMPLARY, OR
 * CONSEQUENTIAL DAMAGES (INCLUDING, BUT NOT LIMITED TO, PROCUREMENT OF
 * SUBSTITUTE GOODS OR SERVICES; LOSS OF USE, DATA, OR PROFITS; OR BUSINESS
 * INTERRUPTION) HOWEVER CAUSED AND ON ANY THEORY OF LIABILITY, WHETHER IN
 * CONTRACT, STRICT LIABILITY, OR TORT (INCLUDING NEGLIGENCE OR OTHERWISE)
 * ARISING IN ANY WAY OUT OF THE USE OF THIS SOFTWARE, EVEN IF ADVISED OF THE
 * POSSIBILITY OF SUCH DAMAGE.
 */

#include "core.h"
#include "name_table.h"
#include "subscr.h"

/**
 * struct tipc_subscriber - TIPC network topology subscriber
 * @kref: reference counter to tipc_subscription object
 * @conid: connection identifier to server connecting to subscriber
 * @lock: control access to subscriber
 * @subscrp_list: list of subscription objects for this subscriber
 */
struct tipc_subscriber {
	struct kref kref;
	int conid;
	spinlock_t lock;
	struct list_head subscrp_list;
};

static void tipc_subscrp_delete(struct tipc_subscription *sub);
static void tipc_subscrb_put(struct tipc_subscriber *subscriber);

/**
 * htohl - convert value to endianness used by destination
 * @in: value to convert
 * @swap: non-zero if endianness must be reversed
 *
 * Returns converted value
 */
static u32 htohl(u32 in, int swap)
{
	return swap ? swab32(in) : in;
}

static void tipc_subscrp_send_event(struct tipc_subscription *sub,
				    u32 found_lower, u32 found_upper,
				    u32 event, u32 port_ref, u32 node)
{
	struct tipc_net *tn = net_generic(sub->net, tipc_net_id);
	struct tipc_subscriber *subscriber = sub->subscriber;
	struct kvec msg_sect;

	msg_sect.iov_base = (void *)&sub->evt;
	msg_sect.iov_len = sizeof(struct tipc_event);
	sub->evt.event = htohl(event, sub->swap);
	sub->evt.found_lower = htohl(found_lower, sub->swap);
	sub->evt.found_upper = htohl(found_upper, sub->swap);
	sub->evt.port.ref = htohl(port_ref, sub->swap);
	sub->evt.port.node = htohl(node, sub->swap);
	tipc_conn_sendmsg(tn->topsrv, subscriber->conid, NULL,
			  msg_sect.iov_base, msg_sect.iov_len);
}

/**
 * tipc_subscrp_check_overlap - test for subscription overlap with the
 * given values
 *
 * Returns 1 if there is overlap, otherwise 0.
 */
int tipc_subscrp_check_overlap(struct tipc_name_seq *seq, u32 found_lower,
			       u32 found_upper)
{
	if (found_lower < seq->lower)
		found_lower = seq->lower;
	if (found_upper > seq->upper)
		found_upper = seq->upper;
	if (found_lower > found_upper)
		return 0;
	return 1;
}

u32 tipc_subscrp_convert_seq_type(u32 type, int swap)
{
	return htohl(type, swap);
}

void tipc_subscrp_convert_seq(struct tipc_name_seq *in, int swap,
			      struct tipc_name_seq *out)
{
	out->type = htohl(in->type, swap);
	out->lower = htohl(in->lower, swap);
	out->upper = htohl(in->upper, swap);
}

void tipc_subscrp_report_overlap(struct tipc_subscription *sub, u32 found_lower,
				 u32 found_upper, u32 event, u32 port_ref,
				 u32 node, int must)
{
	struct tipc_name_seq seq;

	tipc_subscrp_convert_seq(&sub->evt.s.seq, sub->swap, &seq);
	if (!tipc_subscrp_check_overlap(&seq, found_lower, found_upper))
		return;
	if (!must &&
	    !(htohl(sub->evt.s.filter, sub->swap) & TIPC_SUB_PORTS))
		return;

	tipc_subscrp_send_event(sub, found_lower, found_upper, event, port_ref,
				node);
}

static void tipc_subscrp_timeout(unsigned long data)
{
	struct tipc_subscription *sub = (struct tipc_subscription *)data;
	struct tipc_subscriber *subscriber = sub->subscriber;

	/* Notify subscriber of timeout */
	tipc_subscrp_send_event(sub, sub->evt.s.seq.lower, sub->evt.s.seq.upper,
				TIPC_SUBSCR_TIMEOUT, 0, 0);

	spin_lock_bh(&subscriber->lock);
	tipc_subscrp_delete(sub);
	spin_unlock_bh(&subscriber->lock);

	tipc_subscrb_put(subscriber);
}

static void tipc_subscrb_kref_release(struct kref *kref)
{
	struct tipc_subscriber *subcriber = container_of(kref,
					    struct tipc_subscriber, kref);

	kfree(subcriber);
}

static void tipc_subscrb_put(struct tipc_subscriber *subscriber)
{
	kref_put(&subscriber->kref, tipc_subscrb_kref_release);
}

static void tipc_subscrb_get(struct tipc_subscriber *subscriber)
{
	kref_get(&subscriber->kref);
}

static struct tipc_subscriber *tipc_subscrb_create(int conid)
{
	struct tipc_subscriber *subscriber;

	subscriber = kzalloc(sizeof(*subscriber), GFP_ATOMIC);
	if (!subscriber) {
		pr_warn("Subscriber rejected, no memory\n");
		return NULL;
	}
	kref_init(&subscriber->kref);
	INIT_LIST_HEAD(&subscriber->subscrp_list);
	subscriber->conid = conid;
	spin_lock_init(&subscriber->lock);

	return subscriber;
}

static void tipc_subscrb_delete(struct tipc_subscriber *subscriber)
{
	struct tipc_subscription *sub, *temp;
	u32 timeout;

	spin_lock_bh(&subscriber->lock);
	/* Destroy any existing subscriptions for subscriber */
	list_for_each_entry_safe(sub, temp, &subscriber->subscrp_list,
				 subscrp_list) {
		timeout = htohl(sub->evt.s.timeout, sub->swap);
		if ((timeout == TIPC_WAIT_FOREVER) || del_timer(&sub->timer)) {
			tipc_subscrp_delete(sub);
			tipc_subscrb_put(subscriber);
		}
	}
	spin_unlock_bh(&subscriber->lock);

	tipc_subscrb_put(subscriber);
}

static void tipc_subscrp_delete(struct tipc_subscription *sub)
{
	struct tipc_net *tn = net_generic(sub->net, tipc_net_id);

	tipc_nametbl_unsubscribe(sub);
	list_del(&sub->subscrp_list);
	kfree(sub);
	atomic_dec(&tn->subscription_count);
}

static void tipc_subscrp_cancel(struct tipc_subscr *s,
				struct tipc_subscriber *subscriber)
{
	struct tipc_subscription *sub, *temp;
	u32 timeout;

	spin_lock_bh(&subscriber->lock);
	/* Find first matching subscription, exit if not found */
	list_for_each_entry_safe(sub, temp, &subscriber->subscrp_list,
				 subscrp_list) {
		if (!memcmp(s, &sub->evt.s, sizeof(struct tipc_subscr))) {
			timeout = htohl(sub->evt.s.timeout, sub->swap);
			if ((timeout == TIPC_WAIT_FOREVER) ||
			    del_timer(&sub->timer)) {
				tipc_subscrp_delete(sub);
				tipc_subscrb_put(subscriber);
			}
			break;
		}
	}
	spin_unlock_bh(&subscriber->lock);
}

static struct tipc_subscription *tipc_subscrp_create(struct net *net,
						     struct tipc_subscr *s,
						     int swap)
{
	struct tipc_net *tn = net_generic(net, tipc_net_id);
	struct tipc_subscription *sub;
	u32 filter = htohl(s->filter, swap);

	/* Refuse subscription if global limit exceeded */
	if (atomic_read(&tn->subscription_count) >= TIPC_MAX_SUBSCRIPTIONS) {
		pr_warn("Subscription rejected, limit reached (%u)\n",
			TIPC_MAX_SUBSCRIPTIONS);
		return NULL;
	}

	/* Allocate subscription object */
	sub = kmalloc(sizeof(*sub), GFP_ATOMIC);
	if (!sub) {
		pr_warn("Subscription rejected, no memory\n");
		return NULL;
	}

	/* Initialize subscription object */
	sub->net = net;
	if (((filter & TIPC_SUB_PORTS) && (filter & TIPC_SUB_SERVICE)) ||
	    (htohl(s->seq.lower, swap) > htohl(s->seq.upper, swap))) {
		pr_warn("Subscription rejected, illegal request\n");
		kfree(sub);
		return NULL;
	}

	sub->swap = swap;
	memcpy(&sub->evt.s, s, sizeof(*s));
	atomic_inc(&tn->subscription_count);
	return sub;
}

static void tipc_subscrp_subscribe(struct net *net, struct tipc_subscr *s,
				   struct tipc_subscriber *subscriber, int swap)
{
	struct tipc_net *tn = net_generic(net, tipc_net_id);
	struct tipc_subscription *sub = NULL;
	u32 timeout;

	sub = tipc_subscrp_create(net, s, swap);
	if (!sub)
		return tipc_conn_terminate(tn->topsrv, subscriber->conid);

	spin_lock_bh(&subscriber->lock);
	list_add(&sub->subscrp_list, &subscriber->subscrp_list);
	tipc_subscrb_get(subscriber);
	sub->subscriber = subscriber;
	tipc_nametbl_subscribe(sub);
	spin_unlock_bh(&subscriber->lock);

	timeout = htohl(sub->evt.s.timeout, swap);
	if (timeout == TIPC_WAIT_FOREVER)
		return;

	setup_timer(&sub->timer, tipc_subscrp_timeout, (unsigned long)sub);
	mod_timer(&sub->timer, jiffies + msecs_to_jiffies(timeout));
}

/* Handle one termination request for the subscriber */
static void tipc_subscrb_shutdown_cb(int conid, void *usr_data)
{
	tipc_subscrb_delete((struct tipc_subscriber *)usr_data);
}

/* Handle one request to create a new subscription for the subscriber */
static void tipc_subscrb_rcv_cb(struct net *net, int conid,
				struct sockaddr_tipc *addr, void *usr_data,
				void *buf, size_t len)
{
	struct tipc_subscriber *subscriber = usr_data;
	struct tipc_subscr *s = (struct tipc_subscr *)buf;
	int swap;

	/* Determine subscriber's endianness */
	swap = !(s->filter & (TIPC_SUB_PORTS | TIPC_SUB_SERVICE |
			      TIPC_SUB_CANCEL));

	/* Detect & process a subscription cancellation request */
	if (s->filter & htohl(TIPC_SUB_CANCEL, swap)) {
		s->filter &= ~htohl(TIPC_SUB_CANCEL, swap);
		return tipc_subscrp_cancel(s, subscriber);
	}

<<<<<<< HEAD
	if (sub)
		tipc_nametbl_subscribe(sub);
=======
	tipc_subscrp_subscribe(net, s, subscriber, swap);
>>>>>>> d66ab514
}

/* Handle one request to establish a new subscriber */
static void *tipc_subscrb_connect_cb(int conid)
{
	return (void *)tipc_subscrb_create(conid);
}

int tipc_topsrv_start(struct net *net)
{
	struct tipc_net *tn = net_generic(net, tipc_net_id);
	const char name[] = "topology_server";
	struct tipc_server *topsrv;
	struct sockaddr_tipc *saddr;

	saddr = kzalloc(sizeof(*saddr), GFP_ATOMIC);
	if (!saddr)
		return -ENOMEM;
	saddr->family			= AF_TIPC;
	saddr->addrtype			= TIPC_ADDR_NAMESEQ;
	saddr->addr.nameseq.type	= TIPC_TOP_SRV;
	saddr->addr.nameseq.lower	= TIPC_TOP_SRV;
	saddr->addr.nameseq.upper	= TIPC_TOP_SRV;
	saddr->scope			= TIPC_NODE_SCOPE;

	topsrv = kzalloc(sizeof(*topsrv), GFP_ATOMIC);
	if (!topsrv) {
		kfree(saddr);
		return -ENOMEM;
	}
	topsrv->net			= net;
	topsrv->saddr			= saddr;
	topsrv->imp			= TIPC_CRITICAL_IMPORTANCE;
	topsrv->type			= SOCK_SEQPACKET;
	topsrv->max_rcvbuf_size		= sizeof(struct tipc_subscr);
	topsrv->tipc_conn_recvmsg	= tipc_subscrb_rcv_cb;
	topsrv->tipc_conn_new		= tipc_subscrb_connect_cb;
	topsrv->tipc_conn_shutdown	= tipc_subscrb_shutdown_cb;

	strncpy(topsrv->name, name, strlen(name) + 1);
	tn->topsrv = topsrv;
	atomic_set(&tn->subscription_count, 0);

	return tipc_server_start(topsrv);
}

void tipc_topsrv_stop(struct net *net)
{
	struct tipc_net *tn = net_generic(net, tipc_net_id);
	struct tipc_server *topsrv = tn->topsrv;

	tipc_server_stop(topsrv);
	kfree(topsrv->saddr);
	kfree(topsrv);
}<|MERGE_RESOLUTION|>--- conflicted
+++ resolved
@@ -326,12 +326,7 @@
 		return tipc_subscrp_cancel(s, subscriber);
 	}
 
-<<<<<<< HEAD
-	if (sub)
-		tipc_nametbl_subscribe(sub);
-=======
 	tipc_subscrp_subscribe(net, s, subscriber, swap);
->>>>>>> d66ab514
 }
 
 /* Handle one request to establish a new subscriber */
