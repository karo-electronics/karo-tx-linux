--- conflicted
+++ resolved
@@ -801,20 +801,6 @@
 
 void tipc_bclink_init(void)
 {
-<<<<<<< HEAD
-	bcbearer = kzalloc(sizeof(*bcbearer), GFP_ATOMIC);
-	bclink = kzalloc(sizeof(*bclink), GFP_ATOMIC);
-	if (!bcbearer || !bclink) {
-		warn("Broadcast link creation failed, no memory\n");
-		kfree(bcbearer);
-		bcbearer = NULL;
-		kfree(bclink);
-		bclink = NULL;
-		return -ENOMEM;
-	}
-
-=======
->>>>>>> dcd6c922
 	INIT_LIST_HEAD(&bcbearer->bearer.cong_links);
 	bcbearer->bearer.media = &bcbearer->media;
 	bcbearer->media.send_msg = tipc_bcbearer_send;
