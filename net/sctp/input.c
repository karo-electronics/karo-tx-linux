/* SCTP kernel implementation
 * Copyright (c) 1999-2000 Cisco, Inc.
 * Copyright (c) 1999-2001 Motorola, Inc.
 * Copyright (c) 2001-2003 International Business Machines, Corp.
 * Copyright (c) 2001 Intel Corp.
 * Copyright (c) 2001 Nokia, Inc.
 * Copyright (c) 2001 La Monte H.P. Yarroll
 *
 * This file is part of the SCTP kernel implementation
 *
 * These functions handle all input from the IP layer into SCTP.
 *
 * This SCTP implementation is free software;
 * you can redistribute it and/or modify it under the terms of
 * the GNU General Public License as published by
 * the Free Software Foundation; either version 2, or (at your option)
 * any later version.
 *
 * This SCTP implementation is distributed in the hope that it
 * will be useful, but WITHOUT ANY WARRANTY; without even the implied
 *                 ************************
 * warranty of MERCHANTABILITY or FITNESS FOR A PARTICULAR PURPOSE.
 * See the GNU General Public License for more details.
 *
 * You should have received a copy of the GNU General Public License
 * along with GNU CC; see the file COPYING.  If not, write to
 * the Free Software Foundation, 59 Temple Place - Suite 330,
 * Boston, MA 02111-1307, USA.
 *
 * Please send any bug reports or fixes you make to the
 * email address(es):
 *    lksctp developers <lksctp-developers@lists.sourceforge.net>
 *
 * Or submit a bug report through the following website:
 *    http://www.sf.net/projects/lksctp
 *
 * Written or modified by:
 *    La Monte H.P. Yarroll <piggy@acm.org>
 *    Karl Knutson <karl@athena.chicago.il.us>
 *    Xingang Guo <xingang.guo@intel.com>
 *    Jon Grimm <jgrimm@us.ibm.com>
 *    Hui Huang <hui.huang@nokia.com>
 *    Daisy Chang <daisyc@us.ibm.com>
 *    Sridhar Samudrala <sri@us.ibm.com>
 *    Ardelle Fan <ardelle.fan@intel.com>
 *
 * Any bugs reported given to us we will try to fix... any fixes shared will
 * be incorporated into the next SCTP release.
 */

#include <linux/types.h>
#include <linux/list.h> /* For struct list_head */
#include <linux/socket.h>
#include <linux/ip.h>
#include <linux/time.h> /* For struct timeval */
#include <linux/slab.h>
#include <net/ip.h>
#include <net/icmp.h>
#include <net/snmp.h>
#include <net/sock.h>
#include <net/xfrm.h>
#include <net/sctp/sctp.h>
#include <net/sctp/sm.h>
#include <net/sctp/checksum.h>
#include <net/net_namespace.h>

/* Forward declarations for internal helpers. */
static int sctp_rcv_ootb(struct sk_buff *);
static struct sctp_association *__sctp_rcv_lookup(struct net *net,
				      struct sk_buff *skb,
				      const union sctp_addr *paddr,
				      const union sctp_addr *laddr,
				      struct sctp_transport **transportp);
static struct sctp_endpoint *__sctp_rcv_lookup_endpoint(struct net *net,
						const union sctp_addr *laddr);
static struct sctp_association *__sctp_lookup_association(
					struct net *net,
					const union sctp_addr *local,
					const union sctp_addr *peer,
					struct sctp_transport **pt);

static int sctp_add_backlog(struct sock *sk, struct sk_buff *skb);


/* Calculate the SCTP checksum of an SCTP packet.  */
static inline int sctp_rcv_checksum(struct net *net, struct sk_buff *skb)
{
	struct sctphdr *sh = sctp_hdr(skb);
	__le32 cmp = sh->checksum;
	struct sk_buff *list;
	__le32 val;
	__u32 tmp = sctp_start_cksum((__u8 *)sh, skb_headlen(skb));

	skb_walk_frags(skb, list)
		tmp = sctp_update_cksum((__u8 *)list->data, skb_headlen(list),
					tmp);

	val = sctp_end_cksum(tmp);

	if (val != cmp) {
		/* CRC failure, dump it. */
		SCTP_INC_STATS_BH(net, SCTP_MIB_CHECKSUMERRORS);
		return -1;
	}
	return 0;
}

struct sctp_input_cb {
	union {
		struct inet_skb_parm	h4;
#if IS_ENABLED(CONFIG_IPV6)
		struct inet6_skb_parm	h6;
#endif
	} header;
	struct sctp_chunk *chunk;
};
#define SCTP_INPUT_CB(__skb)	((struct sctp_input_cb *)&((__skb)->cb[0]))

/*
 * This is the routine which IP calls when receiving an SCTP packet.
 */
int sctp_rcv(struct sk_buff *skb)
{
	struct sock *sk;
	struct sctp_association *asoc;
	struct sctp_endpoint *ep = NULL;
	struct sctp_ep_common *rcvr;
	struct sctp_transport *transport = NULL;
	struct sctp_chunk *chunk;
	struct sctphdr *sh;
	union sctp_addr src;
	union sctp_addr dest;
	int family;
	struct sctp_af *af;
	struct net *net = dev_net(skb->dev);

	if (skb->pkt_type!=PACKET_HOST)
		goto discard_it;

	SCTP_INC_STATS_BH(net, SCTP_MIB_INSCTPPACKS);

	if (skb_linearize(skb))
		goto discard_it;

	sh = sctp_hdr(skb);

	/* Pull up the IP and SCTP headers. */
	__skb_pull(skb, skb_transport_offset(skb));
	if (skb->len < sizeof(struct sctphdr))
		goto discard_it;
	if (!sctp_checksum_disable && !skb_csum_unnecessary(skb) &&
		  sctp_rcv_checksum(net, skb) < 0)
		goto discard_it;

	skb_pull(skb, sizeof(struct sctphdr));

	/* Make sure we at least have chunk headers worth of data left. */
	if (skb->len < sizeof(struct sctp_chunkhdr))
		goto discard_it;

	family = ipver2af(ip_hdr(skb)->version);
	af = sctp_get_af_specific(family);
	if (unlikely(!af))
		goto discard_it;

	/* Initialize local addresses for lookups. */
	af->from_skb(&src, skb, 1);
	af->from_skb(&dest, skb, 0);

	/* If the packet is to or from a non-unicast address,
	 * silently discard the packet.
	 *
	 * This is not clearly defined in the RFC except in section
	 * 8.4 - OOTB handling.  However, based on the book "Stream Control
	 * Transmission Protocol" 2.1, "It is important to note that the
	 * IP address of an SCTP transport address must be a routable
	 * unicast address.  In other words, IP multicast addresses and
	 * IP broadcast addresses cannot be used in an SCTP transport
	 * address."
	 */
	if (!af->addr_valid(&src, NULL, skb) ||
	    !af->addr_valid(&dest, NULL, skb))
		goto discard_it;

	asoc = __sctp_rcv_lookup(net, skb, &src, &dest, &transport);

	if (!asoc)
		ep = __sctp_rcv_lookup_endpoint(net, &dest);

	/* Retrieve the common input handling substructure. */
	rcvr = asoc ? &asoc->base : &ep->base;
	sk = rcvr->sk;

	/*
	 * If a frame arrives on an interface and the receiving socket is
	 * bound to another interface, via SO_BINDTODEVICE, treat it as OOTB
	 */
	if (sk->sk_bound_dev_if && (sk->sk_bound_dev_if != af->skb_iif(skb)))
	{
		if (asoc) {
			sctp_association_put(asoc);
			asoc = NULL;
		} else {
			sctp_endpoint_put(ep);
			ep = NULL;
		}
		sk = net->sctp.ctl_sock;
		ep = sctp_sk(sk)->ep;
		sctp_endpoint_hold(ep);
		rcvr = &ep->base;
	}

	/*
	 * RFC 2960, 8.4 - Handle "Out of the blue" Packets.
	 * An SCTP packet is called an "out of the blue" (OOTB)
	 * packet if it is correctly formed, i.e., passed the
	 * receiver's checksum check, but the receiver is not
	 * able to identify the association to which this
	 * packet belongs.
	 */
	if (!asoc) {
		if (sctp_rcv_ootb(skb)) {
			SCTP_INC_STATS_BH(net, SCTP_MIB_OUTOFBLUES);
			goto discard_release;
		}
	}

	if (!xfrm_policy_check(sk, XFRM_POLICY_IN, skb, family))
		goto discard_release;
	nf_reset(skb);

	if (sk_filter(sk, skb))
		goto discard_release;

	/* Create an SCTP packet structure. */
	chunk = sctp_chunkify(skb, asoc, sk);
	if (!chunk)
		goto discard_release;
	SCTP_INPUT_CB(skb)->chunk = chunk;

	/* Remember what endpoint is to handle this packet. */
	chunk->rcvr = rcvr;

	/* Remember the SCTP header. */
	chunk->sctp_hdr = sh;

	/* Set the source and destination addresses of the incoming chunk.  */
	sctp_init_addrs(chunk, &src, &dest);

	/* Remember where we came from.  */
	chunk->transport = transport;

	/* Acquire access to the sock lock. Note: We are safe from other
	 * bottom halves on this lock, but a user may be in the lock too,
	 * so check if it is busy.
	 */
	sctp_bh_lock_sock(sk);

	if (sk != rcvr->sk) {
		/* Our cached sk is different from the rcvr->sk.  This is
		 * because migrate()/accept() may have moved the association
		 * to a new socket and released all the sockets.  So now we
		 * are holding a lock on the old socket while the user may
		 * be doing something with the new socket.  Switch our veiw
		 * of the current sk.
		 */
		sctp_bh_unlock_sock(sk);
		sk = rcvr->sk;
		sctp_bh_lock_sock(sk);
	}

	if (sock_owned_by_user(sk)) {
		if (sctp_add_backlog(sk, skb)) {
			sctp_bh_unlock_sock(sk);
			sctp_chunk_free(chunk);
			skb = NULL; /* sctp_chunk_free already freed the skb */
			goto discard_release;
		}
		SCTP_INC_STATS_BH(net, SCTP_MIB_IN_PKT_BACKLOG);
	} else {
		SCTP_INC_STATS_BH(net, SCTP_MIB_IN_PKT_SOFTIRQ);
		sctp_inq_push(&chunk->rcvr->inqueue, chunk);
	}

	sctp_bh_unlock_sock(sk);

	/* Release the asoc/ep ref we took in the lookup calls. */
	if (asoc)
		sctp_association_put(asoc);
	else
		sctp_endpoint_put(ep);

	return 0;

discard_it:
	SCTP_INC_STATS_BH(net, SCTP_MIB_IN_PKT_DISCARDS);
	kfree_skb(skb);
	return 0;

discard_release:
	/* Release the asoc/ep ref we took in the lookup calls. */
	if (asoc)
		sctp_association_put(asoc);
	else
		sctp_endpoint_put(ep);

	goto discard_it;
}

/* Process the backlog queue of the socket.  Every skb on
 * the backlog holds a ref on an association or endpoint.
 * We hold this ref throughout the state machine to make
 * sure that the structure we need is still around.
 */
int sctp_backlog_rcv(struct sock *sk, struct sk_buff *skb)
{
	struct sctp_chunk *chunk = SCTP_INPUT_CB(skb)->chunk;
	struct sctp_inq *inqueue = &chunk->rcvr->inqueue;
	struct sctp_ep_common *rcvr = NULL;
	int backloged = 0;

	rcvr = chunk->rcvr;

	/* If the rcvr is dead then the association or endpoint
	 * has been deleted and we can safely drop the chunk
	 * and refs that we are holding.
	 */
	if (rcvr->dead) {
		sctp_chunk_free(chunk);
		goto done;
	}

	if (unlikely(rcvr->sk != sk)) {
		/* In this case, the association moved from one socket to
		 * another.  We are currently sitting on the backlog of the
		 * old socket, so we need to move.
		 * However, since we are here in the process context we
		 * need to take make sure that the user doesn't own
		 * the new socket when we process the packet.
		 * If the new socket is user-owned, queue the chunk to the
		 * backlog of the new socket without dropping any refs.
		 * Otherwise, we can safely push the chunk on the inqueue.
		 */

		sk = rcvr->sk;
		sctp_bh_lock_sock(sk);

		if (sock_owned_by_user(sk)) {
			if (sk_add_backlog(sk, skb, sk->sk_rcvbuf))
				sctp_chunk_free(chunk);
			else
				backloged = 1;
		} else
			sctp_inq_push(inqueue, chunk);

		sctp_bh_unlock_sock(sk);

		/* If the chunk was backloged again, don't drop refs */
		if (backloged)
			return 0;
	} else {
		sctp_inq_push(inqueue, chunk);
	}

done:
	/* Release the refs we took in sctp_add_backlog */
	if (SCTP_EP_TYPE_ASSOCIATION == rcvr->type)
		sctp_association_put(sctp_assoc(rcvr));
	else if (SCTP_EP_TYPE_SOCKET == rcvr->type)
		sctp_endpoint_put(sctp_ep(rcvr));
	else
		BUG();

	return 0;
}

static int sctp_add_backlog(struct sock *sk, struct sk_buff *skb)
{
	struct sctp_chunk *chunk = SCTP_INPUT_CB(skb)->chunk;
	struct sctp_ep_common *rcvr = chunk->rcvr;
	int ret;

	ret = sk_add_backlog(sk, skb, sk->sk_rcvbuf);
	if (!ret) {
		/* Hold the assoc/ep while hanging on the backlog queue.
		 * This way, we know structures we need will not disappear
		 * from us
		 */
		if (SCTP_EP_TYPE_ASSOCIATION == rcvr->type)
			sctp_association_hold(sctp_assoc(rcvr));
		else if (SCTP_EP_TYPE_SOCKET == rcvr->type)
			sctp_endpoint_hold(sctp_ep(rcvr));
		else
			BUG();
	}
	return ret;

}

/* Handle icmp frag needed error. */
void sctp_icmp_frag_needed(struct sock *sk, struct sctp_association *asoc,
			   struct sctp_transport *t, __u32 pmtu)
{
	if (!t || (t->pathmtu <= pmtu))
		return;

	if (sock_owned_by_user(sk)) {
		asoc->pmtu_pending = 1;
		t->pmtu_pending = 1;
		return;
	}

	if (t->param_flags & SPP_PMTUD_ENABLE) {
		/* Update transports view of the MTU */
		sctp_transport_update_pmtu(sk, t, pmtu);

		/* Update association pmtu. */
		sctp_assoc_sync_pmtu(sk, asoc);
	}

	/* Retransmit with the new pmtu setting.
	 * Normally, if PMTU discovery is disabled, an ICMP Fragmentation
	 * Needed will never be sent, but if a message was sent before
	 * PMTU discovery was disabled that was larger than the PMTU, it
	 * would not be fragmented, so it must be re-transmitted fragmented.
	 */
	sctp_retransmit(&asoc->outqueue, t, SCTP_RTXR_PMTUD);
}

void sctp_icmp_redirect(struct sock *sk, struct sctp_transport *t,
			struct sk_buff *skb)
{
	struct dst_entry *dst;

	if (!t)
		return;
	dst = sctp_transport_dst_check(t);
	if (dst)
		dst->ops->redirect(dst, sk, skb);
}

/*
 * SCTP Implementer's Guide, 2.37 ICMP handling procedures
 *
 * ICMP8) If the ICMP code is a "Unrecognized next header type encountered"
 *        or a "Protocol Unreachable" treat this message as an abort
 *        with the T bit set.
 *
 * This function sends an event to the state machine, which will abort the
 * association.
 *
 */
void sctp_icmp_proto_unreachable(struct sock *sk,
			   struct sctp_association *asoc,
			   struct sctp_transport *t)
{
	if (sock_owned_by_user(sk)) {
		if (timer_pending(&t->proto_unreach_timer))
			return;
		else {
			if (!mod_timer(&t->proto_unreach_timer,
						jiffies + (HZ/20)))
				sctp_association_hold(asoc);
		}
	} else {
		struct net *net = sock_net(sk);

<<<<<<< HEAD
=======
		pr_debug("%s: unrecognized next header type "
			 "encountered!\n", __func__);

>>>>>>> d0e0ac97
		if (del_timer(&t->proto_unreach_timer))
			sctp_association_put(asoc);

		sctp_do_sm(net, SCTP_EVENT_T_OTHER,
			   SCTP_ST_OTHER(SCTP_EVENT_ICMP_PROTO_UNREACH),
			   asoc->state, asoc->ep, asoc, t,
			   GFP_ATOMIC);
	}
}

/* Common lookup code for icmp/icmpv6 error handler. */
struct sock *sctp_err_lookup(struct net *net, int family, struct sk_buff *skb,
			     struct sctphdr *sctphdr,
			     struct sctp_association **app,
			     struct sctp_transport **tpp)
{
	union sctp_addr saddr;
	union sctp_addr daddr;
	struct sctp_af *af;
	struct sock *sk = NULL;
	struct sctp_association *asoc;
	struct sctp_transport *transport = NULL;
	struct sctp_init_chunk *chunkhdr;
	__u32 vtag = ntohl(sctphdr->vtag);
	int len = skb->len - ((void *)sctphdr - (void *)skb->data);

	*app = NULL; *tpp = NULL;

	af = sctp_get_af_specific(family);
	if (unlikely(!af)) {
		return NULL;
	}

	/* Initialize local addresses for lookups. */
	af->from_skb(&saddr, skb, 1);
	af->from_skb(&daddr, skb, 0);

	/* Look for an association that matches the incoming ICMP error
	 * packet.
	 */
	asoc = __sctp_lookup_association(net, &saddr, &daddr, &transport);
	if (!asoc)
		return NULL;

	sk = asoc->base.sk;

	/* RFC 4960, Appendix C. ICMP Handling
	 *
	 * ICMP6) An implementation MUST validate that the Verification Tag
	 * contained in the ICMP message matches the Verification Tag of
	 * the peer.  If the Verification Tag is not 0 and does NOT
	 * match, discard the ICMP message.  If it is 0 and the ICMP
	 * message contains enough bytes to verify that the chunk type is
	 * an INIT chunk and that the Initiate Tag matches the tag of the
	 * peer, continue with ICMP7.  If the ICMP message is too short
	 * or the chunk type or the Initiate Tag does not match, silently
	 * discard the packet.
	 */
	if (vtag == 0) {
		chunkhdr = (void *)sctphdr + sizeof(struct sctphdr);
		if (len < sizeof(struct sctphdr) + sizeof(sctp_chunkhdr_t)
			  + sizeof(__be32) ||
		    chunkhdr->chunk_hdr.type != SCTP_CID_INIT ||
		    ntohl(chunkhdr->init_hdr.init_tag) != asoc->c.my_vtag) {
			goto out;
		}
	} else if (vtag != asoc->c.peer_vtag) {
		goto out;
	}

	sctp_bh_lock_sock(sk);

	/* If too many ICMPs get dropped on busy
	 * servers this needs to be solved differently.
	 */
	if (sock_owned_by_user(sk))
		NET_INC_STATS_BH(net, LINUX_MIB_LOCKDROPPEDICMPS);

	*app = asoc;
	*tpp = transport;
	return sk;

out:
	if (asoc)
		sctp_association_put(asoc);
	return NULL;
}

/* Common cleanup code for icmp/icmpv6 error handler. */
void sctp_err_finish(struct sock *sk, struct sctp_association *asoc)
{
	sctp_bh_unlock_sock(sk);
	if (asoc)
		sctp_association_put(asoc);
}

/*
 * This routine is called by the ICMP module when it gets some
 * sort of error condition.  If err < 0 then the socket should
 * be closed and the error returned to the user.  If err > 0
 * it's just the icmp type << 8 | icmp code.  After adjustment
 * header points to the first 8 bytes of the sctp header.  We need
 * to find the appropriate port.
 *
 * The locking strategy used here is very "optimistic". When
 * someone else accesses the socket the ICMP is just dropped
 * and for some paths there is no check at all.
 * A more general error queue to queue errors for later handling
 * is probably better.
 *
 */
void sctp_v4_err(struct sk_buff *skb, __u32 info)
{
	const struct iphdr *iph = (const struct iphdr *)skb->data;
	const int ihlen = iph->ihl * 4;
	const int type = icmp_hdr(skb)->type;
	const int code = icmp_hdr(skb)->code;
	struct sock *sk;
	struct sctp_association *asoc = NULL;
	struct sctp_transport *transport;
	struct inet_sock *inet;
	__u16 saveip, savesctp;
	int err;
	struct net *net = dev_net(skb->dev);

	if (skb->len < ihlen + 8) {
		ICMP_INC_STATS_BH(net, ICMP_MIB_INERRORS);
		return;
	}

	/* Fix up skb to look at the embedded net header. */
	saveip = skb->network_header;
	savesctp = skb->transport_header;
	skb_reset_network_header(skb);
	skb_set_transport_header(skb, ihlen);
	sk = sctp_err_lookup(net, AF_INET, skb, sctp_hdr(skb), &asoc, &transport);
	/* Put back, the original values. */
	skb->network_header = saveip;
	skb->transport_header = savesctp;
	if (!sk) {
		ICMP_INC_STATS_BH(net, ICMP_MIB_INERRORS);
		return;
	}
	/* Warning:  The sock lock is held.  Remember to call
	 * sctp_err_finish!
	 */

	switch (type) {
	case ICMP_PARAMETERPROB:
		err = EPROTO;
		break;
	case ICMP_DEST_UNREACH:
		if (code > NR_ICMP_UNREACH)
			goto out_unlock;

		/* PMTU discovery (RFC1191) */
		if (ICMP_FRAG_NEEDED == code) {
			sctp_icmp_frag_needed(sk, asoc, transport, info);
			goto out_unlock;
		}
		else {
			if (ICMP_PROT_UNREACH == code) {
				sctp_icmp_proto_unreachable(sk, asoc,
							    transport);
				goto out_unlock;
			}
		}
		err = icmp_err_convert[code].errno;
		break;
	case ICMP_TIME_EXCEEDED:
		/* Ignore any time exceeded errors due to fragment reassembly
		 * timeouts.
		 */
		if (ICMP_EXC_FRAGTIME == code)
			goto out_unlock;

		err = EHOSTUNREACH;
		break;
	case ICMP_REDIRECT:
		sctp_icmp_redirect(sk, transport, skb);
		err = 0;
		break;
	default:
		goto out_unlock;
	}

	inet = inet_sk(sk);
	if (!sock_owned_by_user(sk) && inet->recverr) {
		sk->sk_err = err;
		sk->sk_error_report(sk);
	} else {  /* Only an error on timeout */
		sk->sk_err_soft = err;
	}

out_unlock:
	sctp_err_finish(sk, asoc);
}

/*
 * RFC 2960, 8.4 - Handle "Out of the blue" Packets.
 *
 * This function scans all the chunks in the OOTB packet to determine if
 * the packet should be discarded right away.  If a response might be needed
 * for this packet, or, if further processing is possible, the packet will
 * be queued to a proper inqueue for the next phase of handling.
 *
 * Output:
 * Return 0 - If further processing is needed.
 * Return 1 - If the packet can be discarded right away.
 */
static int sctp_rcv_ootb(struct sk_buff *skb)
{
	sctp_chunkhdr_t *ch;
	__u8 *ch_end;

	ch = (sctp_chunkhdr_t *) skb->data;

	/* Scan through all the chunks in the packet.  */
	do {
		/* Break out if chunk length is less then minimal. */
		if (ntohs(ch->length) < sizeof(sctp_chunkhdr_t))
			break;

		ch_end = ((__u8 *)ch) + WORD_ROUND(ntohs(ch->length));
		if (ch_end > skb_tail_pointer(skb))
			break;

		/* RFC 8.4, 2) If the OOTB packet contains an ABORT chunk, the
		 * receiver MUST silently discard the OOTB packet and take no
		 * further action.
		 */
		if (SCTP_CID_ABORT == ch->type)
			goto discard;

		/* RFC 8.4, 6) If the packet contains a SHUTDOWN COMPLETE
		 * chunk, the receiver should silently discard the packet
		 * and take no further action.
		 */
		if (SCTP_CID_SHUTDOWN_COMPLETE == ch->type)
			goto discard;

		/* RFC 4460, 2.11.2
		 * This will discard packets with INIT chunk bundled as
		 * subsequent chunks in the packet.  When INIT is first,
		 * the normal INIT processing will discard the chunk.
		 */
		if (SCTP_CID_INIT == ch->type && (void *)ch != skb->data)
			goto discard;

		ch = (sctp_chunkhdr_t *) ch_end;
	} while (ch_end < skb_tail_pointer(skb));

	return 0;

discard:
	return 1;
}

/* Insert endpoint into the hash table.  */
static void __sctp_hash_endpoint(struct sctp_endpoint *ep)
{
	struct net *net = sock_net(ep->base.sk);
	struct sctp_ep_common *epb;
	struct sctp_hashbucket *head;

	epb = &ep->base;

	epb->hashent = sctp_ep_hashfn(net, epb->bind_addr.port);
	head = &sctp_ep_hashtable[epb->hashent];

	sctp_write_lock(&head->lock);
	hlist_add_head(&epb->node, &head->chain);
	sctp_write_unlock(&head->lock);
}

/* Add an endpoint to the hash. Local BH-safe. */
void sctp_hash_endpoint(struct sctp_endpoint *ep)
{
	sctp_local_bh_disable();
	__sctp_hash_endpoint(ep);
	sctp_local_bh_enable();
}

/* Remove endpoint from the hash table.  */
static void __sctp_unhash_endpoint(struct sctp_endpoint *ep)
{
	struct net *net = sock_net(ep->base.sk);
	struct sctp_hashbucket *head;
	struct sctp_ep_common *epb;

	epb = &ep->base;

	epb->hashent = sctp_ep_hashfn(net, epb->bind_addr.port);

	head = &sctp_ep_hashtable[epb->hashent];

	sctp_write_lock(&head->lock);
	hlist_del_init(&epb->node);
	sctp_write_unlock(&head->lock);
}

/* Remove endpoint from the hash.  Local BH-safe. */
void sctp_unhash_endpoint(struct sctp_endpoint *ep)
{
	sctp_local_bh_disable();
	__sctp_unhash_endpoint(ep);
	sctp_local_bh_enable();
}

/* Look up an endpoint. */
static struct sctp_endpoint *__sctp_rcv_lookup_endpoint(struct net *net,
						const union sctp_addr *laddr)
{
	struct sctp_hashbucket *head;
	struct sctp_ep_common *epb;
	struct sctp_endpoint *ep;
	int hash;

	hash = sctp_ep_hashfn(net, ntohs(laddr->v4.sin_port));
	head = &sctp_ep_hashtable[hash];
	read_lock(&head->lock);
	sctp_for_each_hentry(epb, &head->chain) {
		ep = sctp_ep(epb);
		if (sctp_endpoint_is_match(ep, net, laddr))
			goto hit;
	}

	ep = sctp_sk(net->sctp.ctl_sock)->ep;

hit:
	sctp_endpoint_hold(ep);
	read_unlock(&head->lock);
	return ep;
}

/* Insert association into the hash table.  */
static void __sctp_hash_established(struct sctp_association *asoc)
{
	struct net *net = sock_net(asoc->base.sk);
	struct sctp_ep_common *epb;
	struct sctp_hashbucket *head;

	epb = &asoc->base;

	/* Calculate which chain this entry will belong to. */
	epb->hashent = sctp_assoc_hashfn(net, epb->bind_addr.port,
					 asoc->peer.port);

	head = &sctp_assoc_hashtable[epb->hashent];

	sctp_write_lock(&head->lock);
	hlist_add_head(&epb->node, &head->chain);
	sctp_write_unlock(&head->lock);
}

/* Add an association to the hash. Local BH-safe. */
void sctp_hash_established(struct sctp_association *asoc)
{
	if (asoc->temp)
		return;

	sctp_local_bh_disable();
	__sctp_hash_established(asoc);
	sctp_local_bh_enable();
}

/* Remove association from the hash table.  */
static void __sctp_unhash_established(struct sctp_association *asoc)
{
	struct net *net = sock_net(asoc->base.sk);
	struct sctp_hashbucket *head;
	struct sctp_ep_common *epb;

	epb = &asoc->base;

	epb->hashent = sctp_assoc_hashfn(net, epb->bind_addr.port,
					 asoc->peer.port);

	head = &sctp_assoc_hashtable[epb->hashent];

	sctp_write_lock(&head->lock);
	hlist_del_init(&epb->node);
	sctp_write_unlock(&head->lock);
}

/* Remove association from the hash table.  Local BH-safe. */
void sctp_unhash_established(struct sctp_association *asoc)
{
	if (asoc->temp)
		return;

	sctp_local_bh_disable();
	__sctp_unhash_established(asoc);
	sctp_local_bh_enable();
}

/* Look up an association. */
static struct sctp_association *__sctp_lookup_association(
					struct net *net,
					const union sctp_addr *local,
					const union sctp_addr *peer,
					struct sctp_transport **pt)
{
	struct sctp_hashbucket *head;
	struct sctp_ep_common *epb;
	struct sctp_association *asoc;
	struct sctp_transport *transport;
	int hash;

	/* Optimize here for direct hit, only listening connections can
	 * have wildcards anyways.
	 */
	hash = sctp_assoc_hashfn(net, ntohs(local->v4.sin_port),
				 ntohs(peer->v4.sin_port));
	head = &sctp_assoc_hashtable[hash];
	read_lock(&head->lock);
	sctp_for_each_hentry(epb, &head->chain) {
		asoc = sctp_assoc(epb);
		transport = sctp_assoc_is_match(asoc, net, local, peer);
		if (transport)
			goto hit;
	}

	read_unlock(&head->lock);

	return NULL;

hit:
	*pt = transport;
	sctp_association_hold(asoc);
	read_unlock(&head->lock);
	return asoc;
}

/* Look up an association. BH-safe. */
static
struct sctp_association *sctp_lookup_association(struct net *net,
						 const union sctp_addr *laddr,
						 const union sctp_addr *paddr,
						 struct sctp_transport **transportp)
{
	struct sctp_association *asoc;

	sctp_local_bh_disable();
	asoc = __sctp_lookup_association(net, laddr, paddr, transportp);
	sctp_local_bh_enable();

	return asoc;
}

/* Is there an association matching the given local and peer addresses? */
int sctp_has_association(struct net *net,
			 const union sctp_addr *laddr,
			 const union sctp_addr *paddr)
{
	struct sctp_association *asoc;
	struct sctp_transport *transport;

	if ((asoc = sctp_lookup_association(net, laddr, paddr, &transport))) {
		sctp_association_put(asoc);
		return 1;
	}

	return 0;
}

/*
 * SCTP Implementors Guide, 2.18 Handling of address
 * parameters within the INIT or INIT-ACK.
 *
 * D) When searching for a matching TCB upon reception of an INIT
 *    or INIT-ACK chunk the receiver SHOULD use not only the
 *    source address of the packet (containing the INIT or
 *    INIT-ACK) but the receiver SHOULD also use all valid
 *    address parameters contained within the chunk.
 *
 * 2.18.3 Solution description
 *
 * This new text clearly specifies to an implementor the need
 * to look within the INIT or INIT-ACK. Any implementation that
 * does not do this, may not be able to establish associations
 * in certain circumstances.
 *
 */
static struct sctp_association *__sctp_rcv_init_lookup(struct net *net,
	struct sk_buff *skb,
	const union sctp_addr *laddr, struct sctp_transport **transportp)
{
	struct sctp_association *asoc;
	union sctp_addr addr;
	union sctp_addr *paddr = &addr;
	struct sctphdr *sh = sctp_hdr(skb);
	union sctp_params params;
	sctp_init_chunk_t *init;
	struct sctp_transport *transport;
	struct sctp_af *af;

	/*
	 * This code will NOT touch anything inside the chunk--it is
	 * strictly READ-ONLY.
	 *
	 * RFC 2960 3  SCTP packet Format
	 *
	 * Multiple chunks can be bundled into one SCTP packet up to
	 * the MTU size, except for the INIT, INIT ACK, and SHUTDOWN
	 * COMPLETE chunks.  These chunks MUST NOT be bundled with any
	 * other chunk in a packet.  See Section 6.10 for more details
	 * on chunk bundling.
	 */

	/* Find the start of the TLVs and the end of the chunk.  This is
	 * the region we search for address parameters.
	 */
	init = (sctp_init_chunk_t *)skb->data;

	/* Walk the parameters looking for embedded addresses. */
	sctp_walk_params(params, init, init_hdr.params) {

		/* Note: Ignoring hostname addresses. */
		af = sctp_get_af_specific(param_type2af(params.p->type));
		if (!af)
			continue;

		af->from_addr_param(paddr, params.addr, sh->source, 0);

		asoc = __sctp_lookup_association(net, laddr, paddr, &transport);
		if (asoc)
			return asoc;
	}

	return NULL;
}

/* ADD-IP, Section 5.2
 * When an endpoint receives an ASCONF Chunk from the remote peer
 * special procedures may be needed to identify the association the
 * ASCONF Chunk is associated with. To properly find the association
 * the following procedures SHOULD be followed:
 *
 * D2) If the association is not found, use the address found in the
 * Address Parameter TLV combined with the port number found in the
 * SCTP common header. If found proceed to rule D4.
 *
 * D2-ext) If more than one ASCONF Chunks are packed together, use the
 * address found in the ASCONF Address Parameter TLV of each of the
 * subsequent ASCONF Chunks. If found, proceed to rule D4.
 */
static struct sctp_association *__sctp_rcv_asconf_lookup(
					struct net *net,
					sctp_chunkhdr_t *ch,
					const union sctp_addr *laddr,
					__be16 peer_port,
					struct sctp_transport **transportp)
{
	sctp_addip_chunk_t *asconf = (struct sctp_addip_chunk *)ch;
	struct sctp_af *af;
	union sctp_addr_param *param;
	union sctp_addr paddr;

	/* Skip over the ADDIP header and find the Address parameter */
	param = (union sctp_addr_param *)(asconf + 1);

	af = sctp_get_af_specific(param_type2af(param->p.type));
	if (unlikely(!af))
		return NULL;

	af->from_addr_param(&paddr, param, peer_port, 0);

	return __sctp_lookup_association(net, laddr, &paddr, transportp);
}


/* SCTP-AUTH, Section 6.3:
*    If the receiver does not find a STCB for a packet containing an AUTH
*    chunk as the first chunk and not a COOKIE-ECHO chunk as the second
*    chunk, it MUST use the chunks after the AUTH chunk to look up an existing
*    association.
*
* This means that any chunks that can help us identify the association need
* to be looked at to find this association.
*/
static struct sctp_association *__sctp_rcv_walk_lookup(struct net *net,
				      struct sk_buff *skb,
				      const union sctp_addr *laddr,
				      struct sctp_transport **transportp)
{
	struct sctp_association *asoc = NULL;
	sctp_chunkhdr_t *ch;
	int have_auth = 0;
	unsigned int chunk_num = 1;
	__u8 *ch_end;

	/* Walk through the chunks looking for AUTH or ASCONF chunks
	 * to help us find the association.
	 */
	ch = (sctp_chunkhdr_t *) skb->data;
	do {
		/* Break out if chunk length is less then minimal. */
		if (ntohs(ch->length) < sizeof(sctp_chunkhdr_t))
			break;

		ch_end = ((__u8 *)ch) + WORD_ROUND(ntohs(ch->length));
		if (ch_end > skb_tail_pointer(skb))
			break;

		switch(ch->type) {
		    case SCTP_CID_AUTH:
			    have_auth = chunk_num;
			    break;

		    case SCTP_CID_COOKIE_ECHO:
			    /* If a packet arrives containing an AUTH chunk as
			     * a first chunk, a COOKIE-ECHO chunk as the second
			     * chunk, and possibly more chunks after them, and
			     * the receiver does not have an STCB for that
			     * packet, then authentication is based on
			     * the contents of the COOKIE- ECHO chunk.
			     */
			    if (have_auth == 1 && chunk_num == 2)
				    return NULL;
			    break;

		    case SCTP_CID_ASCONF:
			    if (have_auth || net->sctp.addip_noauth)
				    asoc = __sctp_rcv_asconf_lookup(
							net, ch, laddr,
							sctp_hdr(skb)->source,
							transportp);
		    default:
			    break;
		}

		if (asoc)
			break;

		ch = (sctp_chunkhdr_t *) ch_end;
		chunk_num++;
	} while (ch_end < skb_tail_pointer(skb));

	return asoc;
}

/*
 * There are circumstances when we need to look inside the SCTP packet
 * for information to help us find the association.   Examples
 * include looking inside of INIT/INIT-ACK chunks or after the AUTH
 * chunks.
 */
static struct sctp_association *__sctp_rcv_lookup_harder(struct net *net,
				      struct sk_buff *skb,
				      const union sctp_addr *laddr,
				      struct sctp_transport **transportp)
{
	sctp_chunkhdr_t *ch;

	ch = (sctp_chunkhdr_t *) skb->data;

	/* The code below will attempt to walk the chunk and extract
	 * parameter information.  Before we do that, we need to verify
	 * that the chunk length doesn't cause overflow.  Otherwise, we'll
	 * walk off the end.
	 */
	if (WORD_ROUND(ntohs(ch->length)) > skb->len)
		return NULL;

	/* If this is INIT/INIT-ACK look inside the chunk too. */
	switch (ch->type) {
	case SCTP_CID_INIT:
	case SCTP_CID_INIT_ACK:
		return __sctp_rcv_init_lookup(net, skb, laddr, transportp);
		break;

	default:
		return __sctp_rcv_walk_lookup(net, skb, laddr, transportp);
		break;
	}


	return NULL;
}

/* Lookup an association for an inbound skb. */
static struct sctp_association *__sctp_rcv_lookup(struct net *net,
				      struct sk_buff *skb,
				      const union sctp_addr *paddr,
				      const union sctp_addr *laddr,
				      struct sctp_transport **transportp)
{
	struct sctp_association *asoc;

	asoc = __sctp_lookup_association(net, laddr, paddr, transportp);

	/* Further lookup for INIT/INIT-ACK packets.
	 * SCTP Implementors Guide, 2.18 Handling of address
	 * parameters within the INIT or INIT-ACK.
	 */
	if (!asoc)
		asoc = __sctp_rcv_lookup_harder(net, skb, laddr, transportp);

	return asoc;
}<|MERGE_RESOLUTION|>--- conflicted
+++ resolved
@@ -465,12 +465,9 @@
 	} else {
 		struct net *net = sock_net(sk);
 
-<<<<<<< HEAD
-=======
 		pr_debug("%s: unrecognized next header type "
 			 "encountered!\n", __func__);
 
->>>>>>> d0e0ac97
 		if (del_timer(&t->proto_unreach_timer))
 			sctp_association_put(asoc);
 
