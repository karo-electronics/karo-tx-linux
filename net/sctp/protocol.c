/* SCTP kernel implementation
 * (C) Copyright IBM Corp. 2001, 2004
 * Copyright (c) 1999-2000 Cisco, Inc.
 * Copyright (c) 1999-2001 Motorola, Inc.
 * Copyright (c) 2001 Intel Corp.
 * Copyright (c) 2001 Nokia, Inc.
 * Copyright (c) 2001 La Monte H.P. Yarroll
 *
 * This file is part of the SCTP kernel implementation
 *
 * Initialization/cleanup for SCTP protocol support.
 *
 * This SCTP implementation is free software;
 * you can redistribute it and/or modify it under the terms of
 * the GNU General Public License as published by
 * the Free Software Foundation; either version 2, or (at your option)
 * any later version.
 *
 * This SCTP implementation is distributed in the hope that it
 * will be useful, but WITHOUT ANY WARRANTY; without even the implied
 *                 ************************
 * warranty of MERCHANTABILITY or FITNESS FOR A PARTICULAR PURPOSE.
 * See the GNU General Public License for more details.
 *
 * You should have received a copy of the GNU General Public License
 * along with GNU CC; see the file COPYING.  If not, see
 * <http://www.gnu.org/licenses/>.
 *
 * Please send any bug reports or fixes you make to the
 * email address(es):
 *    lksctp developers <linux-sctp@vger.kernel.org>
 *
 * Written or modified by:
 *    La Monte H.P. Yarroll <piggy@acm.org>
 *    Karl Knutson <karl@athena.chicago.il.us>
 *    Jon Grimm <jgrimm@us.ibm.com>
 *    Sridhar Samudrala <sri@us.ibm.com>
 *    Daisy Chang <daisyc@us.ibm.com>
 *    Ardelle Fan <ardelle.fan@intel.com>
 */

#define pr_fmt(fmt) KBUILD_MODNAME ": " fmt

#include <linux/module.h>
#include <linux/init.h>
#include <linux/netdevice.h>
#include <linux/inetdevice.h>
#include <linux/seq_file.h>
#include <linux/bootmem.h>
#include <linux/highmem.h>
#include <linux/swap.h>
#include <linux/slab.h>
#include <net/net_namespace.h>
#include <net/protocol.h>
#include <net/ip.h>
#include <net/ipv6.h>
#include <net/route.h>
#include <net/sctp/sctp.h>
#include <net/addrconf.h>
#include <net/inet_common.h>
#include <net/inet_ecn.h>

#define MAX_SCTP_PORT_HASH_ENTRIES (64 * 1024)

/* Global data structures. */
struct sctp_globals sctp_globals __read_mostly;

struct idr sctp_assocs_id;
DEFINE_SPINLOCK(sctp_assocs_id_lock);

static struct sctp_pf *sctp_pf_inet6_specific;
static struct sctp_pf *sctp_pf_inet_specific;
static struct sctp_af *sctp_af_v4_specific;
static struct sctp_af *sctp_af_v6_specific;

struct kmem_cache *sctp_chunk_cachep __read_mostly;
struct kmem_cache *sctp_bucket_cachep __read_mostly;

long sysctl_sctp_mem[3];
int sysctl_sctp_rmem[3];
int sysctl_sctp_wmem[3];

/* Set up the proc fs entry for the SCTP protocol. */
static int __net_init sctp_proc_init(struct net *net)
{
#ifdef CONFIG_PROC_FS
	net->sctp.proc_net_sctp = proc_net_mkdir(net, "sctp", net->proc_net);
	if (!net->sctp.proc_net_sctp)
		goto out_proc_net_sctp;
	if (sctp_snmp_proc_init(net))
		goto out_snmp_proc_init;
	if (sctp_eps_proc_init(net))
		goto out_eps_proc_init;
	if (sctp_assocs_proc_init(net))
		goto out_assocs_proc_init;
	if (sctp_remaddr_proc_init(net))
		goto out_remaddr_proc_init;

	return 0;

out_remaddr_proc_init:
	sctp_assocs_proc_exit(net);
out_assocs_proc_init:
	sctp_eps_proc_exit(net);
out_eps_proc_init:
	sctp_snmp_proc_exit(net);
out_snmp_proc_init:
	remove_proc_entry("sctp", net->proc_net);
	net->sctp.proc_net_sctp = NULL;
out_proc_net_sctp:
	return -ENOMEM;
#endif /* CONFIG_PROC_FS */
	return 0;
}

/* Clean up the proc fs entry for the SCTP protocol.
 * Note: Do not make this __exit as it is used in the init error
 * path.
 */
static void sctp_proc_exit(struct net *net)
{
#ifdef CONFIG_PROC_FS
	sctp_snmp_proc_exit(net);
	sctp_eps_proc_exit(net);
	sctp_assocs_proc_exit(net);
	sctp_remaddr_proc_exit(net);

	remove_proc_entry("sctp", net->proc_net);
	net->sctp.proc_net_sctp = NULL;
#endif
}

/* Private helper to extract ipv4 address and stash them in
 * the protocol structure.
 */
static void sctp_v4_copy_addrlist(struct list_head *addrlist,
				  struct net_device *dev)
{
	struct in_device *in_dev;
	struct in_ifaddr *ifa;
	struct sctp_sockaddr_entry *addr;

	rcu_read_lock();
	if ((in_dev = __in_dev_get_rcu(dev)) == NULL) {
		rcu_read_unlock();
		return;
	}

	for (ifa = in_dev->ifa_list; ifa; ifa = ifa->ifa_next) {
		/* Add the address to the local list.  */
		addr = kzalloc(sizeof(*addr), GFP_ATOMIC);
		if (addr) {
			addr->a.v4.sin_family = AF_INET;
			addr->a.v4.sin_port = 0;
			addr->a.v4.sin_addr.s_addr = ifa->ifa_local;
			addr->valid = 1;
			INIT_LIST_HEAD(&addr->list);
			list_add_tail(&addr->list, addrlist);
		}
	}

	rcu_read_unlock();
}

/* Extract our IP addresses from the system and stash them in the
 * protocol structure.
 */
static void sctp_get_local_addr_list(struct net *net)
{
	struct net_device *dev;
	struct list_head *pos;
	struct sctp_af *af;

	rcu_read_lock();
	for_each_netdev_rcu(net, dev) {
		list_for_each(pos, &sctp_address_families) {
			af = list_entry(pos, struct sctp_af, list);
			af->copy_addrlist(&net->sctp.local_addr_list, dev);
		}
	}
	rcu_read_unlock();
}

/* Free the existing local addresses.  */
static void sctp_free_local_addr_list(struct net *net)
{
	struct sctp_sockaddr_entry *addr;
	struct list_head *pos, *temp;

	list_for_each_safe(pos, temp, &net->sctp.local_addr_list) {
		addr = list_entry(pos, struct sctp_sockaddr_entry, list);
		list_del(pos);
		kfree(addr);
	}
}

/* Copy the local addresses which are valid for 'scope' into 'bp'.  */
int sctp_copy_local_addr_list(struct net *net, struct sctp_bind_addr *bp,
			      sctp_scope_t scope, gfp_t gfp, int copy_flags)
{
	struct sctp_sockaddr_entry *addr;
	int error = 0;

	rcu_read_lock();
	list_for_each_entry_rcu(addr, &net->sctp.local_addr_list, list) {
		if (!addr->valid)
			continue;
		if (sctp_in_scope(net, &addr->a, scope)) {
			/* Now that the address is in scope, check to see if
			 * the address type is really supported by the local
			 * sock as well as the remote peer.
			 */
			if ((((AF_INET == addr->a.sa.sa_family) &&
			      (copy_flags & SCTP_ADDR4_PEERSUPP))) ||
			    (((AF_INET6 == addr->a.sa.sa_family) &&
			      (copy_flags & SCTP_ADDR6_ALLOWED) &&
			      (copy_flags & SCTP_ADDR6_PEERSUPP)))) {
				error = sctp_add_bind_addr(bp, &addr->a,
						    SCTP_ADDR_SRC, GFP_ATOMIC);
				if (error)
					goto end_copy;
			}
		}
	}

end_copy:
	rcu_read_unlock();
	return error;
}

/* Initialize a sctp_addr from in incoming skb.  */
static void sctp_v4_from_skb(union sctp_addr *addr, struct sk_buff *skb,
			     int is_saddr)
{
	void *from;
	__be16 *port;
	struct sctphdr *sh;

	port = &addr->v4.sin_port;
	addr->v4.sin_family = AF_INET;

	sh = sctp_hdr(skb);
	if (is_saddr) {
		*port  = sh->source;
		from = &ip_hdr(skb)->saddr;
	} else {
		*port = sh->dest;
		from = &ip_hdr(skb)->daddr;
	}
	memcpy(&addr->v4.sin_addr.s_addr, from, sizeof(struct in_addr));
}

/* Initialize an sctp_addr from a socket. */
static void sctp_v4_from_sk(union sctp_addr *addr, struct sock *sk)
{
	addr->v4.sin_family = AF_INET;
	addr->v4.sin_port = 0;
	addr->v4.sin_addr.s_addr = inet_sk(sk)->inet_rcv_saddr;
}

/* Initialize sk->sk_rcv_saddr from sctp_addr. */
static void sctp_v4_to_sk_saddr(union sctp_addr *addr, struct sock *sk)
{
	inet_sk(sk)->inet_rcv_saddr = addr->v4.sin_addr.s_addr;
}

/* Initialize sk->sk_daddr from sctp_addr. */
static void sctp_v4_to_sk_daddr(union sctp_addr *addr, struct sock *sk)
{
	inet_sk(sk)->inet_daddr = addr->v4.sin_addr.s_addr;
}

/* Initialize a sctp_addr from an address parameter. */
static void sctp_v4_from_addr_param(union sctp_addr *addr,
				    union sctp_addr_param *param,
				    __be16 port, int iif)
{
	addr->v4.sin_family = AF_INET;
	addr->v4.sin_port = port;
	addr->v4.sin_addr.s_addr = param->v4.addr.s_addr;
}

/* Initialize an address parameter from a sctp_addr and return the length
 * of the address parameter.
 */
static int sctp_v4_to_addr_param(const union sctp_addr *addr,
				 union sctp_addr_param *param)
{
	int length = sizeof(sctp_ipv4addr_param_t);

	param->v4.param_hdr.type = SCTP_PARAM_IPV4_ADDRESS;
	param->v4.param_hdr.length = htons(length);
	param->v4.addr.s_addr = addr->v4.sin_addr.s_addr;

	return length;
}

/* Initialize a sctp_addr from a dst_entry. */
static void sctp_v4_dst_saddr(union sctp_addr *saddr, struct flowi4 *fl4,
			      __be16 port)
{
	saddr->v4.sin_family = AF_INET;
	saddr->v4.sin_port = port;
	saddr->v4.sin_addr.s_addr = fl4->saddr;
}

/* Compare two addresses exactly. */
static int sctp_v4_cmp_addr(const union sctp_addr *addr1,
			    const union sctp_addr *addr2)
{
	if (addr1->sa.sa_family != addr2->sa.sa_family)
		return 0;
	if (addr1->v4.sin_port != addr2->v4.sin_port)
		return 0;
	if (addr1->v4.sin_addr.s_addr != addr2->v4.sin_addr.s_addr)
		return 0;

	return 1;
}

/* Initialize addr struct to INADDR_ANY. */
static void sctp_v4_inaddr_any(union sctp_addr *addr, __be16 port)
{
	addr->v4.sin_family = AF_INET;
	addr->v4.sin_addr.s_addr = htonl(INADDR_ANY);
	addr->v4.sin_port = port;
}

/* Is this a wildcard address? */
static int sctp_v4_is_any(const union sctp_addr *addr)
{
	return htonl(INADDR_ANY) == addr->v4.sin_addr.s_addr;
}

/* This function checks if the address is a valid address to be used for
 * SCTP binding.
 *
 * Output:
 * Return 0 - If the address is a non-unicast or an illegal address.
 * Return 1 - If the address is a unicast.
 */
static int sctp_v4_addr_valid(union sctp_addr *addr,
			      struct sctp_sock *sp,
			      const struct sk_buff *skb)
{
	/* IPv4 addresses not allowed */
	if (sp && ipv6_only_sock(sctp_opt2sk(sp)))
		return 0;

	/* Is this a non-unicast address or a unusable SCTP address? */
	if (IS_IPV4_UNUSABLE_ADDRESS(addr->v4.sin_addr.s_addr))
		return 0;

	/* Is this a broadcast address? */
	if (skb && skb_rtable(skb)->rt_flags & RTCF_BROADCAST)
		return 0;

	return 1;
}

/* Should this be available for binding?   */
static int sctp_v4_available(union sctp_addr *addr, struct sctp_sock *sp)
{
	struct net *net = sock_net(&sp->inet.sk);
	int ret = inet_addr_type(net, addr->v4.sin_addr.s_addr);


	if (addr->v4.sin_addr.s_addr != htonl(INADDR_ANY) &&
	   ret != RTN_LOCAL &&
	   !sp->inet.freebind &&
	   !net->ipv4.sysctl_ip_nonlocal_bind)
		return 0;

	if (ipv6_only_sock(sctp_opt2sk(sp)))
		return 0;

	return 1;
}

/* Checking the loopback, private and other address scopes as defined in
 * RFC 1918.   The IPv4 scoping is based on the draft for SCTP IPv4
 * scoping <draft-stewart-tsvwg-sctp-ipv4-00.txt>.
 *
 * Level 0 - unusable SCTP addresses
 * Level 1 - loopback address
 * Level 2 - link-local addresses
 * Level 3 - private addresses.
 * Level 4 - global addresses
 * For INIT and INIT-ACK address list, let L be the level of
 * of requested destination address, sender and receiver
 * SHOULD include all of its addresses with level greater
 * than or equal to L.
 *
 * IPv4 scoping can be controlled through sysctl option
 * net.sctp.addr_scope_policy
 */
static sctp_scope_t sctp_v4_scope(union sctp_addr *addr)
{
	sctp_scope_t retval;

	/* Check for unusable SCTP addresses. */
	if (IS_IPV4_UNUSABLE_ADDRESS(addr->v4.sin_addr.s_addr)) {
		retval =  SCTP_SCOPE_UNUSABLE;
	} else if (ipv4_is_loopback(addr->v4.sin_addr.s_addr)) {
		retval = SCTP_SCOPE_LOOPBACK;
	} else if (ipv4_is_linklocal_169(addr->v4.sin_addr.s_addr)) {
		retval = SCTP_SCOPE_LINK;
	} else if (ipv4_is_private_10(addr->v4.sin_addr.s_addr) ||
		   ipv4_is_private_172(addr->v4.sin_addr.s_addr) ||
		   ipv4_is_private_192(addr->v4.sin_addr.s_addr)) {
		retval = SCTP_SCOPE_PRIVATE;
	} else {
		retval = SCTP_SCOPE_GLOBAL;
	}

	return retval;
}

/* Returns a valid dst cache entry for the given source and destination ip
 * addresses. If an association is passed, trys to get a dst entry with a
 * source address that matches an address in the bind address list.
 */
static void sctp_v4_get_dst(struct sctp_transport *t, union sctp_addr *saddr,
				struct flowi *fl, struct sock *sk)
{
	struct sctp_association *asoc = t->asoc;
	struct rtable *rt;
	struct flowi4 *fl4 = &fl->u.ip4;
	struct sctp_bind_addr *bp;
	struct sctp_sockaddr_entry *laddr;
	struct dst_entry *dst = NULL;
	union sctp_addr *daddr = &t->ipaddr;
	union sctp_addr dst_saddr;

	memset(fl4, 0x0, sizeof(struct flowi4));
	fl4->daddr  = daddr->v4.sin_addr.s_addr;
	fl4->fl4_dport = daddr->v4.sin_port;
	fl4->flowi4_proto = IPPROTO_SCTP;
	if (asoc) {
		fl4->flowi4_tos = RT_CONN_FLAGS(asoc->base.sk);
		fl4->flowi4_oif = asoc->base.sk->sk_bound_dev_if;
		fl4->fl4_sport = htons(asoc->base.bind_addr.port);
	}
	if (saddr) {
		fl4->saddr = saddr->v4.sin_addr.s_addr;
		fl4->fl4_sport = saddr->v4.sin_port;
	}

	pr_debug("%s: dst:%pI4, src:%pI4 - ", __func__, &fl4->daddr,
		 &fl4->saddr);

	rt = ip_route_output_key(sock_net(sk), fl4);
	if (!IS_ERR(rt))
		dst = &rt->dst;

	/* If there is no association or if a source address is passed, no
	 * more validation is required.
	 */
	if (!asoc || saddr)
		goto out;

	bp = &asoc->base.bind_addr;

	if (dst) {
		/* Walk through the bind address list and look for a bind
		 * address that matches the source address of the returned dst.
		 */
		sctp_v4_dst_saddr(&dst_saddr, fl4, htons(bp->port));
		rcu_read_lock();
		list_for_each_entry_rcu(laddr, &bp->address_list, list) {
			if (!laddr->valid || (laddr->state == SCTP_ADDR_DEL) ||
			    (laddr->state != SCTP_ADDR_SRC &&
			    !asoc->src_out_of_asoc_ok))
				continue;
			if (sctp_v4_cmp_addr(&dst_saddr, &laddr->a))
				goto out_unlock;
		}
		rcu_read_unlock();

		/* None of the bound addresses match the source address of the
		 * dst. So release it.
		 */
		dst_release(dst);
		dst = NULL;
	}

	/* Walk through the bind address list and try to get a dst that
	 * matches a bind address as the source address.
	 */
	rcu_read_lock();
	list_for_each_entry_rcu(laddr, &bp->address_list, list) {
		struct net_device *odev;

		if (!laddr->valid)
			continue;
		if (laddr->state != SCTP_ADDR_SRC ||
		    AF_INET != laddr->a.sa.sa_family)
			continue;

		fl4->fl4_sport = laddr->a.v4.sin_port;
		flowi4_update_output(fl4,
				     asoc->base.sk->sk_bound_dev_if,
				     RT_CONN_FLAGS(asoc->base.sk),
				     daddr->v4.sin_addr.s_addr,
				     laddr->a.v4.sin_addr.s_addr);

		rt = ip_route_output_key(sock_net(sk), fl4);
		if (IS_ERR(rt))
			continue;

		if (!dst)
			dst = &rt->dst;

		/* Ensure the src address belongs to the output
		 * interface.
		 */
		odev = __ip_dev_find(sock_net(sk), laddr->a.v4.sin_addr.s_addr,
				     false);
		if (!odev || odev->ifindex != fl4->flowi4_oif) {
			if (&rt->dst != dst)
				dst_release(&rt->dst);
			continue;
		}

		if (dst != &rt->dst)
			dst_release(dst);
		dst = &rt->dst;
		break;
	}

out_unlock:
	rcu_read_unlock();
out:
	t->dst = dst;
	if (dst)
		pr_debug("rt_dst:%pI4, rt_src:%pI4\n",
			 &fl4->daddr, &fl4->saddr);
	else
		pr_debug("no route\n");
}

/* For v4, the source address is cached in the route entry(dst). So no need
 * to cache it separately and hence this is an empty routine.
 */
static void sctp_v4_get_saddr(struct sctp_sock *sk,
			      struct sctp_transport *t,
			      struct flowi *fl)
{
	union sctp_addr *saddr = &t->saddr;
	struct rtable *rt = (struct rtable *)t->dst;

	if (rt) {
		saddr->v4.sin_family = AF_INET;
		saddr->v4.sin_addr.s_addr = fl->u.ip4.saddr;
	}
}

/* What interface did this skb arrive on? */
static int sctp_v4_skb_iif(const struct sk_buff *skb)
{
	return inet_iif(skb);
}

/* Was this packet marked by Explicit Congestion Notification? */
static int sctp_v4_is_ce(const struct sk_buff *skb)
{
	return INET_ECN_is_ce(ip_hdr(skb)->tos);
}

/* Create and initialize a new sk for the socket returned by accept(). */
static struct sock *sctp_v4_create_accept_sk(struct sock *sk,
					     struct sctp_association *asoc)
{
	struct sock *newsk = sk_alloc(sock_net(sk), PF_INET, GFP_KERNEL,
			sk->sk_prot, 0);
	struct inet_sock *newinet;

	if (!newsk)
		goto out;

	sock_init_data(NULL, newsk);

	sctp_copy_sock(newsk, sk, asoc);
	sock_reset_flag(newsk, SOCK_ZAPPED);

	newinet = inet_sk(newsk);

	newinet->inet_daddr = asoc->peer.primary_addr.v4.sin_addr.s_addr;

	sk_refcnt_debug_inc(newsk);

	if (newsk->sk_prot->init(newsk)) {
		sk_common_release(newsk);
		newsk = NULL;
	}

out:
	return newsk;
}

static int sctp_v4_addr_to_user(struct sctp_sock *sp, union sctp_addr *addr)
{
	/* No address mapping for V4 sockets */
	return sizeof(struct sockaddr_in);
}

/* Dump the v4 addr to the seq file. */
static void sctp_v4_seq_dump_addr(struct seq_file *seq, union sctp_addr *addr)
{
	seq_printf(seq, "%pI4 ", &addr->v4.sin_addr);
}

static void sctp_v4_ecn_capable(struct sock *sk)
{
	INET_ECN_xmit(sk);
}

static void sctp_addr_wq_timeout_handler(unsigned long arg)
{
	struct net *net = (struct net *)arg;
	struct sctp_sockaddr_entry *addrw, *temp;
	struct sctp_sock *sp;

	spin_lock_bh(&net->sctp.addr_wq_lock);

	list_for_each_entry_safe(addrw, temp, &net->sctp.addr_waitq, list) {
		pr_debug("%s: the first ent in wq:%p is addr:%pISc for cmd:%d at "
			 "entry:%p\n", __func__, &net->sctp.addr_waitq, &addrw->a.sa,
			 addrw->state, addrw);

#if IS_ENABLED(CONFIG_IPV6)
		/* Now we send an ASCONF for each association */
		/* Note. we currently don't handle link local IPv6 addressees */
		if (addrw->a.sa.sa_family == AF_INET6) {
			struct in6_addr *in6;

			if (ipv6_addr_type(&addrw->a.v6.sin6_addr) &
			    IPV6_ADDR_LINKLOCAL)
				goto free_next;

			in6 = (struct in6_addr *)&addrw->a.v6.sin6_addr;
			if (ipv6_chk_addr(net, in6, NULL, 0) == 0 &&
			    addrw->state == SCTP_ADDR_NEW) {
				unsigned long timeo_val;

				pr_debug("%s: this is on DAD, trying %d sec "
					 "later\n", __func__,
					 SCTP_ADDRESS_TICK_DELAY);

				timeo_val = jiffies;
				timeo_val += msecs_to_jiffies(SCTP_ADDRESS_TICK_DELAY);
				mod_timer(&net->sctp.addr_wq_timer, timeo_val);
				break;
			}
		}
#endif
		list_for_each_entry(sp, &net->sctp.auto_asconf_splist, auto_asconf_list) {
			struct sock *sk;

			sk = sctp_opt2sk(sp);
			/* ignore bound-specific endpoints */
			if (!sctp_is_ep_boundall(sk))
				continue;
			bh_lock_sock(sk);
			if (sctp_asconf_mgmt(sp, addrw) < 0)
				pr_debug("%s: sctp_asconf_mgmt failed\n", __func__);
			bh_unlock_sock(sk);
		}
#if IS_ENABLED(CONFIG_IPV6)
free_next:
#endif
		list_del(&addrw->list);
		kfree(addrw);
	}
	spin_unlock_bh(&net->sctp.addr_wq_lock);
}

static void sctp_free_addr_wq(struct net *net)
{
	struct sctp_sockaddr_entry *addrw;
	struct sctp_sockaddr_entry *temp;

	spin_lock_bh(&net->sctp.addr_wq_lock);
	del_timer(&net->sctp.addr_wq_timer);
	list_for_each_entry_safe(addrw, temp, &net->sctp.addr_waitq, list) {
		list_del(&addrw->list);
		kfree(addrw);
	}
	spin_unlock_bh(&net->sctp.addr_wq_lock);
}

/* lookup the entry for the same address in the addr_waitq
 * sctp_addr_wq MUST be locked
 */
static struct sctp_sockaddr_entry *sctp_addr_wq_lookup(struct net *net,
					struct sctp_sockaddr_entry *addr)
{
	struct sctp_sockaddr_entry *addrw;

	list_for_each_entry(addrw, &net->sctp.addr_waitq, list) {
		if (addrw->a.sa.sa_family != addr->a.sa.sa_family)
			continue;
		if (addrw->a.sa.sa_family == AF_INET) {
			if (addrw->a.v4.sin_addr.s_addr ==
			    addr->a.v4.sin_addr.s_addr)
				return addrw;
		} else if (addrw->a.sa.sa_family == AF_INET6) {
			if (ipv6_addr_equal(&addrw->a.v6.sin6_addr,
			    &addr->a.v6.sin6_addr))
				return addrw;
		}
	}
	return NULL;
}

void sctp_addr_wq_mgmt(struct net *net, struct sctp_sockaddr_entry *addr, int cmd)
{
	struct sctp_sockaddr_entry *addrw;
	unsigned long timeo_val;

	/* first, we check if an opposite message already exist in the queue.
	 * If we found such message, it is removed.
	 * This operation is a bit stupid, but the DHCP client attaches the
	 * new address after a couple of addition and deletion of that address
	 */

	spin_lock_bh(&net->sctp.addr_wq_lock);
	/* Offsets existing events in addr_wq */
	addrw = sctp_addr_wq_lookup(net, addr);
	if (addrw) {
		if (addrw->state != cmd) {
			pr_debug("%s: offsets existing entry for %d, addr:%pISc "
				 "in wq:%p\n", __func__, addrw->state, &addrw->a.sa,
				 &net->sctp.addr_waitq);

			list_del(&addrw->list);
			kfree(addrw);
		}
		spin_unlock_bh(&net->sctp.addr_wq_lock);
		return;
	}

	/* OK, we have to add the new address to the wait queue */
	addrw = kmemdup(addr, sizeof(struct sctp_sockaddr_entry), GFP_ATOMIC);
	if (addrw == NULL) {
		spin_unlock_bh(&net->sctp.addr_wq_lock);
		return;
	}
	addrw->state = cmd;
	list_add_tail(&addrw->list, &net->sctp.addr_waitq);

	pr_debug("%s: add new entry for cmd:%d, addr:%pISc in wq:%p\n",
		 __func__, addrw->state, &addrw->a.sa, &net->sctp.addr_waitq);

	if (!timer_pending(&net->sctp.addr_wq_timer)) {
		timeo_val = jiffies;
		timeo_val += msecs_to_jiffies(SCTP_ADDRESS_TICK_DELAY);
		mod_timer(&net->sctp.addr_wq_timer, timeo_val);
	}
	spin_unlock_bh(&net->sctp.addr_wq_lock);
}

/* Event handler for inet address addition/deletion events.
 * The sctp_local_addr_list needs to be protocted by a spin lock since
 * multiple notifiers (say IPv4 and IPv6) may be running at the same
 * time and thus corrupt the list.
 * The reader side is protected with RCU.
 */
static int sctp_inetaddr_event(struct notifier_block *this, unsigned long ev,
			       void *ptr)
{
	struct in_ifaddr *ifa = (struct in_ifaddr *)ptr;
	struct sctp_sockaddr_entry *addr = NULL;
	struct sctp_sockaddr_entry *temp;
	struct net *net = dev_net(ifa->ifa_dev->dev);
	int found = 0;

	switch (ev) {
	case NETDEV_UP:
		addr = kmalloc(sizeof(struct sctp_sockaddr_entry), GFP_ATOMIC);
		if (addr) {
			addr->a.v4.sin_family = AF_INET;
			addr->a.v4.sin_port = 0;
			addr->a.v4.sin_addr.s_addr = ifa->ifa_local;
			addr->valid = 1;
			spin_lock_bh(&net->sctp.local_addr_lock);
			list_add_tail_rcu(&addr->list, &net->sctp.local_addr_list);
			sctp_addr_wq_mgmt(net, addr, SCTP_ADDR_NEW);
			spin_unlock_bh(&net->sctp.local_addr_lock);
		}
		break;
	case NETDEV_DOWN:
		spin_lock_bh(&net->sctp.local_addr_lock);
		list_for_each_entry_safe(addr, temp,
					&net->sctp.local_addr_list, list) {
			if (addr->a.sa.sa_family == AF_INET &&
					addr->a.v4.sin_addr.s_addr ==
					ifa->ifa_local) {
				sctp_addr_wq_mgmt(net, addr, SCTP_ADDR_DEL);
				found = 1;
				addr->valid = 0;
				list_del_rcu(&addr->list);
				break;
			}
		}
		spin_unlock_bh(&net->sctp.local_addr_lock);
		if (found)
			kfree_rcu(addr, rcu);
		break;
	}

	return NOTIFY_DONE;
}

/*
 * Initialize the control inode/socket with a control endpoint data
 * structure.  This endpoint is reserved exclusively for the OOTB processing.
 */
static int sctp_ctl_sock_init(struct net *net)
{
	int err;
	sa_family_t family = PF_INET;

	if (sctp_get_pf_specific(PF_INET6))
		family = PF_INET6;

	err = inet_ctl_sock_create(&net->sctp.ctl_sock, family,
				   SOCK_SEQPACKET, IPPROTO_SCTP, net);

	/* If IPv6 socket could not be created, try the IPv4 socket */
	if (err < 0 && family == PF_INET6)
		err = inet_ctl_sock_create(&net->sctp.ctl_sock, AF_INET,
					   SOCK_SEQPACKET, IPPROTO_SCTP,
					   net);

	if (err < 0) {
		pr_err("Failed to create the SCTP control socket\n");
		return err;
	}
	return 0;
}

/* Register address family specific functions. */
int sctp_register_af(struct sctp_af *af)
{
	switch (af->sa_family) {
	case AF_INET:
		if (sctp_af_v4_specific)
			return 0;
		sctp_af_v4_specific = af;
		break;
	case AF_INET6:
		if (sctp_af_v6_specific)
			return 0;
		sctp_af_v6_specific = af;
		break;
	default:
		return 0;
	}

	INIT_LIST_HEAD(&af->list);
	list_add_tail(&af->list, &sctp_address_families);
	return 1;
}

/* Get the table of functions for manipulating a particular address
 * family.
 */
struct sctp_af *sctp_get_af_specific(sa_family_t family)
{
	switch (family) {
	case AF_INET:
		return sctp_af_v4_specific;
	case AF_INET6:
		return sctp_af_v6_specific;
	default:
		return NULL;
	}
}

/* Common code to initialize a AF_INET msg_name. */
static void sctp_inet_msgname(char *msgname, int *addr_len)
{
	struct sockaddr_in *sin;

	sin = (struct sockaddr_in *)msgname;
	*addr_len = sizeof(struct sockaddr_in);
	sin->sin_family = AF_INET;
	memset(sin->sin_zero, 0, sizeof(sin->sin_zero));
}

/* Copy the primary address of the peer primary address as the msg_name. */
static void sctp_inet_event_msgname(struct sctp_ulpevent *event, char *msgname,
				    int *addr_len)
{
	struct sockaddr_in *sin, *sinfrom;

	if (msgname) {
		struct sctp_association *asoc;

		asoc = event->asoc;
		sctp_inet_msgname(msgname, addr_len);
		sin = (struct sockaddr_in *)msgname;
		sinfrom = &asoc->peer.primary_addr.v4;
		sin->sin_port = htons(asoc->peer.port);
		sin->sin_addr.s_addr = sinfrom->sin_addr.s_addr;
	}
}

/* Initialize and copy out a msgname from an inbound skb. */
static void sctp_inet_skb_msgname(struct sk_buff *skb, char *msgname, int *len)
{
	if (msgname) {
		struct sctphdr *sh = sctp_hdr(skb);
		struct sockaddr_in *sin = (struct sockaddr_in *)msgname;

		sctp_inet_msgname(msgname, len);
		sin->sin_port = sh->source;
		sin->sin_addr.s_addr = ip_hdr(skb)->saddr;
	}
}

/* Do we support this AF? */
static int sctp_inet_af_supported(sa_family_t family, struct sctp_sock *sp)
{
	/* PF_INET only supports AF_INET addresses. */
	return AF_INET == family;
}

/* Address matching with wildcards allowed. */
static int sctp_inet_cmp_addr(const union sctp_addr *addr1,
			      const union sctp_addr *addr2,
			      struct sctp_sock *opt)
{
	/* PF_INET only supports AF_INET addresses. */
	if (addr1->sa.sa_family != addr2->sa.sa_family)
		return 0;
	if (htonl(INADDR_ANY) == addr1->v4.sin_addr.s_addr ||
	    htonl(INADDR_ANY) == addr2->v4.sin_addr.s_addr)
		return 1;
	if (addr1->v4.sin_addr.s_addr == addr2->v4.sin_addr.s_addr)
		return 1;

	return 0;
}

/* Verify that provided sockaddr looks bindable.  Common verification has
 * already been taken care of.
 */
static int sctp_inet_bind_verify(struct sctp_sock *opt, union sctp_addr *addr)
{
	return sctp_v4_available(addr, opt);
}

/* Verify that sockaddr looks sendable.  Common verification has already
 * been taken care of.
 */
static int sctp_inet_send_verify(struct sctp_sock *opt, union sctp_addr *addr)
{
	return 1;
}

/* Fill in Supported Address Type information for INIT and INIT-ACK
 * chunks.  Returns number of addresses supported.
 */
static int sctp_inet_supported_addrs(const struct sctp_sock *opt,
				     __be16 *types)
{
	types[0] = SCTP_PARAM_IPV4_ADDRESS;
	return 1;
}

/* Wrapper routine that calls the ip transmit routine. */
static inline int sctp_v4_xmit(struct sk_buff *skb,
			       struct sctp_transport *transport)
{
	struct inet_sock *inet = inet_sk(skb->sk);

	pr_debug("%s: skb:%p, len:%d, src:%pI4, dst:%pI4\n", __func__, skb,
		 skb->len, &transport->fl.u.ip4.saddr, &transport->fl.u.ip4.daddr);

	inet->pmtudisc = transport->param_flags & SPP_PMTUD_ENABLE ?
			 IP_PMTUDISC_DO : IP_PMTUDISC_DONT;

	SCTP_INC_STATS(sock_net(&inet->sk), SCTP_MIB_OUTSCTPPACKS);

	return ip_queue_xmit(&inet->sk, skb, &transport->fl);
}

static struct sctp_af sctp_af_inet;

static struct sctp_pf sctp_pf_inet = {
	.event_msgname = sctp_inet_event_msgname,
	.skb_msgname   = sctp_inet_skb_msgname,
	.af_supported  = sctp_inet_af_supported,
	.cmp_addr      = sctp_inet_cmp_addr,
	.bind_verify   = sctp_inet_bind_verify,
	.send_verify   = sctp_inet_send_verify,
	.supported_addrs = sctp_inet_supported_addrs,
	.create_accept_sk = sctp_v4_create_accept_sk,
	.addr_to_user  = sctp_v4_addr_to_user,
	.to_sk_saddr   = sctp_v4_to_sk_saddr,
	.to_sk_daddr   = sctp_v4_to_sk_daddr,
	.af            = &sctp_af_inet
};

/* Notifier for inetaddr addition/deletion events.  */
static struct notifier_block sctp_inetaddr_notifier = {
	.notifier_call = sctp_inetaddr_event,
};

/* Socket operations.  */
static const struct proto_ops inet_seqpacket_ops = {
	.family		   = PF_INET,
	.owner		   = THIS_MODULE,
	.release	   = inet_release,	/* Needs to be wrapped... */
	.bind		   = inet_bind,
	.connect	   = inet_dgram_connect,
	.socketpair	   = sock_no_socketpair,
	.accept		   = inet_accept,
	.getname	   = inet_getname,	/* Semantics are different.  */
	.poll		   = sctp_poll,
	.ioctl		   = inet_ioctl,
	.listen		   = sctp_inet_listen,
	.shutdown	   = inet_shutdown,	/* Looks harmless.  */
	.setsockopt	   = sock_common_setsockopt, /* IP_SOL IP_OPTION is a problem */
	.getsockopt	   = sock_common_getsockopt,
	.sendmsg	   = inet_sendmsg,
	.recvmsg	   = sock_common_recvmsg,
	.mmap		   = sock_no_mmap,
	.sendpage	   = sock_no_sendpage,
#ifdef CONFIG_COMPAT
	.compat_setsockopt = compat_sock_common_setsockopt,
	.compat_getsockopt = compat_sock_common_getsockopt,
#endif
};

/* Registration with AF_INET family.  */
static struct inet_protosw sctp_seqpacket_protosw = {
	.type       = SOCK_SEQPACKET,
	.protocol   = IPPROTO_SCTP,
	.prot       = &sctp_prot,
	.ops        = &inet_seqpacket_ops,
	.flags      = SCTP_PROTOSW_FLAG
};
static struct inet_protosw sctp_stream_protosw = {
	.type       = SOCK_STREAM,
	.protocol   = IPPROTO_SCTP,
	.prot       = &sctp_prot,
	.ops        = &inet_seqpacket_ops,
	.flags      = SCTP_PROTOSW_FLAG
};

/* Register with IP layer.  */
static const struct net_protocol sctp_protocol = {
	.handler     = sctp_rcv,
	.err_handler = sctp_v4_err,
	.no_policy   = 1,
	.netns_ok    = 1,
	.icmp_strict_tag_validation = 1,
};

/* IPv4 address related functions.  */
static struct sctp_af sctp_af_inet = {
	.sa_family	   = AF_INET,
	.sctp_xmit	   = sctp_v4_xmit,
	.setsockopt	   = ip_setsockopt,
	.getsockopt	   = ip_getsockopt,
	.get_dst	   = sctp_v4_get_dst,
	.get_saddr	   = sctp_v4_get_saddr,
	.copy_addrlist	   = sctp_v4_copy_addrlist,
	.from_skb	   = sctp_v4_from_skb,
	.from_sk	   = sctp_v4_from_sk,
	.from_addr_param   = sctp_v4_from_addr_param,
	.to_addr_param	   = sctp_v4_to_addr_param,
	.cmp_addr	   = sctp_v4_cmp_addr,
	.addr_valid	   = sctp_v4_addr_valid,
	.inaddr_any	   = sctp_v4_inaddr_any,
	.is_any		   = sctp_v4_is_any,
	.available	   = sctp_v4_available,
	.scope		   = sctp_v4_scope,
	.skb_iif	   = sctp_v4_skb_iif,
	.is_ce		   = sctp_v4_is_ce,
	.seq_dump_addr	   = sctp_v4_seq_dump_addr,
	.ecn_capable	   = sctp_v4_ecn_capable,
	.net_header_len	   = sizeof(struct iphdr),
	.sockaddr_len	   = sizeof(struct sockaddr_in),
#ifdef CONFIG_COMPAT
	.compat_setsockopt = compat_ip_setsockopt,
	.compat_getsockopt = compat_ip_getsockopt,
#endif
};

struct sctp_pf *sctp_get_pf_specific(sa_family_t family)
{
	switch (family) {
	case PF_INET:
		return sctp_pf_inet_specific;
	case PF_INET6:
		return sctp_pf_inet6_specific;
	default:
		return NULL;
	}
}

/* Register the PF specific function table.  */
int sctp_register_pf(struct sctp_pf *pf, sa_family_t family)
{
	switch (family) {
	case PF_INET:
		if (sctp_pf_inet_specific)
			return 0;
		sctp_pf_inet_specific = pf;
		break;
	case PF_INET6:
		if (sctp_pf_inet6_specific)
			return 0;
		sctp_pf_inet6_specific = pf;
		break;
	default:
		return 0;
	}
	return 1;
}

static inline int init_sctp_mibs(struct net *net)
{
	net->sctp.sctp_statistics = alloc_percpu(struct sctp_mib);
	if (!net->sctp.sctp_statistics)
		return -ENOMEM;
	return 0;
}

static inline void cleanup_sctp_mibs(struct net *net)
{
	free_percpu(net->sctp.sctp_statistics);
}

static void sctp_v4_pf_init(void)
{
	/* Initialize the SCTP specific PF functions. */
	sctp_register_pf(&sctp_pf_inet, PF_INET);
	sctp_register_af(&sctp_af_inet);
}

static void sctp_v4_pf_exit(void)
{
	list_del(&sctp_af_inet.list);
}

static int sctp_v4_protosw_init(void)
{
	int rc;

	rc = proto_register(&sctp_prot, 1);
	if (rc)
		return rc;

	/* Register SCTP(UDP and TCP style) with socket layer.  */
	inet_register_protosw(&sctp_seqpacket_protosw);
	inet_register_protosw(&sctp_stream_protosw);

	return 0;
}

static void sctp_v4_protosw_exit(void)
{
	inet_unregister_protosw(&sctp_stream_protosw);
	inet_unregister_protosw(&sctp_seqpacket_protosw);
	proto_unregister(&sctp_prot);
}

static int sctp_v4_add_protocol(void)
{
	/* Register notifier for inet address additions/deletions. */
	register_inetaddr_notifier(&sctp_inetaddr_notifier);

	/* Register SCTP with inet layer.  */
	if (inet_add_protocol(&sctp_protocol, IPPROTO_SCTP) < 0)
		return -EAGAIN;

	return 0;
}

static void sctp_v4_del_protocol(void)
{
	inet_del_protocol(&sctp_protocol, IPPROTO_SCTP);
	unregister_inetaddr_notifier(&sctp_inetaddr_notifier);
}

static int __net_init sctp_defaults_init(struct net *net)
{
	int status;

	/*
	 * 14. Suggested SCTP Protocol Parameter Values
	 */
	/* The following protocol parameters are RECOMMENDED:  */
	/* RTO.Initial              - 3  seconds */
	net->sctp.rto_initial			= SCTP_RTO_INITIAL;
	/* RTO.Min                  - 1  second */
	net->sctp.rto_min	 		= SCTP_RTO_MIN;
	/* RTO.Max                 -  60 seconds */
	net->sctp.rto_max 			= SCTP_RTO_MAX;
	/* RTO.Alpha                - 1/8 */
	net->sctp.rto_alpha			= SCTP_RTO_ALPHA;
	/* RTO.Beta                 - 1/4 */
	net->sctp.rto_beta			= SCTP_RTO_BETA;

	/* Valid.Cookie.Life        - 60  seconds */
	net->sctp.valid_cookie_life		= SCTP_DEFAULT_COOKIE_LIFE;

	/* Whether Cookie Preservative is enabled(1) or not(0) */
	net->sctp.cookie_preserve_enable 	= 1;

	/* Default sctp sockets to use md5 as their hmac alg */
#if defined (CONFIG_SCTP_DEFAULT_COOKIE_HMAC_MD5)
	net->sctp.sctp_hmac_alg			= "md5";
#elif defined (CONFIG_SCTP_DEFAULT_COOKIE_HMAC_SHA1)
	net->sctp.sctp_hmac_alg			= "sha1";
#else
	net->sctp.sctp_hmac_alg			= NULL;
#endif

	/* Max.Burst		    - 4 */
	net->sctp.max_burst			= SCTP_DEFAULT_MAX_BURST;

	/* Enable pf state by default */
	net->sctp.pf_enable = 1;

	/* Association.Max.Retrans  - 10 attempts
	 * Path.Max.Retrans         - 5  attempts (per destination address)
	 * Max.Init.Retransmits     - 8  attempts
	 */
	net->sctp.max_retrans_association	= 10;
	net->sctp.max_retrans_path		= 5;
	net->sctp.max_retrans_init		= 8;

	/* Sendbuffer growth	    - do per-socket accounting */
	net->sctp.sndbuf_policy			= 0;

	/* Rcvbuffer growth	    - do per-socket accounting */
	net->sctp.rcvbuf_policy			= 0;

	/* HB.interval              - 30 seconds */
	net->sctp.hb_interval			= SCTP_DEFAULT_TIMEOUT_HEARTBEAT;

	/* delayed SACK timeout */
	net->sctp.sack_timeout			= SCTP_DEFAULT_TIMEOUT_SACK;

	/* Disable ADDIP by default. */
	net->sctp.addip_enable = 0;
	net->sctp.addip_noauth = 0;
	net->sctp.default_auto_asconf = 0;

	/* Enable PR-SCTP by default. */
	net->sctp.prsctp_enable = 1;

	/* Disable AUTH by default. */
	net->sctp.auth_enable = 0;

	/* Set SCOPE policy to enabled */
	net->sctp.scope_policy = SCTP_SCOPE_POLICY_ENABLE;

	/* Set the default rwnd update threshold */
	net->sctp.rwnd_upd_shift = SCTP_DEFAULT_RWND_SHIFT;

	/* Initialize maximum autoclose timeout. */
	net->sctp.max_autoclose		= INT_MAX / HZ;

	status = sctp_sysctl_net_register(net);
	if (status)
		goto err_sysctl_register;

	/* Allocate and initialise sctp mibs.  */
	status = init_sctp_mibs(net);
	if (status)
		goto err_init_mibs;

	/* Initialize proc fs directory.  */
	status = sctp_proc_init(net);
	if (status)
		goto err_init_proc;

	sctp_dbg_objcnt_init(net);

	/* Initialize the local address list. */
	INIT_LIST_HEAD(&net->sctp.local_addr_list);
	spin_lock_init(&net->sctp.local_addr_lock);
	sctp_get_local_addr_list(net);

	/* Initialize the address event list */
	INIT_LIST_HEAD(&net->sctp.addr_waitq);
	INIT_LIST_HEAD(&net->sctp.auto_asconf_splist);
	spin_lock_init(&net->sctp.addr_wq_lock);
	net->sctp.addr_wq_timer.expires = 0;
	setup_timer(&net->sctp.addr_wq_timer, sctp_addr_wq_timeout_handler,
		    (unsigned long)net);

	return 0;

err_init_proc:
	cleanup_sctp_mibs(net);
err_init_mibs:
	sctp_sysctl_net_unregister(net);
err_sysctl_register:
	return status;
}

static void __net_exit sctp_defaults_exit(struct net *net)
{
	/* Free the local address list */
	sctp_free_addr_wq(net);
	sctp_free_local_addr_list(net);

	sctp_dbg_objcnt_exit(net);

	sctp_proc_exit(net);
	cleanup_sctp_mibs(net);
	sctp_sysctl_net_unregister(net);
}

static struct pernet_operations sctp_defaults_ops = {
	.init = sctp_defaults_init,
	.exit = sctp_defaults_exit,
};

static int __net_init sctp_ctrlsock_init(struct net *net)
{
	int status;

	/* Initialize the control inode/socket for handling OOTB packets.  */
	status = sctp_ctl_sock_init(net);
	if (status)
		pr_err("Failed to initialize the SCTP control sock\n");

	return status;
}

static void __net_init sctp_ctrlsock_exit(struct net *net)
{
	/* Free the control endpoint.  */
	inet_ctl_sock_destroy(net->sctp.ctl_sock);
}

static struct pernet_operations sctp_ctrlsock_ops = {
	.init = sctp_ctrlsock_init,
	.exit = sctp_ctrlsock_exit,
};

/* Initialize the universe into something sensible.  */
static __init int sctp_init(void)
{
	int i;
	int status = -EINVAL;
	unsigned long goal;
	unsigned long limit;
	int max_share;
	int order;
	int num_entries;
	int max_entry_order;

	sock_skb_cb_check_size(sizeof(struct sctp_ulpevent));

	/* Allocate bind_bucket and chunk caches. */
	status = -ENOBUFS;
	sctp_bucket_cachep = kmem_cache_create("sctp_bind_bucket",
					       sizeof(struct sctp_bind_bucket),
					       0, SLAB_HWCACHE_ALIGN,
					       NULL);
	if (!sctp_bucket_cachep)
		goto out;

	sctp_chunk_cachep = kmem_cache_create("sctp_chunk",
					       sizeof(struct sctp_chunk),
					       0, SLAB_HWCACHE_ALIGN,
					       NULL);
	if (!sctp_chunk_cachep)
		goto err_chunk_cachep;

	status = percpu_counter_init(&sctp_sockets_allocated, 0, GFP_KERNEL);
	if (status)
		goto err_percpu_counter_init;

	/* Implementation specific variables. */

	/* Initialize default stream count setup information. */
	sctp_max_instreams    		= SCTP_DEFAULT_INSTREAMS;
	sctp_max_outstreams   		= SCTP_DEFAULT_OUTSTREAMS;

	/* Initialize handle used for association ids. */
	idr_init(&sctp_assocs_id);

	limit = nr_free_buffer_pages() / 8;
	limit = max(limit, 128UL);
	sysctl_sctp_mem[0] = limit / 4 * 3;
	sysctl_sctp_mem[1] = limit;
	sysctl_sctp_mem[2] = sysctl_sctp_mem[0] * 2;

	/* Set per-socket limits to no more than 1/128 the pressure threshold*/
	limit = (sysctl_sctp_mem[1]) << (PAGE_SHIFT - 7);
	max_share = min(4UL*1024*1024, limit);

	sysctl_sctp_rmem[0] = SK_MEM_QUANTUM; /* give each asoc 1 page min */
	sysctl_sctp_rmem[1] = 1500 * SKB_TRUESIZE(1);
	sysctl_sctp_rmem[2] = max(sysctl_sctp_rmem[1], max_share);

	sysctl_sctp_wmem[0] = SK_MEM_QUANTUM;
	sysctl_sctp_wmem[1] = 16*1024;
	sysctl_sctp_wmem[2] = max(64*1024, max_share);

	/* Size and allocate the association hash table.
	 * The methodology is similar to that of the tcp hash tables.
	 * Though not identical.  Start by getting a goal size
	 */
	if (totalram_pages >= (128 * 1024))
		goal = totalram_pages >> (22 - PAGE_SHIFT);
	else
		goal = totalram_pages >> (24 - PAGE_SHIFT);

	/* Then compute the page order for said goal */
	order = get_order(goal);

<<<<<<< HEAD
=======
	/* Now compute the required page order for the maximum sized table we
	 * want to create
	 */
	max_entry_order = get_order(MAX_SCTP_PORT_HASH_ENTRIES *
				    sizeof(struct sctp_bind_hashbucket));

	/* Limit the page order by that maximum hash table size */
	order = min(order, max_entry_order);

>>>>>>> f3c87e99
	/* Allocate and initialize the endpoint hash table.  */
	sctp_ep_hashsize = 64;
	sctp_ep_hashtable =
		kmalloc(64 * sizeof(struct sctp_hashbucket), GFP_KERNEL);
	if (!sctp_ep_hashtable) {
		pr_err("Failed endpoint_hash alloc\n");
		status = -ENOMEM;
		goto err_ehash_alloc;
	}
	for (i = 0; i < sctp_ep_hashsize; i++) {
		rwlock_init(&sctp_ep_hashtable[i].lock);
		INIT_HLIST_HEAD(&sctp_ep_hashtable[i].chain);
	}

	/* Allocate and initialize the SCTP port hash table.
	 * Note that order is initalized to start at the max sized
	 * table we want to support.  If we can't get that many pages
	 * reduce the order and try again
	 */
	do {
		sctp_port_hashtable = (struct sctp_bind_hashbucket *)
			__get_free_pages(GFP_KERNEL | __GFP_NOWARN, order);
	} while (!sctp_port_hashtable && --order > 0);

	if (!sctp_port_hashtable) {
		pr_err("Failed bind hash alloc\n");
		status = -ENOMEM;
		goto err_bhash_alloc;
	}

	/* Now compute the number of entries that will fit in the
	 * port hash space we allocated
	 */
	num_entries = (1UL << order) * PAGE_SIZE /
		      sizeof(struct sctp_bind_hashbucket);

	/* And finish by rounding it down to the nearest power of two
	 * this wastes some memory of course, but its needed because
	 * the hash function operates based on the assumption that
	 * that the number of entries is a power of two
	 */
	sctp_port_hashsize = rounddown_pow_of_two(num_entries);

	for (i = 0; i < sctp_port_hashsize; i++) {
		spin_lock_init(&sctp_port_hashtable[i].lock);
		INIT_HLIST_HEAD(&sctp_port_hashtable[i].chain);
	}

	if (sctp_transport_hashtable_init())
		goto err_thash_alloc;

<<<<<<< HEAD
	pr_info("Hash tables configured (bind %d)\n", sctp_port_hashsize);
=======
	pr_info("Hash tables configured (bind %d/%d)\n", sctp_port_hashsize,
		num_entries);
>>>>>>> f3c87e99

	sctp_sysctl_register();

	INIT_LIST_HEAD(&sctp_address_families);
	sctp_v4_pf_init();
	sctp_v6_pf_init();

	status = register_pernet_subsys(&sctp_defaults_ops);
	if (status)
		goto err_register_defaults;

	status = sctp_v4_protosw_init();
	if (status)
		goto err_protosw_init;

	status = sctp_v6_protosw_init();
	if (status)
		goto err_v6_protosw_init;

	status = register_pernet_subsys(&sctp_ctrlsock_ops);
	if (status)
		goto err_register_ctrlsock;

	status = sctp_v4_add_protocol();
	if (status)
		goto err_add_protocol;

	/* Register SCTP with inet6 layer.  */
	status = sctp_v6_add_protocol();
	if (status)
		goto err_v6_add_protocol;

out:
	return status;
err_v6_add_protocol:
	sctp_v4_del_protocol();
err_add_protocol:
	unregister_pernet_subsys(&sctp_ctrlsock_ops);
err_register_ctrlsock:
	sctp_v6_protosw_exit();
err_v6_protosw_init:
	sctp_v4_protosw_exit();
err_protosw_init:
	unregister_pernet_subsys(&sctp_defaults_ops);
err_register_defaults:
	sctp_v4_pf_exit();
	sctp_v6_pf_exit();
	sctp_sysctl_unregister();
	free_pages((unsigned long)sctp_port_hashtable,
		   get_order(sctp_port_hashsize *
			     sizeof(struct sctp_bind_hashbucket)));
err_bhash_alloc:
	sctp_transport_hashtable_destroy();
err_thash_alloc:
	kfree(sctp_ep_hashtable);
err_ehash_alloc:
	percpu_counter_destroy(&sctp_sockets_allocated);
err_percpu_counter_init:
	kmem_cache_destroy(sctp_chunk_cachep);
err_chunk_cachep:
	kmem_cache_destroy(sctp_bucket_cachep);
	goto out;
}

/* Exit handler for the SCTP protocol.  */
static __exit void sctp_exit(void)
{
	/* BUG.  This should probably do something useful like clean
	 * up all the remaining associations and all that memory.
	 */

	/* Unregister with inet6/inet layers. */
	sctp_v6_del_protocol();
	sctp_v4_del_protocol();

	unregister_pernet_subsys(&sctp_ctrlsock_ops);

	/* Free protosw registrations */
	sctp_v6_protosw_exit();
	sctp_v4_protosw_exit();

	unregister_pernet_subsys(&sctp_defaults_ops);

	/* Unregister with socket layer. */
	sctp_v6_pf_exit();
	sctp_v4_pf_exit();

	sctp_sysctl_unregister();

	free_pages((unsigned long)sctp_port_hashtable,
		   get_order(sctp_port_hashsize *
			     sizeof(struct sctp_bind_hashbucket)));
	kfree(sctp_ep_hashtable);
	sctp_transport_hashtable_destroy();

	percpu_counter_destroy(&sctp_sockets_allocated);

	rcu_barrier(); /* Wait for completion of call_rcu()'s */

	kmem_cache_destroy(sctp_chunk_cachep);
	kmem_cache_destroy(sctp_bucket_cachep);
}

module_init(sctp_init);
module_exit(sctp_exit);

/*
 * __stringify doesn't likes enums, so use IPPROTO_SCTP value (132) directly.
 */
MODULE_ALIAS("net-pf-" __stringify(PF_INET) "-proto-132");
MODULE_ALIAS("net-pf-" __stringify(PF_INET6) "-proto-132");
MODULE_AUTHOR("Linux Kernel SCTP developers <linux-sctp@vger.kernel.org>");
MODULE_DESCRIPTION("Support for the SCTP protocol (RFC2960)");
module_param_named(no_checksums, sctp_checksum_disable, bool, 0644);
MODULE_PARM_DESC(no_checksums, "Disable checksums computing and verification");
MODULE_LICENSE("GPL");<|MERGE_RESOLUTION|>--- conflicted
+++ resolved
@@ -1421,8 +1421,6 @@
 	/* Then compute the page order for said goal */
 	order = get_order(goal);
 
-<<<<<<< HEAD
-=======
 	/* Now compute the required page order for the maximum sized table we
 	 * want to create
 	 */
@@ -1432,7 +1430,6 @@
 	/* Limit the page order by that maximum hash table size */
 	order = min(order, max_entry_order);
 
->>>>>>> f3c87e99
 	/* Allocate and initialize the endpoint hash table.  */
 	sctp_ep_hashsize = 64;
 	sctp_ep_hashtable =
@@ -1484,12 +1481,8 @@
 	if (sctp_transport_hashtable_init())
 		goto err_thash_alloc;
 
-<<<<<<< HEAD
-	pr_info("Hash tables configured (bind %d)\n", sctp_port_hashsize);
-=======
 	pr_info("Hash tables configured (bind %d/%d)\n", sctp_port_hashsize,
 		num_entries);
->>>>>>> f3c87e99
 
 	sctp_sysctl_register();
 
