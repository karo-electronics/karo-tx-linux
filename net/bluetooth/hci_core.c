--- conflicted
+++ resolved
@@ -1492,12 +1492,6 @@
 	write_unlock_bh(&hci_dev_list_lock);
 
 	hdev->workqueue = create_singlethread_workqueue(hdev->name);
-<<<<<<< HEAD
-	if (!hdev->workqueue)
-		goto nomem;
-
-	hci_register_sysfs(hdev);
-=======
 	if (!hdev->workqueue) {
 		error = -ENOMEM;
 		goto err;
@@ -1506,7 +1500,6 @@
 	error = hci_add_sysfs(hdev);
 	if (error < 0)
 		goto err_wqueue;
->>>>>>> 1e92e0b0
 
 	hdev->rfkill = rfkill_alloc(hdev->name, &hdev->dev,
 				RFKILL_TYPE_BLUETOOTH, &hci_rfkill_ops, hdev);
