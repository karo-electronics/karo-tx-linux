--- conflicted
+++ resolved
@@ -360,18 +360,6 @@
 /* ---- Inquiry support ---- */
 
 bool hci_discovery_active(struct hci_dev *hdev)
-<<<<<<< HEAD
-{
-	struct discovery_state *discov = &hdev->discovery;
-
-	switch (discov->state) {
-	case DISCOVERY_FINDING:
-	case DISCOVERY_RESOLVING:
-		return true;
-
-	default:
-		return false;
-=======
 {
 	struct discovery_state *discov = &hdev->discovery;
 
@@ -420,59 +408,15 @@
 	list_for_each_entry_safe(p, n, &cache->all, all) {
 		list_del(&p->all);
 		kfree(p);
->>>>>>> 711e1bfb
 	}
 
 	INIT_LIST_HEAD(&cache->unknown);
 	INIT_LIST_HEAD(&cache->resolve);
 }
 
-void hci_discovery_set_state(struct hci_dev *hdev, int state)
-{
-	BT_DBG("%s state %u -> %u", hdev->name, hdev->discovery.state, state);
-
-	if (hdev->discovery.state == state)
-		return;
-
-	switch (state) {
-	case DISCOVERY_STOPPED:
-		if (hdev->discovery.state != DISCOVERY_STARTING)
-			mgmt_discovering(hdev, 0);
-		hdev->discovery.type = 0;
-		break;
-	case DISCOVERY_STARTING:
-		break;
-	case DISCOVERY_FINDING:
-		mgmt_discovering(hdev, 1);
-		break;
-	case DISCOVERY_RESOLVING:
-		break;
-	case DISCOVERY_STOPPING:
-		break;
-	}
-
-	hdev->discovery.state = state;
-}
-
-static void inquiry_cache_flush(struct hci_dev *hdev)
+struct inquiry_entry *hci_inquiry_cache_lookup(struct hci_dev *hdev, bdaddr_t *bdaddr)
 {
 	struct discovery_state *cache = &hdev->discovery;
-	struct inquiry_entry *p, *n;
-
-	list_for_each_entry_safe(p, n, &cache->all, all) {
-		list_del(&p->all);
-		kfree(p);
-	}
-
-	INIT_LIST_HEAD(&cache->unknown);
-	INIT_LIST_HEAD(&cache->resolve);
-}
-
-struct inquiry_entry *hci_inquiry_cache_lookup(struct hci_dev *hdev, bdaddr_t *bdaddr)
-{
-	struct discovery_state *cache = &hdev->discovery;
-<<<<<<< HEAD
-=======
 	struct inquiry_entry *e;
 
 	BT_DBG("cache %p, %s", cache, batostr(bdaddr));
@@ -489,30 +433,10 @@
 						       bdaddr_t *bdaddr)
 {
 	struct discovery_state *cache = &hdev->discovery;
->>>>>>> 711e1bfb
 	struct inquiry_entry *e;
 
 	BT_DBG("cache %p, %s", cache, batostr(bdaddr));
 
-<<<<<<< HEAD
-	list_for_each_entry(e, &cache->all, all) {
-		if (!bacmp(&e->data.bdaddr, bdaddr))
-			return e;
-	}
-
-	return NULL;
-}
-
-struct inquiry_entry *hci_inquiry_cache_lookup_unknown(struct hci_dev *hdev,
-						       bdaddr_t *bdaddr)
-{
-	struct discovery_state *cache = &hdev->discovery;
-	struct inquiry_entry *e;
-
-	BT_DBG("cache %p, %s", cache, batostr(bdaddr));
-
-=======
->>>>>>> 711e1bfb
 	list_for_each_entry(e, &cache->unknown, list) {
 		if (!bacmp(&e->data.bdaddr, bdaddr))
 			return e;
