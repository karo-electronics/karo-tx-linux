/*
   BlueZ - Bluetooth protocol stack for Linux
   Copyright (C) 2000-2001 Qualcomm Incorporated
   Copyright (C) 2011 ProFUSION Embedded Systems

   Written 2000,2001 by Maxim Krasnyansky <maxk@qualcomm.com>

   This program is free software; you can redistribute it and/or modify
   it under the terms of the GNU General Public License version 2 as
   published by the Free Software Foundation;

   THE SOFTWARE IS PROVIDED "AS IS", WITHOUT WARRANTY OF ANY KIND, EXPRESS
   OR IMPLIED, INCLUDING BUT NOT LIMITED TO THE WARRANTIES OF MERCHANTABILITY,
   FITNESS FOR A PARTICULAR PURPOSE AND NONINFRINGEMENT OF THIRD PARTY RIGHTS.
   IN NO EVENT SHALL THE COPYRIGHT HOLDER(S) AND AUTHOR(S) BE LIABLE FOR ANY
   CLAIM, OR ANY SPECIAL INDIRECT OR CONSEQUENTIAL DAMAGES, OR ANY DAMAGES
   WHATSOEVER RESULTING FROM LOSS OF USE, DATA OR PROFITS, WHETHER IN AN
   ACTION OF CONTRACT, NEGLIGENCE OR OTHER TORTIOUS ACTION, ARISING OUT OF
   OR IN CONNECTION WITH THE USE OR PERFORMANCE OF THIS SOFTWARE.

   ALL LIABILITY, INCLUDING LIABILITY FOR INFRINGEMENT OF ANY PATENTS,
   COPYRIGHTS, TRADEMARKS OR OTHER RIGHTS, RELATING TO USE OF THIS
   SOFTWARE IS DISCLAIMED.
*/

/* Bluetooth HCI core. */

#include <linux/export.h>
#include <linux/idr.h>

#include <linux/rfkill.h>

#include <net/bluetooth/bluetooth.h>
#include <net/bluetooth/hci_core.h>

static void hci_rx_work(struct work_struct *work);
static void hci_cmd_work(struct work_struct *work);
static void hci_tx_work(struct work_struct *work);

/* HCI device list */
LIST_HEAD(hci_dev_list);
DEFINE_RWLOCK(hci_dev_list_lock);

/* HCI callback list */
LIST_HEAD(hci_cb_list);
DEFINE_RWLOCK(hci_cb_list_lock);

/* HCI ID Numbering */
static DEFINE_IDA(hci_index_ida);

/* ---- HCI notifications ---- */

static void hci_notify(struct hci_dev *hdev, int event)
{
	hci_sock_dev_event(hdev, event);
}

/* ---- HCI requests ---- */

static void hci_req_sync_complete(struct hci_dev *hdev, u8 result)
{
	BT_DBG("%s result 0x%2.2x", hdev->name, result);

	if (hdev->req_status == HCI_REQ_PEND) {
		hdev->req_result = result;
		hdev->req_status = HCI_REQ_DONE;
		wake_up_interruptible(&hdev->req_wait_q);
	}
}

static void hci_req_cancel(struct hci_dev *hdev, int err)
{
	BT_DBG("%s err 0x%2.2x", hdev->name, err);

	if (hdev->req_status == HCI_REQ_PEND) {
		hdev->req_result = err;
		hdev->req_status = HCI_REQ_CANCELED;
		wake_up_interruptible(&hdev->req_wait_q);
	}
}

static struct sk_buff *hci_get_cmd_complete(struct hci_dev *hdev, u16 opcode,
					    u8 event)
{
	struct hci_ev_cmd_complete *ev;
	struct hci_event_hdr *hdr;
	struct sk_buff *skb;

	hci_dev_lock(hdev);

	skb = hdev->recv_evt;
	hdev->recv_evt = NULL;

	hci_dev_unlock(hdev);

	if (!skb)
		return ERR_PTR(-ENODATA);

	if (skb->len < sizeof(*hdr)) {
		BT_ERR("Too short HCI event");
		goto failed;
	}

	hdr = (void *) skb->data;
	skb_pull(skb, HCI_EVENT_HDR_SIZE);

	if (event) {
		if (hdr->evt != event)
			goto failed;
		return skb;
	}

	if (hdr->evt != HCI_EV_CMD_COMPLETE) {
		BT_DBG("Last event is not cmd complete (0x%2.2x)", hdr->evt);
		goto failed;
	}

	if (skb->len < sizeof(*ev)) {
		BT_ERR("Too short cmd_complete event");
		goto failed;
	}

	ev = (void *) skb->data;
	skb_pull(skb, sizeof(*ev));

	if (opcode == __le16_to_cpu(ev->opcode))
		return skb;

	BT_DBG("opcode doesn't match (0x%2.2x != 0x%2.2x)", opcode,
	       __le16_to_cpu(ev->opcode));

failed:
	kfree_skb(skb);
	return ERR_PTR(-ENODATA);
}

struct sk_buff *__hci_cmd_sync_ev(struct hci_dev *hdev, u16 opcode, u32 plen,
				  const void *param, u8 event, u32 timeout)
{
	DECLARE_WAITQUEUE(wait, current);
	struct hci_request req;
	int err = 0;

	BT_DBG("%s", hdev->name);

	hci_req_init(&req, hdev);

	hci_req_add_ev(&req, opcode, plen, param, event);

	hdev->req_status = HCI_REQ_PEND;

	err = hci_req_run(&req, hci_req_sync_complete);
	if (err < 0)
		return ERR_PTR(err);

	add_wait_queue(&hdev->req_wait_q, &wait);
	set_current_state(TASK_INTERRUPTIBLE);

	schedule_timeout(timeout);

	remove_wait_queue(&hdev->req_wait_q, &wait);

	if (signal_pending(current))
		return ERR_PTR(-EINTR);

	switch (hdev->req_status) {
	case HCI_REQ_DONE:
		err = -bt_to_errno(hdev->req_result);
		break;

	case HCI_REQ_CANCELED:
		err = -hdev->req_result;
		break;

	default:
		err = -ETIMEDOUT;
		break;
	}

	hdev->req_status = hdev->req_result = 0;

	BT_DBG("%s end: err %d", hdev->name, err);

	if (err < 0)
		return ERR_PTR(err);

	return hci_get_cmd_complete(hdev, opcode, event);
}
EXPORT_SYMBOL(__hci_cmd_sync_ev);

struct sk_buff *__hci_cmd_sync(struct hci_dev *hdev, u16 opcode, u32 plen,
			       const void *param, u32 timeout)
{
	return __hci_cmd_sync_ev(hdev, opcode, plen, param, 0, timeout);
}
EXPORT_SYMBOL(__hci_cmd_sync);

/* Execute request and wait for completion. */
static int __hci_req_sync(struct hci_dev *hdev,
			  void (*func)(struct hci_request *req,
				      unsigned long opt),
			  unsigned long opt, __u32 timeout)
{
	struct hci_request req;
	DECLARE_WAITQUEUE(wait, current);
	int err = 0;

	BT_DBG("%s start", hdev->name);

	hci_req_init(&req, hdev);

	hdev->req_status = HCI_REQ_PEND;

	func(&req, opt);

	err = hci_req_run(&req, hci_req_sync_complete);
	if (err < 0) {
		hdev->req_status = 0;

		/* ENODATA means the HCI request command queue is empty.
		 * This can happen when a request with conditionals doesn't
		 * trigger any commands to be sent. This is normal behavior
		 * and should not trigger an error return.
		 */
		if (err == -ENODATA)
			return 0;

		return err;
	}

	add_wait_queue(&hdev->req_wait_q, &wait);
	set_current_state(TASK_INTERRUPTIBLE);

	schedule_timeout(timeout);

	remove_wait_queue(&hdev->req_wait_q, &wait);

	if (signal_pending(current))
		return -EINTR;

	switch (hdev->req_status) {
	case HCI_REQ_DONE:
		err = -bt_to_errno(hdev->req_result);
		break;

	case HCI_REQ_CANCELED:
		err = -hdev->req_result;
		break;

	default:
		err = -ETIMEDOUT;
		break;
	}

	hdev->req_status = hdev->req_result = 0;

	BT_DBG("%s end: err %d", hdev->name, err);

	return err;
}

static int hci_req_sync(struct hci_dev *hdev,
			void (*req)(struct hci_request *req,
				    unsigned long opt),
			unsigned long opt, __u32 timeout)
{
	int ret;

	if (!test_bit(HCI_UP, &hdev->flags))
		return -ENETDOWN;

	/* Serialize all requests */
	hci_req_lock(hdev);
	ret = __hci_req_sync(hdev, req, opt, timeout);
	hci_req_unlock(hdev);

	return ret;
}

static void hci_reset_req(struct hci_request *req, unsigned long opt)
{
	BT_DBG("%s %ld", req->hdev->name, opt);

	/* Reset device */
	set_bit(HCI_RESET, &req->hdev->flags);
	hci_req_add(req, HCI_OP_RESET, 0, NULL);
}

static void bredr_init(struct hci_request *req)
{
	req->hdev->flow_ctl_mode = HCI_FLOW_CTL_MODE_PACKET_BASED;

	/* Read Local Supported Features */
	hci_req_add(req, HCI_OP_READ_LOCAL_FEATURES, 0, NULL);

	/* Read Local Version */
	hci_req_add(req, HCI_OP_READ_LOCAL_VERSION, 0, NULL);

	/* Read BD Address */
	hci_req_add(req, HCI_OP_READ_BD_ADDR, 0, NULL);
}

static void amp_init(struct hci_request *req)
{
	req->hdev->flow_ctl_mode = HCI_FLOW_CTL_MODE_BLOCK_BASED;

	/* Read Local Version */
	hci_req_add(req, HCI_OP_READ_LOCAL_VERSION, 0, NULL);

	/* Read Local AMP Info */
	hci_req_add(req, HCI_OP_READ_LOCAL_AMP_INFO, 0, NULL);

	/* Read Data Blk size */
	hci_req_add(req, HCI_OP_READ_DATA_BLOCK_SIZE, 0, NULL);
}

static void hci_init1_req(struct hci_request *req, unsigned long opt)
{
	struct hci_dev *hdev = req->hdev;

	BT_DBG("%s %ld", hdev->name, opt);

	/* Reset */
	if (!test_bit(HCI_QUIRK_RESET_ON_CLOSE, &hdev->quirks))
		hci_reset_req(req, 0);

	switch (hdev->dev_type) {
	case HCI_BREDR:
		bredr_init(req);
		break;

	case HCI_AMP:
		amp_init(req);
		break;

	default:
		BT_ERR("Unknown device type %d", hdev->dev_type);
		break;
	}
}

static void bredr_setup(struct hci_request *req)
{
<<<<<<< HEAD
	struct hci_cp_delete_stored_link_key cp;
=======
>>>>>>> d0e0ac97
	__le16 param;
	__u8 flt_type;

	/* Read Buffer Size (ACL mtu, max pkt, etc.) */
	hci_req_add(req, HCI_OP_READ_BUFFER_SIZE, 0, NULL);

	/* Read Class of Device */
	hci_req_add(req, HCI_OP_READ_CLASS_OF_DEV, 0, NULL);

	/* Read Local Name */
	hci_req_add(req, HCI_OP_READ_LOCAL_NAME, 0, NULL);

	/* Read Voice Setting */
	hci_req_add(req, HCI_OP_READ_VOICE_SETTING, 0, NULL);

	/* Clear Event Filters */
	flt_type = HCI_FLT_CLEAR_ALL;
	hci_req_add(req, HCI_OP_SET_EVENT_FLT, 1, &flt_type);

	/* Connection accept timeout ~20 secs */
	param = __constant_cpu_to_le16(0x7d00);
	hci_req_add(req, HCI_OP_WRITE_CA_TIMEOUT, 2, &param);

<<<<<<< HEAD
	bacpy(&cp.bdaddr, BDADDR_ANY);
	cp.delete_all = 0x01;
	hci_req_add(req, HCI_OP_DELETE_STORED_LINK_KEY, sizeof(cp), &cp);

=======
>>>>>>> d0e0ac97
	/* Read page scan parameters */
	if (req->hdev->hci_ver > BLUETOOTH_VER_1_1) {
		hci_req_add(req, HCI_OP_READ_PAGE_SCAN_ACTIVITY, 0, NULL);
		hci_req_add(req, HCI_OP_READ_PAGE_SCAN_TYPE, 0, NULL);
	}
}

static void le_setup(struct hci_request *req)
{
	struct hci_dev *hdev = req->hdev;

	/* Read LE Buffer Size */
	hci_req_add(req, HCI_OP_LE_READ_BUFFER_SIZE, 0, NULL);

	/* Read LE Local Supported Features */
	hci_req_add(req, HCI_OP_LE_READ_LOCAL_FEATURES, 0, NULL);

	/* Read LE Advertising Channel TX Power */
	hci_req_add(req, HCI_OP_LE_READ_ADV_TX_POWER, 0, NULL);

	/* Read LE White List Size */
	hci_req_add(req, HCI_OP_LE_READ_WHITE_LIST_SIZE, 0, NULL);

	/* Read LE Supported States */
	hci_req_add(req, HCI_OP_LE_READ_SUPPORTED_STATES, 0, NULL);

	/* LE-only controllers have LE implicitly enabled */
	if (!lmp_bredr_capable(hdev))
		set_bit(HCI_LE_ENABLED, &hdev->dev_flags);
}

static u8 hci_get_inquiry_mode(struct hci_dev *hdev)
{
	if (lmp_ext_inq_capable(hdev))
		return 0x02;

	if (lmp_inq_rssi_capable(hdev))
		return 0x01;

	if (hdev->manufacturer == 11 && hdev->hci_rev == 0x00 &&
	    hdev->lmp_subver == 0x0757)
		return 0x01;

	if (hdev->manufacturer == 15) {
		if (hdev->hci_rev == 0x03 && hdev->lmp_subver == 0x6963)
			return 0x01;
		if (hdev->hci_rev == 0x09 && hdev->lmp_subver == 0x6963)
			return 0x01;
		if (hdev->hci_rev == 0x00 && hdev->lmp_subver == 0x6965)
			return 0x01;
	}

	if (hdev->manufacturer == 31 && hdev->hci_rev == 0x2005 &&
	    hdev->lmp_subver == 0x1805)
		return 0x01;

	return 0x00;
}

static void hci_setup_inquiry_mode(struct hci_request *req)
{
	u8 mode;

	mode = hci_get_inquiry_mode(req->hdev);

	hci_req_add(req, HCI_OP_WRITE_INQUIRY_MODE, 1, &mode);
}

static void hci_setup_event_mask(struct hci_request *req)
{
	struct hci_dev *hdev = req->hdev;

	/* The second byte is 0xff instead of 0x9f (two reserved bits
	 * disabled) since a Broadcom 1.2 dongle doesn't respond to the
	 * command otherwise.
	 */
	u8 events[8] = { 0xff, 0xff, 0xfb, 0xff, 0x00, 0x00, 0x00, 0x00 };

	/* CSR 1.1 dongles does not accept any bitfield so don't try to set
	 * any event mask for pre 1.2 devices.
	 */
	if (hdev->hci_ver < BLUETOOTH_VER_1_2)
		return;

	if (lmp_bredr_capable(hdev)) {
		events[4] |= 0x01; /* Flow Specification Complete */
		events[4] |= 0x02; /* Inquiry Result with RSSI */
		events[4] |= 0x04; /* Read Remote Extended Features Complete */
		events[5] |= 0x08; /* Synchronous Connection Complete */
		events[5] |= 0x10; /* Synchronous Connection Changed */
	}

	if (lmp_inq_rssi_capable(hdev))
		events[4] |= 0x02; /* Inquiry Result with RSSI */

	if (lmp_sniffsubr_capable(hdev))
		events[5] |= 0x20; /* Sniff Subrating */

	if (lmp_pause_enc_capable(hdev))
		events[5] |= 0x80; /* Encryption Key Refresh Complete */

	if (lmp_ext_inq_capable(hdev))
		events[5] |= 0x40; /* Extended Inquiry Result */

	if (lmp_no_flush_capable(hdev))
		events[7] |= 0x01; /* Enhanced Flush Complete */

	if (lmp_lsto_capable(hdev))
		events[6] |= 0x80; /* Link Supervision Timeout Changed */

	if (lmp_ssp_capable(hdev)) {
		events[6] |= 0x01;	/* IO Capability Request */
		events[6] |= 0x02;	/* IO Capability Response */
		events[6] |= 0x04;	/* User Confirmation Request */
		events[6] |= 0x08;	/* User Passkey Request */
		events[6] |= 0x10;	/* Remote OOB Data Request */
		events[6] |= 0x20;	/* Simple Pairing Complete */
		events[7] |= 0x04;	/* User Passkey Notification */
		events[7] |= 0x08;	/* Keypress Notification */
		events[7] |= 0x10;	/* Remote Host Supported
					 * Features Notification
					 */
	}

	if (lmp_le_capable(hdev))
		events[7] |= 0x20;	/* LE Meta-Event */

	hci_req_add(req, HCI_OP_SET_EVENT_MASK, sizeof(events), events);

	if (lmp_le_capable(hdev)) {
		memset(events, 0, sizeof(events));
		events[0] = 0x1f;
		hci_req_add(req, HCI_OP_LE_SET_EVENT_MASK,
			    sizeof(events), events);
	}
}

static void hci_init2_req(struct hci_request *req, unsigned long opt)
{
	struct hci_dev *hdev = req->hdev;

	if (lmp_bredr_capable(hdev))
		bredr_setup(req);

	if (lmp_le_capable(hdev))
		le_setup(req);

	hci_setup_event_mask(req);

	if (hdev->hci_ver > BLUETOOTH_VER_1_1)
		hci_req_add(req, HCI_OP_READ_LOCAL_COMMANDS, 0, NULL);

	if (lmp_ssp_capable(hdev)) {
		if (test_bit(HCI_SSP_ENABLED, &hdev->dev_flags)) {
			u8 mode = 0x01;
			hci_req_add(req, HCI_OP_WRITE_SSP_MODE,
				    sizeof(mode), &mode);
		} else {
			struct hci_cp_write_eir cp;

			memset(hdev->eir, 0, sizeof(hdev->eir));
			memset(&cp, 0, sizeof(cp));

			hci_req_add(req, HCI_OP_WRITE_EIR, sizeof(cp), &cp);
		}
	}

	if (lmp_inq_rssi_capable(hdev))
		hci_setup_inquiry_mode(req);

	if (lmp_inq_tx_pwr_capable(hdev))
		hci_req_add(req, HCI_OP_READ_INQ_RSP_TX_POWER, 0, NULL);

	if (lmp_ext_feat_capable(hdev)) {
		struct hci_cp_read_local_ext_features cp;

		cp.page = 0x01;
		hci_req_add(req, HCI_OP_READ_LOCAL_EXT_FEATURES,
			    sizeof(cp), &cp);
	}

	if (test_bit(HCI_LINK_SECURITY, &hdev->dev_flags)) {
		u8 enable = 1;
		hci_req_add(req, HCI_OP_WRITE_AUTH_ENABLE, sizeof(enable),
			    &enable);
	}
}

static void hci_setup_link_policy(struct hci_request *req)
{
	struct hci_dev *hdev = req->hdev;
	struct hci_cp_write_def_link_policy cp;
	u16 link_policy = 0;

	if (lmp_rswitch_capable(hdev))
		link_policy |= HCI_LP_RSWITCH;
	if (lmp_hold_capable(hdev))
		link_policy |= HCI_LP_HOLD;
	if (lmp_sniff_capable(hdev))
		link_policy |= HCI_LP_SNIFF;
	if (lmp_park_capable(hdev))
		link_policy |= HCI_LP_PARK;

	cp.policy = cpu_to_le16(link_policy);
	hci_req_add(req, HCI_OP_WRITE_DEF_LINK_POLICY, sizeof(cp), &cp);
}

static void hci_set_le_support(struct hci_request *req)
{
	struct hci_dev *hdev = req->hdev;
	struct hci_cp_write_le_host_supported cp;

	/* LE-only devices do not support explicit enablement */
	if (!lmp_bredr_capable(hdev))
		return;

	memset(&cp, 0, sizeof(cp));

	if (test_bit(HCI_LE_ENABLED, &hdev->dev_flags)) {
		cp.le = 0x01;
		cp.simul = lmp_le_br_capable(hdev);
	}

	if (cp.le != lmp_host_le_capable(hdev))
		hci_req_add(req, HCI_OP_WRITE_LE_HOST_SUPPORTED, sizeof(cp),
			    &cp);
}

static void hci_init3_req(struct hci_request *req, unsigned long opt)
{
	struct hci_dev *hdev = req->hdev;
	u8 p;

<<<<<<< HEAD
=======
	/* Some Broadcom based Bluetooth controllers do not support the
	 * Delete Stored Link Key command. They are clearly indicating its
	 * absence in the bit mask of supported commands.
	 *
	 * Check the supported commands and only if the the command is marked
	 * as supported send it. If not supported assume that the controller
	 * does not have actual support for stored link keys which makes this
	 * command redundant anyway.
         */
	if (hdev->commands[6] & 0x80) {
		struct hci_cp_delete_stored_link_key cp;

		bacpy(&cp.bdaddr, BDADDR_ANY);
		cp.delete_all = 0x01;
		hci_req_add(req, HCI_OP_DELETE_STORED_LINK_KEY,
			    sizeof(cp), &cp);
	}

>>>>>>> d0e0ac97
	if (hdev->commands[5] & 0x10)
		hci_setup_link_policy(req);

	if (lmp_le_capable(hdev)) {
		hci_set_le_support(req);
		hci_update_ad(req);
	}

	/* Read features beyond page 1 if available */
	for (p = 2; p < HCI_MAX_PAGES && p <= hdev->max_page; p++) {
		struct hci_cp_read_local_ext_features cp;

		cp.page = p;
		hci_req_add(req, HCI_OP_READ_LOCAL_EXT_FEATURES,
			    sizeof(cp), &cp);
	}
}

static int __hci_init(struct hci_dev *hdev)
{
	int err;

	err = __hci_req_sync(hdev, hci_init1_req, 0, HCI_INIT_TIMEOUT);
	if (err < 0)
		return err;

	/* HCI_BREDR covers both single-mode LE, BR/EDR and dual-mode
	 * BR/EDR/LE type controllers. AMP controllers only need the
	 * first stage init.
	 */
	if (hdev->dev_type != HCI_BREDR)
		return 0;

	err = __hci_req_sync(hdev, hci_init2_req, 0, HCI_INIT_TIMEOUT);
	if (err < 0)
		return err;

	return __hci_req_sync(hdev, hci_init3_req, 0, HCI_INIT_TIMEOUT);
}

static void hci_scan_req(struct hci_request *req, unsigned long opt)
{
	__u8 scan = opt;

	BT_DBG("%s %x", req->hdev->name, scan);

	/* Inquiry and Page scans */
	hci_req_add(req, HCI_OP_WRITE_SCAN_ENABLE, 1, &scan);
}

static void hci_auth_req(struct hci_request *req, unsigned long opt)
{
	__u8 auth = opt;

	BT_DBG("%s %x", req->hdev->name, auth);

	/* Authentication */
	hci_req_add(req, HCI_OP_WRITE_AUTH_ENABLE, 1, &auth);
}

static void hci_encrypt_req(struct hci_request *req, unsigned long opt)
{
	__u8 encrypt = opt;

	BT_DBG("%s %x", req->hdev->name, encrypt);

	/* Encryption */
	hci_req_add(req, HCI_OP_WRITE_ENCRYPT_MODE, 1, &encrypt);
}

static void hci_linkpol_req(struct hci_request *req, unsigned long opt)
{
	__le16 policy = cpu_to_le16(opt);

	BT_DBG("%s %x", req->hdev->name, policy);

	/* Default link policy */
	hci_req_add(req, HCI_OP_WRITE_DEF_LINK_POLICY, 2, &policy);
}

/* Get HCI device by index.
 * Device is held on return. */
struct hci_dev *hci_dev_get(int index)
{
	struct hci_dev *hdev = NULL, *d;

	BT_DBG("%d", index);

	if (index < 0)
		return NULL;

	read_lock(&hci_dev_list_lock);
	list_for_each_entry(d, &hci_dev_list, list) {
		if (d->id == index) {
			hdev = hci_dev_hold(d);
			break;
		}
	}
	read_unlock(&hci_dev_list_lock);
	return hdev;
}

/* ---- Inquiry support ---- */

bool hci_discovery_active(struct hci_dev *hdev)
{
	struct discovery_state *discov = &hdev->discovery;

	switch (discov->state) {
	case DISCOVERY_FINDING:
	case DISCOVERY_RESOLVING:
		return true;

	default:
		return false;
	}
}

void hci_discovery_set_state(struct hci_dev *hdev, int state)
{
	BT_DBG("%s state %u -> %u", hdev->name, hdev->discovery.state, state);

	if (hdev->discovery.state == state)
		return;

	switch (state) {
	case DISCOVERY_STOPPED:
		if (hdev->discovery.state != DISCOVERY_STARTING)
			mgmt_discovering(hdev, 0);
		break;
	case DISCOVERY_STARTING:
		break;
	case DISCOVERY_FINDING:
		mgmt_discovering(hdev, 1);
		break;
	case DISCOVERY_RESOLVING:
		break;
	case DISCOVERY_STOPPING:
		break;
	}

	hdev->discovery.state = state;
}

void hci_inquiry_cache_flush(struct hci_dev *hdev)
{
	struct discovery_state *cache = &hdev->discovery;
	struct inquiry_entry *p, *n;

	list_for_each_entry_safe(p, n, &cache->all, all) {
		list_del(&p->all);
		kfree(p);
	}

	INIT_LIST_HEAD(&cache->unknown);
	INIT_LIST_HEAD(&cache->resolve);
}

struct inquiry_entry *hci_inquiry_cache_lookup(struct hci_dev *hdev,
					       bdaddr_t *bdaddr)
{
	struct discovery_state *cache = &hdev->discovery;
	struct inquiry_entry *e;

	BT_DBG("cache %p, %pMR", cache, bdaddr);

	list_for_each_entry(e, &cache->all, all) {
		if (!bacmp(&e->data.bdaddr, bdaddr))
			return e;
	}

	return NULL;
}

struct inquiry_entry *hci_inquiry_cache_lookup_unknown(struct hci_dev *hdev,
						       bdaddr_t *bdaddr)
{
	struct discovery_state *cache = &hdev->discovery;
	struct inquiry_entry *e;

	BT_DBG("cache %p, %pMR", cache, bdaddr);

	list_for_each_entry(e, &cache->unknown, list) {
		if (!bacmp(&e->data.bdaddr, bdaddr))
			return e;
	}

	return NULL;
}

struct inquiry_entry *hci_inquiry_cache_lookup_resolve(struct hci_dev *hdev,
						       bdaddr_t *bdaddr,
						       int state)
{
	struct discovery_state *cache = &hdev->discovery;
	struct inquiry_entry *e;

	BT_DBG("cache %p bdaddr %pMR state %d", cache, bdaddr, state);

	list_for_each_entry(e, &cache->resolve, list) {
		if (!bacmp(bdaddr, BDADDR_ANY) && e->name_state == state)
			return e;
		if (!bacmp(&e->data.bdaddr, bdaddr))
			return e;
	}

	return NULL;
}

void hci_inquiry_cache_update_resolve(struct hci_dev *hdev,
				      struct inquiry_entry *ie)
{
	struct discovery_state *cache = &hdev->discovery;
	struct list_head *pos = &cache->resolve;
	struct inquiry_entry *p;

	list_del(&ie->list);

	list_for_each_entry(p, &cache->resolve, list) {
		if (p->name_state != NAME_PENDING &&
		    abs(p->data.rssi) >= abs(ie->data.rssi))
			break;
		pos = &p->list;
	}

	list_add(&ie->list, pos);
}

bool hci_inquiry_cache_update(struct hci_dev *hdev, struct inquiry_data *data,
			      bool name_known, bool *ssp)
{
	struct discovery_state *cache = &hdev->discovery;
	struct inquiry_entry *ie;

	BT_DBG("cache %p, %pMR", cache, &data->bdaddr);

	hci_remove_remote_oob_data(hdev, &data->bdaddr);

	if (ssp)
		*ssp = data->ssp_mode;

	ie = hci_inquiry_cache_lookup(hdev, &data->bdaddr);
	if (ie) {
		if (ie->data.ssp_mode && ssp)
			*ssp = true;

		if (ie->name_state == NAME_NEEDED &&
		    data->rssi != ie->data.rssi) {
			ie->data.rssi = data->rssi;
			hci_inquiry_cache_update_resolve(hdev, ie);
		}

		goto update;
	}

	/* Entry not in the cache. Add new one. */
	ie = kzalloc(sizeof(struct inquiry_entry), GFP_ATOMIC);
	if (!ie)
		return false;

	list_add(&ie->all, &cache->all);

	if (name_known) {
		ie->name_state = NAME_KNOWN;
	} else {
		ie->name_state = NAME_NOT_KNOWN;
		list_add(&ie->list, &cache->unknown);
	}

update:
	if (name_known && ie->name_state != NAME_KNOWN &&
	    ie->name_state != NAME_PENDING) {
		ie->name_state = NAME_KNOWN;
		list_del(&ie->list);
	}

	memcpy(&ie->data, data, sizeof(*data));
	ie->timestamp = jiffies;
	cache->timestamp = jiffies;

	if (ie->name_state == NAME_NOT_KNOWN)
		return false;

	return true;
}

static int inquiry_cache_dump(struct hci_dev *hdev, int num, __u8 *buf)
{
	struct discovery_state *cache = &hdev->discovery;
	struct inquiry_info *info = (struct inquiry_info *) buf;
	struct inquiry_entry *e;
	int copied = 0;

	list_for_each_entry(e, &cache->all, all) {
		struct inquiry_data *data = &e->data;

		if (copied >= num)
			break;

		bacpy(&info->bdaddr, &data->bdaddr);
		info->pscan_rep_mode	= data->pscan_rep_mode;
		info->pscan_period_mode	= data->pscan_period_mode;
		info->pscan_mode	= data->pscan_mode;
		memcpy(info->dev_class, data->dev_class, 3);
		info->clock_offset	= data->clock_offset;

		info++;
		copied++;
	}

	BT_DBG("cache %p, copied %d", cache, copied);
	return copied;
}

static void hci_inq_req(struct hci_request *req, unsigned long opt)
{
	struct hci_inquiry_req *ir = (struct hci_inquiry_req *) opt;
	struct hci_dev *hdev = req->hdev;
	struct hci_cp_inquiry cp;

	BT_DBG("%s", hdev->name);

	if (test_bit(HCI_INQUIRY, &hdev->flags))
		return;

	/* Start Inquiry */
	memcpy(&cp.lap, &ir->lap, 3);
	cp.length  = ir->length;
	cp.num_rsp = ir->num_rsp;
	hci_req_add(req, HCI_OP_INQUIRY, sizeof(cp), &cp);
}

static int wait_inquiry(void *word)
{
	schedule();
	return signal_pending(current);
}

int hci_inquiry(void __user *arg)
{
	__u8 __user *ptr = arg;
	struct hci_inquiry_req ir;
	struct hci_dev *hdev;
	int err = 0, do_inquiry = 0, max_rsp;
	long timeo;
	__u8 *buf;

	if (copy_from_user(&ir, ptr, sizeof(ir)))
		return -EFAULT;

	hdev = hci_dev_get(ir.dev_id);
	if (!hdev)
		return -ENODEV;

	hci_dev_lock(hdev);
	if (inquiry_cache_age(hdev) > INQUIRY_CACHE_AGE_MAX ||
	    inquiry_cache_empty(hdev) || ir.flags & IREQ_CACHE_FLUSH) {
		hci_inquiry_cache_flush(hdev);
		do_inquiry = 1;
	}
	hci_dev_unlock(hdev);

	timeo = ir.length * msecs_to_jiffies(2000);

	if (do_inquiry) {
		err = hci_req_sync(hdev, hci_inq_req, (unsigned long) &ir,
				   timeo);
		if (err < 0)
			goto done;

		/* Wait until Inquiry procedure finishes (HCI_INQUIRY flag is
		 * cleared). If it is interrupted by a signal, return -EINTR.
		 */
		if (wait_on_bit(&hdev->flags, HCI_INQUIRY, wait_inquiry,
				TASK_INTERRUPTIBLE))
			return -EINTR;
	}

	/* for unlimited number of responses we will use buffer with
	 * 255 entries
	 */
	max_rsp = (ir.num_rsp == 0) ? 255 : ir.num_rsp;

	/* cache_dump can't sleep. Therefore we allocate temp buffer and then
	 * copy it to the user space.
	 */
	buf = kmalloc(sizeof(struct inquiry_info) * max_rsp, GFP_KERNEL);
	if (!buf) {
		err = -ENOMEM;
		goto done;
	}

	hci_dev_lock(hdev);
	ir.num_rsp = inquiry_cache_dump(hdev, max_rsp, buf);
	hci_dev_unlock(hdev);

	BT_DBG("num_rsp %d", ir.num_rsp);

	if (!copy_to_user(ptr, &ir, sizeof(ir))) {
		ptr += sizeof(ir);
		if (copy_to_user(ptr, buf, sizeof(struct inquiry_info) *
				 ir.num_rsp))
			err = -EFAULT;
	} else
		err = -EFAULT;

	kfree(buf);

done:
	hci_dev_put(hdev);
	return err;
}

static u8 create_ad(struct hci_dev *hdev, u8 *ptr)
{
	u8 ad_len = 0, flags = 0;
	size_t name_len;

	if (test_bit(HCI_LE_PERIPHERAL, &hdev->dev_flags))
		flags |= LE_AD_GENERAL;

	if (!lmp_bredr_capable(hdev))
		flags |= LE_AD_NO_BREDR;

	if (lmp_le_br_capable(hdev))
		flags |= LE_AD_SIM_LE_BREDR_CTRL;

	if (lmp_host_le_br_capable(hdev))
		flags |= LE_AD_SIM_LE_BREDR_HOST;

	if (flags) {
		BT_DBG("adv flags 0x%02x", flags);

		ptr[0] = 2;
		ptr[1] = EIR_FLAGS;
		ptr[2] = flags;

		ad_len += 3;
		ptr += 3;
	}

	if (hdev->adv_tx_power != HCI_TX_POWER_INVALID) {
		ptr[0] = 2;
		ptr[1] = EIR_TX_POWER;
		ptr[2] = (u8) hdev->adv_tx_power;

		ad_len += 3;
		ptr += 3;
	}

	name_len = strlen(hdev->dev_name);
	if (name_len > 0) {
		size_t max_len = HCI_MAX_AD_LENGTH - ad_len - 2;

		if (name_len > max_len) {
			name_len = max_len;
			ptr[1] = EIR_NAME_SHORT;
		} else
			ptr[1] = EIR_NAME_COMPLETE;

		ptr[0] = name_len + 1;

		memcpy(ptr + 2, hdev->dev_name, name_len);

		ad_len += (name_len + 2);
		ptr += (name_len + 2);
	}

	return ad_len;
}

void hci_update_ad(struct hci_request *req)
{
	struct hci_dev *hdev = req->hdev;
	struct hci_cp_le_set_adv_data cp;
	u8 len;

	if (!lmp_le_capable(hdev))
		return;

	memset(&cp, 0, sizeof(cp));

	len = create_ad(hdev, cp.data);

	if (hdev->adv_data_len == len &&
	    memcmp(cp.data, hdev->adv_data, len) == 0)
		return;

	memcpy(hdev->adv_data, cp.data, sizeof(cp.data));
	hdev->adv_data_len = len;

	cp.length = len;

	hci_req_add(req, HCI_OP_LE_SET_ADV_DATA, sizeof(cp), &cp);
}

/* ---- HCI ioctl helpers ---- */

int hci_dev_open(__u16 dev)
{
	struct hci_dev *hdev;
	int ret = 0;

	hdev = hci_dev_get(dev);
	if (!hdev)
		return -ENODEV;

	BT_DBG("%s %p", hdev->name, hdev);

	hci_req_lock(hdev);

	if (test_bit(HCI_UNREGISTER, &hdev->dev_flags)) {
		ret = -ENODEV;
		goto done;
	}

	if (hdev->rfkill && rfkill_blocked(hdev->rfkill)) {
		ret = -ERFKILL;
		goto done;
	}

	if (test_bit(HCI_UP, &hdev->flags)) {
		ret = -EALREADY;
		goto done;
	}

	if (hdev->open(hdev)) {
		ret = -EIO;
		goto done;
	}

	atomic_set(&hdev->cmd_cnt, 1);
	set_bit(HCI_INIT, &hdev->flags);

	if (hdev->setup && test_bit(HCI_SETUP, &hdev->dev_flags))
		ret = hdev->setup(hdev);

	if (!ret) {
		/* Treat all non BR/EDR controllers as raw devices if
		 * enable_hs is not set.
		 */
		if (hdev->dev_type != HCI_BREDR && !enable_hs)
			set_bit(HCI_RAW, &hdev->flags);

		if (test_bit(HCI_QUIRK_RAW_DEVICE, &hdev->quirks))
			set_bit(HCI_RAW, &hdev->flags);

		if (!test_bit(HCI_RAW, &hdev->flags))
			ret = __hci_init(hdev);
	}

	clear_bit(HCI_INIT, &hdev->flags);

	if (!ret) {
		hci_dev_hold(hdev);
		set_bit(HCI_UP, &hdev->flags);
		hci_notify(hdev, HCI_DEV_UP);
		if (!test_bit(HCI_SETUP, &hdev->dev_flags) &&
		    mgmt_valid_hdev(hdev)) {
			hci_dev_lock(hdev);
			mgmt_powered(hdev, 1);
			hci_dev_unlock(hdev);
		}
	} else {
		/* Init failed, cleanup */
		flush_work(&hdev->tx_work);
		flush_work(&hdev->cmd_work);
		flush_work(&hdev->rx_work);

		skb_queue_purge(&hdev->cmd_q);
		skb_queue_purge(&hdev->rx_q);

		if (hdev->flush)
			hdev->flush(hdev);

		if (hdev->sent_cmd) {
			kfree_skb(hdev->sent_cmd);
			hdev->sent_cmd = NULL;
		}

		hdev->close(hdev);
		hdev->flags = 0;
	}

done:
	hci_req_unlock(hdev);
	hci_dev_put(hdev);
	return ret;
}

static int hci_dev_do_close(struct hci_dev *hdev)
{
	BT_DBG("%s %p", hdev->name, hdev);

	cancel_delayed_work(&hdev->power_off);

	hci_req_cancel(hdev, ENODEV);
	hci_req_lock(hdev);

	if (!test_and_clear_bit(HCI_UP, &hdev->flags)) {
		del_timer_sync(&hdev->cmd_timer);
		hci_req_unlock(hdev);
		return 0;
	}

	/* Flush RX and TX works */
	flush_work(&hdev->tx_work);
	flush_work(&hdev->rx_work);

	if (hdev->discov_timeout > 0) {
		cancel_delayed_work(&hdev->discov_off);
		hdev->discov_timeout = 0;
		clear_bit(HCI_DISCOVERABLE, &hdev->dev_flags);
	}

	if (test_and_clear_bit(HCI_SERVICE_CACHE, &hdev->dev_flags))
		cancel_delayed_work(&hdev->service_cache);

	cancel_delayed_work_sync(&hdev->le_scan_disable);

	hci_dev_lock(hdev);
	hci_inquiry_cache_flush(hdev);
	hci_conn_hash_flush(hdev);
	hci_dev_unlock(hdev);

	hci_notify(hdev, HCI_DEV_DOWN);

	if (hdev->flush)
		hdev->flush(hdev);

	/* Reset device */
	skb_queue_purge(&hdev->cmd_q);
	atomic_set(&hdev->cmd_cnt, 1);
	if (!test_bit(HCI_RAW, &hdev->flags) &&
	    test_bit(HCI_QUIRK_RESET_ON_CLOSE, &hdev->quirks)) {
		set_bit(HCI_INIT, &hdev->flags);
		__hci_req_sync(hdev, hci_reset_req, 0, HCI_CMD_TIMEOUT);
		clear_bit(HCI_INIT, &hdev->flags);
	}

	/* flush cmd  work */
	flush_work(&hdev->cmd_work);

	/* Drop queues */
	skb_queue_purge(&hdev->rx_q);
	skb_queue_purge(&hdev->cmd_q);
	skb_queue_purge(&hdev->raw_q);

	/* Drop last sent command */
	if (hdev->sent_cmd) {
		del_timer_sync(&hdev->cmd_timer);
		kfree_skb(hdev->sent_cmd);
		hdev->sent_cmd = NULL;
	}

	kfree_skb(hdev->recv_evt);
	hdev->recv_evt = NULL;

	/* After this point our queues are empty
	 * and no tasks are scheduled. */
	hdev->close(hdev);

	/* Clear flags */
	hdev->flags = 0;
	hdev->dev_flags &= ~HCI_PERSISTENT_MASK;

	if (!test_and_clear_bit(HCI_AUTO_OFF, &hdev->dev_flags) &&
	    mgmt_valid_hdev(hdev)) {
		hci_dev_lock(hdev);
		mgmt_powered(hdev, 0);
		hci_dev_unlock(hdev);
	}

	/* Controller radio is available but is currently powered down */
	hdev->amp_status = 0;

	memset(hdev->eir, 0, sizeof(hdev->eir));
	memset(hdev->dev_class, 0, sizeof(hdev->dev_class));

	hci_req_unlock(hdev);

	hci_dev_put(hdev);
	return 0;
}

int hci_dev_close(__u16 dev)
{
	struct hci_dev *hdev;
	int err;

	hdev = hci_dev_get(dev);
	if (!hdev)
		return -ENODEV;

	if (test_and_clear_bit(HCI_AUTO_OFF, &hdev->dev_flags))
		cancel_delayed_work(&hdev->power_off);

	err = hci_dev_do_close(hdev);

	hci_dev_put(hdev);
	return err;
}

int hci_dev_reset(__u16 dev)
{
	struct hci_dev *hdev;
	int ret = 0;

	hdev = hci_dev_get(dev);
	if (!hdev)
		return -ENODEV;

	hci_req_lock(hdev);

	if (!test_bit(HCI_UP, &hdev->flags))
		goto done;

	/* Drop queues */
	skb_queue_purge(&hdev->rx_q);
	skb_queue_purge(&hdev->cmd_q);

	hci_dev_lock(hdev);
	hci_inquiry_cache_flush(hdev);
	hci_conn_hash_flush(hdev);
	hci_dev_unlock(hdev);

	if (hdev->flush)
		hdev->flush(hdev);

	atomic_set(&hdev->cmd_cnt, 1);
	hdev->acl_cnt = 0; hdev->sco_cnt = 0; hdev->le_cnt = 0;

	if (!test_bit(HCI_RAW, &hdev->flags))
		ret = __hci_req_sync(hdev, hci_reset_req, 0, HCI_INIT_TIMEOUT);

done:
	hci_req_unlock(hdev);
	hci_dev_put(hdev);
	return ret;
}

int hci_dev_reset_stat(__u16 dev)
{
	struct hci_dev *hdev;
	int ret = 0;

	hdev = hci_dev_get(dev);
	if (!hdev)
		return -ENODEV;

	memset(&hdev->stat, 0, sizeof(struct hci_dev_stats));

	hci_dev_put(hdev);

	return ret;
}

int hci_dev_cmd(unsigned int cmd, void __user *arg)
{
	struct hci_dev *hdev;
	struct hci_dev_req dr;
	int err = 0;

	if (copy_from_user(&dr, arg, sizeof(dr)))
		return -EFAULT;

	hdev = hci_dev_get(dr.dev_id);
	if (!hdev)
		return -ENODEV;

	switch (cmd) {
	case HCISETAUTH:
		err = hci_req_sync(hdev, hci_auth_req, dr.dev_opt,
				   HCI_INIT_TIMEOUT);
		break;

	case HCISETENCRYPT:
		if (!lmp_encrypt_capable(hdev)) {
			err = -EOPNOTSUPP;
			break;
		}

		if (!test_bit(HCI_AUTH, &hdev->flags)) {
			/* Auth must be enabled first */
			err = hci_req_sync(hdev, hci_auth_req, dr.dev_opt,
					   HCI_INIT_TIMEOUT);
			if (err)
				break;
		}

		err = hci_req_sync(hdev, hci_encrypt_req, dr.dev_opt,
				   HCI_INIT_TIMEOUT);
		break;

	case HCISETSCAN:
		err = hci_req_sync(hdev, hci_scan_req, dr.dev_opt,
				   HCI_INIT_TIMEOUT);
		break;

	case HCISETLINKPOL:
		err = hci_req_sync(hdev, hci_linkpol_req, dr.dev_opt,
				   HCI_INIT_TIMEOUT);
		break;

	case HCISETLINKMODE:
		hdev->link_mode = ((__u16) dr.dev_opt) &
					(HCI_LM_MASTER | HCI_LM_ACCEPT);
		break;

	case HCISETPTYPE:
		hdev->pkt_type = (__u16) dr.dev_opt;
		break;

	case HCISETACLMTU:
		hdev->acl_mtu  = *((__u16 *) &dr.dev_opt + 1);
		hdev->acl_pkts = *((__u16 *) &dr.dev_opt + 0);
		break;

	case HCISETSCOMTU:
		hdev->sco_mtu  = *((__u16 *) &dr.dev_opt + 1);
		hdev->sco_pkts = *((__u16 *) &dr.dev_opt + 0);
		break;

	default:
		err = -EINVAL;
		break;
	}

	hci_dev_put(hdev);
	return err;
}

int hci_get_dev_list(void __user *arg)
{
	struct hci_dev *hdev;
	struct hci_dev_list_req *dl;
	struct hci_dev_req *dr;
	int n = 0, size, err;
	__u16 dev_num;

	if (get_user(dev_num, (__u16 __user *) arg))
		return -EFAULT;

	if (!dev_num || dev_num > (PAGE_SIZE * 2) / sizeof(*dr))
		return -EINVAL;

	size = sizeof(*dl) + dev_num * sizeof(*dr);

	dl = kzalloc(size, GFP_KERNEL);
	if (!dl)
		return -ENOMEM;

	dr = dl->dev_req;

	read_lock(&hci_dev_list_lock);
	list_for_each_entry(hdev, &hci_dev_list, list) {
		if (test_and_clear_bit(HCI_AUTO_OFF, &hdev->dev_flags))
			cancel_delayed_work(&hdev->power_off);

		if (!test_bit(HCI_MGMT, &hdev->dev_flags))
			set_bit(HCI_PAIRABLE, &hdev->dev_flags);

		(dr + n)->dev_id  = hdev->id;
		(dr + n)->dev_opt = hdev->flags;

		if (++n >= dev_num)
			break;
	}
	read_unlock(&hci_dev_list_lock);

	dl->dev_num = n;
	size = sizeof(*dl) + n * sizeof(*dr);

	err = copy_to_user(arg, dl, size);
	kfree(dl);

	return err ? -EFAULT : 0;
}

int hci_get_dev_info(void __user *arg)
{
	struct hci_dev *hdev;
	struct hci_dev_info di;
	int err = 0;

	if (copy_from_user(&di, arg, sizeof(di)))
		return -EFAULT;

	hdev = hci_dev_get(di.dev_id);
	if (!hdev)
		return -ENODEV;

	if (test_and_clear_bit(HCI_AUTO_OFF, &hdev->dev_flags))
		cancel_delayed_work_sync(&hdev->power_off);

	if (!test_bit(HCI_MGMT, &hdev->dev_flags))
		set_bit(HCI_PAIRABLE, &hdev->dev_flags);

	strcpy(di.name, hdev->name);
	di.bdaddr   = hdev->bdaddr;
	di.type     = (hdev->bus & 0x0f) | (hdev->dev_type << 4);
	di.flags    = hdev->flags;
	di.pkt_type = hdev->pkt_type;
	if (lmp_bredr_capable(hdev)) {
		di.acl_mtu  = hdev->acl_mtu;
		di.acl_pkts = hdev->acl_pkts;
		di.sco_mtu  = hdev->sco_mtu;
		di.sco_pkts = hdev->sco_pkts;
	} else {
		di.acl_mtu  = hdev->le_mtu;
		di.acl_pkts = hdev->le_pkts;
		di.sco_mtu  = 0;
		di.sco_pkts = 0;
	}
	di.link_policy = hdev->link_policy;
	di.link_mode   = hdev->link_mode;

	memcpy(&di.stat, &hdev->stat, sizeof(di.stat));
	memcpy(&di.features, &hdev->features, sizeof(di.features));

	if (copy_to_user(arg, &di, sizeof(di)))
		err = -EFAULT;

	hci_dev_put(hdev);

	return err;
}

/* ---- Interface to HCI drivers ---- */

static int hci_rfkill_set_block(void *data, bool blocked)
{
	struct hci_dev *hdev = data;

	BT_DBG("%p name %s blocked %d", hdev, hdev->name, blocked);

	if (!blocked)
		return 0;

	hci_dev_do_close(hdev);

	return 0;
}

static const struct rfkill_ops hci_rfkill_ops = {
	.set_block = hci_rfkill_set_block,
};

static void hci_power_on(struct work_struct *work)
{
	struct hci_dev *hdev = container_of(work, struct hci_dev, power_on);
	int err;

	BT_DBG("%s", hdev->name);

	err = hci_dev_open(hdev->id);
	if (err < 0) {
		mgmt_set_powered_failed(hdev, err);
		return;
	}

	if (test_bit(HCI_AUTO_OFF, &hdev->dev_flags))
		queue_delayed_work(hdev->req_workqueue, &hdev->power_off,
				   HCI_AUTO_OFF_TIMEOUT);

	if (test_and_clear_bit(HCI_SETUP, &hdev->dev_flags))
		mgmt_index_added(hdev);
}

static void hci_power_off(struct work_struct *work)
{
	struct hci_dev *hdev = container_of(work, struct hci_dev,
					    power_off.work);

	BT_DBG("%s", hdev->name);

	hci_dev_do_close(hdev);
}

static void hci_discov_off(struct work_struct *work)
{
	struct hci_dev *hdev;
	u8 scan = SCAN_PAGE;

	hdev = container_of(work, struct hci_dev, discov_off.work);

	BT_DBG("%s", hdev->name);

	hci_dev_lock(hdev);

	hci_send_cmd(hdev, HCI_OP_WRITE_SCAN_ENABLE, sizeof(scan), &scan);

	hdev->discov_timeout = 0;

	hci_dev_unlock(hdev);
}

int hci_uuids_clear(struct hci_dev *hdev)
{
	struct bt_uuid *uuid, *tmp;

	list_for_each_entry_safe(uuid, tmp, &hdev->uuids, list) {
		list_del(&uuid->list);
		kfree(uuid);
	}

	return 0;
}

int hci_link_keys_clear(struct hci_dev *hdev)
{
	struct list_head *p, *n;

	list_for_each_safe(p, n, &hdev->link_keys) {
		struct link_key *key;

		key = list_entry(p, struct link_key, list);

		list_del(p);
		kfree(key);
	}

	return 0;
}

int hci_smp_ltks_clear(struct hci_dev *hdev)
{
	struct smp_ltk *k, *tmp;

	list_for_each_entry_safe(k, tmp, &hdev->long_term_keys, list) {
		list_del(&k->list);
		kfree(k);
	}

	return 0;
}

struct link_key *hci_find_link_key(struct hci_dev *hdev, bdaddr_t *bdaddr)
{
	struct link_key *k;

	list_for_each_entry(k, &hdev->link_keys, list)
		if (bacmp(bdaddr, &k->bdaddr) == 0)
			return k;

	return NULL;
}

static bool hci_persistent_key(struct hci_dev *hdev, struct hci_conn *conn,
			       u8 key_type, u8 old_key_type)
{
	/* Legacy key */
	if (key_type < 0x03)
		return true;

	/* Debug keys are insecure so don't store them persistently */
	if (key_type == HCI_LK_DEBUG_COMBINATION)
		return false;

	/* Changed combination key and there's no previous one */
	if (key_type == HCI_LK_CHANGED_COMBINATION && old_key_type == 0xff)
		return false;

	/* Security mode 3 case */
	if (!conn)
		return true;

	/* Neither local nor remote side had no-bonding as requirement */
	if (conn->auth_type > 0x01 && conn->remote_auth > 0x01)
		return true;

	/* Local side had dedicated bonding as requirement */
	if (conn->auth_type == 0x02 || conn->auth_type == 0x03)
		return true;

	/* Remote side had dedicated bonding as requirement */
	if (conn->remote_auth == 0x02 || conn->remote_auth == 0x03)
		return true;

	/* If none of the above criteria match, then don't store the key
	 * persistently */
	return false;
}

struct smp_ltk *hci_find_ltk(struct hci_dev *hdev, __le16 ediv, u8 rand[8])
{
	struct smp_ltk *k;

	list_for_each_entry(k, &hdev->long_term_keys, list) {
		if (k->ediv != ediv ||
		    memcmp(rand, k->rand, sizeof(k->rand)))
			continue;

		return k;
	}

	return NULL;
}

struct smp_ltk *hci_find_ltk_by_addr(struct hci_dev *hdev, bdaddr_t *bdaddr,
				     u8 addr_type)
{
	struct smp_ltk *k;

	list_for_each_entry(k, &hdev->long_term_keys, list)
		if (addr_type == k->bdaddr_type &&
		    bacmp(bdaddr, &k->bdaddr) == 0)
			return k;

	return NULL;
}

int hci_add_link_key(struct hci_dev *hdev, struct hci_conn *conn, int new_key,
		     bdaddr_t *bdaddr, u8 *val, u8 type, u8 pin_len)
{
	struct link_key *key, *old_key;
	u8 old_key_type;
	bool persistent;

	old_key = hci_find_link_key(hdev, bdaddr);
	if (old_key) {
		old_key_type = old_key->type;
		key = old_key;
	} else {
		old_key_type = conn ? conn->key_type : 0xff;
		key = kzalloc(sizeof(*key), GFP_ATOMIC);
		if (!key)
			return -ENOMEM;
		list_add(&key->list, &hdev->link_keys);
	}

	BT_DBG("%s key for %pMR type %u", hdev->name, bdaddr, type);

	/* Some buggy controller combinations generate a changed
	 * combination key for legacy pairing even when there's no
	 * previous key */
	if (type == HCI_LK_CHANGED_COMBINATION &&
	    (!conn || conn->remote_auth == 0xff) && old_key_type == 0xff) {
		type = HCI_LK_COMBINATION;
		if (conn)
			conn->key_type = type;
	}

	bacpy(&key->bdaddr, bdaddr);
	memcpy(key->val, val, HCI_LINK_KEY_SIZE);
	key->pin_len = pin_len;

	if (type == HCI_LK_CHANGED_COMBINATION)
		key->type = old_key_type;
	else
		key->type = type;

	if (!new_key)
		return 0;

	persistent = hci_persistent_key(hdev, conn, type, old_key_type);

	mgmt_new_link_key(hdev, key, persistent);

	if (conn)
		conn->flush_key = !persistent;

	return 0;
}

int hci_add_ltk(struct hci_dev *hdev, bdaddr_t *bdaddr, u8 addr_type, u8 type,
		int new_key, u8 authenticated, u8 tk[16], u8 enc_size, __le16
		ediv, u8 rand[8])
{
	struct smp_ltk *key, *old_key;

	if (!(type & HCI_SMP_STK) && !(type & HCI_SMP_LTK))
		return 0;

	old_key = hci_find_ltk_by_addr(hdev, bdaddr, addr_type);
	if (old_key)
		key = old_key;
	else {
		key = kzalloc(sizeof(*key), GFP_ATOMIC);
		if (!key)
			return -ENOMEM;
		list_add(&key->list, &hdev->long_term_keys);
	}

	bacpy(&key->bdaddr, bdaddr);
	key->bdaddr_type = addr_type;
	memcpy(key->val, tk, sizeof(key->val));
	key->authenticated = authenticated;
	key->ediv = ediv;
	key->enc_size = enc_size;
	key->type = type;
	memcpy(key->rand, rand, sizeof(key->rand));

	if (!new_key)
		return 0;

	if (type & HCI_SMP_LTK)
		mgmt_new_ltk(hdev, key, 1);

	return 0;
}

int hci_remove_link_key(struct hci_dev *hdev, bdaddr_t *bdaddr)
{
	struct link_key *key;

	key = hci_find_link_key(hdev, bdaddr);
	if (!key)
		return -ENOENT;

	BT_DBG("%s removing %pMR", hdev->name, bdaddr);

	list_del(&key->list);
	kfree(key);

	return 0;
}

int hci_remove_ltk(struct hci_dev *hdev, bdaddr_t *bdaddr)
{
	struct smp_ltk *k, *tmp;

	list_for_each_entry_safe(k, tmp, &hdev->long_term_keys, list) {
		if (bacmp(bdaddr, &k->bdaddr))
			continue;

		BT_DBG("%s removing %pMR", hdev->name, bdaddr);

		list_del(&k->list);
		kfree(k);
	}

	return 0;
}

/* HCI command timer function */
static void hci_cmd_timeout(unsigned long arg)
{
	struct hci_dev *hdev = (void *) arg;

	if (hdev->sent_cmd) {
		struct hci_command_hdr *sent = (void *) hdev->sent_cmd->data;
		u16 opcode = __le16_to_cpu(sent->opcode);

		BT_ERR("%s command 0x%4.4x tx timeout", hdev->name, opcode);
	} else {
		BT_ERR("%s command tx timeout", hdev->name);
	}

	atomic_set(&hdev->cmd_cnt, 1);
	queue_work(hdev->workqueue, &hdev->cmd_work);
}

struct oob_data *hci_find_remote_oob_data(struct hci_dev *hdev,
					  bdaddr_t *bdaddr)
{
	struct oob_data *data;

	list_for_each_entry(data, &hdev->remote_oob_data, list)
		if (bacmp(bdaddr, &data->bdaddr) == 0)
			return data;

	return NULL;
}

int hci_remove_remote_oob_data(struct hci_dev *hdev, bdaddr_t *bdaddr)
{
	struct oob_data *data;

	data = hci_find_remote_oob_data(hdev, bdaddr);
	if (!data)
		return -ENOENT;

	BT_DBG("%s removing %pMR", hdev->name, bdaddr);

	list_del(&data->list);
	kfree(data);

	return 0;
}

int hci_remote_oob_data_clear(struct hci_dev *hdev)
{
	struct oob_data *data, *n;

	list_for_each_entry_safe(data, n, &hdev->remote_oob_data, list) {
		list_del(&data->list);
		kfree(data);
	}

	return 0;
}

int hci_add_remote_oob_data(struct hci_dev *hdev, bdaddr_t *bdaddr, u8 *hash,
			    u8 *randomizer)
{
	struct oob_data *data;

	data = hci_find_remote_oob_data(hdev, bdaddr);

	if (!data) {
		data = kmalloc(sizeof(*data), GFP_ATOMIC);
		if (!data)
			return -ENOMEM;

		bacpy(&data->bdaddr, bdaddr);
		list_add(&data->list, &hdev->remote_oob_data);
	}

	memcpy(data->hash, hash, sizeof(data->hash));
	memcpy(data->randomizer, randomizer, sizeof(data->randomizer));

	BT_DBG("%s for %pMR", hdev->name, bdaddr);

	return 0;
}

struct bdaddr_list *hci_blacklist_lookup(struct hci_dev *hdev, bdaddr_t *bdaddr)
{
	struct bdaddr_list *b;

	list_for_each_entry(b, &hdev->blacklist, list)
		if (bacmp(bdaddr, &b->bdaddr) == 0)
			return b;

	return NULL;
}

int hci_blacklist_clear(struct hci_dev *hdev)
{
	struct list_head *p, *n;

	list_for_each_safe(p, n, &hdev->blacklist) {
		struct bdaddr_list *b;

		b = list_entry(p, struct bdaddr_list, list);

		list_del(p);
		kfree(b);
	}

	return 0;
}

int hci_blacklist_add(struct hci_dev *hdev, bdaddr_t *bdaddr, u8 type)
{
	struct bdaddr_list *entry;

	if (bacmp(bdaddr, BDADDR_ANY) == 0)
		return -EBADF;

	if (hci_blacklist_lookup(hdev, bdaddr))
		return -EEXIST;

	entry = kzalloc(sizeof(struct bdaddr_list), GFP_KERNEL);
	if (!entry)
		return -ENOMEM;

	bacpy(&entry->bdaddr, bdaddr);

	list_add(&entry->list, &hdev->blacklist);

	return mgmt_device_blocked(hdev, bdaddr, type);
}

int hci_blacklist_del(struct hci_dev *hdev, bdaddr_t *bdaddr, u8 type)
{
	struct bdaddr_list *entry;

	if (bacmp(bdaddr, BDADDR_ANY) == 0)
		return hci_blacklist_clear(hdev);

	entry = hci_blacklist_lookup(hdev, bdaddr);
	if (!entry)
		return -ENOENT;

	list_del(&entry->list);
	kfree(entry);

	return mgmt_device_unblocked(hdev, bdaddr, type);
}

<<<<<<< HEAD
static void le_scan_param_req(struct hci_request *req, unsigned long opt)
{
	struct le_scan_params *param =  (struct le_scan_params *) opt;
	struct hci_cp_le_set_scan_param cp;

	memset(&cp, 0, sizeof(cp));
	cp.type = param->type;
	cp.interval = cpu_to_le16(param->interval);
	cp.window = cpu_to_le16(param->window);

	hci_req_add(req, HCI_OP_LE_SET_SCAN_PARAM, sizeof(cp), &cp);
}

static void le_scan_enable_req(struct hci_request *req, unsigned long opt)
{
	struct hci_cp_le_set_scan_enable cp;

	memset(&cp, 0, sizeof(cp));
	cp.enable = LE_SCAN_ENABLE;
	cp.filter_dup = LE_SCAN_FILTER_DUP_ENABLE;

	hci_req_add(req, HCI_OP_LE_SET_SCAN_ENABLE, sizeof(cp), &cp);
=======
static void inquiry_complete(struct hci_dev *hdev, u8 status)
{
	if (status) {
		BT_ERR("Failed to start inquiry: status %d", status);

		hci_dev_lock(hdev);
		hci_discovery_set_state(hdev, DISCOVERY_STOPPED);
		hci_dev_unlock(hdev);
		return;
	}
>>>>>>> d0e0ac97
}

static void le_scan_disable_work_complete(struct hci_dev *hdev, u8 status)
{
	/* General inquiry access code (GIAC) */
	u8 lap[3] = { 0x33, 0x8b, 0x9e };
	struct hci_request req;
	struct hci_cp_inquiry cp;
	int err;

<<<<<<< HEAD
	BT_DBG("%s", hdev->name);

	if (test_bit(HCI_LE_SCAN, &hdev->dev_flags))
		return -EINPROGRESS;

	param.type = type;
	param.interval = interval;
	param.window = window;

	hci_req_lock(hdev);

	err = __hci_req_sync(hdev, le_scan_param_req, (unsigned long) &param,
			     timeo);
	if (!err)
		err = __hci_req_sync(hdev, le_scan_enable_req, 0, timeo);

	hci_req_unlock(hdev);
=======
	if (status) {
		BT_ERR("Failed to disable LE scanning: status %d", status);
		return;
	}
>>>>>>> d0e0ac97

	switch (hdev->discovery.type) {
	case DISCOV_TYPE_LE:
		hci_dev_lock(hdev);
		hci_discovery_set_state(hdev, DISCOVERY_STOPPED);
		hci_dev_unlock(hdev);
		break;

<<<<<<< HEAD
	queue_delayed_work(hdev->workqueue, &hdev->le_scan_disable,
			   timeout);
=======
	case DISCOV_TYPE_INTERLEAVED:
		hci_req_init(&req, hdev);
>>>>>>> d0e0ac97

		memset(&cp, 0, sizeof(cp));
		memcpy(&cp.lap, lap, sizeof(cp.lap));
		cp.length = DISCOV_INTERLEAVED_INQUIRY_LEN;
		hci_req_add(&req, HCI_OP_INQUIRY, sizeof(cp), &cp);

		hci_dev_lock(hdev);

		hci_inquiry_cache_flush(hdev);

		err = hci_req_run(&req, inquiry_complete);
		if (err) {
			BT_ERR("Inquiry request failed: err %d", err);
			hci_discovery_set_state(hdev, DISCOVERY_STOPPED);
		}

		hci_dev_unlock(hdev);
		break;
	}
}

static void le_scan_disable_work(struct work_struct *work)
{
	struct hci_dev *hdev = container_of(work, struct hci_dev,
					    le_scan_disable.work);
	struct hci_cp_le_set_scan_enable cp;
	struct hci_request req;
	int err;

	BT_DBG("%s", hdev->name);

	hci_req_init(&req, hdev);

	memset(&cp, 0, sizeof(cp));
	cp.enable = LE_SCAN_DISABLE;
	hci_req_add(&req, HCI_OP_LE_SET_SCAN_ENABLE, sizeof(cp), &cp);

	err = hci_req_run(&req, le_scan_disable_work_complete);
	if (err)
		BT_ERR("Disable LE scanning request failed: err %d", err);
}

/* Alloc HCI device */
struct hci_dev *hci_alloc_dev(void)
{
	struct hci_dev *hdev;

	hdev = kzalloc(sizeof(struct hci_dev), GFP_KERNEL);
	if (!hdev)
		return NULL;

	hdev->pkt_type  = (HCI_DM1 | HCI_DH1 | HCI_HV1);
	hdev->esco_type = (ESCO_HV1);
	hdev->link_mode = (HCI_LM_ACCEPT);
	hdev->io_capability = 0x03; /* No Input No Output */
	hdev->inq_tx_power = HCI_TX_POWER_INVALID;
	hdev->adv_tx_power = HCI_TX_POWER_INVALID;

	hdev->sniff_max_interval = 800;
	hdev->sniff_min_interval = 80;

	mutex_init(&hdev->lock);
	mutex_init(&hdev->req_lock);

	INIT_LIST_HEAD(&hdev->mgmt_pending);
	INIT_LIST_HEAD(&hdev->blacklist);
	INIT_LIST_HEAD(&hdev->uuids);
	INIT_LIST_HEAD(&hdev->link_keys);
	INIT_LIST_HEAD(&hdev->long_term_keys);
	INIT_LIST_HEAD(&hdev->remote_oob_data);
	INIT_LIST_HEAD(&hdev->conn_hash.list);

	INIT_WORK(&hdev->rx_work, hci_rx_work);
	INIT_WORK(&hdev->cmd_work, hci_cmd_work);
	INIT_WORK(&hdev->tx_work, hci_tx_work);
	INIT_WORK(&hdev->power_on, hci_power_on);

	INIT_DELAYED_WORK(&hdev->power_off, hci_power_off);
	INIT_DELAYED_WORK(&hdev->discov_off, hci_discov_off);
	INIT_DELAYED_WORK(&hdev->le_scan_disable, le_scan_disable_work);

	skb_queue_head_init(&hdev->rx_q);
	skb_queue_head_init(&hdev->cmd_q);
	skb_queue_head_init(&hdev->raw_q);

	init_waitqueue_head(&hdev->req_wait_q);

	setup_timer(&hdev->cmd_timer, hci_cmd_timeout, (unsigned long) hdev);

	hci_init_sysfs(hdev);
	discovery_init(hdev);

	return hdev;
}
EXPORT_SYMBOL(hci_alloc_dev);

/* Free HCI device */
void hci_free_dev(struct hci_dev *hdev)
{
	/* will free via device release */
	put_device(&hdev->dev);
}
EXPORT_SYMBOL(hci_free_dev);

/* Register HCI device */
int hci_register_dev(struct hci_dev *hdev)
{
	int id, error;

	if (!hdev->open || !hdev->close)
		return -EINVAL;

	/* Do not allow HCI_AMP devices to register at index 0,
	 * so the index can be used as the AMP controller ID.
	 */
	switch (hdev->dev_type) {
	case HCI_BREDR:
		id = ida_simple_get(&hci_index_ida, 0, 0, GFP_KERNEL);
		break;
	case HCI_AMP:
		id = ida_simple_get(&hci_index_ida, 1, 0, GFP_KERNEL);
		break;
	default:
		return -EINVAL;
	}

	if (id < 0)
		return id;

	sprintf(hdev->name, "hci%d", id);
	hdev->id = id;

	BT_DBG("%p name %s bus %d", hdev, hdev->name, hdev->bus);

	write_lock(&hci_dev_list_lock);
	list_add(&hdev->list, &hci_dev_list);
	write_unlock(&hci_dev_list_lock);

	hdev->workqueue = alloc_workqueue("%s", WQ_HIGHPRI | WQ_UNBOUND |
					  WQ_MEM_RECLAIM, 1, hdev->name);
	if (!hdev->workqueue) {
		error = -ENOMEM;
		goto err;
	}

<<<<<<< HEAD
	hdev->req_workqueue = alloc_workqueue(hdev->name,
					      WQ_HIGHPRI | WQ_UNBOUND |
					      WQ_MEM_RECLAIM, 1);
=======
	hdev->req_workqueue = alloc_workqueue("%s", WQ_HIGHPRI | WQ_UNBOUND |
					      WQ_MEM_RECLAIM, 1, hdev->name);
>>>>>>> d0e0ac97
	if (!hdev->req_workqueue) {
		destroy_workqueue(hdev->workqueue);
		error = -ENOMEM;
		goto err;
	}

	error = hci_add_sysfs(hdev);
	if (error < 0)
		goto err_wqueue;

	hdev->rfkill = rfkill_alloc(hdev->name, &hdev->dev,
				    RFKILL_TYPE_BLUETOOTH, &hci_rfkill_ops,
				    hdev);
	if (hdev->rfkill) {
		if (rfkill_register(hdev->rfkill) < 0) {
			rfkill_destroy(hdev->rfkill);
			hdev->rfkill = NULL;
		}
	}

	set_bit(HCI_SETUP, &hdev->dev_flags);

	if (hdev->dev_type != HCI_AMP)
		set_bit(HCI_AUTO_OFF, &hdev->dev_flags);

	hci_notify(hdev, HCI_DEV_REG);
	hci_dev_hold(hdev);

	queue_work(hdev->req_workqueue, &hdev->power_on);

	return id;

err_wqueue:
	destroy_workqueue(hdev->workqueue);
	destroy_workqueue(hdev->req_workqueue);
err:
	ida_simple_remove(&hci_index_ida, hdev->id);
	write_lock(&hci_dev_list_lock);
	list_del(&hdev->list);
	write_unlock(&hci_dev_list_lock);

	return error;
}
EXPORT_SYMBOL(hci_register_dev);

/* Unregister HCI device */
void hci_unregister_dev(struct hci_dev *hdev)
{
	int i, id;

	BT_DBG("%p name %s bus %d", hdev, hdev->name, hdev->bus);

	set_bit(HCI_UNREGISTER, &hdev->dev_flags);

	id = hdev->id;

	write_lock(&hci_dev_list_lock);
	list_del(&hdev->list);
	write_unlock(&hci_dev_list_lock);

	hci_dev_do_close(hdev);

	for (i = 0; i < NUM_REASSEMBLY; i++)
		kfree_skb(hdev->reassembly[i]);

	cancel_work_sync(&hdev->power_on);

	if (!test_bit(HCI_INIT, &hdev->flags) &&
	    !test_bit(HCI_SETUP, &hdev->dev_flags)) {
		hci_dev_lock(hdev);
		mgmt_index_removed(hdev);
		hci_dev_unlock(hdev);
	}

	/* mgmt_index_removed should take care of emptying the
	 * pending list */
	BUG_ON(!list_empty(&hdev->mgmt_pending));

	hci_notify(hdev, HCI_DEV_UNREG);

	if (hdev->rfkill) {
		rfkill_unregister(hdev->rfkill);
		rfkill_destroy(hdev->rfkill);
	}

	hci_del_sysfs(hdev);

	destroy_workqueue(hdev->workqueue);
	destroy_workqueue(hdev->req_workqueue);

	hci_dev_lock(hdev);
	hci_blacklist_clear(hdev);
	hci_uuids_clear(hdev);
	hci_link_keys_clear(hdev);
	hci_smp_ltks_clear(hdev);
	hci_remote_oob_data_clear(hdev);
	hci_dev_unlock(hdev);

	hci_dev_put(hdev);

	ida_simple_remove(&hci_index_ida, id);
}
EXPORT_SYMBOL(hci_unregister_dev);

/* Suspend HCI device */
int hci_suspend_dev(struct hci_dev *hdev)
{
	hci_notify(hdev, HCI_DEV_SUSPEND);
	return 0;
}
EXPORT_SYMBOL(hci_suspend_dev);

/* Resume HCI device */
int hci_resume_dev(struct hci_dev *hdev)
{
	hci_notify(hdev, HCI_DEV_RESUME);
	return 0;
}
EXPORT_SYMBOL(hci_resume_dev);

/* Receive frame from HCI drivers */
int hci_recv_frame(struct sk_buff *skb)
{
	struct hci_dev *hdev = (struct hci_dev *) skb->dev;
	if (!hdev || (!test_bit(HCI_UP, &hdev->flags)
		      && !test_bit(HCI_INIT, &hdev->flags))) {
		kfree_skb(skb);
		return -ENXIO;
	}

	/* Incoming skb */
	bt_cb(skb)->incoming = 1;

	/* Time stamp */
	__net_timestamp(skb);

	skb_queue_tail(&hdev->rx_q, skb);
	queue_work(hdev->workqueue, &hdev->rx_work);

	return 0;
}
EXPORT_SYMBOL(hci_recv_frame);

static int hci_reassembly(struct hci_dev *hdev, int type, void *data,
			  int count, __u8 index)
{
	int len = 0;
	int hlen = 0;
	int remain = count;
	struct sk_buff *skb;
	struct bt_skb_cb *scb;

	if ((type < HCI_ACLDATA_PKT || type > HCI_EVENT_PKT) ||
	    index >= NUM_REASSEMBLY)
		return -EILSEQ;

	skb = hdev->reassembly[index];

	if (!skb) {
		switch (type) {
		case HCI_ACLDATA_PKT:
			len = HCI_MAX_FRAME_SIZE;
			hlen = HCI_ACL_HDR_SIZE;
			break;
		case HCI_EVENT_PKT:
			len = HCI_MAX_EVENT_SIZE;
			hlen = HCI_EVENT_HDR_SIZE;
			break;
		case HCI_SCODATA_PKT:
			len = HCI_MAX_SCO_SIZE;
			hlen = HCI_SCO_HDR_SIZE;
			break;
		}

		skb = bt_skb_alloc(len, GFP_ATOMIC);
		if (!skb)
			return -ENOMEM;

		scb = (void *) skb->cb;
		scb->expect = hlen;
		scb->pkt_type = type;

		skb->dev = (void *) hdev;
		hdev->reassembly[index] = skb;
	}

	while (count) {
		scb = (void *) skb->cb;
		len = min_t(uint, scb->expect, count);

		memcpy(skb_put(skb, len), data, len);

		count -= len;
		data += len;
		scb->expect -= len;
		remain = count;

		switch (type) {
		case HCI_EVENT_PKT:
			if (skb->len == HCI_EVENT_HDR_SIZE) {
				struct hci_event_hdr *h = hci_event_hdr(skb);
				scb->expect = h->plen;

				if (skb_tailroom(skb) < scb->expect) {
					kfree_skb(skb);
					hdev->reassembly[index] = NULL;
					return -ENOMEM;
				}
			}
			break;

		case HCI_ACLDATA_PKT:
			if (skb->len  == HCI_ACL_HDR_SIZE) {
				struct hci_acl_hdr *h = hci_acl_hdr(skb);
				scb->expect = __le16_to_cpu(h->dlen);

				if (skb_tailroom(skb) < scb->expect) {
					kfree_skb(skb);
					hdev->reassembly[index] = NULL;
					return -ENOMEM;
				}
			}
			break;

		case HCI_SCODATA_PKT:
			if (skb->len == HCI_SCO_HDR_SIZE) {
				struct hci_sco_hdr *h = hci_sco_hdr(skb);
				scb->expect = h->dlen;

				if (skb_tailroom(skb) < scb->expect) {
					kfree_skb(skb);
					hdev->reassembly[index] = NULL;
					return -ENOMEM;
				}
			}
			break;
		}

		if (scb->expect == 0) {
			/* Complete frame */

			bt_cb(skb)->pkt_type = type;
			hci_recv_frame(skb);

			hdev->reassembly[index] = NULL;
			return remain;
		}
	}

	return remain;
}

int hci_recv_fragment(struct hci_dev *hdev, int type, void *data, int count)
{
	int rem = 0;

	if (type < HCI_ACLDATA_PKT || type > HCI_EVENT_PKT)
		return -EILSEQ;

	while (count) {
		rem = hci_reassembly(hdev, type, data, count, type - 1);
		if (rem < 0)
			return rem;

		data += (count - rem);
		count = rem;
	}

	return rem;
}
EXPORT_SYMBOL(hci_recv_fragment);

#define STREAM_REASSEMBLY 0

int hci_recv_stream_fragment(struct hci_dev *hdev, void *data, int count)
{
	int type;
	int rem = 0;

	while (count) {
		struct sk_buff *skb = hdev->reassembly[STREAM_REASSEMBLY];

		if (!skb) {
			struct { char type; } *pkt;

			/* Start of the frame */
			pkt = data;
			type = pkt->type;

			data++;
			count--;
		} else
			type = bt_cb(skb)->pkt_type;

		rem = hci_reassembly(hdev, type, data, count,
				     STREAM_REASSEMBLY);
		if (rem < 0)
			return rem;

		data += (count - rem);
		count = rem;
	}

	return rem;
}
EXPORT_SYMBOL(hci_recv_stream_fragment);

/* ---- Interface to upper protocols ---- */

int hci_register_cb(struct hci_cb *cb)
{
	BT_DBG("%p name %s", cb, cb->name);

	write_lock(&hci_cb_list_lock);
	list_add(&cb->list, &hci_cb_list);
	write_unlock(&hci_cb_list_lock);

	return 0;
}
EXPORT_SYMBOL(hci_register_cb);

int hci_unregister_cb(struct hci_cb *cb)
{
	BT_DBG("%p name %s", cb, cb->name);

	write_lock(&hci_cb_list_lock);
	list_del(&cb->list);
	write_unlock(&hci_cb_list_lock);

	return 0;
}
EXPORT_SYMBOL(hci_unregister_cb);

static int hci_send_frame(struct sk_buff *skb)
{
	struct hci_dev *hdev = (struct hci_dev *) skb->dev;

	if (!hdev) {
		kfree_skb(skb);
		return -ENODEV;
	}

	BT_DBG("%s type %d len %d", hdev->name, bt_cb(skb)->pkt_type, skb->len);

	/* Time stamp */
	__net_timestamp(skb);

	/* Send copy to monitor */
	hci_send_to_monitor(hdev, skb);

	if (atomic_read(&hdev->promisc)) {
		/* Send copy to the sockets */
		hci_send_to_sock(hdev, skb);
	}

	/* Get rid of skb owner, prior to sending to the driver. */
	skb_orphan(skb);

	return hdev->send(skb);
}

void hci_req_init(struct hci_request *req, struct hci_dev *hdev)
{
	skb_queue_head_init(&req->cmd_q);
	req->hdev = hdev;
	req->err = 0;
}

int hci_req_run(struct hci_request *req, hci_req_complete_t complete)
{
	struct hci_dev *hdev = req->hdev;
	struct sk_buff *skb;
	unsigned long flags;

	BT_DBG("length %u", skb_queue_len(&req->cmd_q));

	/* If an error occured during request building, remove all HCI
	 * commands queued on the HCI request queue.
	 */
	if (req->err) {
		skb_queue_purge(&req->cmd_q);
		return req->err;
	}

	/* Do not allow empty requests */
	if (skb_queue_empty(&req->cmd_q))
		return -ENODATA;

	skb = skb_peek_tail(&req->cmd_q);
	bt_cb(skb)->req.complete = complete;

	spin_lock_irqsave(&hdev->cmd_q.lock, flags);
	skb_queue_splice_tail(&req->cmd_q, &hdev->cmd_q);
	spin_unlock_irqrestore(&hdev->cmd_q.lock, flags);

	queue_work(hdev->workqueue, &hdev->cmd_work);

	return 0;
}

static struct sk_buff *hci_prepare_cmd(struct hci_dev *hdev, u16 opcode,
				       u32 plen, const void *param)
{
	int len = HCI_COMMAND_HDR_SIZE + plen;
	struct hci_command_hdr *hdr;
	struct sk_buff *skb;

	skb = bt_skb_alloc(len, GFP_ATOMIC);
	if (!skb)
		return NULL;

	hdr = (struct hci_command_hdr *) skb_put(skb, HCI_COMMAND_HDR_SIZE);
	hdr->opcode = cpu_to_le16(opcode);
	hdr->plen   = plen;

	if (plen)
		memcpy(skb_put(skb, plen), param, plen);

	BT_DBG("skb len %d", skb->len);

	bt_cb(skb)->pkt_type = HCI_COMMAND_PKT;
	skb->dev = (void *) hdev;

	return skb;
}

/* Send HCI command */
int hci_send_cmd(struct hci_dev *hdev, __u16 opcode, __u32 plen,
		 const void *param)
{
	struct sk_buff *skb;

	BT_DBG("%s opcode 0x%4.4x plen %d", hdev->name, opcode, plen);

	skb = hci_prepare_cmd(hdev, opcode, plen, param);
	if (!skb) {
		BT_ERR("%s no memory for command", hdev->name);
		return -ENOMEM;
	}

	/* Stand-alone HCI commands must be flaged as
	 * single-command requests.
	 */
	bt_cb(skb)->req.start = true;

	skb_queue_tail(&hdev->cmd_q, skb);
	queue_work(hdev->workqueue, &hdev->cmd_work);

	return 0;
}

/* Queue a command to an asynchronous HCI request */
void hci_req_add_ev(struct hci_request *req, u16 opcode, u32 plen,
		    const void *param, u8 event)
{
	struct hci_dev *hdev = req->hdev;
	struct sk_buff *skb;

	BT_DBG("%s opcode 0x%4.4x plen %d", hdev->name, opcode, plen);

	/* If an error occured during request building, there is no point in
	 * queueing the HCI command. We can simply return.
	 */
	if (req->err)
		return;

	skb = hci_prepare_cmd(hdev, opcode, plen, param);
	if (!skb) {
		BT_ERR("%s no memory for command (opcode 0x%4.4x)",
		       hdev->name, opcode);
		req->err = -ENOMEM;
		return;
	}

	if (skb_queue_empty(&req->cmd_q))
		bt_cb(skb)->req.start = true;

	bt_cb(skb)->req.event = event;

	skb_queue_tail(&req->cmd_q, skb);
}

void hci_req_add(struct hci_request *req, u16 opcode, u32 plen,
		 const void *param)
{
	hci_req_add_ev(req, opcode, plen, param, 0);
}

/* Get data from the previously sent command */
void *hci_sent_cmd_data(struct hci_dev *hdev, __u16 opcode)
{
	struct hci_command_hdr *hdr;

	if (!hdev->sent_cmd)
		return NULL;

	hdr = (void *) hdev->sent_cmd->data;

	if (hdr->opcode != cpu_to_le16(opcode))
		return NULL;

	BT_DBG("%s opcode 0x%4.4x", hdev->name, opcode);

	return hdev->sent_cmd->data + HCI_COMMAND_HDR_SIZE;
}

/* Send ACL data */
static void hci_add_acl_hdr(struct sk_buff *skb, __u16 handle, __u16 flags)
{
	struct hci_acl_hdr *hdr;
	int len = skb->len;

	skb_push(skb, HCI_ACL_HDR_SIZE);
	skb_reset_transport_header(skb);
	hdr = (struct hci_acl_hdr *)skb_transport_header(skb);
	hdr->handle = cpu_to_le16(hci_handle_pack(handle, flags));
	hdr->dlen   = cpu_to_le16(len);
}

static void hci_queue_acl(struct hci_chan *chan, struct sk_buff_head *queue,
			  struct sk_buff *skb, __u16 flags)
{
	struct hci_conn *conn = chan->conn;
	struct hci_dev *hdev = conn->hdev;
	struct sk_buff *list;

	skb->len = skb_headlen(skb);
	skb->data_len = 0;

	bt_cb(skb)->pkt_type = HCI_ACLDATA_PKT;

	switch (hdev->dev_type) {
	case HCI_BREDR:
		hci_add_acl_hdr(skb, conn->handle, flags);
		break;
	case HCI_AMP:
		hci_add_acl_hdr(skb, chan->handle, flags);
		break;
	default:
		BT_ERR("%s unknown dev_type %d", hdev->name, hdev->dev_type);
		return;
	}

	list = skb_shinfo(skb)->frag_list;
	if (!list) {
		/* Non fragmented */
		BT_DBG("%s nonfrag skb %p len %d", hdev->name, skb, skb->len);

		skb_queue_tail(queue, skb);
	} else {
		/* Fragmented */
		BT_DBG("%s frag %p len %d", hdev->name, skb, skb->len);

		skb_shinfo(skb)->frag_list = NULL;

		/* Queue all fragments atomically */
		spin_lock(&queue->lock);

		__skb_queue_tail(queue, skb);

		flags &= ~ACL_START;
		flags |= ACL_CONT;
		do {
			skb = list; list = list->next;

			skb->dev = (void *) hdev;
			bt_cb(skb)->pkt_type = HCI_ACLDATA_PKT;
			hci_add_acl_hdr(skb, conn->handle, flags);

			BT_DBG("%s frag %p len %d", hdev->name, skb, skb->len);

			__skb_queue_tail(queue, skb);
		} while (list);

		spin_unlock(&queue->lock);
	}
}

void hci_send_acl(struct hci_chan *chan, struct sk_buff *skb, __u16 flags)
{
	struct hci_dev *hdev = chan->conn->hdev;

	BT_DBG("%s chan %p flags 0x%4.4x", hdev->name, chan, flags);

	skb->dev = (void *) hdev;

	hci_queue_acl(chan, &chan->data_q, skb, flags);

	queue_work(hdev->workqueue, &hdev->tx_work);
}

/* Send SCO data */
void hci_send_sco(struct hci_conn *conn, struct sk_buff *skb)
{
	struct hci_dev *hdev = conn->hdev;
	struct hci_sco_hdr hdr;

	BT_DBG("%s len %d", hdev->name, skb->len);

	hdr.handle = cpu_to_le16(conn->handle);
	hdr.dlen   = skb->len;

	skb_push(skb, HCI_SCO_HDR_SIZE);
	skb_reset_transport_header(skb);
	memcpy(skb_transport_header(skb), &hdr, HCI_SCO_HDR_SIZE);

	skb->dev = (void *) hdev;
	bt_cb(skb)->pkt_type = HCI_SCODATA_PKT;

	skb_queue_tail(&conn->data_q, skb);
	queue_work(hdev->workqueue, &hdev->tx_work);
}

/* ---- HCI TX task (outgoing data) ---- */

/* HCI Connection scheduler */
static struct hci_conn *hci_low_sent(struct hci_dev *hdev, __u8 type,
				     int *quote)
{
	struct hci_conn_hash *h = &hdev->conn_hash;
	struct hci_conn *conn = NULL, *c;
	unsigned int num = 0, min = ~0;

	/* We don't have to lock device here. Connections are always
	 * added and removed with TX task disabled. */

	rcu_read_lock();

	list_for_each_entry_rcu(c, &h->list, list) {
		if (c->type != type || skb_queue_empty(&c->data_q))
			continue;

		if (c->state != BT_CONNECTED && c->state != BT_CONFIG)
			continue;

		num++;

		if (c->sent < min) {
			min  = c->sent;
			conn = c;
		}

		if (hci_conn_num(hdev, type) == num)
			break;
	}

	rcu_read_unlock();

	if (conn) {
		int cnt, q;

		switch (conn->type) {
		case ACL_LINK:
			cnt = hdev->acl_cnt;
			break;
		case SCO_LINK:
		case ESCO_LINK:
			cnt = hdev->sco_cnt;
			break;
		case LE_LINK:
			cnt = hdev->le_mtu ? hdev->le_cnt : hdev->acl_cnt;
			break;
		default:
			cnt = 0;
			BT_ERR("Unknown link type");
		}

		q = cnt / num;
		*quote = q ? q : 1;
	} else
		*quote = 0;

	BT_DBG("conn %p quote %d", conn, *quote);
	return conn;
}

static void hci_link_tx_to(struct hci_dev *hdev, __u8 type)
{
	struct hci_conn_hash *h = &hdev->conn_hash;
	struct hci_conn *c;

	BT_ERR("%s link tx timeout", hdev->name);

	rcu_read_lock();

	/* Kill stalled connections */
	list_for_each_entry_rcu(c, &h->list, list) {
		if (c->type == type && c->sent) {
			BT_ERR("%s killing stalled connection %pMR",
			       hdev->name, &c->dst);
			hci_disconnect(c, HCI_ERROR_REMOTE_USER_TERM);
		}
	}

	rcu_read_unlock();
}

static struct hci_chan *hci_chan_sent(struct hci_dev *hdev, __u8 type,
				      int *quote)
{
	struct hci_conn_hash *h = &hdev->conn_hash;
	struct hci_chan *chan = NULL;
	unsigned int num = 0, min = ~0, cur_prio = 0;
	struct hci_conn *conn;
	int cnt, q, conn_num = 0;

	BT_DBG("%s", hdev->name);

	rcu_read_lock();

	list_for_each_entry_rcu(conn, &h->list, list) {
		struct hci_chan *tmp;

		if (conn->type != type)
			continue;

		if (conn->state != BT_CONNECTED && conn->state != BT_CONFIG)
			continue;

		conn_num++;

		list_for_each_entry_rcu(tmp, &conn->chan_list, list) {
			struct sk_buff *skb;

			if (skb_queue_empty(&tmp->data_q))
				continue;

			skb = skb_peek(&tmp->data_q);
			if (skb->priority < cur_prio)
				continue;

			if (skb->priority > cur_prio) {
				num = 0;
				min = ~0;
				cur_prio = skb->priority;
			}

			num++;

			if (conn->sent < min) {
				min  = conn->sent;
				chan = tmp;
			}
		}

		if (hci_conn_num(hdev, type) == conn_num)
			break;
	}

	rcu_read_unlock();

	if (!chan)
		return NULL;

	switch (chan->conn->type) {
	case ACL_LINK:
		cnt = hdev->acl_cnt;
		break;
	case AMP_LINK:
		cnt = hdev->block_cnt;
		break;
	case SCO_LINK:
	case ESCO_LINK:
		cnt = hdev->sco_cnt;
		break;
	case LE_LINK:
		cnt = hdev->le_mtu ? hdev->le_cnt : hdev->acl_cnt;
		break;
	default:
		cnt = 0;
		BT_ERR("Unknown link type");
	}

	q = cnt / num;
	*quote = q ? q : 1;
	BT_DBG("chan %p quote %d", chan, *quote);
	return chan;
}

static void hci_prio_recalculate(struct hci_dev *hdev, __u8 type)
{
	struct hci_conn_hash *h = &hdev->conn_hash;
	struct hci_conn *conn;
	int num = 0;

	BT_DBG("%s", hdev->name);

	rcu_read_lock();

	list_for_each_entry_rcu(conn, &h->list, list) {
		struct hci_chan *chan;

		if (conn->type != type)
			continue;

		if (conn->state != BT_CONNECTED && conn->state != BT_CONFIG)
			continue;

		num++;

		list_for_each_entry_rcu(chan, &conn->chan_list, list) {
			struct sk_buff *skb;

			if (chan->sent) {
				chan->sent = 0;
				continue;
			}

			if (skb_queue_empty(&chan->data_q))
				continue;

			skb = skb_peek(&chan->data_q);
			if (skb->priority >= HCI_PRIO_MAX - 1)
				continue;

			skb->priority = HCI_PRIO_MAX - 1;

			BT_DBG("chan %p skb %p promoted to %d", chan, skb,
			       skb->priority);
		}

		if (hci_conn_num(hdev, type) == num)
			break;
	}

	rcu_read_unlock();

}

static inline int __get_blocks(struct hci_dev *hdev, struct sk_buff *skb)
{
	/* Calculate count of blocks used by this packet */
	return DIV_ROUND_UP(skb->len - HCI_ACL_HDR_SIZE, hdev->block_len);
}

static void __check_timeout(struct hci_dev *hdev, unsigned int cnt)
{
	if (!test_bit(HCI_RAW, &hdev->flags)) {
		/* ACL tx timeout must be longer than maximum
		 * link supervision timeout (40.9 seconds) */
		if (!cnt && time_after(jiffies, hdev->acl_last_tx +
				       HCI_ACL_TX_TIMEOUT))
			hci_link_tx_to(hdev, ACL_LINK);
	}
}

static void hci_sched_acl_pkt(struct hci_dev *hdev)
{
	unsigned int cnt = hdev->acl_cnt;
	struct hci_chan *chan;
	struct sk_buff *skb;
	int quote;

	__check_timeout(hdev, cnt);

	while (hdev->acl_cnt &&
	       (chan = hci_chan_sent(hdev, ACL_LINK, &quote))) {
		u32 priority = (skb_peek(&chan->data_q))->priority;
		while (quote-- && (skb = skb_peek(&chan->data_q))) {
			BT_DBG("chan %p skb %p len %d priority %u", chan, skb,
			       skb->len, skb->priority);

			/* Stop if priority has changed */
			if (skb->priority < priority)
				break;

			skb = skb_dequeue(&chan->data_q);

			hci_conn_enter_active_mode(chan->conn,
						   bt_cb(skb)->force_active);

			hci_send_frame(skb);
			hdev->acl_last_tx = jiffies;

			hdev->acl_cnt--;
			chan->sent++;
			chan->conn->sent++;
		}
	}

	if (cnt != hdev->acl_cnt)
		hci_prio_recalculate(hdev, ACL_LINK);
}

static void hci_sched_acl_blk(struct hci_dev *hdev)
{
	unsigned int cnt = hdev->block_cnt;
	struct hci_chan *chan;
	struct sk_buff *skb;
	int quote;
	u8 type;

	__check_timeout(hdev, cnt);

	BT_DBG("%s", hdev->name);

	if (hdev->dev_type == HCI_AMP)
		type = AMP_LINK;
	else
		type = ACL_LINK;

	while (hdev->block_cnt > 0 &&
	       (chan = hci_chan_sent(hdev, type, &quote))) {
		u32 priority = (skb_peek(&chan->data_q))->priority;
		while (quote > 0 && (skb = skb_peek(&chan->data_q))) {
			int blocks;

			BT_DBG("chan %p skb %p len %d priority %u", chan, skb,
			       skb->len, skb->priority);

			/* Stop if priority has changed */
			if (skb->priority < priority)
				break;

			skb = skb_dequeue(&chan->data_q);

			blocks = __get_blocks(hdev, skb);
			if (blocks > hdev->block_cnt)
				return;

			hci_conn_enter_active_mode(chan->conn,
						   bt_cb(skb)->force_active);

			hci_send_frame(skb);
			hdev->acl_last_tx = jiffies;

			hdev->block_cnt -= blocks;
			quote -= blocks;

			chan->sent += blocks;
			chan->conn->sent += blocks;
		}
	}

	if (cnt != hdev->block_cnt)
		hci_prio_recalculate(hdev, type);
}

static void hci_sched_acl(struct hci_dev *hdev)
{
	BT_DBG("%s", hdev->name);

	/* No ACL link over BR/EDR controller */
	if (!hci_conn_num(hdev, ACL_LINK) && hdev->dev_type == HCI_BREDR)
		return;

	/* No AMP link over AMP controller */
	if (!hci_conn_num(hdev, AMP_LINK) && hdev->dev_type == HCI_AMP)
		return;

	switch (hdev->flow_ctl_mode) {
	case HCI_FLOW_CTL_MODE_PACKET_BASED:
		hci_sched_acl_pkt(hdev);
		break;

	case HCI_FLOW_CTL_MODE_BLOCK_BASED:
		hci_sched_acl_blk(hdev);
		break;
	}
}

/* Schedule SCO */
static void hci_sched_sco(struct hci_dev *hdev)
{
	struct hci_conn *conn;
	struct sk_buff *skb;
	int quote;

	BT_DBG("%s", hdev->name);

	if (!hci_conn_num(hdev, SCO_LINK))
		return;

	while (hdev->sco_cnt && (conn = hci_low_sent(hdev, SCO_LINK, &quote))) {
		while (quote-- && (skb = skb_dequeue(&conn->data_q))) {
			BT_DBG("skb %p len %d", skb, skb->len);
			hci_send_frame(skb);

			conn->sent++;
			if (conn->sent == ~0)
				conn->sent = 0;
		}
	}
}

static void hci_sched_esco(struct hci_dev *hdev)
{
	struct hci_conn *conn;
	struct sk_buff *skb;
	int quote;

	BT_DBG("%s", hdev->name);

	if (!hci_conn_num(hdev, ESCO_LINK))
		return;

	while (hdev->sco_cnt && (conn = hci_low_sent(hdev, ESCO_LINK,
						     &quote))) {
		while (quote-- && (skb = skb_dequeue(&conn->data_q))) {
			BT_DBG("skb %p len %d", skb, skb->len);
			hci_send_frame(skb);

			conn->sent++;
			if (conn->sent == ~0)
				conn->sent = 0;
		}
	}
}

static void hci_sched_le(struct hci_dev *hdev)
{
	struct hci_chan *chan;
	struct sk_buff *skb;
	int quote, cnt, tmp;

	BT_DBG("%s", hdev->name);

	if (!hci_conn_num(hdev, LE_LINK))
		return;

	if (!test_bit(HCI_RAW, &hdev->flags)) {
		/* LE tx timeout must be longer than maximum
		 * link supervision timeout (40.9 seconds) */
		if (!hdev->le_cnt && hdev->le_pkts &&
		    time_after(jiffies, hdev->le_last_tx + HZ * 45))
			hci_link_tx_to(hdev, LE_LINK);
	}

	cnt = hdev->le_pkts ? hdev->le_cnt : hdev->acl_cnt;
	tmp = cnt;
	while (cnt && (chan = hci_chan_sent(hdev, LE_LINK, &quote))) {
		u32 priority = (skb_peek(&chan->data_q))->priority;
		while (quote-- && (skb = skb_peek(&chan->data_q))) {
			BT_DBG("chan %p skb %p len %d priority %u", chan, skb,
			       skb->len, skb->priority);

			/* Stop if priority has changed */
			if (skb->priority < priority)
				break;

			skb = skb_dequeue(&chan->data_q);

			hci_send_frame(skb);
			hdev->le_last_tx = jiffies;

			cnt--;
			chan->sent++;
			chan->conn->sent++;
		}
	}

	if (hdev->le_pkts)
		hdev->le_cnt = cnt;
	else
		hdev->acl_cnt = cnt;

	if (cnt != tmp)
		hci_prio_recalculate(hdev, LE_LINK);
}

static void hci_tx_work(struct work_struct *work)
{
	struct hci_dev *hdev = container_of(work, struct hci_dev, tx_work);
	struct sk_buff *skb;

	BT_DBG("%s acl %d sco %d le %d", hdev->name, hdev->acl_cnt,
	       hdev->sco_cnt, hdev->le_cnt);

	/* Schedule queues and send stuff to HCI driver */

	hci_sched_acl(hdev);

	hci_sched_sco(hdev);

	hci_sched_esco(hdev);

	hci_sched_le(hdev);

	/* Send next queued raw (unknown type) packet */
	while ((skb = skb_dequeue(&hdev->raw_q)))
		hci_send_frame(skb);
}

/* ----- HCI RX task (incoming data processing) ----- */

/* ACL data packet */
static void hci_acldata_packet(struct hci_dev *hdev, struct sk_buff *skb)
{
	struct hci_acl_hdr *hdr = (void *) skb->data;
	struct hci_conn *conn;
	__u16 handle, flags;

	skb_pull(skb, HCI_ACL_HDR_SIZE);

	handle = __le16_to_cpu(hdr->handle);
	flags  = hci_flags(handle);
	handle = hci_handle(handle);

	BT_DBG("%s len %d handle 0x%4.4x flags 0x%4.4x", hdev->name, skb->len,
	       handle, flags);

	hdev->stat.acl_rx++;

	hci_dev_lock(hdev);
	conn = hci_conn_hash_lookup_handle(hdev, handle);
	hci_dev_unlock(hdev);

	if (conn) {
		hci_conn_enter_active_mode(conn, BT_POWER_FORCE_ACTIVE_OFF);

		/* Send to upper protocol */
		l2cap_recv_acldata(conn, skb, flags);
		return;
	} else {
		BT_ERR("%s ACL packet for unknown connection handle %d",
		       hdev->name, handle);
	}

	kfree_skb(skb);
}

/* SCO data packet */
static void hci_scodata_packet(struct hci_dev *hdev, struct sk_buff *skb)
{
	struct hci_sco_hdr *hdr = (void *) skb->data;
	struct hci_conn *conn;
	__u16 handle;

	skb_pull(skb, HCI_SCO_HDR_SIZE);

	handle = __le16_to_cpu(hdr->handle);

	BT_DBG("%s len %d handle 0x%4.4x", hdev->name, skb->len, handle);

	hdev->stat.sco_rx++;

	hci_dev_lock(hdev);
	conn = hci_conn_hash_lookup_handle(hdev, handle);
	hci_dev_unlock(hdev);

	if (conn) {
		/* Send to upper protocol */
		sco_recv_scodata(conn, skb);
		return;
	} else {
		BT_ERR("%s SCO packet for unknown connection handle %d",
		       hdev->name, handle);
	}

	kfree_skb(skb);
}

static bool hci_req_is_complete(struct hci_dev *hdev)
{
	struct sk_buff *skb;

	skb = skb_peek(&hdev->cmd_q);
	if (!skb)
		return true;

	return bt_cb(skb)->req.start;
}

static void hci_resend_last(struct hci_dev *hdev)
{
	struct hci_command_hdr *sent;
	struct sk_buff *skb;
	u16 opcode;

	if (!hdev->sent_cmd)
		return;

	sent = (void *) hdev->sent_cmd->data;
	opcode = __le16_to_cpu(sent->opcode);
	if (opcode == HCI_OP_RESET)
		return;

	skb = skb_clone(hdev->sent_cmd, GFP_KERNEL);
	if (!skb)
		return;

	skb_queue_head(&hdev->cmd_q, skb);
	queue_work(hdev->workqueue, &hdev->cmd_work);
}

void hci_req_cmd_complete(struct hci_dev *hdev, u16 opcode, u8 status)
{
	hci_req_complete_t req_complete = NULL;
	struct sk_buff *skb;
	unsigned long flags;

	BT_DBG("opcode 0x%04x status 0x%02x", opcode, status);

	/* If the completed command doesn't match the last one that was
	 * sent we need to do special handling of it.
	 */
	if (!hci_sent_cmd_data(hdev, opcode)) {
		/* Some CSR based controllers generate a spontaneous
		 * reset complete event during init and any pending
		 * command will never be completed. In such a case we
		 * need to resend whatever was the last sent
		 * command.
		 */
		if (test_bit(HCI_INIT, &hdev->flags) && opcode == HCI_OP_RESET)
			hci_resend_last(hdev);

		return;
	}

	/* If the command succeeded and there's still more commands in
	 * this request the request is not yet complete.
	 */
	if (!status && !hci_req_is_complete(hdev))
		return;

	/* If this was the last command in a request the complete
	 * callback would be found in hdev->sent_cmd instead of the
	 * command queue (hdev->cmd_q).
	 */
	if (hdev->sent_cmd) {
		req_complete = bt_cb(hdev->sent_cmd)->req.complete;
		if (req_complete)
			goto call_complete;
	}

	/* Remove all pending commands belonging to this request */
	spin_lock_irqsave(&hdev->cmd_q.lock, flags);
	while ((skb = __skb_dequeue(&hdev->cmd_q))) {
		if (bt_cb(skb)->req.start) {
			__skb_queue_head(&hdev->cmd_q, skb);
			break;
		}

		req_complete = bt_cb(skb)->req.complete;
		kfree_skb(skb);
	}
	spin_unlock_irqrestore(&hdev->cmd_q.lock, flags);

call_complete:
	if (req_complete)
		req_complete(hdev, status);
}

static void hci_rx_work(struct work_struct *work)
{
	struct hci_dev *hdev = container_of(work, struct hci_dev, rx_work);
	struct sk_buff *skb;

	BT_DBG("%s", hdev->name);

	while ((skb = skb_dequeue(&hdev->rx_q))) {
		/* Send copy to monitor */
		hci_send_to_monitor(hdev, skb);

		if (atomic_read(&hdev->promisc)) {
			/* Send copy to the sockets */
			hci_send_to_sock(hdev, skb);
		}

		if (test_bit(HCI_RAW, &hdev->flags)) {
			kfree_skb(skb);
			continue;
		}

		if (test_bit(HCI_INIT, &hdev->flags)) {
			/* Don't process data packets in this states. */
			switch (bt_cb(skb)->pkt_type) {
			case HCI_ACLDATA_PKT:
			case HCI_SCODATA_PKT:
				kfree_skb(skb);
				continue;
			}
		}

		/* Process frame */
		switch (bt_cb(skb)->pkt_type) {
		case HCI_EVENT_PKT:
			BT_DBG("%s Event packet", hdev->name);
			hci_event_packet(hdev, skb);
			break;

		case HCI_ACLDATA_PKT:
			BT_DBG("%s ACL data packet", hdev->name);
			hci_acldata_packet(hdev, skb);
			break;

		case HCI_SCODATA_PKT:
			BT_DBG("%s SCO data packet", hdev->name);
			hci_scodata_packet(hdev, skb);
			break;

		default:
			kfree_skb(skb);
			break;
		}
	}
}

static void hci_cmd_work(struct work_struct *work)
{
	struct hci_dev *hdev = container_of(work, struct hci_dev, cmd_work);
	struct sk_buff *skb;

	BT_DBG("%s cmd_cnt %d cmd queued %d", hdev->name,
	       atomic_read(&hdev->cmd_cnt), skb_queue_len(&hdev->cmd_q));

	/* Send queued commands */
	if (atomic_read(&hdev->cmd_cnt)) {
		skb = skb_dequeue(&hdev->cmd_q);
		if (!skb)
			return;

		kfree_skb(hdev->sent_cmd);

		hdev->sent_cmd = skb_clone(skb, GFP_ATOMIC);
		if (hdev->sent_cmd) {
			atomic_dec(&hdev->cmd_cnt);
			hci_send_frame(skb);
			if (test_bit(HCI_RESET, &hdev->flags))
				del_timer(&hdev->cmd_timer);
			else
				mod_timer(&hdev->cmd_timer,
					  jiffies + HCI_CMD_TIMEOUT);
		} else {
			skb_queue_head(&hdev->cmd_q, skb);
			queue_work(hdev->workqueue, &hdev->cmd_work);
		}
	}
}

u8 bdaddr_to_le(u8 bdaddr_type)
{
	switch (bdaddr_type) {
	case BDADDR_LE_PUBLIC:
		return ADDR_LE_DEV_PUBLIC;

	default:
		/* Fallback to LE Random address type */
		return ADDR_LE_DEV_RANDOM;
	}
}<|MERGE_RESOLUTION|>--- conflicted
+++ resolved
@@ -341,10 +341,6 @@
 
 static void bredr_setup(struct hci_request *req)
 {
-<<<<<<< HEAD
-	struct hci_cp_delete_stored_link_key cp;
-=======
->>>>>>> d0e0ac97
 	__le16 param;
 	__u8 flt_type;
 
@@ -368,13 +364,6 @@
 	param = __constant_cpu_to_le16(0x7d00);
 	hci_req_add(req, HCI_OP_WRITE_CA_TIMEOUT, 2, &param);
 
-<<<<<<< HEAD
-	bacpy(&cp.bdaddr, BDADDR_ANY);
-	cp.delete_all = 0x01;
-	hci_req_add(req, HCI_OP_DELETE_STORED_LINK_KEY, sizeof(cp), &cp);
-
-=======
->>>>>>> d0e0ac97
 	/* Read page scan parameters */
 	if (req->hdev->hci_ver > BLUETOOTH_VER_1_1) {
 		hci_req_add(req, HCI_OP_READ_PAGE_SCAN_ACTIVITY, 0, NULL);
@@ -608,8 +597,6 @@
 	struct hci_dev *hdev = req->hdev;
 	u8 p;
 
-<<<<<<< HEAD
-=======
 	/* Some Broadcom based Bluetooth controllers do not support the
 	 * Delete Stored Link Key command. They are clearly indicating its
 	 * absence in the bit mask of supported commands.
@@ -628,7 +615,6 @@
 			    sizeof(cp), &cp);
 	}
 
->>>>>>> d0e0ac97
 	if (hdev->commands[5] & 0x10)
 		hci_setup_link_policy(req);
 
@@ -2011,30 +1997,6 @@
 	return mgmt_device_unblocked(hdev, bdaddr, type);
 }
 
-<<<<<<< HEAD
-static void le_scan_param_req(struct hci_request *req, unsigned long opt)
-{
-	struct le_scan_params *param =  (struct le_scan_params *) opt;
-	struct hci_cp_le_set_scan_param cp;
-
-	memset(&cp, 0, sizeof(cp));
-	cp.type = param->type;
-	cp.interval = cpu_to_le16(param->interval);
-	cp.window = cpu_to_le16(param->window);
-
-	hci_req_add(req, HCI_OP_LE_SET_SCAN_PARAM, sizeof(cp), &cp);
-}
-
-static void le_scan_enable_req(struct hci_request *req, unsigned long opt)
-{
-	struct hci_cp_le_set_scan_enable cp;
-
-	memset(&cp, 0, sizeof(cp));
-	cp.enable = LE_SCAN_ENABLE;
-	cp.filter_dup = LE_SCAN_FILTER_DUP_ENABLE;
-
-	hci_req_add(req, HCI_OP_LE_SET_SCAN_ENABLE, sizeof(cp), &cp);
-=======
 static void inquiry_complete(struct hci_dev *hdev, u8 status)
 {
 	if (status) {
@@ -2045,7 +2007,6 @@
 		hci_dev_unlock(hdev);
 		return;
 	}
->>>>>>> d0e0ac97
 }
 
 static void le_scan_disable_work_complete(struct hci_dev *hdev, u8 status)
@@ -2056,30 +2017,10 @@
 	struct hci_cp_inquiry cp;
 	int err;
 
-<<<<<<< HEAD
-	BT_DBG("%s", hdev->name);
-
-	if (test_bit(HCI_LE_SCAN, &hdev->dev_flags))
-		return -EINPROGRESS;
-
-	param.type = type;
-	param.interval = interval;
-	param.window = window;
-
-	hci_req_lock(hdev);
-
-	err = __hci_req_sync(hdev, le_scan_param_req, (unsigned long) &param,
-			     timeo);
-	if (!err)
-		err = __hci_req_sync(hdev, le_scan_enable_req, 0, timeo);
-
-	hci_req_unlock(hdev);
-=======
 	if (status) {
 		BT_ERR("Failed to disable LE scanning: status %d", status);
 		return;
 	}
->>>>>>> d0e0ac97
 
 	switch (hdev->discovery.type) {
 	case DISCOV_TYPE_LE:
@@ -2088,13 +2029,8 @@
 		hci_dev_unlock(hdev);
 		break;
 
-<<<<<<< HEAD
-	queue_delayed_work(hdev->workqueue, &hdev->le_scan_disable,
-			   timeout);
-=======
 	case DISCOV_TYPE_INTERLEAVED:
 		hci_req_init(&req, hdev);
->>>>>>> d0e0ac97
 
 		memset(&cp, 0, sizeof(cp));
 		memcpy(&cp.lap, lap, sizeof(cp.lap));
@@ -2240,14 +2176,8 @@
 		goto err;
 	}
 
-<<<<<<< HEAD
-	hdev->req_workqueue = alloc_workqueue(hdev->name,
-					      WQ_HIGHPRI | WQ_UNBOUND |
-					      WQ_MEM_RECLAIM, 1);
-=======
 	hdev->req_workqueue = alloc_workqueue("%s", WQ_HIGHPRI | WQ_UNBOUND |
 					      WQ_MEM_RECLAIM, 1, hdev->name);
->>>>>>> d0e0ac97
 	if (!hdev->req_workqueue) {
 		destroy_workqueue(hdev->workqueue);
 		error = -ENOMEM;
