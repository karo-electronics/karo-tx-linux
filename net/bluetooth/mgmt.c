/*
   BlueZ - Bluetooth protocol stack for Linux

   Copyright (C) 2010  Nokia Corporation
   Copyright (C) 2011-2012 Intel Corporation

   This program is free software; you can redistribute it and/or modify
   it under the terms of the GNU General Public License version 2 as
   published by the Free Software Foundation;

   THE SOFTWARE IS PROVIDED "AS IS", WITHOUT WARRANTY OF ANY KIND, EXPRESS
   OR IMPLIED, INCLUDING BUT NOT LIMITED TO THE WARRANTIES OF MERCHANTABILITY,
   FITNESS FOR A PARTICULAR PURPOSE AND NONINFRINGEMENT OF THIRD PARTY RIGHTS.
   IN NO EVENT SHALL THE COPYRIGHT HOLDER(S) AND AUTHOR(S) BE LIABLE FOR ANY
   CLAIM, OR ANY SPECIAL INDIRECT OR CONSEQUENTIAL DAMAGES, OR ANY DAMAGES
   WHATSOEVER RESULTING FROM LOSS OF USE, DATA OR PROFITS, WHETHER IN AN
   ACTION OF CONTRACT, NEGLIGENCE OR OTHER TORTIOUS ACTION, ARISING OUT OF
   OR IN CONNECTION WITH THE USE OR PERFORMANCE OF THIS SOFTWARE.

   ALL LIABILITY, INCLUDING LIABILITY FOR INFRINGEMENT OF ANY PATENTS,
   COPYRIGHTS, TRADEMARKS OR OTHER RIGHTS, RELATING TO USE OF THIS
   SOFTWARE IS DISCLAIMED.
*/

/* Bluetooth HCI Management interface */

#include <linux/module.h>
#include <asm/unaligned.h>

#include <net/bluetooth/bluetooth.h>
#include <net/bluetooth/hci_core.h>
#include <net/bluetooth/mgmt.h>
#include <net/bluetooth/smp.h>

bool enable_hs;

#define MGMT_VERSION	1
#define MGMT_REVISION	3

static const u16 mgmt_commands[] = {
	MGMT_OP_READ_INDEX_LIST,
	MGMT_OP_READ_INFO,
	MGMT_OP_SET_POWERED,
	MGMT_OP_SET_DISCOVERABLE,
	MGMT_OP_SET_CONNECTABLE,
	MGMT_OP_SET_FAST_CONNECTABLE,
	MGMT_OP_SET_PAIRABLE,
	MGMT_OP_SET_LINK_SECURITY,
	MGMT_OP_SET_SSP,
	MGMT_OP_SET_HS,
	MGMT_OP_SET_LE,
	MGMT_OP_SET_DEV_CLASS,
	MGMT_OP_SET_LOCAL_NAME,
	MGMT_OP_ADD_UUID,
	MGMT_OP_REMOVE_UUID,
	MGMT_OP_LOAD_LINK_KEYS,
	MGMT_OP_LOAD_LONG_TERM_KEYS,
	MGMT_OP_DISCONNECT,
	MGMT_OP_GET_CONNECTIONS,
	MGMT_OP_PIN_CODE_REPLY,
	MGMT_OP_PIN_CODE_NEG_REPLY,
	MGMT_OP_SET_IO_CAPABILITY,
	MGMT_OP_PAIR_DEVICE,
	MGMT_OP_CANCEL_PAIR_DEVICE,
	MGMT_OP_UNPAIR_DEVICE,
	MGMT_OP_USER_CONFIRM_REPLY,
	MGMT_OP_USER_CONFIRM_NEG_REPLY,
	MGMT_OP_USER_PASSKEY_REPLY,
	MGMT_OP_USER_PASSKEY_NEG_REPLY,
	MGMT_OP_READ_LOCAL_OOB_DATA,
	MGMT_OP_ADD_REMOTE_OOB_DATA,
	MGMT_OP_REMOVE_REMOTE_OOB_DATA,
	MGMT_OP_START_DISCOVERY,
	MGMT_OP_STOP_DISCOVERY,
	MGMT_OP_CONFIRM_NAME,
	MGMT_OP_BLOCK_DEVICE,
	MGMT_OP_UNBLOCK_DEVICE,
	MGMT_OP_SET_DEVICE_ID,
};

static const u16 mgmt_events[] = {
	MGMT_EV_CONTROLLER_ERROR,
	MGMT_EV_INDEX_ADDED,
	MGMT_EV_INDEX_REMOVED,
	MGMT_EV_NEW_SETTINGS,
	MGMT_EV_CLASS_OF_DEV_CHANGED,
	MGMT_EV_LOCAL_NAME_CHANGED,
	MGMT_EV_NEW_LINK_KEY,
	MGMT_EV_NEW_LONG_TERM_KEY,
	MGMT_EV_DEVICE_CONNECTED,
	MGMT_EV_DEVICE_DISCONNECTED,
	MGMT_EV_CONNECT_FAILED,
	MGMT_EV_PIN_CODE_REQUEST,
	MGMT_EV_USER_CONFIRM_REQUEST,
	MGMT_EV_USER_PASSKEY_REQUEST,
	MGMT_EV_AUTH_FAILED,
	MGMT_EV_DEVICE_FOUND,
	MGMT_EV_DISCOVERING,
	MGMT_EV_DEVICE_BLOCKED,
	MGMT_EV_DEVICE_UNBLOCKED,
	MGMT_EV_DEVICE_UNPAIRED,
	MGMT_EV_PASSKEY_NOTIFY,
};

#define CACHE_TIMEOUT	msecs_to_jiffies(2 * 1000)

#define hdev_is_powered(hdev) (test_bit(HCI_UP, &hdev->flags) && \
				!test_bit(HCI_AUTO_OFF, &hdev->dev_flags))

struct pending_cmd {
	struct list_head list;
	u16 opcode;
	int index;
	void *param;
	struct sock *sk;
	void *user_data;
};

/* HCI to MGMT error code conversion table */
static u8 mgmt_status_table[] = {
	MGMT_STATUS_SUCCESS,
	MGMT_STATUS_UNKNOWN_COMMAND,	/* Unknown Command */
	MGMT_STATUS_NOT_CONNECTED,	/* No Connection */
	MGMT_STATUS_FAILED,		/* Hardware Failure */
	MGMT_STATUS_CONNECT_FAILED,	/* Page Timeout */
	MGMT_STATUS_AUTH_FAILED,	/* Authentication Failed */
	MGMT_STATUS_NOT_PAIRED,		/* PIN or Key Missing */
	MGMT_STATUS_NO_RESOURCES,	/* Memory Full */
	MGMT_STATUS_TIMEOUT,		/* Connection Timeout */
	MGMT_STATUS_NO_RESOURCES,	/* Max Number of Connections */
	MGMT_STATUS_NO_RESOURCES,	/* Max Number of SCO Connections */
	MGMT_STATUS_ALREADY_CONNECTED,	/* ACL Connection Exists */
	MGMT_STATUS_BUSY,		/* Command Disallowed */
	MGMT_STATUS_NO_RESOURCES,	/* Rejected Limited Resources */
	MGMT_STATUS_REJECTED,		/* Rejected Security */
	MGMT_STATUS_REJECTED,		/* Rejected Personal */
	MGMT_STATUS_TIMEOUT,		/* Host Timeout */
	MGMT_STATUS_NOT_SUPPORTED,	/* Unsupported Feature */
	MGMT_STATUS_INVALID_PARAMS,	/* Invalid Parameters */
	MGMT_STATUS_DISCONNECTED,	/* OE User Ended Connection */
	MGMT_STATUS_NO_RESOURCES,	/* OE Low Resources */
	MGMT_STATUS_DISCONNECTED,	/* OE Power Off */
	MGMT_STATUS_DISCONNECTED,	/* Connection Terminated */
	MGMT_STATUS_BUSY,		/* Repeated Attempts */
	MGMT_STATUS_REJECTED,		/* Pairing Not Allowed */
	MGMT_STATUS_FAILED,		/* Unknown LMP PDU */
	MGMT_STATUS_NOT_SUPPORTED,	/* Unsupported Remote Feature */
	MGMT_STATUS_REJECTED,		/* SCO Offset Rejected */
	MGMT_STATUS_REJECTED,		/* SCO Interval Rejected */
	MGMT_STATUS_REJECTED,		/* Air Mode Rejected */
	MGMT_STATUS_INVALID_PARAMS,	/* Invalid LMP Parameters */
	MGMT_STATUS_FAILED,		/* Unspecified Error */
	MGMT_STATUS_NOT_SUPPORTED,	/* Unsupported LMP Parameter Value */
	MGMT_STATUS_FAILED,		/* Role Change Not Allowed */
	MGMT_STATUS_TIMEOUT,		/* LMP Response Timeout */
	MGMT_STATUS_FAILED,		/* LMP Error Transaction Collision */
	MGMT_STATUS_FAILED,		/* LMP PDU Not Allowed */
	MGMT_STATUS_REJECTED,		/* Encryption Mode Not Accepted */
	MGMT_STATUS_FAILED,		/* Unit Link Key Used */
	MGMT_STATUS_NOT_SUPPORTED,	/* QoS Not Supported */
	MGMT_STATUS_TIMEOUT,		/* Instant Passed */
	MGMT_STATUS_NOT_SUPPORTED,	/* Pairing Not Supported */
	MGMT_STATUS_FAILED,		/* Transaction Collision */
	MGMT_STATUS_INVALID_PARAMS,	/* Unacceptable Parameter */
	MGMT_STATUS_REJECTED,		/* QoS Rejected */
	MGMT_STATUS_NOT_SUPPORTED,	/* Classification Not Supported */
	MGMT_STATUS_REJECTED,		/* Insufficient Security */
	MGMT_STATUS_INVALID_PARAMS,	/* Parameter Out Of Range */
	MGMT_STATUS_BUSY,		/* Role Switch Pending */
	MGMT_STATUS_FAILED,		/* Slot Violation */
	MGMT_STATUS_FAILED,		/* Role Switch Failed */
	MGMT_STATUS_INVALID_PARAMS,	/* EIR Too Large */
	MGMT_STATUS_NOT_SUPPORTED,	/* Simple Pairing Not Supported */
	MGMT_STATUS_BUSY,		/* Host Busy Pairing */
	MGMT_STATUS_REJECTED,		/* Rejected, No Suitable Channel */
	MGMT_STATUS_BUSY,		/* Controller Busy */
	MGMT_STATUS_INVALID_PARAMS,	/* Unsuitable Connection Interval */
	MGMT_STATUS_TIMEOUT,		/* Directed Advertising Timeout */
	MGMT_STATUS_AUTH_FAILED,	/* Terminated Due to MIC Failure */
	MGMT_STATUS_CONNECT_FAILED,	/* Connection Establishment Failed */
	MGMT_STATUS_CONNECT_FAILED,	/* MAC Connection Failed */
};

bool mgmt_valid_hdev(struct hci_dev *hdev)
{
	return hdev->dev_type == HCI_BREDR;
}

static u8 mgmt_status(u8 hci_status)
{
	if (hci_status < ARRAY_SIZE(mgmt_status_table))
		return mgmt_status_table[hci_status];

	return MGMT_STATUS_FAILED;
}

static int cmd_status(struct sock *sk, u16 index, u16 cmd, u8 status)
{
	struct sk_buff *skb;
	struct mgmt_hdr *hdr;
	struct mgmt_ev_cmd_status *ev;
	int err;

	BT_DBG("sock %p, index %u, cmd %u, status %u", sk, index, cmd, status);

	skb = alloc_skb(sizeof(*hdr) + sizeof(*ev), GFP_KERNEL);
	if (!skb)
		return -ENOMEM;

	hdr = (void *) skb_put(skb, sizeof(*hdr));

	hdr->opcode = __constant_cpu_to_le16(MGMT_EV_CMD_STATUS);
	hdr->index = cpu_to_le16(index);
	hdr->len = cpu_to_le16(sizeof(*ev));

	ev = (void *) skb_put(skb, sizeof(*ev));
	ev->status = status;
	ev->opcode = cpu_to_le16(cmd);

	err = sock_queue_rcv_skb(sk, skb);
	if (err < 0)
		kfree_skb(skb);

	return err;
}

static int cmd_complete(struct sock *sk, u16 index, u16 cmd, u8 status,
			void *rp, size_t rp_len)
{
	struct sk_buff *skb;
	struct mgmt_hdr *hdr;
	struct mgmt_ev_cmd_complete *ev;
	int err;

	BT_DBG("sock %p", sk);

	skb = alloc_skb(sizeof(*hdr) + sizeof(*ev) + rp_len, GFP_KERNEL);
	if (!skb)
		return -ENOMEM;

	hdr = (void *) skb_put(skb, sizeof(*hdr));

	hdr->opcode = __constant_cpu_to_le16(MGMT_EV_CMD_COMPLETE);
	hdr->index = cpu_to_le16(index);
	hdr->len = cpu_to_le16(sizeof(*ev) + rp_len);

	ev = (void *) skb_put(skb, sizeof(*ev) + rp_len);
	ev->opcode = cpu_to_le16(cmd);
	ev->status = status;

	if (rp)
		memcpy(ev->data, rp, rp_len);

	err = sock_queue_rcv_skb(sk, skb);
	if (err < 0)
		kfree_skb(skb);

	return err;
}

static int read_version(struct sock *sk, struct hci_dev *hdev, void *data,
			u16 data_len)
{
	struct mgmt_rp_read_version rp;

	BT_DBG("sock %p", sk);

	rp.version = MGMT_VERSION;
	rp.revision = __constant_cpu_to_le16(MGMT_REVISION);

	return cmd_complete(sk, MGMT_INDEX_NONE, MGMT_OP_READ_VERSION, 0, &rp,
			    sizeof(rp));
}

static int read_commands(struct sock *sk, struct hci_dev *hdev, void *data,
			 u16 data_len)
{
	struct mgmt_rp_read_commands *rp;
	const u16 num_commands = ARRAY_SIZE(mgmt_commands);
	const u16 num_events = ARRAY_SIZE(mgmt_events);
	__le16 *opcode;
	size_t rp_size;
	int i, err;

	BT_DBG("sock %p", sk);

	rp_size = sizeof(*rp) + ((num_commands + num_events) * sizeof(u16));

	rp = kmalloc(rp_size, GFP_KERNEL);
	if (!rp)
		return -ENOMEM;

	rp->num_commands = __constant_cpu_to_le16(num_commands);
	rp->num_events = __constant_cpu_to_le16(num_events);

	for (i = 0, opcode = rp->opcodes; i < num_commands; i++, opcode++)
		put_unaligned_le16(mgmt_commands[i], opcode);

	for (i = 0; i < num_events; i++, opcode++)
		put_unaligned_le16(mgmt_events[i], opcode);

	err = cmd_complete(sk, MGMT_INDEX_NONE, MGMT_OP_READ_COMMANDS, 0, rp,
			   rp_size);
	kfree(rp);

	return err;
}

static int read_index_list(struct sock *sk, struct hci_dev *hdev, void *data,
			   u16 data_len)
{
	struct mgmt_rp_read_index_list *rp;
	struct hci_dev *d;
	size_t rp_len;
	u16 count;
	int err;

	BT_DBG("sock %p", sk);

	read_lock(&hci_dev_list_lock);

	count = 0;
	list_for_each_entry(d, &hci_dev_list, list) {
		if (!mgmt_valid_hdev(d))
			continue;

		count++;
	}

	rp_len = sizeof(*rp) + (2 * count);
	rp = kmalloc(rp_len, GFP_ATOMIC);
	if (!rp) {
		read_unlock(&hci_dev_list_lock);
		return -ENOMEM;
	}

	count = 0;
	list_for_each_entry(d, &hci_dev_list, list) {
		if (test_bit(HCI_SETUP, &d->dev_flags))
			continue;

		if (!mgmt_valid_hdev(d))
			continue;

		rp->index[count++] = cpu_to_le16(d->id);
		BT_DBG("Added hci%u", d->id);
	}

	rp->num_controllers = cpu_to_le16(count);
	rp_len = sizeof(*rp) + (2 * count);

	read_unlock(&hci_dev_list_lock);

	err = cmd_complete(sk, MGMT_INDEX_NONE, MGMT_OP_READ_INDEX_LIST, 0, rp,
			   rp_len);

	kfree(rp);

	return err;
}

static u32 get_supported_settings(struct hci_dev *hdev)
{
	u32 settings = 0;

	settings |= MGMT_SETTING_POWERED;
	settings |= MGMT_SETTING_PAIRABLE;

	if (lmp_ssp_capable(hdev))
		settings |= MGMT_SETTING_SSP;

	if (lmp_bredr_capable(hdev)) {
		settings |= MGMT_SETTING_CONNECTABLE;
		if (hdev->hci_ver >= BLUETOOTH_VER_1_2)
			settings |= MGMT_SETTING_FAST_CONNECTABLE;
		settings |= MGMT_SETTING_DISCOVERABLE;
		settings |= MGMT_SETTING_BREDR;
		settings |= MGMT_SETTING_LINK_SECURITY;
	}

	if (enable_hs)
		settings |= MGMT_SETTING_HS;

	if (lmp_le_capable(hdev))
		settings |= MGMT_SETTING_LE;

	return settings;
}

static u32 get_current_settings(struct hci_dev *hdev)
{
	u32 settings = 0;

	if (hdev_is_powered(hdev))
		settings |= MGMT_SETTING_POWERED;

	if (test_bit(HCI_CONNECTABLE, &hdev->dev_flags))
		settings |= MGMT_SETTING_CONNECTABLE;

	if (test_bit(HCI_FAST_CONNECTABLE, &hdev->dev_flags))
		settings |= MGMT_SETTING_FAST_CONNECTABLE;

	if (test_bit(HCI_DISCOVERABLE, &hdev->dev_flags))
		settings |= MGMT_SETTING_DISCOVERABLE;

	if (test_bit(HCI_PAIRABLE, &hdev->dev_flags))
		settings |= MGMT_SETTING_PAIRABLE;

	if (lmp_bredr_capable(hdev))
		settings |= MGMT_SETTING_BREDR;

	if (test_bit(HCI_LE_ENABLED, &hdev->dev_flags))
		settings |= MGMT_SETTING_LE;

	if (test_bit(HCI_LINK_SECURITY, &hdev->dev_flags))
		settings |= MGMT_SETTING_LINK_SECURITY;

	if (test_bit(HCI_SSP_ENABLED, &hdev->dev_flags))
		settings |= MGMT_SETTING_SSP;

	if (test_bit(HCI_HS_ENABLED, &hdev->dev_flags))
		settings |= MGMT_SETTING_HS;

	return settings;
}

#define PNP_INFO_SVCLASS_ID		0x1200

static u8 *create_uuid16_list(struct hci_dev *hdev, u8 *data, ptrdiff_t len)
{
	u8 *ptr = data, *uuids_start = NULL;
	struct bt_uuid *uuid;

	if (len < 4)
		return ptr;

	list_for_each_entry(uuid, &hdev->uuids, list) {
		u16 uuid16;

		if (uuid->size != 16)
			continue;

		uuid16 = get_unaligned_le16(&uuid->uuid[12]);
		if (uuid16 < 0x1100)
			continue;

		if (uuid16 == PNP_INFO_SVCLASS_ID)
			continue;

		if (!uuids_start) {
			uuids_start = ptr;
			uuids_start[0] = 1;
			uuids_start[1] = EIR_UUID16_ALL;
			ptr += 2;
		}

		/* Stop if not enough space to put next UUID */
		if ((ptr - data) + sizeof(u16) > len) {
			uuids_start[1] = EIR_UUID16_SOME;
			break;
		}

		*ptr++ = (uuid16 & 0x00ff);
		*ptr++ = (uuid16 & 0xff00) >> 8;
		uuids_start[0] += sizeof(uuid16);
	}

	return ptr;
}

static u8 *create_uuid32_list(struct hci_dev *hdev, u8 *data, ptrdiff_t len)
{
	u8 *ptr = data, *uuids_start = NULL;
	struct bt_uuid *uuid;

	if (len < 6)
		return ptr;

	list_for_each_entry(uuid, &hdev->uuids, list) {
		if (uuid->size != 32)
			continue;

		if (!uuids_start) {
			uuids_start = ptr;
			uuids_start[0] = 1;
			uuids_start[1] = EIR_UUID32_ALL;
			ptr += 2;
		}

		/* Stop if not enough space to put next UUID */
		if ((ptr - data) + sizeof(u32) > len) {
			uuids_start[1] = EIR_UUID32_SOME;
			break;
		}

		memcpy(ptr, &uuid->uuid[12], sizeof(u32));
		ptr += sizeof(u32);
		uuids_start[0] += sizeof(u32);
	}

	return ptr;
}

static u8 *create_uuid128_list(struct hci_dev *hdev, u8 *data, ptrdiff_t len)
{
	u8 *ptr = data, *uuids_start = NULL;
	struct bt_uuid *uuid;

	if (len < 18)
		return ptr;

	list_for_each_entry(uuid, &hdev->uuids, list) {
		if (uuid->size != 128)
			continue;

		if (!uuids_start) {
			uuids_start = ptr;
			uuids_start[0] = 1;
			uuids_start[1] = EIR_UUID128_ALL;
			ptr += 2;
		}

		/* Stop if not enough space to put next UUID */
		if ((ptr - data) + 16 > len) {
			uuids_start[1] = EIR_UUID128_SOME;
			break;
		}

		memcpy(ptr, uuid->uuid, 16);
		ptr += 16;
		uuids_start[0] += 16;
	}

	return ptr;
}

static void create_eir(struct hci_dev *hdev, u8 *data)
{
	u8 *ptr = data;
	size_t name_len;

	name_len = strlen(hdev->dev_name);

	if (name_len > 0) {
		/* EIR Data type */
		if (name_len > 48) {
			name_len = 48;
			ptr[1] = EIR_NAME_SHORT;
		} else
			ptr[1] = EIR_NAME_COMPLETE;

		/* EIR Data length */
		ptr[0] = name_len + 1;

		memcpy(ptr + 2, hdev->dev_name, name_len);

		ptr += (name_len + 2);
	}

	if (hdev->inq_tx_power != HCI_TX_POWER_INVALID) {
		ptr[0] = 2;
		ptr[1] = EIR_TX_POWER;
		ptr[2] = (u8) hdev->inq_tx_power;

		ptr += 3;
	}

	if (hdev->devid_source > 0) {
		ptr[0] = 9;
		ptr[1] = EIR_DEVICE_ID;

		put_unaligned_le16(hdev->devid_source, ptr + 2);
		put_unaligned_le16(hdev->devid_vendor, ptr + 4);
		put_unaligned_le16(hdev->devid_product, ptr + 6);
		put_unaligned_le16(hdev->devid_version, ptr + 8);

		ptr += 10;
	}

	ptr = create_uuid16_list(hdev, ptr, HCI_MAX_EIR_LENGTH - (ptr - data));
	ptr = create_uuid32_list(hdev, ptr, HCI_MAX_EIR_LENGTH - (ptr - data));
	ptr = create_uuid128_list(hdev, ptr, HCI_MAX_EIR_LENGTH - (ptr - data));
}

static void update_eir(struct hci_request *req)
{
	struct hci_dev *hdev = req->hdev;
	struct hci_cp_write_eir cp;

	if (!hdev_is_powered(hdev))
		return;

	if (!lmp_ext_inq_capable(hdev))
		return;

	if (!test_bit(HCI_SSP_ENABLED, &hdev->dev_flags))
		return;

	if (test_bit(HCI_SERVICE_CACHE, &hdev->dev_flags))
		return;

	memset(&cp, 0, sizeof(cp));

	create_eir(hdev, cp.data);

	if (memcmp(cp.data, hdev->eir, sizeof(cp.data)) == 0)
		return;

	memcpy(hdev->eir, cp.data, sizeof(cp.data));

	hci_req_add(req, HCI_OP_WRITE_EIR, sizeof(cp), &cp);
}

static u8 get_service_classes(struct hci_dev *hdev)
{
	struct bt_uuid *uuid;
	u8 val = 0;

	list_for_each_entry(uuid, &hdev->uuids, list)
		val |= uuid->svc_hint;

	return val;
}

static void update_class(struct hci_request *req)
{
	struct hci_dev *hdev = req->hdev;
	u8 cod[3];

	BT_DBG("%s", hdev->name);

	if (!hdev_is_powered(hdev))
		return;

	if (test_bit(HCI_SERVICE_CACHE, &hdev->dev_flags))
		return;

	cod[0] = hdev->minor_class;
	cod[1] = hdev->major_class;
	cod[2] = get_service_classes(hdev);

	if (memcmp(cod, hdev->dev_class, 3) == 0)
		return;

	hci_req_add(req, HCI_OP_WRITE_CLASS_OF_DEV, sizeof(cod), cod);
}

static void service_cache_off(struct work_struct *work)
{
	struct hci_dev *hdev = container_of(work, struct hci_dev,
					    service_cache.work);
	struct hci_request req;

	if (!test_and_clear_bit(HCI_SERVICE_CACHE, &hdev->dev_flags))
		return;

	hci_req_init(&req, hdev);

	hci_dev_lock(hdev);

	update_eir(&req);
	update_class(&req);

	hci_dev_unlock(hdev);

	hci_req_run(&req, NULL);
}

static void mgmt_init_hdev(struct sock *sk, struct hci_dev *hdev)
{
	if (test_and_set_bit(HCI_MGMT, &hdev->dev_flags))
		return;

	INIT_DELAYED_WORK(&hdev->service_cache, service_cache_off);

	/* Non-mgmt controlled devices get this bit set
	 * implicitly so that pairing works for them, however
	 * for mgmt we require user-space to explicitly enable
	 * it
	 */
	clear_bit(HCI_PAIRABLE, &hdev->dev_flags);
}

static int read_controller_info(struct sock *sk, struct hci_dev *hdev,
				void *data, u16 data_len)
{
	struct mgmt_rp_read_info rp;

	BT_DBG("sock %p %s", sk, hdev->name);

	hci_dev_lock(hdev);

	memset(&rp, 0, sizeof(rp));

	bacpy(&rp.bdaddr, &hdev->bdaddr);

	rp.version = hdev->hci_ver;
	rp.manufacturer = cpu_to_le16(hdev->manufacturer);

	rp.supported_settings = cpu_to_le32(get_supported_settings(hdev));
	rp.current_settings = cpu_to_le32(get_current_settings(hdev));

	memcpy(rp.dev_class, hdev->dev_class, 3);

	memcpy(rp.name, hdev->dev_name, sizeof(hdev->dev_name));
	memcpy(rp.short_name, hdev->short_name, sizeof(hdev->short_name));

	hci_dev_unlock(hdev);

	return cmd_complete(sk, hdev->id, MGMT_OP_READ_INFO, 0, &rp,
			    sizeof(rp));
}

static void mgmt_pending_free(struct pending_cmd *cmd)
{
	sock_put(cmd->sk);
	kfree(cmd->param);
	kfree(cmd);
}

static struct pending_cmd *mgmt_pending_add(struct sock *sk, u16 opcode,
					    struct hci_dev *hdev, void *data,
					    u16 len)
{
	struct pending_cmd *cmd;

	cmd = kmalloc(sizeof(*cmd), GFP_KERNEL);
	if (!cmd)
		return NULL;

	cmd->opcode = opcode;
	cmd->index = hdev->id;

	cmd->param = kmalloc(len, GFP_KERNEL);
	if (!cmd->param) {
		kfree(cmd);
		return NULL;
	}

	if (data)
		memcpy(cmd->param, data, len);

	cmd->sk = sk;
	sock_hold(sk);

	list_add(&cmd->list, &hdev->mgmt_pending);

	return cmd;
}

static void mgmt_pending_foreach(u16 opcode, struct hci_dev *hdev,
				 void (*cb)(struct pending_cmd *cmd,
					    void *data),
				 void *data)
{
	struct pending_cmd *cmd, *tmp;

	list_for_each_entry_safe(cmd, tmp, &hdev->mgmt_pending, list) {
		if (opcode > 0 && cmd->opcode != opcode)
			continue;

		cb(cmd, data);
	}
}

static struct pending_cmd *mgmt_pending_find(u16 opcode, struct hci_dev *hdev)
{
	struct pending_cmd *cmd;

	list_for_each_entry(cmd, &hdev->mgmt_pending, list) {
		if (cmd->opcode == opcode)
			return cmd;
	}

	return NULL;
}

static void mgmt_pending_remove(struct pending_cmd *cmd)
{
	list_del(&cmd->list);
	mgmt_pending_free(cmd);
}

static int send_settings_rsp(struct sock *sk, u16 opcode, struct hci_dev *hdev)
{
	__le32 settings = cpu_to_le32(get_current_settings(hdev));

	return cmd_complete(sk, hdev->id, opcode, 0, &settings,
			    sizeof(settings));
}

static int set_powered(struct sock *sk, struct hci_dev *hdev, void *data,
		       u16 len)
{
	struct mgmt_mode *cp = data;
	struct pending_cmd *cmd;
	int err;

	BT_DBG("request for %s", hdev->name);

	if (cp->val != 0x00 && cp->val != 0x01)
		return cmd_status(sk, hdev->id, MGMT_OP_SET_POWERED,
				  MGMT_STATUS_INVALID_PARAMS);

	hci_dev_lock(hdev);

	if (test_and_clear_bit(HCI_AUTO_OFF, &hdev->dev_flags)) {
		cancel_delayed_work(&hdev->power_off);

		if (cp->val) {
			mgmt_pending_add(sk, MGMT_OP_SET_POWERED, hdev,
					 data, len);
			err = mgmt_powered(hdev, 1);
			goto failed;
		}
	}

	if (!!cp->val == hdev_is_powered(hdev)) {
		err = send_settings_rsp(sk, MGMT_OP_SET_POWERED, hdev);
		goto failed;
	}

	if (mgmt_pending_find(MGMT_OP_SET_POWERED, hdev)) {
		err = cmd_status(sk, hdev->id, MGMT_OP_SET_POWERED,
				 MGMT_STATUS_BUSY);
		goto failed;
	}

	cmd = mgmt_pending_add(sk, MGMT_OP_SET_POWERED, hdev, data, len);
	if (!cmd) {
		err = -ENOMEM;
		goto failed;
	}

	if (cp->val)
		queue_work(hdev->req_workqueue, &hdev->power_on);
	else
		queue_work(hdev->req_workqueue, &hdev->power_off.work);

	err = 0;

failed:
	hci_dev_unlock(hdev);
	return err;
}

static int mgmt_event(u16 event, struct hci_dev *hdev, void *data, u16 data_len,
		      struct sock *skip_sk)
{
	struct sk_buff *skb;
	struct mgmt_hdr *hdr;

	skb = alloc_skb(sizeof(*hdr) + data_len, GFP_KERNEL);
	if (!skb)
		return -ENOMEM;

	hdr = (void *) skb_put(skb, sizeof(*hdr));
	hdr->opcode = cpu_to_le16(event);
	if (hdev)
		hdr->index = cpu_to_le16(hdev->id);
	else
		hdr->index = __constant_cpu_to_le16(MGMT_INDEX_NONE);
	hdr->len = cpu_to_le16(data_len);

	if (data)
		memcpy(skb_put(skb, data_len), data, data_len);

	/* Time stamp */
	__net_timestamp(skb);

	hci_send_to_control(skb, skip_sk);
	kfree_skb(skb);

	return 0;
}

static int new_settings(struct hci_dev *hdev, struct sock *skip)
{
	__le32 ev;

	ev = cpu_to_le32(get_current_settings(hdev));

	return mgmt_event(MGMT_EV_NEW_SETTINGS, hdev, &ev, sizeof(ev), skip);
}

static int set_discoverable(struct sock *sk, struct hci_dev *hdev, void *data,
			    u16 len)
{
	struct mgmt_cp_set_discoverable *cp = data;
	struct pending_cmd *cmd;
	u16 timeout;
	u8 scan;
	int err;

	BT_DBG("request for %s", hdev->name);

	if (!lmp_bredr_capable(hdev))
		return cmd_status(sk, hdev->id, MGMT_OP_SET_DISCOVERABLE,
				 MGMT_STATUS_NOT_SUPPORTED);

	if (cp->val != 0x00 && cp->val != 0x01)
		return cmd_status(sk, hdev->id, MGMT_OP_SET_DISCOVERABLE,
				  MGMT_STATUS_INVALID_PARAMS);

	timeout = __le16_to_cpu(cp->timeout);
	if (!cp->val && timeout > 0)
		return cmd_status(sk, hdev->id, MGMT_OP_SET_DISCOVERABLE,
				  MGMT_STATUS_INVALID_PARAMS);

	hci_dev_lock(hdev);

	if (!hdev_is_powered(hdev) && timeout > 0) {
		err = cmd_status(sk, hdev->id, MGMT_OP_SET_DISCOVERABLE,
				 MGMT_STATUS_NOT_POWERED);
		goto failed;
	}

	if (mgmt_pending_find(MGMT_OP_SET_DISCOVERABLE, hdev) ||
	    mgmt_pending_find(MGMT_OP_SET_CONNECTABLE, hdev)) {
		err = cmd_status(sk, hdev->id, MGMT_OP_SET_DISCOVERABLE,
				 MGMT_STATUS_BUSY);
		goto failed;
	}

	if (!test_bit(HCI_CONNECTABLE, &hdev->dev_flags)) {
		err = cmd_status(sk, hdev->id, MGMT_OP_SET_DISCOVERABLE,
				 MGMT_STATUS_REJECTED);
		goto failed;
	}

	if (!hdev_is_powered(hdev)) {
		bool changed = false;

		if (!!cp->val != test_bit(HCI_DISCOVERABLE, &hdev->dev_flags)) {
			change_bit(HCI_DISCOVERABLE, &hdev->dev_flags);
			changed = true;
		}

		err = send_settings_rsp(sk, MGMT_OP_SET_DISCOVERABLE, hdev);
		if (err < 0)
			goto failed;

		if (changed)
			err = new_settings(hdev, sk);

		goto failed;
	}

	if (!!cp->val == test_bit(HCI_DISCOVERABLE, &hdev->dev_flags)) {
		if (hdev->discov_timeout > 0) {
			cancel_delayed_work(&hdev->discov_off);
			hdev->discov_timeout = 0;
		}

		if (cp->val && timeout > 0) {
			hdev->discov_timeout = timeout;
			queue_delayed_work(hdev->workqueue, &hdev->discov_off,
				msecs_to_jiffies(hdev->discov_timeout * 1000));
		}

		err = send_settings_rsp(sk, MGMT_OP_SET_DISCOVERABLE, hdev);
		goto failed;
	}

	cmd = mgmt_pending_add(sk, MGMT_OP_SET_DISCOVERABLE, hdev, data, len);
	if (!cmd) {
		err = -ENOMEM;
		goto failed;
	}

	scan = SCAN_PAGE;

	if (cp->val)
		scan |= SCAN_INQUIRY;
	else
		cancel_delayed_work(&hdev->discov_off);

	err = hci_send_cmd(hdev, HCI_OP_WRITE_SCAN_ENABLE, 1, &scan);
	if (err < 0)
		mgmt_pending_remove(cmd);

	if (cp->val)
		hdev->discov_timeout = timeout;

failed:
	hci_dev_unlock(hdev);
	return err;
}

static void write_fast_connectable(struct hci_request *req, bool enable)
{
	struct hci_dev *hdev = req->hdev;
	struct hci_cp_write_page_scan_activity acp;
	u8 type;

	if (hdev->hci_ver < BLUETOOTH_VER_1_2)
		return;

	if (enable) {
		type = PAGE_SCAN_TYPE_INTERLACED;

		/* 160 msec page scan interval */
		acp.interval = __constant_cpu_to_le16(0x0100);
	} else {
		type = PAGE_SCAN_TYPE_STANDARD;	/* default */

		/* default 1.28 sec page scan */
		acp.interval = __constant_cpu_to_le16(0x0800);
	}

	acp.window = __constant_cpu_to_le16(0x0012);

	if (__cpu_to_le16(hdev->page_scan_interval) != acp.interval ||
	    __cpu_to_le16(hdev->page_scan_window) != acp.window)
		hci_req_add(req, HCI_OP_WRITE_PAGE_SCAN_ACTIVITY,
			    sizeof(acp), &acp);

	if (hdev->page_scan_type != type)
		hci_req_add(req, HCI_OP_WRITE_PAGE_SCAN_TYPE, 1, &type);
}

static void set_connectable_complete(struct hci_dev *hdev, u8 status)
{
	struct pending_cmd *cmd;

	BT_DBG("status 0x%02x", status);

	hci_dev_lock(hdev);

	cmd = mgmt_pending_find(MGMT_OP_SET_CONNECTABLE, hdev);
	if (!cmd)
		goto unlock;

	send_settings_rsp(cmd->sk, MGMT_OP_SET_CONNECTABLE, hdev);

	mgmt_pending_remove(cmd);

unlock:
	hci_dev_unlock(hdev);
}

static int set_connectable(struct sock *sk, struct hci_dev *hdev, void *data,
			   u16 len)
{
	struct mgmt_mode *cp = data;
	struct pending_cmd *cmd;
	struct hci_request req;
	u8 scan;
	int err;

	BT_DBG("request for %s", hdev->name);

	if (!lmp_bredr_capable(hdev))
		return cmd_status(sk, hdev->id, MGMT_OP_SET_CONNECTABLE,
				  MGMT_STATUS_NOT_SUPPORTED);

	if (cp->val != 0x00 && cp->val != 0x01)
		return cmd_status(sk, hdev->id, MGMT_OP_SET_CONNECTABLE,
				  MGMT_STATUS_INVALID_PARAMS);

	hci_dev_lock(hdev);

	if (!hdev_is_powered(hdev)) {
		bool changed = false;

		if (!!cp->val != test_bit(HCI_CONNECTABLE, &hdev->dev_flags))
			changed = true;

		if (cp->val) {
			set_bit(HCI_CONNECTABLE, &hdev->dev_flags);
		} else {
			clear_bit(HCI_CONNECTABLE, &hdev->dev_flags);
			clear_bit(HCI_DISCOVERABLE, &hdev->dev_flags);
		}

		err = send_settings_rsp(sk, MGMT_OP_SET_CONNECTABLE, hdev);
		if (err < 0)
			goto failed;

		if (changed)
			err = new_settings(hdev, sk);

		goto failed;
	}

	if (mgmt_pending_find(MGMT_OP_SET_DISCOVERABLE, hdev) ||
	    mgmt_pending_find(MGMT_OP_SET_CONNECTABLE, hdev)) {
		err = cmd_status(sk, hdev->id, MGMT_OP_SET_CONNECTABLE,
				 MGMT_STATUS_BUSY);
		goto failed;
	}

	if (!!cp->val == test_bit(HCI_PSCAN, &hdev->flags)) {
		err = send_settings_rsp(sk, MGMT_OP_SET_CONNECTABLE, hdev);
		goto failed;
	}

	cmd = mgmt_pending_add(sk, MGMT_OP_SET_CONNECTABLE, hdev, data, len);
	if (!cmd) {
		err = -ENOMEM;
		goto failed;
	}

	if (cp->val) {
		scan = SCAN_PAGE;
	} else {
		scan = 0;

		if (test_bit(HCI_ISCAN, &hdev->flags) &&
		    hdev->discov_timeout > 0)
			cancel_delayed_work(&hdev->discov_off);
	}

	hci_req_init(&req, hdev);

	hci_req_add(&req, HCI_OP_WRITE_SCAN_ENABLE, 1, &scan);

	/* If we're going from non-connectable to connectable or
	 * vice-versa when fast connectable is enabled ensure that fast
	 * connectable gets disabled. write_fast_connectable won't do
	 * anything if the page scan parameters are already what they
	 * should be.
	 */
	if (cp->val || test_bit(HCI_FAST_CONNECTABLE, &hdev->dev_flags))
		write_fast_connectable(&req, false);

	err = hci_req_run(&req, set_connectable_complete);
	if (err < 0)
		mgmt_pending_remove(cmd);

failed:
	hci_dev_unlock(hdev);
	return err;
}

static int set_pairable(struct sock *sk, struct hci_dev *hdev, void *data,
			u16 len)
{
	struct mgmt_mode *cp = data;
	int err;

	BT_DBG("request for %s", hdev->name);

	if (cp->val != 0x00 && cp->val != 0x01)
		return cmd_status(sk, hdev->id, MGMT_OP_SET_PAIRABLE,
				  MGMT_STATUS_INVALID_PARAMS);

	hci_dev_lock(hdev);

	if (cp->val)
		set_bit(HCI_PAIRABLE, &hdev->dev_flags);
	else
		clear_bit(HCI_PAIRABLE, &hdev->dev_flags);

	err = send_settings_rsp(sk, MGMT_OP_SET_PAIRABLE, hdev);
	if (err < 0)
		goto failed;

	err = new_settings(hdev, sk);

failed:
	hci_dev_unlock(hdev);
	return err;
}

static int set_link_security(struct sock *sk, struct hci_dev *hdev, void *data,
			     u16 len)
{
	struct mgmt_mode *cp = data;
	struct pending_cmd *cmd;
	u8 val;
	int err;

	BT_DBG("request for %s", hdev->name);

	if (!lmp_bredr_capable(hdev))
		return cmd_status(sk, hdev->id, MGMT_OP_SET_LINK_SECURITY,
				  MGMT_STATUS_NOT_SUPPORTED);

	if (cp->val != 0x00 && cp->val != 0x01)
		return cmd_status(sk, hdev->id, MGMT_OP_SET_LINK_SECURITY,
				  MGMT_STATUS_INVALID_PARAMS);

	hci_dev_lock(hdev);

	if (!hdev_is_powered(hdev)) {
		bool changed = false;

		if (!!cp->val != test_bit(HCI_LINK_SECURITY,
					  &hdev->dev_flags)) {
			change_bit(HCI_LINK_SECURITY, &hdev->dev_flags);
			changed = true;
		}

		err = send_settings_rsp(sk, MGMT_OP_SET_LINK_SECURITY, hdev);
		if (err < 0)
			goto failed;

		if (changed)
			err = new_settings(hdev, sk);

		goto failed;
	}

	if (mgmt_pending_find(MGMT_OP_SET_LINK_SECURITY, hdev)) {
		err = cmd_status(sk, hdev->id, MGMT_OP_SET_LINK_SECURITY,
				 MGMT_STATUS_BUSY);
		goto failed;
	}

	val = !!cp->val;

	if (test_bit(HCI_AUTH, &hdev->flags) == val) {
		err = send_settings_rsp(sk, MGMT_OP_SET_LINK_SECURITY, hdev);
		goto failed;
	}

	cmd = mgmt_pending_add(sk, MGMT_OP_SET_LINK_SECURITY, hdev, data, len);
	if (!cmd) {
		err = -ENOMEM;
		goto failed;
	}

	err = hci_send_cmd(hdev, HCI_OP_WRITE_AUTH_ENABLE, sizeof(val), &val);
	if (err < 0) {
		mgmt_pending_remove(cmd);
		goto failed;
	}

failed:
	hci_dev_unlock(hdev);
	return err;
}

static int set_ssp(struct sock *sk, struct hci_dev *hdev, void *data, u16 len)
{
	struct mgmt_mode *cp = data;
	struct pending_cmd *cmd;
	u8 val;
	int err;

	BT_DBG("request for %s", hdev->name);

	if (!lmp_ssp_capable(hdev))
		return cmd_status(sk, hdev->id, MGMT_OP_SET_SSP,
				  MGMT_STATUS_NOT_SUPPORTED);

	if (cp->val != 0x00 && cp->val != 0x01)
		return cmd_status(sk, hdev->id, MGMT_OP_SET_SSP,
				  MGMT_STATUS_INVALID_PARAMS);

	hci_dev_lock(hdev);

	val = !!cp->val;

	if (!hdev_is_powered(hdev)) {
		bool changed = false;

		if (val != test_bit(HCI_SSP_ENABLED, &hdev->dev_flags)) {
			change_bit(HCI_SSP_ENABLED, &hdev->dev_flags);
			changed = true;
		}

		err = send_settings_rsp(sk, MGMT_OP_SET_SSP, hdev);
		if (err < 0)
			goto failed;

		if (changed)
			err = new_settings(hdev, sk);

		goto failed;
	}

	if (mgmt_pending_find(MGMT_OP_SET_SSP, hdev)) {
		err = cmd_status(sk, hdev->id, MGMT_OP_SET_SSP,
				 MGMT_STATUS_BUSY);
		goto failed;
	}

	if (test_bit(HCI_SSP_ENABLED, &hdev->dev_flags) == val) {
		err = send_settings_rsp(sk, MGMT_OP_SET_SSP, hdev);
		goto failed;
	}

	cmd = mgmt_pending_add(sk, MGMT_OP_SET_SSP, hdev, data, len);
	if (!cmd) {
		err = -ENOMEM;
		goto failed;
	}

	err = hci_send_cmd(hdev, HCI_OP_WRITE_SSP_MODE, sizeof(val), &val);
	if (err < 0) {
		mgmt_pending_remove(cmd);
		goto failed;
	}

failed:
	hci_dev_unlock(hdev);
	return err;
}

static int set_hs(struct sock *sk, struct hci_dev *hdev, void *data, u16 len)
{
	struct mgmt_mode *cp = data;

	BT_DBG("request for %s", hdev->name);

	if (!enable_hs)
		return cmd_status(sk, hdev->id, MGMT_OP_SET_HS,
				  MGMT_STATUS_NOT_SUPPORTED);

	if (cp->val != 0x00 && cp->val != 0x01)
		return cmd_status(sk, hdev->id, MGMT_OP_SET_HS,
				  MGMT_STATUS_INVALID_PARAMS);

	if (cp->val)
		set_bit(HCI_HS_ENABLED, &hdev->dev_flags);
	else
		clear_bit(HCI_HS_ENABLED, &hdev->dev_flags);

	return send_settings_rsp(sk, MGMT_OP_SET_HS, hdev);
}

static int set_le(struct sock *sk, struct hci_dev *hdev, void *data, u16 len)
{
	struct mgmt_mode *cp = data;
	struct hci_cp_write_le_host_supported hci_cp;
	struct pending_cmd *cmd;
	int err;
	u8 val, enabled;

	BT_DBG("request for %s", hdev->name);

	if (!lmp_le_capable(hdev))
		return cmd_status(sk, hdev->id, MGMT_OP_SET_LE,
				  MGMT_STATUS_NOT_SUPPORTED);

	if (cp->val != 0x00 && cp->val != 0x01)
		return cmd_status(sk, hdev->id, MGMT_OP_SET_LE,
				  MGMT_STATUS_INVALID_PARAMS);

	/* LE-only devices do not allow toggling LE on/off */
	if (!lmp_bredr_capable(hdev))
		return cmd_status(sk, hdev->id, MGMT_OP_SET_LE,
				  MGMT_STATUS_REJECTED);

	hci_dev_lock(hdev);

	val = !!cp->val;
	enabled = lmp_host_le_capable(hdev);

	if (!hdev_is_powered(hdev) || val == enabled) {
		bool changed = false;

		if (val != test_bit(HCI_LE_ENABLED, &hdev->dev_flags)) {
			change_bit(HCI_LE_ENABLED, &hdev->dev_flags);
			changed = true;
		}

		err = send_settings_rsp(sk, MGMT_OP_SET_LE, hdev);
		if (err < 0)
			goto unlock;

		if (changed)
			err = new_settings(hdev, sk);

		goto unlock;
	}

	if (mgmt_pending_find(MGMT_OP_SET_LE, hdev)) {
		err = cmd_status(sk, hdev->id, MGMT_OP_SET_LE,
				 MGMT_STATUS_BUSY);
		goto unlock;
	}

	cmd = mgmt_pending_add(sk, MGMT_OP_SET_LE, hdev, data, len);
	if (!cmd) {
		err = -ENOMEM;
		goto unlock;
	}

	memset(&hci_cp, 0, sizeof(hci_cp));

	if (val) {
		hci_cp.le = val;
		hci_cp.simul = lmp_le_br_capable(hdev);
	}

	err = hci_send_cmd(hdev, HCI_OP_WRITE_LE_HOST_SUPPORTED, sizeof(hci_cp),
			   &hci_cp);
	if (err < 0)
		mgmt_pending_remove(cmd);

unlock:
	hci_dev_unlock(hdev);
	return err;
}

/* This is a helper function to test for pending mgmt commands that can
 * cause CoD or EIR HCI commands. We can only allow one such pending
 * mgmt command at a time since otherwise we cannot easily track what
 * the current values are, will be, and based on that calculate if a new
 * HCI command needs to be sent and if yes with what value.
 */
static bool pending_eir_or_class(struct hci_dev *hdev)
{
	struct pending_cmd *cmd;

	list_for_each_entry(cmd, &hdev->mgmt_pending, list) {
		switch (cmd->opcode) {
		case MGMT_OP_ADD_UUID:
		case MGMT_OP_REMOVE_UUID:
		case MGMT_OP_SET_DEV_CLASS:
		case MGMT_OP_SET_POWERED:
			return true;
		}
	}

	return false;
}

static const u8 bluetooth_base_uuid[] = {
			0xfb, 0x34, 0x9b, 0x5f, 0x80, 0x00, 0x00, 0x80,
			0x00, 0x10, 0x00, 0x00, 0x00, 0x00, 0x00, 0x00,
};

static u8 get_uuid_size(const u8 *uuid)
{
	u32 val;

	if (memcmp(uuid, bluetooth_base_uuid, 12))
		return 128;

	val = get_unaligned_le32(&uuid[12]);
	if (val > 0xffff)
		return 32;

	return 16;
}

static void mgmt_class_complete(struct hci_dev *hdev, u16 mgmt_op, u8 status)
{
	struct pending_cmd *cmd;

	hci_dev_lock(hdev);

	cmd = mgmt_pending_find(mgmt_op, hdev);
	if (!cmd)
		goto unlock;

	cmd_complete(cmd->sk, cmd->index, cmd->opcode, mgmt_status(status),
		     hdev->dev_class, 3);

	mgmt_pending_remove(cmd);

unlock:
	hci_dev_unlock(hdev);
}

static void add_uuid_complete(struct hci_dev *hdev, u8 status)
{
	BT_DBG("status 0x%02x", status);

	mgmt_class_complete(hdev, MGMT_OP_ADD_UUID, status);
}

static int add_uuid(struct sock *sk, struct hci_dev *hdev, void *data, u16 len)
{
	struct mgmt_cp_add_uuid *cp = data;
	struct pending_cmd *cmd;
	struct hci_request req;
	struct bt_uuid *uuid;
	int err;

	BT_DBG("request for %s", hdev->name);

	hci_dev_lock(hdev);

	if (pending_eir_or_class(hdev)) {
		err = cmd_status(sk, hdev->id, MGMT_OP_ADD_UUID,
				 MGMT_STATUS_BUSY);
		goto failed;
	}

	uuid = kmalloc(sizeof(*uuid), GFP_KERNEL);
	if (!uuid) {
		err = -ENOMEM;
		goto failed;
	}

	memcpy(uuid->uuid, cp->uuid, 16);
	uuid->svc_hint = cp->svc_hint;
	uuid->size = get_uuid_size(cp->uuid);

	list_add_tail(&uuid->list, &hdev->uuids);

	hci_req_init(&req, hdev);

	update_class(&req);
	update_eir(&req);

	err = hci_req_run(&req, add_uuid_complete);
	if (err < 0) {
		if (err != -ENODATA)
			goto failed;

		err = cmd_complete(sk, hdev->id, MGMT_OP_ADD_UUID, 0,
				   hdev->dev_class, 3);
		goto failed;
	}

	cmd = mgmt_pending_add(sk, MGMT_OP_ADD_UUID, hdev, data, len);
	if (!cmd) {
		err = -ENOMEM;
		goto failed;
	}

	err = 0;

failed:
	hci_dev_unlock(hdev);
	return err;
}

static bool enable_service_cache(struct hci_dev *hdev)
{
	if (!hdev_is_powered(hdev))
		return false;

	if (!test_and_set_bit(HCI_SERVICE_CACHE, &hdev->dev_flags)) {
		queue_delayed_work(hdev->workqueue, &hdev->service_cache,
				   CACHE_TIMEOUT);
		return true;
	}

	return false;
}

static void remove_uuid_complete(struct hci_dev *hdev, u8 status)
{
	BT_DBG("status 0x%02x", status);

	mgmt_class_complete(hdev, MGMT_OP_REMOVE_UUID, status);
}

static int remove_uuid(struct sock *sk, struct hci_dev *hdev, void *data,
		       u16 len)
{
	struct mgmt_cp_remove_uuid *cp = data;
	struct pending_cmd *cmd;
	struct bt_uuid *match, *tmp;
	u8 bt_uuid_any[] = { 0, 0, 0, 0, 0, 0, 0, 0, 0, 0, 0, 0, 0, 0, 0, 0 };
	struct hci_request req;
	int err, found;

	BT_DBG("request for %s", hdev->name);

	hci_dev_lock(hdev);

	if (pending_eir_or_class(hdev)) {
		err = cmd_status(sk, hdev->id, MGMT_OP_REMOVE_UUID,
				 MGMT_STATUS_BUSY);
		goto unlock;
	}

	if (memcmp(cp->uuid, bt_uuid_any, 16) == 0) {
		err = hci_uuids_clear(hdev);

		if (enable_service_cache(hdev)) {
			err = cmd_complete(sk, hdev->id, MGMT_OP_REMOVE_UUID,
					   0, hdev->dev_class, 3);
			goto unlock;
		}

		goto update_class;
	}

	found = 0;

	list_for_each_entry_safe(match, tmp, &hdev->uuids, list) {
		if (memcmp(match->uuid, cp->uuid, 16) != 0)
			continue;

		list_del(&match->list);
		kfree(match);
		found++;
	}

	if (found == 0) {
		err = cmd_status(sk, hdev->id, MGMT_OP_REMOVE_UUID,
				 MGMT_STATUS_INVALID_PARAMS);
		goto unlock;
	}

update_class:
	hci_req_init(&req, hdev);

	update_class(&req);
	update_eir(&req);

	err = hci_req_run(&req, remove_uuid_complete);
	if (err < 0) {
		if (err != -ENODATA)
			goto unlock;

		err = cmd_complete(sk, hdev->id, MGMT_OP_REMOVE_UUID, 0,
				   hdev->dev_class, 3);
		goto unlock;
	}

	cmd = mgmt_pending_add(sk, MGMT_OP_REMOVE_UUID, hdev, data, len);
	if (!cmd) {
		err = -ENOMEM;
		goto unlock;
	}

	err = 0;

unlock:
	hci_dev_unlock(hdev);
	return err;
}

static void set_class_complete(struct hci_dev *hdev, u8 status)
{
	BT_DBG("status 0x%02x", status);

	mgmt_class_complete(hdev, MGMT_OP_SET_DEV_CLASS, status);
}

static int set_dev_class(struct sock *sk, struct hci_dev *hdev, void *data,
			 u16 len)
{
	struct mgmt_cp_set_dev_class *cp = data;
	struct pending_cmd *cmd;
	struct hci_request req;
	int err;

	BT_DBG("request for %s", hdev->name);

	if (!lmp_bredr_capable(hdev))
		return cmd_status(sk, hdev->id, MGMT_OP_SET_DEV_CLASS,
				  MGMT_STATUS_NOT_SUPPORTED);

	hci_dev_lock(hdev);

	if (pending_eir_or_class(hdev)) {
		err = cmd_status(sk, hdev->id, MGMT_OP_SET_DEV_CLASS,
				 MGMT_STATUS_BUSY);
		goto unlock;
	}

	if ((cp->minor & 0x03) != 0 || (cp->major & 0xe0) != 0) {
		err = cmd_status(sk, hdev->id, MGMT_OP_SET_DEV_CLASS,
				 MGMT_STATUS_INVALID_PARAMS);
		goto unlock;
	}

	hdev->major_class = cp->major;
	hdev->minor_class = cp->minor;

	if (!hdev_is_powered(hdev)) {
		err = cmd_complete(sk, hdev->id, MGMT_OP_SET_DEV_CLASS, 0,
				   hdev->dev_class, 3);
		goto unlock;
	}

	hci_req_init(&req, hdev);

	if (test_and_clear_bit(HCI_SERVICE_CACHE, &hdev->dev_flags)) {
		hci_dev_unlock(hdev);
		cancel_delayed_work_sync(&hdev->service_cache);
		hci_dev_lock(hdev);
		update_eir(&req);
	}

	update_class(&req);

	err = hci_req_run(&req, set_class_complete);
	if (err < 0) {
		if (err != -ENODATA)
			goto unlock;

		err = cmd_complete(sk, hdev->id, MGMT_OP_SET_DEV_CLASS, 0,
				   hdev->dev_class, 3);
		goto unlock;
	}

	cmd = mgmt_pending_add(sk, MGMT_OP_SET_DEV_CLASS, hdev, data, len);
	if (!cmd) {
		err = -ENOMEM;
		goto unlock;
	}

	err = 0;

unlock:
	hci_dev_unlock(hdev);
	return err;
}

static int load_link_keys(struct sock *sk, struct hci_dev *hdev, void *data,
			  u16 len)
{
	struct mgmt_cp_load_link_keys *cp = data;
	u16 key_count, expected_len;
	int i;

	key_count = __le16_to_cpu(cp->key_count);

	expected_len = sizeof(*cp) + key_count *
					sizeof(struct mgmt_link_key_info);
	if (expected_len != len) {
		BT_ERR("load_link_keys: expected %u bytes, got %u bytes",
		       len, expected_len);
		return cmd_status(sk, hdev->id, MGMT_OP_LOAD_LINK_KEYS,
				  MGMT_STATUS_INVALID_PARAMS);
	}

	if (cp->debug_keys != 0x00 && cp->debug_keys != 0x01)
		return cmd_status(sk, hdev->id, MGMT_OP_LOAD_LINK_KEYS,
				  MGMT_STATUS_INVALID_PARAMS);

	BT_DBG("%s debug_keys %u key_count %u", hdev->name, cp->debug_keys,
	       key_count);

	for (i = 0; i < key_count; i++) {
		struct mgmt_link_key_info *key = &cp->keys[i];

		if (key->addr.type != BDADDR_BREDR)
			return cmd_status(sk, hdev->id, MGMT_OP_LOAD_LINK_KEYS,
					  MGMT_STATUS_INVALID_PARAMS);
	}

	hci_dev_lock(hdev);

	hci_link_keys_clear(hdev);

	if (cp->debug_keys)
		set_bit(HCI_DEBUG_KEYS, &hdev->dev_flags);
	else
		clear_bit(HCI_DEBUG_KEYS, &hdev->dev_flags);

	for (i = 0; i < key_count; i++) {
		struct mgmt_link_key_info *key = &cp->keys[i];

		hci_add_link_key(hdev, NULL, 0, &key->addr.bdaddr, key->val,
				 key->type, key->pin_len);
	}

	cmd_complete(sk, hdev->id, MGMT_OP_LOAD_LINK_KEYS, 0, NULL, 0);

	hci_dev_unlock(hdev);

	return 0;
}

static int device_unpaired(struct hci_dev *hdev, bdaddr_t *bdaddr,
			   u8 addr_type, struct sock *skip_sk)
{
	struct mgmt_ev_device_unpaired ev;

	bacpy(&ev.addr.bdaddr, bdaddr);
	ev.addr.type = addr_type;

	return mgmt_event(MGMT_EV_DEVICE_UNPAIRED, hdev, &ev, sizeof(ev),
			  skip_sk);
}

static int unpair_device(struct sock *sk, struct hci_dev *hdev, void *data,
			 u16 len)
{
	struct mgmt_cp_unpair_device *cp = data;
	struct mgmt_rp_unpair_device rp;
	struct hci_cp_disconnect dc;
	struct pending_cmd *cmd;
	struct hci_conn *conn;
	int err;

	memset(&rp, 0, sizeof(rp));
	bacpy(&rp.addr.bdaddr, &cp->addr.bdaddr);
	rp.addr.type = cp->addr.type;

	if (!bdaddr_type_is_valid(cp->addr.type))
		return cmd_complete(sk, hdev->id, MGMT_OP_UNPAIR_DEVICE,
				    MGMT_STATUS_INVALID_PARAMS,
				    &rp, sizeof(rp));

	if (cp->disconnect != 0x00 && cp->disconnect != 0x01)
		return cmd_complete(sk, hdev->id, MGMT_OP_UNPAIR_DEVICE,
				    MGMT_STATUS_INVALID_PARAMS,
				    &rp, sizeof(rp));

	hci_dev_lock(hdev);

	if (!hdev_is_powered(hdev)) {
		err = cmd_complete(sk, hdev->id, MGMT_OP_UNPAIR_DEVICE,
				   MGMT_STATUS_NOT_POWERED, &rp, sizeof(rp));
		goto unlock;
	}

	if (cp->addr.type == BDADDR_BREDR)
		err = hci_remove_link_key(hdev, &cp->addr.bdaddr);
	else
		err = hci_remove_ltk(hdev, &cp->addr.bdaddr);

	if (err < 0) {
		err = cmd_complete(sk, hdev->id, MGMT_OP_UNPAIR_DEVICE,
				   MGMT_STATUS_NOT_PAIRED, &rp, sizeof(rp));
		goto unlock;
	}

	if (cp->disconnect) {
		if (cp->addr.type == BDADDR_BREDR)
			conn = hci_conn_hash_lookup_ba(hdev, ACL_LINK,
						       &cp->addr.bdaddr);
		else
			conn = hci_conn_hash_lookup_ba(hdev, LE_LINK,
						       &cp->addr.bdaddr);
	} else {
		conn = NULL;
	}

	if (!conn) {
		err = cmd_complete(sk, hdev->id, MGMT_OP_UNPAIR_DEVICE, 0,
				   &rp, sizeof(rp));
		device_unpaired(hdev, &cp->addr.bdaddr, cp->addr.type, sk);
		goto unlock;
	}

	cmd = mgmt_pending_add(sk, MGMT_OP_UNPAIR_DEVICE, hdev, cp,
			       sizeof(*cp));
	if (!cmd) {
		err = -ENOMEM;
		goto unlock;
	}

	dc.handle = cpu_to_le16(conn->handle);
	dc.reason = 0x13; /* Remote User Terminated Connection */
	err = hci_send_cmd(hdev, HCI_OP_DISCONNECT, sizeof(dc), &dc);
	if (err < 0)
		mgmt_pending_remove(cmd);

unlock:
	hci_dev_unlock(hdev);
	return err;
}

static int disconnect(struct sock *sk, struct hci_dev *hdev, void *data,
		      u16 len)
{
	struct mgmt_cp_disconnect *cp = data;
	struct mgmt_rp_disconnect rp;
	struct hci_cp_disconnect dc;
	struct pending_cmd *cmd;
	struct hci_conn *conn;
	int err;

	BT_DBG("");

	memset(&rp, 0, sizeof(rp));
	bacpy(&rp.addr.bdaddr, &cp->addr.bdaddr);
	rp.addr.type = cp->addr.type;

	if (!bdaddr_type_is_valid(cp->addr.type))
		return cmd_complete(sk, hdev->id, MGMT_OP_DISCONNECT,
				    MGMT_STATUS_INVALID_PARAMS,
				    &rp, sizeof(rp));

	hci_dev_lock(hdev);

	if (!test_bit(HCI_UP, &hdev->flags)) {
		err = cmd_complete(sk, hdev->id, MGMT_OP_DISCONNECT,
				   MGMT_STATUS_NOT_POWERED, &rp, sizeof(rp));
		goto failed;
	}

	if (mgmt_pending_find(MGMT_OP_DISCONNECT, hdev)) {
		err = cmd_complete(sk, hdev->id, MGMT_OP_DISCONNECT,
				   MGMT_STATUS_BUSY, &rp, sizeof(rp));
		goto failed;
	}

	if (cp->addr.type == BDADDR_BREDR)
		conn = hci_conn_hash_lookup_ba(hdev, ACL_LINK,
					       &cp->addr.bdaddr);
	else
		conn = hci_conn_hash_lookup_ba(hdev, LE_LINK, &cp->addr.bdaddr);

	if (!conn || conn->state == BT_OPEN || conn->state == BT_CLOSED) {
		err = cmd_complete(sk, hdev->id, MGMT_OP_DISCONNECT,
				   MGMT_STATUS_NOT_CONNECTED, &rp, sizeof(rp));
		goto failed;
	}

	cmd = mgmt_pending_add(sk, MGMT_OP_DISCONNECT, hdev, data, len);
	if (!cmd) {
		err = -ENOMEM;
		goto failed;
	}

	dc.handle = cpu_to_le16(conn->handle);
	dc.reason = HCI_ERROR_REMOTE_USER_TERM;

	err = hci_send_cmd(hdev, HCI_OP_DISCONNECT, sizeof(dc), &dc);
	if (err < 0)
		mgmt_pending_remove(cmd);

failed:
	hci_dev_unlock(hdev);
	return err;
}

static u8 link_to_bdaddr(u8 link_type, u8 addr_type)
{
	switch (link_type) {
	case LE_LINK:
		switch (addr_type) {
		case ADDR_LE_DEV_PUBLIC:
			return BDADDR_LE_PUBLIC;

		default:
			/* Fallback to LE Random address type */
			return BDADDR_LE_RANDOM;
		}

	default:
		/* Fallback to BR/EDR type */
		return BDADDR_BREDR;
	}
}

static int get_connections(struct sock *sk, struct hci_dev *hdev, void *data,
			   u16 data_len)
{
	struct mgmt_rp_get_connections *rp;
	struct hci_conn *c;
	size_t rp_len;
	int err;
	u16 i;

	BT_DBG("");

	hci_dev_lock(hdev);

	if (!hdev_is_powered(hdev)) {
		err = cmd_status(sk, hdev->id, MGMT_OP_GET_CONNECTIONS,
				 MGMT_STATUS_NOT_POWERED);
		goto unlock;
	}

	i = 0;
	list_for_each_entry(c, &hdev->conn_hash.list, list) {
		if (test_bit(HCI_CONN_MGMT_CONNECTED, &c->flags))
			i++;
	}

	rp_len = sizeof(*rp) + (i * sizeof(struct mgmt_addr_info));
	rp = kmalloc(rp_len, GFP_KERNEL);
	if (!rp) {
		err = -ENOMEM;
		goto unlock;
	}

	i = 0;
	list_for_each_entry(c, &hdev->conn_hash.list, list) {
		if (!test_bit(HCI_CONN_MGMT_CONNECTED, &c->flags))
			continue;
		bacpy(&rp->addr[i].bdaddr, &c->dst);
		rp->addr[i].type = link_to_bdaddr(c->type, c->dst_type);
		if (c->type == SCO_LINK || c->type == ESCO_LINK)
			continue;
		i++;
	}

	rp->conn_count = cpu_to_le16(i);

	/* Recalculate length in case of filtered SCO connections, etc */
	rp_len = sizeof(*rp) + (i * sizeof(struct mgmt_addr_info));

	err = cmd_complete(sk, hdev->id, MGMT_OP_GET_CONNECTIONS, 0, rp,
			   rp_len);

	kfree(rp);

unlock:
	hci_dev_unlock(hdev);
	return err;
}

static int send_pin_code_neg_reply(struct sock *sk, struct hci_dev *hdev,
				   struct mgmt_cp_pin_code_neg_reply *cp)
{
	struct pending_cmd *cmd;
	int err;

	cmd = mgmt_pending_add(sk, MGMT_OP_PIN_CODE_NEG_REPLY, hdev, cp,
			       sizeof(*cp));
	if (!cmd)
		return -ENOMEM;

	err = hci_send_cmd(hdev, HCI_OP_PIN_CODE_NEG_REPLY,
			   sizeof(cp->addr.bdaddr), &cp->addr.bdaddr);
	if (err < 0)
		mgmt_pending_remove(cmd);

	return err;
}

static int pin_code_reply(struct sock *sk, struct hci_dev *hdev, void *data,
			  u16 len)
{
	struct hci_conn *conn;
	struct mgmt_cp_pin_code_reply *cp = data;
	struct hci_cp_pin_code_reply reply;
	struct pending_cmd *cmd;
	int err;

	BT_DBG("");

	hci_dev_lock(hdev);

	if (!hdev_is_powered(hdev)) {
		err = cmd_status(sk, hdev->id, MGMT_OP_PIN_CODE_REPLY,
				 MGMT_STATUS_NOT_POWERED);
		goto failed;
	}

	conn = hci_conn_hash_lookup_ba(hdev, ACL_LINK, &cp->addr.bdaddr);
	if (!conn) {
		err = cmd_status(sk, hdev->id, MGMT_OP_PIN_CODE_REPLY,
				 MGMT_STATUS_NOT_CONNECTED);
		goto failed;
	}

	if (conn->pending_sec_level == BT_SECURITY_HIGH && cp->pin_len != 16) {
		struct mgmt_cp_pin_code_neg_reply ncp;

		memcpy(&ncp.addr, &cp->addr, sizeof(ncp.addr));

		BT_ERR("PIN code is not 16 bytes long");

		err = send_pin_code_neg_reply(sk, hdev, &ncp);
		if (err >= 0)
			err = cmd_status(sk, hdev->id, MGMT_OP_PIN_CODE_REPLY,
					 MGMT_STATUS_INVALID_PARAMS);

		goto failed;
	}

	cmd = mgmt_pending_add(sk, MGMT_OP_PIN_CODE_REPLY, hdev, data, len);
	if (!cmd) {
		err = -ENOMEM;
		goto failed;
	}

	bacpy(&reply.bdaddr, &cp->addr.bdaddr);
	reply.pin_len = cp->pin_len;
	memcpy(reply.pin_code, cp->pin_code, sizeof(reply.pin_code));

	err = hci_send_cmd(hdev, HCI_OP_PIN_CODE_REPLY, sizeof(reply), &reply);
	if (err < 0)
		mgmt_pending_remove(cmd);

failed:
	hci_dev_unlock(hdev);
	return err;
}

static int set_io_capability(struct sock *sk, struct hci_dev *hdev, void *data,
			     u16 len)
{
	struct mgmt_cp_set_io_capability *cp = data;

	BT_DBG("");

	hci_dev_lock(hdev);

	hdev->io_capability = cp->io_capability;

	BT_DBG("%s IO capability set to 0x%02x", hdev->name,
	       hdev->io_capability);

	hci_dev_unlock(hdev);

	return cmd_complete(sk, hdev->id, MGMT_OP_SET_IO_CAPABILITY, 0, NULL,
			    0);
}

static struct pending_cmd *find_pairing(struct hci_conn *conn)
{
	struct hci_dev *hdev = conn->hdev;
	struct pending_cmd *cmd;

	list_for_each_entry(cmd, &hdev->mgmt_pending, list) {
		if (cmd->opcode != MGMT_OP_PAIR_DEVICE)
			continue;

		if (cmd->user_data != conn)
			continue;

		return cmd;
	}

	return NULL;
}

static void pairing_complete(struct pending_cmd *cmd, u8 status)
{
	struct mgmt_rp_pair_device rp;
	struct hci_conn *conn = cmd->user_data;

	bacpy(&rp.addr.bdaddr, &conn->dst);
	rp.addr.type = link_to_bdaddr(conn->type, conn->dst_type);

	cmd_complete(cmd->sk, cmd->index, MGMT_OP_PAIR_DEVICE, status,
		     &rp, sizeof(rp));

	/* So we don't get further callbacks for this connection */
	conn->connect_cfm_cb = NULL;
	conn->security_cfm_cb = NULL;
	conn->disconn_cfm_cb = NULL;

	hci_conn_drop(conn);

	mgmt_pending_remove(cmd);
}

static void pairing_complete_cb(struct hci_conn *conn, u8 status)
{
	struct pending_cmd *cmd;

	BT_DBG("status %u", status);

	cmd = find_pairing(conn);
	if (!cmd)
		BT_DBG("Unable to find a pending command");
	else
		pairing_complete(cmd, mgmt_status(status));
}

static void le_connect_complete_cb(struct hci_conn *conn, u8 status)
{
	struct pending_cmd *cmd;

	BT_DBG("status %u", status);

	if (!status)
		return;

	cmd = find_pairing(conn);
	if (!cmd)
		BT_DBG("Unable to find a pending command");
	else
		pairing_complete(cmd, mgmt_status(status));
}

static int pair_device(struct sock *sk, struct hci_dev *hdev, void *data,
		       u16 len)
{
	struct mgmt_cp_pair_device *cp = data;
	struct mgmt_rp_pair_device rp;
	struct pending_cmd *cmd;
	u8 sec_level, auth_type;
	struct hci_conn *conn;
	int err;

	BT_DBG("");

	memset(&rp, 0, sizeof(rp));
	bacpy(&rp.addr.bdaddr, &cp->addr.bdaddr);
	rp.addr.type = cp->addr.type;

	if (!bdaddr_type_is_valid(cp->addr.type))
		return cmd_complete(sk, hdev->id, MGMT_OP_PAIR_DEVICE,
				    MGMT_STATUS_INVALID_PARAMS,
				    &rp, sizeof(rp));

	hci_dev_lock(hdev);

	if (!hdev_is_powered(hdev)) {
		err = cmd_complete(sk, hdev->id, MGMT_OP_PAIR_DEVICE,
				   MGMT_STATUS_NOT_POWERED, &rp, sizeof(rp));
		goto unlock;
	}

	sec_level = BT_SECURITY_MEDIUM;
	if (cp->io_cap == 0x03)
		auth_type = HCI_AT_DEDICATED_BONDING;
	else
		auth_type = HCI_AT_DEDICATED_BONDING_MITM;

	if (cp->addr.type == BDADDR_BREDR)
		conn = hci_connect(hdev, ACL_LINK, &cp->addr.bdaddr,
				   cp->addr.type, sec_level, auth_type);
	else
		conn = hci_connect(hdev, LE_LINK, &cp->addr.bdaddr,
				   cp->addr.type, sec_level, auth_type);

	if (IS_ERR(conn)) {
		int status;

		if (PTR_ERR(conn) == -EBUSY)
			status = MGMT_STATUS_BUSY;
		else
			status = MGMT_STATUS_CONNECT_FAILED;

		err = cmd_complete(sk, hdev->id, MGMT_OP_PAIR_DEVICE,
				   status, &rp,
				   sizeof(rp));
		goto unlock;
	}

	if (conn->connect_cfm_cb) {
		hci_conn_drop(conn);
		err = cmd_complete(sk, hdev->id, MGMT_OP_PAIR_DEVICE,
				   MGMT_STATUS_BUSY, &rp, sizeof(rp));
		goto unlock;
	}

	cmd = mgmt_pending_add(sk, MGMT_OP_PAIR_DEVICE, hdev, data, len);
	if (!cmd) {
		err = -ENOMEM;
		hci_conn_drop(conn);
		goto unlock;
	}

	/* For LE, just connecting isn't a proof that the pairing finished */
	if (cp->addr.type == BDADDR_BREDR)
		conn->connect_cfm_cb = pairing_complete_cb;
	else
		conn->connect_cfm_cb = le_connect_complete_cb;

	conn->security_cfm_cb = pairing_complete_cb;
	conn->disconn_cfm_cb = pairing_complete_cb;
	conn->io_capability = cp->io_cap;
	cmd->user_data = conn;

	if (conn->state == BT_CONNECTED &&
	    hci_conn_security(conn, sec_level, auth_type))
		pairing_complete(cmd, 0);

	err = 0;

unlock:
	hci_dev_unlock(hdev);
	return err;
}

static int cancel_pair_device(struct sock *sk, struct hci_dev *hdev, void *data,
			      u16 len)
{
	struct mgmt_addr_info *addr = data;
	struct pending_cmd *cmd;
	struct hci_conn *conn;
	int err;

	BT_DBG("");

	hci_dev_lock(hdev);

	if (!hdev_is_powered(hdev)) {
		err = cmd_status(sk, hdev->id, MGMT_OP_CANCEL_PAIR_DEVICE,
				 MGMT_STATUS_NOT_POWERED);
		goto unlock;
	}

	cmd = mgmt_pending_find(MGMT_OP_PAIR_DEVICE, hdev);
	if (!cmd) {
		err = cmd_status(sk, hdev->id, MGMT_OP_CANCEL_PAIR_DEVICE,
				 MGMT_STATUS_INVALID_PARAMS);
		goto unlock;
	}

	conn = cmd->user_data;

	if (bacmp(&addr->bdaddr, &conn->dst) != 0) {
		err = cmd_status(sk, hdev->id, MGMT_OP_CANCEL_PAIR_DEVICE,
				 MGMT_STATUS_INVALID_PARAMS);
		goto unlock;
	}

	pairing_complete(cmd, MGMT_STATUS_CANCELLED);

	err = cmd_complete(sk, hdev->id, MGMT_OP_CANCEL_PAIR_DEVICE, 0,
			   addr, sizeof(*addr));
unlock:
	hci_dev_unlock(hdev);
	return err;
}

static int user_pairing_resp(struct sock *sk, struct hci_dev *hdev,
			     struct mgmt_addr_info *addr, u16 mgmt_op,
			     u16 hci_op, __le32 passkey)
{
	struct pending_cmd *cmd;
	struct hci_conn *conn;
	int err;

	hci_dev_lock(hdev);

	if (!hdev_is_powered(hdev)) {
		err = cmd_complete(sk, hdev->id, mgmt_op,
				   MGMT_STATUS_NOT_POWERED, addr,
				   sizeof(*addr));
		goto done;
	}

	if (addr->type == BDADDR_BREDR)
		conn = hci_conn_hash_lookup_ba(hdev, ACL_LINK, &addr->bdaddr);
	else
		conn = hci_conn_hash_lookup_ba(hdev, LE_LINK, &addr->bdaddr);

	if (!conn) {
		err = cmd_complete(sk, hdev->id, mgmt_op,
				   MGMT_STATUS_NOT_CONNECTED, addr,
				   sizeof(*addr));
		goto done;
	}

	if (addr->type == BDADDR_LE_PUBLIC || addr->type == BDADDR_LE_RANDOM) {
		/* Continue with pairing via SMP */
		err = smp_user_confirm_reply(conn, mgmt_op, passkey);

		if (!err)
			err = cmd_complete(sk, hdev->id, mgmt_op,
					   MGMT_STATUS_SUCCESS, addr,
					   sizeof(*addr));
		else
			err = cmd_complete(sk, hdev->id, mgmt_op,
					   MGMT_STATUS_FAILED, addr,
					   sizeof(*addr));

		goto done;
	}

	cmd = mgmt_pending_add(sk, mgmt_op, hdev, addr, sizeof(*addr));
	if (!cmd) {
		err = -ENOMEM;
		goto done;
	}

	/* Continue with pairing via HCI */
	if (hci_op == HCI_OP_USER_PASSKEY_REPLY) {
		struct hci_cp_user_passkey_reply cp;

		bacpy(&cp.bdaddr, &addr->bdaddr);
		cp.passkey = passkey;
		err = hci_send_cmd(hdev, hci_op, sizeof(cp), &cp);
	} else
		err = hci_send_cmd(hdev, hci_op, sizeof(addr->bdaddr),
				   &addr->bdaddr);

	if (err < 0)
		mgmt_pending_remove(cmd);

done:
	hci_dev_unlock(hdev);
	return err;
}

static int pin_code_neg_reply(struct sock *sk, struct hci_dev *hdev,
			      void *data, u16 len)
{
	struct mgmt_cp_pin_code_neg_reply *cp = data;

	BT_DBG("");

	return user_pairing_resp(sk, hdev, &cp->addr,
				MGMT_OP_PIN_CODE_NEG_REPLY,
				HCI_OP_PIN_CODE_NEG_REPLY, 0);
}

static int user_confirm_reply(struct sock *sk, struct hci_dev *hdev, void *data,
			      u16 len)
{
	struct mgmt_cp_user_confirm_reply *cp = data;

	BT_DBG("");

	if (len != sizeof(*cp))
		return cmd_status(sk, hdev->id, MGMT_OP_USER_CONFIRM_REPLY,
				  MGMT_STATUS_INVALID_PARAMS);

	return user_pairing_resp(sk, hdev, &cp->addr,
				 MGMT_OP_USER_CONFIRM_REPLY,
				 HCI_OP_USER_CONFIRM_REPLY, 0);
}

static int user_confirm_neg_reply(struct sock *sk, struct hci_dev *hdev,
				  void *data, u16 len)
{
	struct mgmt_cp_user_confirm_neg_reply *cp = data;

	BT_DBG("");

	return user_pairing_resp(sk, hdev, &cp->addr,
				 MGMT_OP_USER_CONFIRM_NEG_REPLY,
				 HCI_OP_USER_CONFIRM_NEG_REPLY, 0);
}

static int user_passkey_reply(struct sock *sk, struct hci_dev *hdev, void *data,
			      u16 len)
{
	struct mgmt_cp_user_passkey_reply *cp = data;

	BT_DBG("");

	return user_pairing_resp(sk, hdev, &cp->addr,
				 MGMT_OP_USER_PASSKEY_REPLY,
				 HCI_OP_USER_PASSKEY_REPLY, cp->passkey);
}

static int user_passkey_neg_reply(struct sock *sk, struct hci_dev *hdev,
				  void *data, u16 len)
{
	struct mgmt_cp_user_passkey_neg_reply *cp = data;

	BT_DBG("");

	return user_pairing_resp(sk, hdev, &cp->addr,
				 MGMT_OP_USER_PASSKEY_NEG_REPLY,
				 HCI_OP_USER_PASSKEY_NEG_REPLY, 0);
}

static void update_name(struct hci_request *req)
{
	struct hci_dev *hdev = req->hdev;
	struct hci_cp_write_local_name cp;

	memcpy(cp.name, hdev->dev_name, sizeof(cp.name));

	hci_req_add(req, HCI_OP_WRITE_LOCAL_NAME, sizeof(cp), &cp);
}

static void set_name_complete(struct hci_dev *hdev, u8 status)
{
	struct mgmt_cp_set_local_name *cp;
	struct pending_cmd *cmd;

	BT_DBG("status 0x%02x", status);

	hci_dev_lock(hdev);

	cmd = mgmt_pending_find(MGMT_OP_SET_LOCAL_NAME, hdev);
	if (!cmd)
		goto unlock;

	cp = cmd->param;

	if (status)
		cmd_status(cmd->sk, hdev->id, MGMT_OP_SET_LOCAL_NAME,
			   mgmt_status(status));
	else
		cmd_complete(cmd->sk, hdev->id, MGMT_OP_SET_LOCAL_NAME, 0,
			     cp, sizeof(*cp));

	mgmt_pending_remove(cmd);

unlock:
	hci_dev_unlock(hdev);
}

static int set_local_name(struct sock *sk, struct hci_dev *hdev, void *data,
			  u16 len)
{
	struct mgmt_cp_set_local_name *cp = data;
	struct pending_cmd *cmd;
	struct hci_request req;
	int err;

	BT_DBG("");

	hci_dev_lock(hdev);

	/* If the old values are the same as the new ones just return a
	 * direct command complete event.
	 */
	if (!memcmp(hdev->dev_name, cp->name, sizeof(hdev->dev_name)) &&
	    !memcmp(hdev->short_name, cp->short_name,
		    sizeof(hdev->short_name))) {
		err = cmd_complete(sk, hdev->id, MGMT_OP_SET_LOCAL_NAME, 0,
				   data, len);
		goto failed;
	}

	memcpy(hdev->short_name, cp->short_name, sizeof(hdev->short_name));

	if (!hdev_is_powered(hdev)) {
		memcpy(hdev->dev_name, cp->name, sizeof(hdev->dev_name));

		err = cmd_complete(sk, hdev->id, MGMT_OP_SET_LOCAL_NAME, 0,
				   data, len);
		if (err < 0)
			goto failed;

		err = mgmt_event(MGMT_EV_LOCAL_NAME_CHANGED, hdev, data, len,
				 sk);

		goto failed;
	}

	cmd = mgmt_pending_add(sk, MGMT_OP_SET_LOCAL_NAME, hdev, data, len);
	if (!cmd) {
		err = -ENOMEM;
		goto failed;
	}

	memcpy(hdev->dev_name, cp->name, sizeof(hdev->dev_name));

	hci_req_init(&req, hdev);

	if (lmp_bredr_capable(hdev)) {
		update_name(&req);
		update_eir(&req);
	}

	if (lmp_le_capable(hdev))
		hci_update_ad(&req);

	err = hci_req_run(&req, set_name_complete);
	if (err < 0)
		mgmt_pending_remove(cmd);

failed:
	hci_dev_unlock(hdev);
	return err;
}

static int read_local_oob_data(struct sock *sk, struct hci_dev *hdev,
			       void *data, u16 data_len)
{
	struct pending_cmd *cmd;
	int err;

	BT_DBG("%s", hdev->name);

	hci_dev_lock(hdev);

	if (!hdev_is_powered(hdev)) {
		err = cmd_status(sk, hdev->id, MGMT_OP_READ_LOCAL_OOB_DATA,
				 MGMT_STATUS_NOT_POWERED);
		goto unlock;
	}

	if (!lmp_ssp_capable(hdev)) {
		err = cmd_status(sk, hdev->id, MGMT_OP_READ_LOCAL_OOB_DATA,
				 MGMT_STATUS_NOT_SUPPORTED);
		goto unlock;
	}

	if (mgmt_pending_find(MGMT_OP_READ_LOCAL_OOB_DATA, hdev)) {
		err = cmd_status(sk, hdev->id, MGMT_OP_READ_LOCAL_OOB_DATA,
				 MGMT_STATUS_BUSY);
		goto unlock;
	}

	cmd = mgmt_pending_add(sk, MGMT_OP_READ_LOCAL_OOB_DATA, hdev, NULL, 0);
	if (!cmd) {
		err = -ENOMEM;
		goto unlock;
	}

	err = hci_send_cmd(hdev, HCI_OP_READ_LOCAL_OOB_DATA, 0, NULL);
	if (err < 0)
		mgmt_pending_remove(cmd);

unlock:
	hci_dev_unlock(hdev);
	return err;
}

static int add_remote_oob_data(struct sock *sk, struct hci_dev *hdev,
			       void *data, u16 len)
{
	struct mgmt_cp_add_remote_oob_data *cp = data;
	u8 status;
	int err;

	BT_DBG("%s ", hdev->name);

	hci_dev_lock(hdev);

	err = hci_add_remote_oob_data(hdev, &cp->addr.bdaddr, cp->hash,
				      cp->randomizer);
	if (err < 0)
		status = MGMT_STATUS_FAILED;
	else
		status = MGMT_STATUS_SUCCESS;

	err = cmd_complete(sk, hdev->id, MGMT_OP_ADD_REMOTE_OOB_DATA, status,
			   &cp->addr, sizeof(cp->addr));

	hci_dev_unlock(hdev);
	return err;
}

static int remove_remote_oob_data(struct sock *sk, struct hci_dev *hdev,
				  void *data, u16 len)
{
	struct mgmt_cp_remove_remote_oob_data *cp = data;
	u8 status;
	int err;

	BT_DBG("%s", hdev->name);

	hci_dev_lock(hdev);

	err = hci_remove_remote_oob_data(hdev, &cp->addr.bdaddr);
	if (err < 0)
		status = MGMT_STATUS_INVALID_PARAMS;
	else
		status = MGMT_STATUS_SUCCESS;

	err = cmd_complete(sk, hdev->id, MGMT_OP_REMOVE_REMOTE_OOB_DATA,
			   status, &cp->addr, sizeof(cp->addr));

	hci_dev_unlock(hdev);
	return err;
}

static int mgmt_start_discovery_failed(struct hci_dev *hdev, u8 status)
{
	struct pending_cmd *cmd;
	u8 type;
	int err;

	hci_discovery_set_state(hdev, DISCOVERY_STOPPED);

	cmd = mgmt_pending_find(MGMT_OP_START_DISCOVERY, hdev);
	if (!cmd)
		return -ENOENT;

	type = hdev->discovery.type;

	err = cmd_complete(cmd->sk, hdev->id, cmd->opcode, mgmt_status(status),
			   &type, sizeof(type));
	mgmt_pending_remove(cmd);

	return err;
}

static void start_discovery_complete(struct hci_dev *hdev, u8 status)
{
	BT_DBG("status %d", status);

	if (status) {
		hci_dev_lock(hdev);
		mgmt_start_discovery_failed(hdev, status);
		hci_dev_unlock(hdev);
		return;
	}

	hci_dev_lock(hdev);
	hci_discovery_set_state(hdev, DISCOVERY_FINDING);
	hci_dev_unlock(hdev);

	switch (hdev->discovery.type) {
	case DISCOV_TYPE_LE:
		queue_delayed_work(hdev->workqueue, &hdev->le_scan_disable,
				   DISCOV_LE_TIMEOUT);
		break;

	case DISCOV_TYPE_INTERLEAVED:
		queue_delayed_work(hdev->workqueue, &hdev->le_scan_disable,
				   DISCOV_INTERLEAVED_TIMEOUT);
		break;

	case DISCOV_TYPE_BREDR:
		break;

	default:
		BT_ERR("Invalid discovery type %d", hdev->discovery.type);
	}
}

static int start_discovery(struct sock *sk, struct hci_dev *hdev,
			   void *data, u16 len)
{
	struct mgmt_cp_start_discovery *cp = data;
	struct pending_cmd *cmd;
	struct hci_cp_le_set_scan_param param_cp;
	struct hci_cp_le_set_scan_enable enable_cp;
	struct hci_cp_inquiry inq_cp;
	struct hci_request req;
	/* General inquiry access code (GIAC) */
	u8 lap[3] = { 0x33, 0x8b, 0x9e };
	int err;

	BT_DBG("%s", hdev->name);

	hci_dev_lock(hdev);

	if (!hdev_is_powered(hdev)) {
		err = cmd_status(sk, hdev->id, MGMT_OP_START_DISCOVERY,
				 MGMT_STATUS_NOT_POWERED);
		goto failed;
	}

	if (test_bit(HCI_PERIODIC_INQ, &hdev->dev_flags)) {
		err = cmd_status(sk, hdev->id, MGMT_OP_START_DISCOVERY,
				 MGMT_STATUS_BUSY);
		goto failed;
	}

	if (hdev->discovery.state != DISCOVERY_STOPPED) {
		err = cmd_status(sk, hdev->id, MGMT_OP_START_DISCOVERY,
				 MGMT_STATUS_BUSY);
		goto failed;
	}

	cmd = mgmt_pending_add(sk, MGMT_OP_START_DISCOVERY, hdev, NULL, 0);
	if (!cmd) {
		err = -ENOMEM;
		goto failed;
	}

	hdev->discovery.type = cp->type;

	hci_req_init(&req, hdev);

	switch (hdev->discovery.type) {
	case DISCOV_TYPE_BREDR:
		if (!lmp_bredr_capable(hdev)) {
			err = cmd_status(sk, hdev->id, MGMT_OP_START_DISCOVERY,
					 MGMT_STATUS_NOT_SUPPORTED);
			mgmt_pending_remove(cmd);
			goto failed;
		}

		if (test_bit(HCI_INQUIRY, &hdev->flags)) {
			err = cmd_status(sk, hdev->id, MGMT_OP_START_DISCOVERY,
					 MGMT_STATUS_BUSY);
			mgmt_pending_remove(cmd);
			goto failed;
		}

		hci_inquiry_cache_flush(hdev);

		memset(&inq_cp, 0, sizeof(inq_cp));
		memcpy(&inq_cp.lap, lap, sizeof(inq_cp.lap));
		inq_cp.length = DISCOV_BREDR_INQUIRY_LEN;
		hci_req_add(&req, HCI_OP_INQUIRY, sizeof(inq_cp), &inq_cp);
		break;

	case DISCOV_TYPE_LE:
<<<<<<< HEAD
=======
	case DISCOV_TYPE_INTERLEAVED:
>>>>>>> cd60aab8
		if (!test_bit(HCI_LE_ENABLED, &hdev->dev_flags)) {
			err = cmd_status(sk, hdev->id, MGMT_OP_START_DISCOVERY,
					 MGMT_STATUS_NOT_SUPPORTED);
			mgmt_pending_remove(cmd);
			goto failed;
		}

		if (hdev->discovery.type == DISCOV_TYPE_INTERLEAVED &&
		    !lmp_bredr_capable(hdev)) {
			err = cmd_status(sk, hdev->id, MGMT_OP_START_DISCOVERY,
					 MGMT_STATUS_NOT_SUPPORTED);
			mgmt_pending_remove(cmd);
			goto failed;
		}

		if (test_bit(HCI_LE_PERIPHERAL, &hdev->dev_flags)) {
			err = cmd_status(sk, hdev->id, MGMT_OP_START_DISCOVERY,
					 MGMT_STATUS_REJECTED);
			mgmt_pending_remove(cmd);
			goto failed;
		}

		if (test_bit(HCI_LE_SCAN, &hdev->dev_flags)) {
			err = cmd_status(sk, hdev->id, MGMT_OP_START_DISCOVERY,
					 MGMT_STATUS_BUSY);
			mgmt_pending_remove(cmd);
			goto failed;
		}

		memset(&param_cp, 0, sizeof(param_cp));
		param_cp.type = LE_SCAN_ACTIVE;
		param_cp.interval = cpu_to_le16(DISCOV_LE_SCAN_INT);
		param_cp.window = cpu_to_le16(DISCOV_LE_SCAN_WIN);
		hci_req_add(&req, HCI_OP_LE_SET_SCAN_PARAM, sizeof(param_cp),
			    &param_cp);

		memset(&enable_cp, 0, sizeof(enable_cp));
		enable_cp.enable = LE_SCAN_ENABLE;
		enable_cp.filter_dup = LE_SCAN_FILTER_DUP_ENABLE;
		hci_req_add(&req, HCI_OP_LE_SET_SCAN_ENABLE, sizeof(enable_cp),
			    &enable_cp);
		break;

	default:
		err = cmd_status(sk, hdev->id, MGMT_OP_START_DISCOVERY,
				 MGMT_STATUS_INVALID_PARAMS);
		mgmt_pending_remove(cmd);
		goto failed;
	}

	err = hci_req_run(&req, start_discovery_complete);
	if (err < 0)
		mgmt_pending_remove(cmd);
	else
		hci_discovery_set_state(hdev, DISCOVERY_STARTING);

failed:
	hci_dev_unlock(hdev);
	return err;
}

static int mgmt_stop_discovery_failed(struct hci_dev *hdev, u8 status)
{
	struct pending_cmd *cmd;
	int err;

	cmd = mgmt_pending_find(MGMT_OP_STOP_DISCOVERY, hdev);
	if (!cmd)
		return -ENOENT;

	err = cmd_complete(cmd->sk, hdev->id, cmd->opcode, mgmt_status(status),
			   &hdev->discovery.type, sizeof(hdev->discovery.type));
	mgmt_pending_remove(cmd);

	return err;
}

static void stop_discovery_complete(struct hci_dev *hdev, u8 status)
{
	BT_DBG("status %d", status);

	hci_dev_lock(hdev);

	if (status) {
		mgmt_stop_discovery_failed(hdev, status);
		goto unlock;
	}

	hci_discovery_set_state(hdev, DISCOVERY_STOPPED);

unlock:
	hci_dev_unlock(hdev);
}

static int stop_discovery(struct sock *sk, struct hci_dev *hdev, void *data,
			  u16 len)
{
	struct mgmt_cp_stop_discovery *mgmt_cp = data;
	struct pending_cmd *cmd;
	struct hci_cp_remote_name_req_cancel cp;
	struct inquiry_entry *e;
	struct hci_request req;
	struct hci_cp_le_set_scan_enable enable_cp;
	int err;

	BT_DBG("%s", hdev->name);

	hci_dev_lock(hdev);

	if (!hci_discovery_active(hdev)) {
		err = cmd_complete(sk, hdev->id, MGMT_OP_STOP_DISCOVERY,
				   MGMT_STATUS_REJECTED, &mgmt_cp->type,
				   sizeof(mgmt_cp->type));
		goto unlock;
	}

	if (hdev->discovery.type != mgmt_cp->type) {
		err = cmd_complete(sk, hdev->id, MGMT_OP_STOP_DISCOVERY,
				   MGMT_STATUS_INVALID_PARAMS, &mgmt_cp->type,
				   sizeof(mgmt_cp->type));
		goto unlock;
	}

	cmd = mgmt_pending_add(sk, MGMT_OP_STOP_DISCOVERY, hdev, NULL, 0);
	if (!cmd) {
		err = -ENOMEM;
		goto unlock;
	}

	hci_req_init(&req, hdev);

	switch (hdev->discovery.state) {
	case DISCOVERY_FINDING:
		if (test_bit(HCI_INQUIRY, &hdev->flags)) {
			hci_req_add(&req, HCI_OP_INQUIRY_CANCEL, 0, NULL);
		} else {
			cancel_delayed_work(&hdev->le_scan_disable);

			memset(&enable_cp, 0, sizeof(enable_cp));
			enable_cp.enable = LE_SCAN_DISABLE;
			hci_req_add(&req, HCI_OP_LE_SET_SCAN_ENABLE,
				    sizeof(enable_cp), &enable_cp);
		}

		break;

	case DISCOVERY_RESOLVING:
		e = hci_inquiry_cache_lookup_resolve(hdev, BDADDR_ANY,
						     NAME_PENDING);
		if (!e) {
			mgmt_pending_remove(cmd);
			err = cmd_complete(sk, hdev->id,
					   MGMT_OP_STOP_DISCOVERY, 0,
					   &mgmt_cp->type,
					   sizeof(mgmt_cp->type));
			hci_discovery_set_state(hdev, DISCOVERY_STOPPED);
			goto unlock;
		}

		bacpy(&cp.bdaddr, &e->data.bdaddr);
		hci_req_add(&req, HCI_OP_REMOTE_NAME_REQ_CANCEL, sizeof(cp),
			    &cp);

		break;

	default:
		BT_DBG("unknown discovery state %u", hdev->discovery.state);

		mgmt_pending_remove(cmd);
		err = cmd_complete(sk, hdev->id, MGMT_OP_STOP_DISCOVERY,
				   MGMT_STATUS_FAILED, &mgmt_cp->type,
				   sizeof(mgmt_cp->type));
		goto unlock;
	}

	err = hci_req_run(&req, stop_discovery_complete);
	if (err < 0)
		mgmt_pending_remove(cmd);
	else
		hci_discovery_set_state(hdev, DISCOVERY_STOPPING);

unlock:
	hci_dev_unlock(hdev);
	return err;
}

static int confirm_name(struct sock *sk, struct hci_dev *hdev, void *data,
			u16 len)
{
	struct mgmt_cp_confirm_name *cp = data;
	struct inquiry_entry *e;
	int err;

	BT_DBG("%s", hdev->name);

	hci_dev_lock(hdev);

	if (!hci_discovery_active(hdev)) {
		err = cmd_status(sk, hdev->id, MGMT_OP_CONFIRM_NAME,
				 MGMT_STATUS_FAILED);
		goto failed;
	}

	e = hci_inquiry_cache_lookup_unknown(hdev, &cp->addr.bdaddr);
	if (!e) {
		err = cmd_status(sk, hdev->id, MGMT_OP_CONFIRM_NAME,
				 MGMT_STATUS_INVALID_PARAMS);
		goto failed;
	}

	if (cp->name_known) {
		e->name_state = NAME_KNOWN;
		list_del(&e->list);
	} else {
		e->name_state = NAME_NEEDED;
		hci_inquiry_cache_update_resolve(hdev, e);
	}

	err = cmd_complete(sk, hdev->id, MGMT_OP_CONFIRM_NAME, 0, &cp->addr,
			   sizeof(cp->addr));

failed:
	hci_dev_unlock(hdev);
	return err;
}

static int block_device(struct sock *sk, struct hci_dev *hdev, void *data,
			u16 len)
{
	struct mgmt_cp_block_device *cp = data;
	u8 status;
	int err;

	BT_DBG("%s", hdev->name);

	if (!bdaddr_type_is_valid(cp->addr.type))
		return cmd_complete(sk, hdev->id, MGMT_OP_BLOCK_DEVICE,
				    MGMT_STATUS_INVALID_PARAMS,
				    &cp->addr, sizeof(cp->addr));

	hci_dev_lock(hdev);

	err = hci_blacklist_add(hdev, &cp->addr.bdaddr, cp->addr.type);
	if (err < 0)
		status = MGMT_STATUS_FAILED;
	else
		status = MGMT_STATUS_SUCCESS;

	err = cmd_complete(sk, hdev->id, MGMT_OP_BLOCK_DEVICE, status,
			   &cp->addr, sizeof(cp->addr));

	hci_dev_unlock(hdev);

	return err;
}

static int unblock_device(struct sock *sk, struct hci_dev *hdev, void *data,
			  u16 len)
{
	struct mgmt_cp_unblock_device *cp = data;
	u8 status;
	int err;

	BT_DBG("%s", hdev->name);

	if (!bdaddr_type_is_valid(cp->addr.type))
		return cmd_complete(sk, hdev->id, MGMT_OP_UNBLOCK_DEVICE,
				    MGMT_STATUS_INVALID_PARAMS,
				    &cp->addr, sizeof(cp->addr));

	hci_dev_lock(hdev);

	err = hci_blacklist_del(hdev, &cp->addr.bdaddr, cp->addr.type);
	if (err < 0)
		status = MGMT_STATUS_INVALID_PARAMS;
	else
		status = MGMT_STATUS_SUCCESS;

	err = cmd_complete(sk, hdev->id, MGMT_OP_UNBLOCK_DEVICE, status,
			   &cp->addr, sizeof(cp->addr));

	hci_dev_unlock(hdev);

	return err;
}

static int set_device_id(struct sock *sk, struct hci_dev *hdev, void *data,
			 u16 len)
{
	struct mgmt_cp_set_device_id *cp = data;
	struct hci_request req;
	int err;
	__u16 source;

	BT_DBG("%s", hdev->name);

	source = __le16_to_cpu(cp->source);

	if (source > 0x0002)
		return cmd_status(sk, hdev->id, MGMT_OP_SET_DEVICE_ID,
				  MGMT_STATUS_INVALID_PARAMS);

	hci_dev_lock(hdev);

	hdev->devid_source = source;
	hdev->devid_vendor = __le16_to_cpu(cp->vendor);
	hdev->devid_product = __le16_to_cpu(cp->product);
	hdev->devid_version = __le16_to_cpu(cp->version);

	err = cmd_complete(sk, hdev->id, MGMT_OP_SET_DEVICE_ID, 0, NULL, 0);

	hci_req_init(&req, hdev);
	update_eir(&req);
	hci_req_run(&req, NULL);

	hci_dev_unlock(hdev);

	return err;
}

static void fast_connectable_complete(struct hci_dev *hdev, u8 status)
{
	struct pending_cmd *cmd;

	BT_DBG("status 0x%02x", status);

	hci_dev_lock(hdev);

	cmd = mgmt_pending_find(MGMT_OP_SET_FAST_CONNECTABLE, hdev);
	if (!cmd)
		goto unlock;

	if (status) {
		cmd_status(cmd->sk, hdev->id, MGMT_OP_SET_FAST_CONNECTABLE,
			   mgmt_status(status));
	} else {
		struct mgmt_mode *cp = cmd->param;

		if (cp->val)
			set_bit(HCI_FAST_CONNECTABLE, &hdev->dev_flags);
		else
			clear_bit(HCI_FAST_CONNECTABLE, &hdev->dev_flags);

		send_settings_rsp(cmd->sk, MGMT_OP_SET_FAST_CONNECTABLE, hdev);
		new_settings(hdev, cmd->sk);
	}

	mgmt_pending_remove(cmd);

unlock:
	hci_dev_unlock(hdev);
}

static int set_fast_connectable(struct sock *sk, struct hci_dev *hdev,
				void *data, u16 len)
{
	struct mgmt_mode *cp = data;
	struct pending_cmd *cmd;
	struct hci_request req;
	int err;

	BT_DBG("%s", hdev->name);

	if (!lmp_bredr_capable(hdev) || hdev->hci_ver < BLUETOOTH_VER_1_2)
		return cmd_status(sk, hdev->id, MGMT_OP_SET_FAST_CONNECTABLE,
				  MGMT_STATUS_NOT_SUPPORTED);

	if (cp->val != 0x00 && cp->val != 0x01)
		return cmd_status(sk, hdev->id, MGMT_OP_SET_FAST_CONNECTABLE,
				  MGMT_STATUS_INVALID_PARAMS);

	if (!hdev_is_powered(hdev))
		return cmd_status(sk, hdev->id, MGMT_OP_SET_FAST_CONNECTABLE,
				  MGMT_STATUS_NOT_POWERED);

	if (!test_bit(HCI_CONNECTABLE, &hdev->dev_flags))
		return cmd_status(sk, hdev->id, MGMT_OP_SET_FAST_CONNECTABLE,
				  MGMT_STATUS_REJECTED);

	hci_dev_lock(hdev);

	if (mgmt_pending_find(MGMT_OP_SET_FAST_CONNECTABLE, hdev)) {
		err = cmd_status(sk, hdev->id, MGMT_OP_SET_FAST_CONNECTABLE,
				 MGMT_STATUS_BUSY);
		goto unlock;
	}

	if (!!cp->val == test_bit(HCI_FAST_CONNECTABLE, &hdev->dev_flags)) {
		err = send_settings_rsp(sk, MGMT_OP_SET_FAST_CONNECTABLE,
					hdev);
		goto unlock;
	}

	cmd = mgmt_pending_add(sk, MGMT_OP_SET_FAST_CONNECTABLE, hdev,
			       data, len);
	if (!cmd) {
		err = -ENOMEM;
		goto unlock;
	}

	hci_req_init(&req, hdev);

	write_fast_connectable(&req, cp->val);

	err = hci_req_run(&req, fast_connectable_complete);
	if (err < 0) {
		err = cmd_status(sk, hdev->id, MGMT_OP_SET_FAST_CONNECTABLE,
				 MGMT_STATUS_FAILED);
		mgmt_pending_remove(cmd);
	}

unlock:
	hci_dev_unlock(hdev);

	return err;
}

static bool ltk_is_valid(struct mgmt_ltk_info *key)
{
	if (key->authenticated != 0x00 && key->authenticated != 0x01)
		return false;
	if (key->master != 0x00 && key->master != 0x01)
		return false;
	if (!bdaddr_type_is_le(key->addr.type))
		return false;
	return true;
}

static int load_long_term_keys(struct sock *sk, struct hci_dev *hdev,
			       void *cp_data, u16 len)
{
	struct mgmt_cp_load_long_term_keys *cp = cp_data;
	u16 key_count, expected_len;
	int i, err;

	key_count = __le16_to_cpu(cp->key_count);

	expected_len = sizeof(*cp) + key_count *
					sizeof(struct mgmt_ltk_info);
	if (expected_len != len) {
		BT_ERR("load_keys: expected %u bytes, got %u bytes",
		       len, expected_len);
		return cmd_status(sk, hdev->id, MGMT_OP_LOAD_LONG_TERM_KEYS,
				  MGMT_STATUS_INVALID_PARAMS);
	}

	BT_DBG("%s key_count %u", hdev->name, key_count);

	for (i = 0; i < key_count; i++) {
		struct mgmt_ltk_info *key = &cp->keys[i];

		if (!ltk_is_valid(key))
			return cmd_status(sk, hdev->id,
					  MGMT_OP_LOAD_LONG_TERM_KEYS,
					  MGMT_STATUS_INVALID_PARAMS);
	}

	hci_dev_lock(hdev);

	hci_smp_ltks_clear(hdev);

	for (i = 0; i < key_count; i++) {
		struct mgmt_ltk_info *key = &cp->keys[i];
		u8 type;

		if (key->master)
			type = HCI_SMP_LTK;
		else
			type = HCI_SMP_LTK_SLAVE;

		hci_add_ltk(hdev, &key->addr.bdaddr,
			    bdaddr_to_le(key->addr.type),
			    type, 0, key->authenticated, key->val,
			    key->enc_size, key->ediv, key->rand);
	}

	err = cmd_complete(sk, hdev->id, MGMT_OP_LOAD_LONG_TERM_KEYS, 0,
			   NULL, 0);

	hci_dev_unlock(hdev);

	return err;
}

static const struct mgmt_handler {
	int (*func) (struct sock *sk, struct hci_dev *hdev, void *data,
		     u16 data_len);
	bool var_len;
	size_t data_len;
} mgmt_handlers[] = {
	{ NULL }, /* 0x0000 (no command) */
	{ read_version,           false, MGMT_READ_VERSION_SIZE },
	{ read_commands,          false, MGMT_READ_COMMANDS_SIZE },
	{ read_index_list,        false, MGMT_READ_INDEX_LIST_SIZE },
	{ read_controller_info,   false, MGMT_READ_INFO_SIZE },
	{ set_powered,            false, MGMT_SETTING_SIZE },
	{ set_discoverable,       false, MGMT_SET_DISCOVERABLE_SIZE },
	{ set_connectable,        false, MGMT_SETTING_SIZE },
	{ set_fast_connectable,   false, MGMT_SETTING_SIZE },
	{ set_pairable,           false, MGMT_SETTING_SIZE },
	{ set_link_security,      false, MGMT_SETTING_SIZE },
	{ set_ssp,                false, MGMT_SETTING_SIZE },
	{ set_hs,                 false, MGMT_SETTING_SIZE },
	{ set_le,                 false, MGMT_SETTING_SIZE },
	{ set_dev_class,          false, MGMT_SET_DEV_CLASS_SIZE },
	{ set_local_name,         false, MGMT_SET_LOCAL_NAME_SIZE },
	{ add_uuid,               false, MGMT_ADD_UUID_SIZE },
	{ remove_uuid,            false, MGMT_REMOVE_UUID_SIZE },
	{ load_link_keys,         true,  MGMT_LOAD_LINK_KEYS_SIZE },
	{ load_long_term_keys,    true,  MGMT_LOAD_LONG_TERM_KEYS_SIZE },
	{ disconnect,             false, MGMT_DISCONNECT_SIZE },
	{ get_connections,        false, MGMT_GET_CONNECTIONS_SIZE },
	{ pin_code_reply,         false, MGMT_PIN_CODE_REPLY_SIZE },
	{ pin_code_neg_reply,     false, MGMT_PIN_CODE_NEG_REPLY_SIZE },
	{ set_io_capability,      false, MGMT_SET_IO_CAPABILITY_SIZE },
	{ pair_device,            false, MGMT_PAIR_DEVICE_SIZE },
	{ cancel_pair_device,     false, MGMT_CANCEL_PAIR_DEVICE_SIZE },
	{ unpair_device,          false, MGMT_UNPAIR_DEVICE_SIZE },
	{ user_confirm_reply,     false, MGMT_USER_CONFIRM_REPLY_SIZE },
	{ user_confirm_neg_reply, false, MGMT_USER_CONFIRM_NEG_REPLY_SIZE },
	{ user_passkey_reply,     false, MGMT_USER_PASSKEY_REPLY_SIZE },
	{ user_passkey_neg_reply, false, MGMT_USER_PASSKEY_NEG_REPLY_SIZE },
	{ read_local_oob_data,    false, MGMT_READ_LOCAL_OOB_DATA_SIZE },
	{ add_remote_oob_data,    false, MGMT_ADD_REMOTE_OOB_DATA_SIZE },
	{ remove_remote_oob_data, false, MGMT_REMOVE_REMOTE_OOB_DATA_SIZE },
	{ start_discovery,        false, MGMT_START_DISCOVERY_SIZE },
	{ stop_discovery,         false, MGMT_STOP_DISCOVERY_SIZE },
	{ confirm_name,           false, MGMT_CONFIRM_NAME_SIZE },
	{ block_device,           false, MGMT_BLOCK_DEVICE_SIZE },
	{ unblock_device,         false, MGMT_UNBLOCK_DEVICE_SIZE },
	{ set_device_id,          false, MGMT_SET_DEVICE_ID_SIZE },
};


int mgmt_control(struct sock *sk, struct msghdr *msg, size_t msglen)
{
	void *buf;
	u8 *cp;
	struct mgmt_hdr *hdr;
	u16 opcode, index, len;
	struct hci_dev *hdev = NULL;
	const struct mgmt_handler *handler;
	int err;

	BT_DBG("got %zu bytes", msglen);

	if (msglen < sizeof(*hdr))
		return -EINVAL;

	buf = kmalloc(msglen, GFP_KERNEL);
	if (!buf)
		return -ENOMEM;

	if (memcpy_fromiovec(buf, msg->msg_iov, msglen)) {
		err = -EFAULT;
		goto done;
	}

	hdr = buf;
	opcode = __le16_to_cpu(hdr->opcode);
	index = __le16_to_cpu(hdr->index);
	len = __le16_to_cpu(hdr->len);

	if (len != msglen - sizeof(*hdr)) {
		err = -EINVAL;
		goto done;
	}

	if (index != MGMT_INDEX_NONE) {
		hdev = hci_dev_get(index);
		if (!hdev) {
			err = cmd_status(sk, index, opcode,
					 MGMT_STATUS_INVALID_INDEX);
			goto done;
		}
	}

	if (opcode >= ARRAY_SIZE(mgmt_handlers) ||
	    mgmt_handlers[opcode].func == NULL) {
		BT_DBG("Unknown op %u", opcode);
		err = cmd_status(sk, index, opcode,
				 MGMT_STATUS_UNKNOWN_COMMAND);
		goto done;
	}

	if ((hdev && opcode < MGMT_OP_READ_INFO) ||
	    (!hdev && opcode >= MGMT_OP_READ_INFO)) {
		err = cmd_status(sk, index, opcode,
				 MGMT_STATUS_INVALID_INDEX);
		goto done;
	}

	handler = &mgmt_handlers[opcode];

	if ((handler->var_len && len < handler->data_len) ||
	    (!handler->var_len && len != handler->data_len)) {
		err = cmd_status(sk, index, opcode,
				 MGMT_STATUS_INVALID_PARAMS);
		goto done;
	}

	if (hdev)
		mgmt_init_hdev(sk, hdev);

	cp = buf + sizeof(*hdr);

	err = handler->func(sk, hdev, cp, len);
	if (err < 0)
		goto done;

	err = msglen;

done:
	if (hdev)
		hci_dev_put(hdev);

	kfree(buf);
	return err;
}

static void cmd_status_rsp(struct pending_cmd *cmd, void *data)
{
	u8 *status = data;

	cmd_status(cmd->sk, cmd->index, cmd->opcode, *status);
	mgmt_pending_remove(cmd);
}

int mgmt_index_added(struct hci_dev *hdev)
{
	if (!mgmt_valid_hdev(hdev))
		return -ENOTSUPP;

	return mgmt_event(MGMT_EV_INDEX_ADDED, hdev, NULL, 0, NULL);
}

int mgmt_index_removed(struct hci_dev *hdev)
{
	u8 status = MGMT_STATUS_INVALID_INDEX;

	if (!mgmt_valid_hdev(hdev))
		return -ENOTSUPP;

	mgmt_pending_foreach(0, hdev, cmd_status_rsp, &status);

	return mgmt_event(MGMT_EV_INDEX_REMOVED, hdev, NULL, 0, NULL);
}

struct cmd_lookup {
	struct sock *sk;
	struct hci_dev *hdev;
	u8 mgmt_status;
};

static void settings_rsp(struct pending_cmd *cmd, void *data)
{
	struct cmd_lookup *match = data;

	send_settings_rsp(cmd->sk, cmd->opcode, match->hdev);

	list_del(&cmd->list);

	if (match->sk == NULL) {
		match->sk = cmd->sk;
		sock_hold(match->sk);
	}

	mgmt_pending_free(cmd);
}

static void set_bredr_scan(struct hci_request *req)
{
	struct hci_dev *hdev = req->hdev;
	u8 scan = 0;

	/* Ensure that fast connectable is disabled. This function will
	 * not do anything if the page scan parameters are already what
	 * they should be.
	 */
	write_fast_connectable(req, false);

	if (test_bit(HCI_CONNECTABLE, &hdev->dev_flags))
		scan |= SCAN_PAGE;
	if (test_bit(HCI_DISCOVERABLE, &hdev->dev_flags))
		scan |= SCAN_INQUIRY;

	if (scan)
		hci_req_add(req, HCI_OP_WRITE_SCAN_ENABLE, 1, &scan);
}

static void powered_complete(struct hci_dev *hdev, u8 status)
{
	struct cmd_lookup match = { NULL, hdev };

	BT_DBG("status 0x%02x", status);

	hci_dev_lock(hdev);

	mgmt_pending_foreach(MGMT_OP_SET_POWERED, hdev, settings_rsp, &match);

	new_settings(hdev, match.sk);

	hci_dev_unlock(hdev);

	if (match.sk)
		sock_put(match.sk);
}

static int powered_update_hci(struct hci_dev *hdev)
{
	struct hci_request req;
	u8 link_sec;

	hci_req_init(&req, hdev);

	if (test_bit(HCI_SSP_ENABLED, &hdev->dev_flags) &&
	    !lmp_host_ssp_capable(hdev)) {
		u8 ssp = 1;

		hci_req_add(&req, HCI_OP_WRITE_SSP_MODE, 1, &ssp);
	}

	if (test_bit(HCI_LE_ENABLED, &hdev->dev_flags) &&
	    lmp_bredr_capable(hdev)) {
		struct hci_cp_write_le_host_supported cp;

		cp.le = 1;
		cp.simul = lmp_le_br_capable(hdev);

		/* Check first if we already have the right
		 * host state (host features set)
		 */
		if (cp.le != lmp_host_le_capable(hdev) ||
		    cp.simul != lmp_host_le_br_capable(hdev))
			hci_req_add(&req, HCI_OP_WRITE_LE_HOST_SUPPORTED,
				    sizeof(cp), &cp);
	}

	link_sec = test_bit(HCI_LINK_SECURITY, &hdev->dev_flags);
	if (link_sec != test_bit(HCI_AUTH, &hdev->flags))
		hci_req_add(&req, HCI_OP_WRITE_AUTH_ENABLE,
			    sizeof(link_sec), &link_sec);

	if (lmp_bredr_capable(hdev)) {
		set_bredr_scan(&req);
		update_class(&req);
		update_name(&req);
		update_eir(&req);
	}

	return hci_req_run(&req, powered_complete);
}

int mgmt_powered(struct hci_dev *hdev, u8 powered)
{
	struct cmd_lookup match = { NULL, hdev };
	u8 status_not_powered = MGMT_STATUS_NOT_POWERED;
	u8 zero_cod[] = { 0, 0, 0 };
	int err;

	if (!test_bit(HCI_MGMT, &hdev->dev_flags))
		return 0;

	if (powered) {
		if (powered_update_hci(hdev) == 0)
			return 0;

		mgmt_pending_foreach(MGMT_OP_SET_POWERED, hdev, settings_rsp,
				     &match);
		goto new_settings;
	}

	mgmt_pending_foreach(MGMT_OP_SET_POWERED, hdev, settings_rsp, &match);
	mgmt_pending_foreach(0, hdev, cmd_status_rsp, &status_not_powered);

	if (memcmp(hdev->dev_class, zero_cod, sizeof(zero_cod)) != 0)
		mgmt_event(MGMT_EV_CLASS_OF_DEV_CHANGED, hdev,
			   zero_cod, sizeof(zero_cod), NULL);

new_settings:
	err = new_settings(hdev, match.sk);

	if (match.sk)
		sock_put(match.sk);

	return err;
}

int mgmt_set_powered_failed(struct hci_dev *hdev, int err)
{
	struct pending_cmd *cmd;
	u8 status;

	cmd = mgmt_pending_find(MGMT_OP_SET_POWERED, hdev);
	if (!cmd)
		return -ENOENT;

	if (err == -ERFKILL)
		status = MGMT_STATUS_RFKILLED;
	else
		status = MGMT_STATUS_FAILED;

	err = cmd_status(cmd->sk, hdev->id, MGMT_OP_SET_POWERED, status);

	mgmt_pending_remove(cmd);

	return err;
}

int mgmt_discoverable(struct hci_dev *hdev, u8 discoverable)
{
	struct cmd_lookup match = { NULL, hdev };
	bool changed = false;
	int err = 0;

	if (discoverable) {
		if (!test_and_set_bit(HCI_DISCOVERABLE, &hdev->dev_flags))
			changed = true;
	} else {
		if (test_and_clear_bit(HCI_DISCOVERABLE, &hdev->dev_flags))
			changed = true;
	}

	mgmt_pending_foreach(MGMT_OP_SET_DISCOVERABLE, hdev, settings_rsp,
			     &match);

	if (changed)
		err = new_settings(hdev, match.sk);

	if (match.sk)
		sock_put(match.sk);

	return err;
}

int mgmt_connectable(struct hci_dev *hdev, u8 connectable)
{
	struct pending_cmd *cmd;
	bool changed = false;
	int err = 0;

	if (connectable) {
		if (!test_and_set_bit(HCI_CONNECTABLE, &hdev->dev_flags))
			changed = true;
	} else {
		if (test_and_clear_bit(HCI_CONNECTABLE, &hdev->dev_flags))
			changed = true;
	}

	cmd = mgmt_pending_find(MGMT_OP_SET_CONNECTABLE, hdev);

	if (changed)
		err = new_settings(hdev, cmd ? cmd->sk : NULL);

	return err;
}

int mgmt_write_scan_failed(struct hci_dev *hdev, u8 scan, u8 status)
{
	u8 mgmt_err = mgmt_status(status);

	if (scan & SCAN_PAGE)
		mgmt_pending_foreach(MGMT_OP_SET_CONNECTABLE, hdev,
				     cmd_status_rsp, &mgmt_err);

	if (scan & SCAN_INQUIRY)
		mgmt_pending_foreach(MGMT_OP_SET_DISCOVERABLE, hdev,
				     cmd_status_rsp, &mgmt_err);

	return 0;
}

int mgmt_new_link_key(struct hci_dev *hdev, struct link_key *key,
		      bool persistent)
{
	struct mgmt_ev_new_link_key ev;

	memset(&ev, 0, sizeof(ev));

	ev.store_hint = persistent;
	bacpy(&ev.key.addr.bdaddr, &key->bdaddr);
	ev.key.addr.type = BDADDR_BREDR;
	ev.key.type = key->type;
	memcpy(ev.key.val, key->val, HCI_LINK_KEY_SIZE);
	ev.key.pin_len = key->pin_len;

	return mgmt_event(MGMT_EV_NEW_LINK_KEY, hdev, &ev, sizeof(ev), NULL);
}

int mgmt_new_ltk(struct hci_dev *hdev, struct smp_ltk *key, u8 persistent)
{
	struct mgmt_ev_new_long_term_key ev;

	memset(&ev, 0, sizeof(ev));

	ev.store_hint = persistent;
	bacpy(&ev.key.addr.bdaddr, &key->bdaddr);
	ev.key.addr.type = link_to_bdaddr(LE_LINK, key->bdaddr_type);
	ev.key.authenticated = key->authenticated;
	ev.key.enc_size = key->enc_size;
	ev.key.ediv = key->ediv;

	if (key->type == HCI_SMP_LTK)
		ev.key.master = 1;

	memcpy(ev.key.rand, key->rand, sizeof(key->rand));
	memcpy(ev.key.val, key->val, sizeof(key->val));

	return mgmt_event(MGMT_EV_NEW_LONG_TERM_KEY, hdev, &ev, sizeof(ev),
			  NULL);
}

int mgmt_device_connected(struct hci_dev *hdev, bdaddr_t *bdaddr, u8 link_type,
			  u8 addr_type, u32 flags, u8 *name, u8 name_len,
			  u8 *dev_class)
{
	char buf[512];
	struct mgmt_ev_device_connected *ev = (void *) buf;
	u16 eir_len = 0;

	bacpy(&ev->addr.bdaddr, bdaddr);
	ev->addr.type = link_to_bdaddr(link_type, addr_type);

	ev->flags = __cpu_to_le32(flags);

	if (name_len > 0)
		eir_len = eir_append_data(ev->eir, 0, EIR_NAME_COMPLETE,
					  name, name_len);

	if (dev_class && memcmp(dev_class, "\0\0\0", 3) != 0)
		eir_len = eir_append_data(ev->eir, eir_len,
					  EIR_CLASS_OF_DEV, dev_class, 3);

	ev->eir_len = cpu_to_le16(eir_len);

	return mgmt_event(MGMT_EV_DEVICE_CONNECTED, hdev, buf,
			  sizeof(*ev) + eir_len, NULL);
}

static void disconnect_rsp(struct pending_cmd *cmd, void *data)
{
	struct mgmt_cp_disconnect *cp = cmd->param;
	struct sock **sk = data;
	struct mgmt_rp_disconnect rp;

	bacpy(&rp.addr.bdaddr, &cp->addr.bdaddr);
	rp.addr.type = cp->addr.type;

	cmd_complete(cmd->sk, cmd->index, MGMT_OP_DISCONNECT, 0, &rp,
		     sizeof(rp));

	*sk = cmd->sk;
	sock_hold(*sk);

	mgmt_pending_remove(cmd);
}

static void unpair_device_rsp(struct pending_cmd *cmd, void *data)
{
	struct hci_dev *hdev = data;
	struct mgmt_cp_unpair_device *cp = cmd->param;
	struct mgmt_rp_unpair_device rp;

	memset(&rp, 0, sizeof(rp));
	bacpy(&rp.addr.bdaddr, &cp->addr.bdaddr);
	rp.addr.type = cp->addr.type;

	device_unpaired(hdev, &cp->addr.bdaddr, cp->addr.type, cmd->sk);

	cmd_complete(cmd->sk, cmd->index, cmd->opcode, 0, &rp, sizeof(rp));

	mgmt_pending_remove(cmd);
}

int mgmt_device_disconnected(struct hci_dev *hdev, bdaddr_t *bdaddr,
			     u8 link_type, u8 addr_type, u8 reason)
{
	struct mgmt_ev_device_disconnected ev;
	struct sock *sk = NULL;
	int err;

	mgmt_pending_foreach(MGMT_OP_DISCONNECT, hdev, disconnect_rsp, &sk);

	bacpy(&ev.addr.bdaddr, bdaddr);
	ev.addr.type = link_to_bdaddr(link_type, addr_type);
	ev.reason = reason;

	err = mgmt_event(MGMT_EV_DEVICE_DISCONNECTED, hdev, &ev, sizeof(ev),
			 sk);

	if (sk)
		sock_put(sk);

	mgmt_pending_foreach(MGMT_OP_UNPAIR_DEVICE, hdev, unpair_device_rsp,
			     hdev);

	return err;
}

int mgmt_disconnect_failed(struct hci_dev *hdev, bdaddr_t *bdaddr,
			   u8 link_type, u8 addr_type, u8 status)
{
	struct mgmt_rp_disconnect rp;
	struct pending_cmd *cmd;
	int err;

	mgmt_pending_foreach(MGMT_OP_UNPAIR_DEVICE, hdev, unpair_device_rsp,
			     hdev);

	cmd = mgmt_pending_find(MGMT_OP_DISCONNECT, hdev);
	if (!cmd)
		return -ENOENT;

	bacpy(&rp.addr.bdaddr, bdaddr);
	rp.addr.type = link_to_bdaddr(link_type, addr_type);

	err = cmd_complete(cmd->sk, cmd->index, MGMT_OP_DISCONNECT,
			   mgmt_status(status), &rp, sizeof(rp));

	mgmt_pending_remove(cmd);

	return err;
}

int mgmt_connect_failed(struct hci_dev *hdev, bdaddr_t *bdaddr, u8 link_type,
			u8 addr_type, u8 status)
{
	struct mgmt_ev_connect_failed ev;

	bacpy(&ev.addr.bdaddr, bdaddr);
	ev.addr.type = link_to_bdaddr(link_type, addr_type);
	ev.status = mgmt_status(status);

	return mgmt_event(MGMT_EV_CONNECT_FAILED, hdev, &ev, sizeof(ev), NULL);
}

int mgmt_pin_code_request(struct hci_dev *hdev, bdaddr_t *bdaddr, u8 secure)
{
	struct mgmt_ev_pin_code_request ev;

	bacpy(&ev.addr.bdaddr, bdaddr);
	ev.addr.type = BDADDR_BREDR;
	ev.secure = secure;

	return mgmt_event(MGMT_EV_PIN_CODE_REQUEST, hdev, &ev, sizeof(ev),
			  NULL);
}

int mgmt_pin_code_reply_complete(struct hci_dev *hdev, bdaddr_t *bdaddr,
				 u8 status)
{
	struct pending_cmd *cmd;
	struct mgmt_rp_pin_code_reply rp;
	int err;

	cmd = mgmt_pending_find(MGMT_OP_PIN_CODE_REPLY, hdev);
	if (!cmd)
		return -ENOENT;

	bacpy(&rp.addr.bdaddr, bdaddr);
	rp.addr.type = BDADDR_BREDR;

	err = cmd_complete(cmd->sk, hdev->id, MGMT_OP_PIN_CODE_REPLY,
			   mgmt_status(status), &rp, sizeof(rp));

	mgmt_pending_remove(cmd);

	return err;
}

int mgmt_pin_code_neg_reply_complete(struct hci_dev *hdev, bdaddr_t *bdaddr,
				     u8 status)
{
	struct pending_cmd *cmd;
	struct mgmt_rp_pin_code_reply rp;
	int err;

	cmd = mgmt_pending_find(MGMT_OP_PIN_CODE_NEG_REPLY, hdev);
	if (!cmd)
		return -ENOENT;

	bacpy(&rp.addr.bdaddr, bdaddr);
	rp.addr.type = BDADDR_BREDR;

	err = cmd_complete(cmd->sk, hdev->id, MGMT_OP_PIN_CODE_NEG_REPLY,
			   mgmt_status(status), &rp, sizeof(rp));

	mgmt_pending_remove(cmd);

	return err;
}

int mgmt_user_confirm_request(struct hci_dev *hdev, bdaddr_t *bdaddr,
			      u8 link_type, u8 addr_type, __le32 value,
			      u8 confirm_hint)
{
	struct mgmt_ev_user_confirm_request ev;

	BT_DBG("%s", hdev->name);

	bacpy(&ev.addr.bdaddr, bdaddr);
	ev.addr.type = link_to_bdaddr(link_type, addr_type);
	ev.confirm_hint = confirm_hint;
	ev.value = value;

	return mgmt_event(MGMT_EV_USER_CONFIRM_REQUEST, hdev, &ev, sizeof(ev),
			  NULL);
}

int mgmt_user_passkey_request(struct hci_dev *hdev, bdaddr_t *bdaddr,
			      u8 link_type, u8 addr_type)
{
	struct mgmt_ev_user_passkey_request ev;

	BT_DBG("%s", hdev->name);

	bacpy(&ev.addr.bdaddr, bdaddr);
	ev.addr.type = link_to_bdaddr(link_type, addr_type);

	return mgmt_event(MGMT_EV_USER_PASSKEY_REQUEST, hdev, &ev, sizeof(ev),
			  NULL);
}

static int user_pairing_resp_complete(struct hci_dev *hdev, bdaddr_t *bdaddr,
				      u8 link_type, u8 addr_type, u8 status,
				      u8 opcode)
{
	struct pending_cmd *cmd;
	struct mgmt_rp_user_confirm_reply rp;
	int err;

	cmd = mgmt_pending_find(opcode, hdev);
	if (!cmd)
		return -ENOENT;

	bacpy(&rp.addr.bdaddr, bdaddr);
	rp.addr.type = link_to_bdaddr(link_type, addr_type);
	err = cmd_complete(cmd->sk, hdev->id, opcode, mgmt_status(status),
			   &rp, sizeof(rp));

	mgmt_pending_remove(cmd);

	return err;
}

int mgmt_user_confirm_reply_complete(struct hci_dev *hdev, bdaddr_t *bdaddr,
				     u8 link_type, u8 addr_type, u8 status)
{
	return user_pairing_resp_complete(hdev, bdaddr, link_type, addr_type,
					  status, MGMT_OP_USER_CONFIRM_REPLY);
}

int mgmt_user_confirm_neg_reply_complete(struct hci_dev *hdev, bdaddr_t *bdaddr,
					 u8 link_type, u8 addr_type, u8 status)
{
	return user_pairing_resp_complete(hdev, bdaddr, link_type, addr_type,
					  status,
					  MGMT_OP_USER_CONFIRM_NEG_REPLY);
}

int mgmt_user_passkey_reply_complete(struct hci_dev *hdev, bdaddr_t *bdaddr,
				     u8 link_type, u8 addr_type, u8 status)
{
	return user_pairing_resp_complete(hdev, bdaddr, link_type, addr_type,
					  status, MGMT_OP_USER_PASSKEY_REPLY);
}

int mgmt_user_passkey_neg_reply_complete(struct hci_dev *hdev, bdaddr_t *bdaddr,
					 u8 link_type, u8 addr_type, u8 status)
{
	return user_pairing_resp_complete(hdev, bdaddr, link_type, addr_type,
					  status,
					  MGMT_OP_USER_PASSKEY_NEG_REPLY);
}

int mgmt_user_passkey_notify(struct hci_dev *hdev, bdaddr_t *bdaddr,
			     u8 link_type, u8 addr_type, u32 passkey,
			     u8 entered)
{
	struct mgmt_ev_passkey_notify ev;

	BT_DBG("%s", hdev->name);

	bacpy(&ev.addr.bdaddr, bdaddr);
	ev.addr.type = link_to_bdaddr(link_type, addr_type);
	ev.passkey = __cpu_to_le32(passkey);
	ev.entered = entered;

	return mgmt_event(MGMT_EV_PASSKEY_NOTIFY, hdev, &ev, sizeof(ev), NULL);
}

int mgmt_auth_failed(struct hci_dev *hdev, bdaddr_t *bdaddr, u8 link_type,
		     u8 addr_type, u8 status)
{
	struct mgmt_ev_auth_failed ev;

	bacpy(&ev.addr.bdaddr, bdaddr);
	ev.addr.type = link_to_bdaddr(link_type, addr_type);
	ev.status = mgmt_status(status);

	return mgmt_event(MGMT_EV_AUTH_FAILED, hdev, &ev, sizeof(ev), NULL);
}

int mgmt_auth_enable_complete(struct hci_dev *hdev, u8 status)
{
	struct cmd_lookup match = { NULL, hdev };
	bool changed = false;
	int err = 0;

	if (status) {
		u8 mgmt_err = mgmt_status(status);
		mgmt_pending_foreach(MGMT_OP_SET_LINK_SECURITY, hdev,
				     cmd_status_rsp, &mgmt_err);
		return 0;
	}

	if (test_bit(HCI_AUTH, &hdev->flags)) {
		if (!test_and_set_bit(HCI_LINK_SECURITY, &hdev->dev_flags))
			changed = true;
	} else {
		if (test_and_clear_bit(HCI_LINK_SECURITY, &hdev->dev_flags))
			changed = true;
	}

	mgmt_pending_foreach(MGMT_OP_SET_LINK_SECURITY, hdev, settings_rsp,
			     &match);

	if (changed)
		err = new_settings(hdev, match.sk);

	if (match.sk)
		sock_put(match.sk);

	return err;
}

static void clear_eir(struct hci_request *req)
{
	struct hci_dev *hdev = req->hdev;
	struct hci_cp_write_eir cp;

	if (!lmp_ext_inq_capable(hdev))
		return;

	memset(hdev->eir, 0, sizeof(hdev->eir));

	memset(&cp, 0, sizeof(cp));

	hci_req_add(req, HCI_OP_WRITE_EIR, sizeof(cp), &cp);
}

int mgmt_ssp_enable_complete(struct hci_dev *hdev, u8 enable, u8 status)
{
	struct cmd_lookup match = { NULL, hdev };
	struct hci_request req;
	bool changed = false;
	int err = 0;

	if (status) {
		u8 mgmt_err = mgmt_status(status);

		if (enable && test_and_clear_bit(HCI_SSP_ENABLED,
						 &hdev->dev_flags))
			err = new_settings(hdev, NULL);

		mgmt_pending_foreach(MGMT_OP_SET_SSP, hdev, cmd_status_rsp,
				     &mgmt_err);

		return err;
	}

	if (enable) {
		if (!test_and_set_bit(HCI_SSP_ENABLED, &hdev->dev_flags))
			changed = true;
	} else {
		if (test_and_clear_bit(HCI_SSP_ENABLED, &hdev->dev_flags))
			changed = true;
	}

	mgmt_pending_foreach(MGMT_OP_SET_SSP, hdev, settings_rsp, &match);

	if (changed)
		err = new_settings(hdev, match.sk);

	if (match.sk)
		sock_put(match.sk);

	hci_req_init(&req, hdev);

	if (test_bit(HCI_SSP_ENABLED, &hdev->dev_flags))
		update_eir(&req);
	else
		clear_eir(&req);

	hci_req_run(&req, NULL);

	return err;
}

static void sk_lookup(struct pending_cmd *cmd, void *data)
{
	struct cmd_lookup *match = data;

	if (match->sk == NULL) {
		match->sk = cmd->sk;
		sock_hold(match->sk);
	}
}

int mgmt_set_class_of_dev_complete(struct hci_dev *hdev, u8 *dev_class,
				   u8 status)
{
	struct cmd_lookup match = { NULL, hdev, mgmt_status(status) };
	int err = 0;

	mgmt_pending_foreach(MGMT_OP_SET_DEV_CLASS, hdev, sk_lookup, &match);
	mgmt_pending_foreach(MGMT_OP_ADD_UUID, hdev, sk_lookup, &match);
	mgmt_pending_foreach(MGMT_OP_REMOVE_UUID, hdev, sk_lookup, &match);

	if (!status)
		err = mgmt_event(MGMT_EV_CLASS_OF_DEV_CHANGED, hdev, dev_class,
				 3, NULL);

	if (match.sk)
		sock_put(match.sk);

	return err;
}

int mgmt_set_local_name_complete(struct hci_dev *hdev, u8 *name, u8 status)
{
	struct mgmt_cp_set_local_name ev;
	struct pending_cmd *cmd;

	if (status)
		return 0;

	memset(&ev, 0, sizeof(ev));
	memcpy(ev.name, name, HCI_MAX_NAME_LENGTH);
	memcpy(ev.short_name, hdev->short_name, HCI_MAX_SHORT_NAME_LENGTH);

	cmd = mgmt_pending_find(MGMT_OP_SET_LOCAL_NAME, hdev);
	if (!cmd) {
		memcpy(hdev->dev_name, name, sizeof(hdev->dev_name));

		/* If this is a HCI command related to powering on the
		 * HCI dev don't send any mgmt signals.
		 */
		if (mgmt_pending_find(MGMT_OP_SET_POWERED, hdev))
			return 0;
	}

	return mgmt_event(MGMT_EV_LOCAL_NAME_CHANGED, hdev, &ev, sizeof(ev),
			  cmd ? cmd->sk : NULL);
}

int mgmt_read_local_oob_data_reply_complete(struct hci_dev *hdev, u8 *hash,
					    u8 *randomizer, u8 status)
{
	struct pending_cmd *cmd;
	int err;

	BT_DBG("%s status %u", hdev->name, status);

	cmd = mgmt_pending_find(MGMT_OP_READ_LOCAL_OOB_DATA, hdev);
	if (!cmd)
		return -ENOENT;

	if (status) {
		err = cmd_status(cmd->sk, hdev->id, MGMT_OP_READ_LOCAL_OOB_DATA,
				 mgmt_status(status));
	} else {
		struct mgmt_rp_read_local_oob_data rp;

		memcpy(rp.hash, hash, sizeof(rp.hash));
		memcpy(rp.randomizer, randomizer, sizeof(rp.randomizer));

		err = cmd_complete(cmd->sk, hdev->id,
				   MGMT_OP_READ_LOCAL_OOB_DATA, 0, &rp,
				   sizeof(rp));
	}

	mgmt_pending_remove(cmd);

	return err;
}

int mgmt_le_enable_complete(struct hci_dev *hdev, u8 enable, u8 status)
{
	struct cmd_lookup match = { NULL, hdev };
	bool changed = false;
	int err = 0;

	if (status) {
		u8 mgmt_err = mgmt_status(status);

		if (enable && test_and_clear_bit(HCI_LE_ENABLED,
						 &hdev->dev_flags))
			err = new_settings(hdev, NULL);

		mgmt_pending_foreach(MGMT_OP_SET_LE, hdev, cmd_status_rsp,
				     &mgmt_err);

		return err;
	}

	if (enable) {
		if (!test_and_set_bit(HCI_LE_ENABLED, &hdev->dev_flags))
			changed = true;
	} else {
		if (test_and_clear_bit(HCI_LE_ENABLED, &hdev->dev_flags))
			changed = true;
	}

	mgmt_pending_foreach(MGMT_OP_SET_LE, hdev, settings_rsp, &match);

	if (changed)
		err = new_settings(hdev, match.sk);

	if (match.sk)
		sock_put(match.sk);

	return err;
}

int mgmt_device_found(struct hci_dev *hdev, bdaddr_t *bdaddr, u8 link_type,
		      u8 addr_type, u8 *dev_class, s8 rssi, u8 cfm_name, u8
		      ssp, u8 *eir, u16 eir_len)
{
	char buf[512];
	struct mgmt_ev_device_found *ev = (void *) buf;
	size_t ev_size;

	if (!hci_discovery_active(hdev))
		return -EPERM;

	/* Leave 5 bytes for a potential CoD field */
	if (sizeof(*ev) + eir_len + 5 > sizeof(buf))
		return -EINVAL;

	memset(buf, 0, sizeof(buf));

	bacpy(&ev->addr.bdaddr, bdaddr);
	ev->addr.type = link_to_bdaddr(link_type, addr_type);
	ev->rssi = rssi;
	if (cfm_name)
		ev->flags |= __constant_cpu_to_le32(MGMT_DEV_FOUND_CONFIRM_NAME);
	if (!ssp)
		ev->flags |= __constant_cpu_to_le32(MGMT_DEV_FOUND_LEGACY_PAIRING);

	if (eir_len > 0)
		memcpy(ev->eir, eir, eir_len);

	if (dev_class && !eir_has_data_type(ev->eir, eir_len, EIR_CLASS_OF_DEV))
		eir_len = eir_append_data(ev->eir, eir_len, EIR_CLASS_OF_DEV,
					  dev_class, 3);

	ev->eir_len = cpu_to_le16(eir_len);
	ev_size = sizeof(*ev) + eir_len;

	return mgmt_event(MGMT_EV_DEVICE_FOUND, hdev, ev, ev_size, NULL);
}

int mgmt_remote_name(struct hci_dev *hdev, bdaddr_t *bdaddr, u8 link_type,
		     u8 addr_type, s8 rssi, u8 *name, u8 name_len)
{
	struct mgmt_ev_device_found *ev;
	char buf[sizeof(*ev) + HCI_MAX_NAME_LENGTH + 2];
	u16 eir_len;

	ev = (struct mgmt_ev_device_found *) buf;

	memset(buf, 0, sizeof(buf));

	bacpy(&ev->addr.bdaddr, bdaddr);
	ev->addr.type = link_to_bdaddr(link_type, addr_type);
	ev->rssi = rssi;

	eir_len = eir_append_data(ev->eir, 0, EIR_NAME_COMPLETE, name,
				  name_len);

	ev->eir_len = cpu_to_le16(eir_len);

	return mgmt_event(MGMT_EV_DEVICE_FOUND, hdev, ev,
			  sizeof(*ev) + eir_len, NULL);
}

int mgmt_discovering(struct hci_dev *hdev, u8 discovering)
{
	struct mgmt_ev_discovering ev;
	struct pending_cmd *cmd;

	BT_DBG("%s discovering %u", hdev->name, discovering);

	if (discovering)
		cmd = mgmt_pending_find(MGMT_OP_START_DISCOVERY, hdev);
	else
		cmd = mgmt_pending_find(MGMT_OP_STOP_DISCOVERY, hdev);

	if (cmd != NULL) {
		u8 type = hdev->discovery.type;

		cmd_complete(cmd->sk, hdev->id, cmd->opcode, 0, &type,
			     sizeof(type));
		mgmt_pending_remove(cmd);
	}

	memset(&ev, 0, sizeof(ev));
	ev.type = hdev->discovery.type;
	ev.discovering = discovering;

	return mgmt_event(MGMT_EV_DISCOVERING, hdev, &ev, sizeof(ev), NULL);
}

int mgmt_device_blocked(struct hci_dev *hdev, bdaddr_t *bdaddr, u8 type)
{
	struct pending_cmd *cmd;
	struct mgmt_ev_device_blocked ev;

	cmd = mgmt_pending_find(MGMT_OP_BLOCK_DEVICE, hdev);

	bacpy(&ev.addr.bdaddr, bdaddr);
	ev.addr.type = type;

	return mgmt_event(MGMT_EV_DEVICE_BLOCKED, hdev, &ev, sizeof(ev),
			  cmd ? cmd->sk : NULL);
}

int mgmt_device_unblocked(struct hci_dev *hdev, bdaddr_t *bdaddr, u8 type)
{
	struct pending_cmd *cmd;
	struct mgmt_ev_device_unblocked ev;

	cmd = mgmt_pending_find(MGMT_OP_UNBLOCK_DEVICE, hdev);

	bacpy(&ev.addr.bdaddr, bdaddr);
	ev.addr.type = type;

	return mgmt_event(MGMT_EV_DEVICE_UNBLOCKED, hdev, &ev, sizeof(ev),
			  cmd ? cmd->sk : NULL);
}

module_param(enable_hs, bool, 0644);
MODULE_PARM_DESC(enable_hs, "Enable High Speed support");<|MERGE_RESOLUTION|>--- conflicted
+++ resolved
@@ -2744,10 +2744,7 @@
 		break;
 
 	case DISCOV_TYPE_LE:
-<<<<<<< HEAD
-=======
 	case DISCOV_TYPE_INTERLEAVED:
->>>>>>> cd60aab8
 		if (!test_bit(HCI_LE_ENABLED, &hdev->dev_flags)) {
 			err = cmd_status(sk, hdev->id, MGMT_OP_START_DISCOVERY,
 					 MGMT_STATUS_NOT_SUPPORTED);
