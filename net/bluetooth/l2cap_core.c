--- conflicted
+++ resolved
@@ -100,13 +100,9 @@
 			break;
 		}
 	}
-<<<<<<< HEAD
-	return NULL;
-=======
 
 	rcu_read_unlock();
 	return r;
->>>>>>> 4b0b2f08
 }
 
 static struct l2cap_chan *__l2cap_get_chan_by_scid(struct l2cap_conn *conn, u16 cid)
@@ -272,32 +268,6 @@
 	return "invalid state";
 }
 
-static char *state_to_string(int state)
-{
-	switch(state) {
-	case BT_CONNECTED:
-		return "BT_CONNECTED";
-	case BT_OPEN:
-		return "BT_OPEN";
-	case BT_BOUND:
-		return "BT_BOUND";
-	case BT_LISTEN:
-		return "BT_LISTEN";
-	case BT_CONNECT:
-		return "BT_CONNECT";
-	case BT_CONNECT2:
-		return "BT_CONNECT2";
-	case BT_CONFIG:
-		return "BT_CONFIG";
-	case BT_DISCONN:
-		return "BT_DISCONN";
-	case BT_CLOSED:
-		return "BT_CLOSED";
-	}
-
-	return "invalid state";
-}
-
 static void l2cap_state_change(struct l2cap_chan *chan, int state)
 {
 	BT_DBG("%p %s -> %s", chan, state_to_string(chan->state),
@@ -635,17 +605,10 @@
 {
 	struct hci_conn *hcon = chan->conn->hcon;
 	u16 flags;
-<<<<<<< HEAD
 
 	BT_DBG("chan %p, skb %p len %d priority %u", chan, skb, skb->len,
 							skb->priority);
 
-=======
-
-	BT_DBG("chan %p, skb %p len %d priority %u", chan, skb, skb->len,
-							skb->priority);
-
->>>>>>> 4b0b2f08
 	if (!test_bit(FLAG_FLUSHABLE, &chan->flags) &&
 					lmp_no_flush_capable(hcon->hdev))
 		flags = ACL_START_NO_FLUSH;
@@ -2012,40 +1975,6 @@
 }
 
 static void l2cap_add_opt_efs(void **ptr, struct l2cap_chan *chan)
-<<<<<<< HEAD
-{
-	struct l2cap_conf_efs efs;
-
-	switch (chan->mode) {
-	case L2CAP_MODE_ERTM:
-		efs.id		= chan->local_id;
-		efs.stype	= chan->local_stype;
-		efs.msdu	= cpu_to_le16(chan->local_msdu);
-		efs.sdu_itime	= cpu_to_le32(chan->local_sdu_itime);
-		efs.acc_lat	= cpu_to_le32(L2CAP_DEFAULT_ACC_LAT);
-		efs.flush_to	= cpu_to_le32(L2CAP_DEFAULT_FLUSH_TO);
-		break;
-
-	case L2CAP_MODE_STREAMING:
-		efs.id		= 1;
-		efs.stype	= L2CAP_SERV_BESTEFFORT;
-		efs.msdu	= cpu_to_le16(chan->local_msdu);
-		efs.sdu_itime	= cpu_to_le32(chan->local_sdu_itime);
-		efs.acc_lat	= 0;
-		efs.flush_to	= 0;
-		break;
-
-	default:
-		return;
-	}
-
-	l2cap_add_conf_opt(ptr, L2CAP_CONF_EFS, sizeof(efs),
-							(unsigned long) &efs);
-}
-
-static void l2cap_ack_timeout(unsigned long arg)
-=======
->>>>>>> 4b0b2f08
 {
 	struct l2cap_conf_efs efs;
 
@@ -2305,7 +2234,6 @@
 			if (val == L2CAP_FCS_NONE)
 				set_bit(CONF_NO_FCS_RECV, &chan->conf_state);
 			break;
-<<<<<<< HEAD
 
 		case L2CAP_CONF_EFS:
 			remote_efs = 1;
@@ -2317,19 +2245,6 @@
 			if (!enable_hs)
 				return -ECONNREFUSED;
 
-=======
-
-		case L2CAP_CONF_EFS:
-			remote_efs = 1;
-			if (olen == sizeof(efs))
-				memcpy(&efs, (void *) val, olen);
-			break;
-
-		case L2CAP_CONF_EWS:
-			if (!enable_hs)
-				return -ECONNREFUSED;
-
->>>>>>> 4b0b2f08
 			set_bit(FLAG_EXT_CTRL, &chan->flags);
 			set_bit(CONF_EWS_RECV, &chan->conf_state);
 			chan->tx_win_max = L2CAP_DEFAULT_EXT_WINDOW;
@@ -3156,18 +3071,6 @@
 
 	sk = chan->sk;
 
-<<<<<<< HEAD
-	/* don't delete l2cap channel if sk is owned by user */
-	if (sock_owned_by_user(sk)) {
-		l2cap_state_change(chan, BT_DISCONN);
-		__clear_chan_timer(chan);
-		__set_chan_timer(chan, L2CAP_DISC_TIMEOUT);
-		bh_unlock_sock(sk);
-		return 0;
-	}
-
-=======
->>>>>>> 4b0b2f08
 	l2cap_chan_del(chan, 0);
 	release_sock(sk);
 
@@ -4285,15 +4188,9 @@
 	}
 
 	req_seq = __get_reqseq(chan, control);
-<<<<<<< HEAD
 
 	req_seq_offset = __seq_offset(chan, req_seq, chan->expected_ack_seq);
 
-=======
-
-	req_seq_offset = __seq_offset(chan, req_seq, chan->expected_ack_seq);
-
->>>>>>> 4b0b2f08
 	next_tx_seq_offset = __seq_offset(chan, chan->next_tx_seq,
 						chan->expected_ack_seq);
 
