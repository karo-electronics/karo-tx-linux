
#include <linux/ceph/ceph_debug.h>

#include <linux/module.h>
#include <linux/slab.h>
#include <asm/div64.h>

#include <linux/ceph/libceph.h>
#include <linux/ceph/osdmap.h>
#include <linux/ceph/decode.h>
#include <linux/crush/hash.h>
#include <linux/crush/mapper.h>

char *ceph_osdmap_state_str(char *str, int len, int state)
{
	if (!len)
		return str;

	if ((state & CEPH_OSD_EXISTS) && (state & CEPH_OSD_UP))
		snprintf(str, len, "exists, up");
	else if (state & CEPH_OSD_EXISTS)
		snprintf(str, len, "exists");
	else if (state & CEPH_OSD_UP)
		snprintf(str, len, "up");
	else
		snprintf(str, len, "doesn't exist");

	return str;
}

/* maps */

static int calc_bits_of(unsigned int t)
{
	int b = 0;
	while (t) {
		t = t >> 1;
		b++;
	}
	return b;
}

/*
 * the foo_mask is the smallest value 2^n-1 that is >= foo.
 */
static void calc_pg_masks(struct ceph_pg_pool_info *pi)
{
	pi->pg_num_mask = (1 << calc_bits_of(pi->pg_num-1)) - 1;
	pi->pgp_num_mask = (1 << calc_bits_of(pi->pgp_num-1)) - 1;
}

/*
 * decode crush map
 */
static int crush_decode_uniform_bucket(void **p, void *end,
				       struct crush_bucket_uniform *b)
{
	dout("crush_decode_uniform_bucket %p to %p\n", *p, end);
	ceph_decode_need(p, end, (1+b->h.size) * sizeof(u32), bad);
	b->item_weight = ceph_decode_32(p);
	return 0;
bad:
	return -EINVAL;
}

static int crush_decode_list_bucket(void **p, void *end,
				    struct crush_bucket_list *b)
{
	int j;
	dout("crush_decode_list_bucket %p to %p\n", *p, end);
	b->item_weights = kcalloc(b->h.size, sizeof(u32), GFP_NOFS);
	if (b->item_weights == NULL)
		return -ENOMEM;
	b->sum_weights = kcalloc(b->h.size, sizeof(u32), GFP_NOFS);
	if (b->sum_weights == NULL)
		return -ENOMEM;
	ceph_decode_need(p, end, 2 * b->h.size * sizeof(u32), bad);
	for (j = 0; j < b->h.size; j++) {
		b->item_weights[j] = ceph_decode_32(p);
		b->sum_weights[j] = ceph_decode_32(p);
	}
	return 0;
bad:
	return -EINVAL;
}

static int crush_decode_tree_bucket(void **p, void *end,
				    struct crush_bucket_tree *b)
{
	int j;
	dout("crush_decode_tree_bucket %p to %p\n", *p, end);
	ceph_decode_32_safe(p, end, b->num_nodes, bad);
	b->node_weights = kcalloc(b->num_nodes, sizeof(u32), GFP_NOFS);
	if (b->node_weights == NULL)
		return -ENOMEM;
	ceph_decode_need(p, end, b->num_nodes * sizeof(u32), bad);
	for (j = 0; j < b->num_nodes; j++)
		b->node_weights[j] = ceph_decode_32(p);
	return 0;
bad:
	return -EINVAL;
}

static int crush_decode_straw_bucket(void **p, void *end,
				     struct crush_bucket_straw *b)
{
	int j;
	dout("crush_decode_straw_bucket %p to %p\n", *p, end);
	b->item_weights = kcalloc(b->h.size, sizeof(u32), GFP_NOFS);
	if (b->item_weights == NULL)
		return -ENOMEM;
	b->straws = kcalloc(b->h.size, sizeof(u32), GFP_NOFS);
	if (b->straws == NULL)
		return -ENOMEM;
	ceph_decode_need(p, end, 2 * b->h.size * sizeof(u32), bad);
	for (j = 0; j < b->h.size; j++) {
		b->item_weights[j] = ceph_decode_32(p);
		b->straws[j] = ceph_decode_32(p);
	}
	return 0;
bad:
	return -EINVAL;
}

static int skip_name_map(void **p, void *end)
{
        int len;
        ceph_decode_32_safe(p, end, len ,bad);
        while (len--) {
                int strlen;
                *p += sizeof(u32);
                ceph_decode_32_safe(p, end, strlen, bad);
                *p += strlen;
}
        return 0;
bad:
        return -EINVAL;
}

static struct crush_map *crush_decode(void *pbyval, void *end)
{
	struct crush_map *c;
	int err = -EINVAL;
	int i, j;
	void **p = &pbyval;
	void *start = pbyval;
	u32 magic;
	u32 num_name_maps;

	dout("crush_decode %p to %p len %d\n", *p, end, (int)(end - *p));

	c = kzalloc(sizeof(*c), GFP_NOFS);
	if (c == NULL)
		return ERR_PTR(-ENOMEM);

        /* set tunables to default values */
        c->choose_local_tries = 2;
        c->choose_local_fallback_tries = 5;
        c->choose_total_tries = 19;
	c->chooseleaf_descend_once = 0;

	ceph_decode_need(p, end, 4*sizeof(u32), bad);
	magic = ceph_decode_32(p);
	if (magic != CRUSH_MAGIC) {
		pr_err("crush_decode magic %x != current %x\n",
		       (unsigned int)magic, (unsigned int)CRUSH_MAGIC);
		goto bad;
	}
	c->max_buckets = ceph_decode_32(p);
	c->max_rules = ceph_decode_32(p);
	c->max_devices = ceph_decode_32(p);

	c->buckets = kcalloc(c->max_buckets, sizeof(*c->buckets), GFP_NOFS);
	if (c->buckets == NULL)
		goto badmem;
	c->rules = kcalloc(c->max_rules, sizeof(*c->rules), GFP_NOFS);
	if (c->rules == NULL)
		goto badmem;

	/* buckets */
	for (i = 0; i < c->max_buckets; i++) {
		int size = 0;
		u32 alg;
		struct crush_bucket *b;

		ceph_decode_32_safe(p, end, alg, bad);
		if (alg == 0) {
			c->buckets[i] = NULL;
			continue;
		}
		dout("crush_decode bucket %d off %x %p to %p\n",
		     i, (int)(*p-start), *p, end);

		switch (alg) {
		case CRUSH_BUCKET_UNIFORM:
			size = sizeof(struct crush_bucket_uniform);
			break;
		case CRUSH_BUCKET_LIST:
			size = sizeof(struct crush_bucket_list);
			break;
		case CRUSH_BUCKET_TREE:
			size = sizeof(struct crush_bucket_tree);
			break;
		case CRUSH_BUCKET_STRAW:
			size = sizeof(struct crush_bucket_straw);
			break;
		default:
			err = -EINVAL;
			goto bad;
		}
		BUG_ON(size == 0);
		b = c->buckets[i] = kzalloc(size, GFP_NOFS);
		if (b == NULL)
			goto badmem;

		ceph_decode_need(p, end, 4*sizeof(u32), bad);
		b->id = ceph_decode_32(p);
		b->type = ceph_decode_16(p);
		b->alg = ceph_decode_8(p);
		b->hash = ceph_decode_8(p);
		b->weight = ceph_decode_32(p);
		b->size = ceph_decode_32(p);

		dout("crush_decode bucket size %d off %x %p to %p\n",
		     b->size, (int)(*p-start), *p, end);

		b->items = kcalloc(b->size, sizeof(__s32), GFP_NOFS);
		if (b->items == NULL)
			goto badmem;
		b->perm = kcalloc(b->size, sizeof(u32), GFP_NOFS);
		if (b->perm == NULL)
			goto badmem;
		b->perm_n = 0;

		ceph_decode_need(p, end, b->size*sizeof(u32), bad);
		for (j = 0; j < b->size; j++)
			b->items[j] = ceph_decode_32(p);

		switch (b->alg) {
		case CRUSH_BUCKET_UNIFORM:
			err = crush_decode_uniform_bucket(p, end,
				  (struct crush_bucket_uniform *)b);
			if (err < 0)
				goto bad;
			break;
		case CRUSH_BUCKET_LIST:
			err = crush_decode_list_bucket(p, end,
			       (struct crush_bucket_list *)b);
			if (err < 0)
				goto bad;
			break;
		case CRUSH_BUCKET_TREE:
			err = crush_decode_tree_bucket(p, end,
				(struct crush_bucket_tree *)b);
			if (err < 0)
				goto bad;
			break;
		case CRUSH_BUCKET_STRAW:
			err = crush_decode_straw_bucket(p, end,
				(struct crush_bucket_straw *)b);
			if (err < 0)
				goto bad;
			break;
		}
	}

	/* rules */
	dout("rule vec is %p\n", c->rules);
	for (i = 0; i < c->max_rules; i++) {
		u32 yes;
		struct crush_rule *r;

		ceph_decode_32_safe(p, end, yes, bad);
		if (!yes) {
			dout("crush_decode NO rule %d off %x %p to %p\n",
			     i, (int)(*p-start), *p, end);
			c->rules[i] = NULL;
			continue;
		}

		dout("crush_decode rule %d off %x %p to %p\n",
		     i, (int)(*p-start), *p, end);

		/* len */
		ceph_decode_32_safe(p, end, yes, bad);
#if BITS_PER_LONG == 32
		err = -EINVAL;
		if (yes > (ULONG_MAX - sizeof(*r))
			  / sizeof(struct crush_rule_step))
			goto bad;
#endif
		r = c->rules[i] = kmalloc(sizeof(*r) +
					  yes*sizeof(struct crush_rule_step),
					  GFP_NOFS);
		if (r == NULL)
			goto badmem;
		dout(" rule %d is at %p\n", i, r);
		r->len = yes;
		ceph_decode_copy_safe(p, end, &r->mask, 4, bad); /* 4 u8's */
		ceph_decode_need(p, end, r->len*3*sizeof(u32), bad);
		for (j = 0; j < r->len; j++) {
			r->steps[j].op = ceph_decode_32(p);
			r->steps[j].arg1 = ceph_decode_32(p);
			r->steps[j].arg2 = ceph_decode_32(p);
		}
	}

	/* ignore trailing name maps. */
        for (num_name_maps = 0; num_name_maps < 3; num_name_maps++) {
                err = skip_name_map(p, end);
                if (err < 0)
                        goto done;
        }

        /* tunables */
        ceph_decode_need(p, end, 3*sizeof(u32), done);
        c->choose_local_tries = ceph_decode_32(p);
        c->choose_local_fallback_tries =  ceph_decode_32(p);
        c->choose_total_tries = ceph_decode_32(p);
        dout("crush decode tunable choose_local_tries = %d",
             c->choose_local_tries);
        dout("crush decode tunable choose_local_fallback_tries = %d",
             c->choose_local_fallback_tries);
        dout("crush decode tunable choose_total_tries = %d",
             c->choose_total_tries);

	ceph_decode_need(p, end, sizeof(u32), done);
	c->chooseleaf_descend_once = ceph_decode_32(p);
	dout("crush decode tunable chooseleaf_descend_once = %d",
	     c->chooseleaf_descend_once);

done:
	dout("crush_decode success\n");
	return c;

badmem:
	err = -ENOMEM;
bad:
	dout("crush_decode fail %d\n", err);
	crush_destroy(c);
	return ERR_PTR(err);
}

/*
 * rbtree of pg_mapping for handling pg_temp (explicit mapping of pgid
 * to a set of osds)
 */
static int pgid_cmp(struct ceph_pg l, struct ceph_pg r)
{
	if (l.pool < r.pool)
		return -1;
	if (l.pool > r.pool)
		return 1;
	if (l.seed < r.seed)
		return -1;
	if (l.seed > r.seed)
		return 1;
	return 0;
}

static int __insert_pg_mapping(struct ceph_pg_mapping *new,
			       struct rb_root *root)
{
	struct rb_node **p = &root->rb_node;
	struct rb_node *parent = NULL;
	struct ceph_pg_mapping *pg = NULL;
	int c;

	dout("__insert_pg_mapping %llx %p\n", *(u64 *)&new->pgid, new);
	while (*p) {
		parent = *p;
		pg = rb_entry(parent, struct ceph_pg_mapping, node);
		c = pgid_cmp(new->pgid, pg->pgid);
		if (c < 0)
			p = &(*p)->rb_left;
		else if (c > 0)
			p = &(*p)->rb_right;
		else
			return -EEXIST;
	}

	rb_link_node(&new->node, parent, p);
	rb_insert_color(&new->node, root);
	return 0;
}

static struct ceph_pg_mapping *__lookup_pg_mapping(struct rb_root *root,
						   struct ceph_pg pgid)
{
	struct rb_node *n = root->rb_node;
	struct ceph_pg_mapping *pg;
	int c;

	while (n) {
		pg = rb_entry(n, struct ceph_pg_mapping, node);
		c = pgid_cmp(pgid, pg->pgid);
		if (c < 0) {
			n = n->rb_left;
		} else if (c > 0) {
			n = n->rb_right;
		} else {
			dout("__lookup_pg_mapping %lld.%x got %p\n",
			     pgid.pool, pgid.seed, pg);
			return pg;
		}
	}
	return NULL;
}

static int __remove_pg_mapping(struct rb_root *root, struct ceph_pg pgid)
{
	struct ceph_pg_mapping *pg = __lookup_pg_mapping(root, pgid);

	if (pg) {
		dout("__remove_pg_mapping %lld.%x %p\n", pgid.pool, pgid.seed,
		     pg);
		rb_erase(&pg->node, root);
		kfree(pg);
		return 0;
	}
	dout("__remove_pg_mapping %lld.%x dne\n", pgid.pool, pgid.seed);
	return -ENOENT;
}

/*
 * rbtree of pg pool info
 */
static int __insert_pg_pool(struct rb_root *root, struct ceph_pg_pool_info *new)
{
	struct rb_node **p = &root->rb_node;
	struct rb_node *parent = NULL;
	struct ceph_pg_pool_info *pi = NULL;

	while (*p) {
		parent = *p;
		pi = rb_entry(parent, struct ceph_pg_pool_info, node);
		if (new->id < pi->id)
			p = &(*p)->rb_left;
		else if (new->id > pi->id)
			p = &(*p)->rb_right;
		else
			return -EEXIST;
	}

	rb_link_node(&new->node, parent, p);
	rb_insert_color(&new->node, root);
	return 0;
}

static struct ceph_pg_pool_info *__lookup_pg_pool(struct rb_root *root, u64 id)
{
	struct ceph_pg_pool_info *pi;
	struct rb_node *n = root->rb_node;

	while (n) {
		pi = rb_entry(n, struct ceph_pg_pool_info, node);
		if (id < pi->id)
			n = n->rb_left;
		else if (id > pi->id)
			n = n->rb_right;
		else
			return pi;
	}
	return NULL;
}

const char *ceph_pg_pool_name_by_id(struct ceph_osdmap *map, u64 id)
{
	struct ceph_pg_pool_info *pi;

	if (id == CEPH_NOPOOL)
		return NULL;

	if (WARN_ON_ONCE(id > (u64) INT_MAX))
		return NULL;

	pi = __lookup_pg_pool(&map->pg_pools, (int) id);

	return pi ? pi->name : NULL;
}
EXPORT_SYMBOL(ceph_pg_pool_name_by_id);

int ceph_pg_poolid_by_name(struct ceph_osdmap *map, const char *name)
{
	struct rb_node *rbp;

	for (rbp = rb_first(&map->pg_pools); rbp; rbp = rb_next(rbp)) {
		struct ceph_pg_pool_info *pi =
			rb_entry(rbp, struct ceph_pg_pool_info, node);
		if (pi->name && strcmp(pi->name, name) == 0)
			return pi->id;
	}
	return -ENOENT;
}
EXPORT_SYMBOL(ceph_pg_poolid_by_name);

static void __remove_pg_pool(struct rb_root *root, struct ceph_pg_pool_info *pi)
{
	rb_erase(&pi->node, root);
	kfree(pi->name);
	kfree(pi);
}

static int __decode_pool(void **p, void *end, struct ceph_pg_pool_info *pi)
{
	u8 ev, cv;
	unsigned len, num;
	void *pool_end;

	ceph_decode_need(p, end, 2 + 4, bad);
	ev = ceph_decode_8(p);  /* encoding version */
	cv = ceph_decode_8(p); /* compat version */
	if (ev < 5) {
		pr_warning("got v %d < 5 cv %d of ceph_pg_pool\n", ev, cv);
		return -EINVAL;
	}
	if (cv > 7) {
		pr_warning("got v %d cv %d > 7 of ceph_pg_pool\n", ev, cv);
		return -EINVAL;
	}
	len = ceph_decode_32(p);
	ceph_decode_need(p, end, len, bad);
	pool_end = *p + len;

	pi->type = ceph_decode_8(p);
	pi->size = ceph_decode_8(p);
	pi->crush_ruleset = ceph_decode_8(p);
	pi->object_hash = ceph_decode_8(p);

	pi->pg_num = ceph_decode_32(p);
	pi->pgp_num = ceph_decode_32(p);
<<<<<<< HEAD

	*p += 4 + 4;  /* skip lpg* */
	*p += 4;      /* skip last_change */
	*p += 8 + 4;  /* skip snap_seq, snap_epoch */

=======

	*p += 4 + 4;  /* skip lpg* */
	*p += 4;      /* skip last_change */
	*p += 8 + 4;  /* skip snap_seq, snap_epoch */

>>>>>>> a937536b
	/* skip snaps */
	num = ceph_decode_32(p);
	while (num--) {
		*p += 8;  /* snapid key */
		*p += 1 + 1; /* versions */
		len = ceph_decode_32(p);
		*p += len;
	}

	/* skip removed snaps */
	num = ceph_decode_32(p);
	*p += num * (8 + 8);

	*p += 8;  /* skip auid */
	pi->flags = ceph_decode_64(p);

	/* ignore the rest */

	*p = pool_end;
	calc_pg_masks(pi);
	return 0;

bad:
	return -EINVAL;
}

static int __decode_pool_names(void **p, void *end, struct ceph_osdmap *map)
{
	struct ceph_pg_pool_info *pi;
	u32 num, len;
	u64 pool;

	ceph_decode_32_safe(p, end, num, bad);
	dout(" %d pool names\n", num);
	while (num--) {
		ceph_decode_64_safe(p, end, pool, bad);
		ceph_decode_32_safe(p, end, len, bad);
		dout("  pool %llu len %d\n", pool, len);
		ceph_decode_need(p, end, len, bad);
		pi = __lookup_pg_pool(&map->pg_pools, pool);
		if (pi) {
			char *name = kstrndup(*p, len, GFP_NOFS);

			if (!name)
				return -ENOMEM;
			kfree(pi->name);
			pi->name = name;
			dout("  name is %s\n", pi->name);
		}
		*p += len;
	}
	return 0;

bad:
	return -EINVAL;
}

/*
 * osd map
 */
void ceph_osdmap_destroy(struct ceph_osdmap *map)
{
	dout("osdmap_destroy %p\n", map);
	if (map->crush)
		crush_destroy(map->crush);
	while (!RB_EMPTY_ROOT(&map->pg_temp)) {
		struct ceph_pg_mapping *pg =
			rb_entry(rb_first(&map->pg_temp),
				 struct ceph_pg_mapping, node);
		rb_erase(&pg->node, &map->pg_temp);
		kfree(pg);
	}
	while (!RB_EMPTY_ROOT(&map->pg_pools)) {
		struct ceph_pg_pool_info *pi =
			rb_entry(rb_first(&map->pg_pools),
				 struct ceph_pg_pool_info, node);
		__remove_pg_pool(&map->pg_pools, pi);
	}
	kfree(map->osd_state);
	kfree(map->osd_weight);
	kfree(map->osd_addr);
	kfree(map);
}

/*
 * adjust max osd value.  reallocate arrays.
 */
static int osdmap_set_max_osd(struct ceph_osdmap *map, int max)
{
	u8 *state;
	struct ceph_entity_addr *addr;
	u32 *weight;

	state = kcalloc(max, sizeof(*state), GFP_NOFS);
	addr = kcalloc(max, sizeof(*addr), GFP_NOFS);
	weight = kcalloc(max, sizeof(*weight), GFP_NOFS);
	if (state == NULL || addr == NULL || weight == NULL) {
		kfree(state);
		kfree(addr);
		kfree(weight);
		return -ENOMEM;
	}

	/* copy old? */
	if (map->osd_state) {
		memcpy(state, map->osd_state, map->max_osd*sizeof(*state));
		memcpy(addr, map->osd_addr, map->max_osd*sizeof(*addr));
		memcpy(weight, map->osd_weight, map->max_osd*sizeof(*weight));
		kfree(map->osd_state);
		kfree(map->osd_addr);
		kfree(map->osd_weight);
	}

	map->osd_state = state;
	map->osd_weight = weight;
	map->osd_addr = addr;
	map->max_osd = max;
	return 0;
}

static int __decode_pgid(void **p, void *end, struct ceph_pg *pg)
{
	u8 v;

	ceph_decode_need(p, end, 1+8+4+4, bad);
	v = ceph_decode_8(p);
	if (v != 1)
		goto bad;
	pg->pool = ceph_decode_64(p);
	pg->seed = ceph_decode_32(p);
	*p += 4; /* skip preferred */
	return 0;

bad:
	dout("error decoding pgid\n");
	return -EINVAL;
}

/*
 * decode a full map.
 */
struct ceph_osdmap *osdmap_decode(void **p, void *end)
{
	struct ceph_osdmap *map;
	u16 version;
	u32 len, max, i;
	int err = -EINVAL;
	void *start = *p;
	struct ceph_pg_pool_info *pi;

	dout("osdmap_decode %p to %p len %d\n", *p, end, (int)(end - *p));

	map = kzalloc(sizeof(*map), GFP_NOFS);
	if (map == NULL)
		return ERR_PTR(-ENOMEM);
	map->pg_temp = RB_ROOT;

	ceph_decode_16_safe(p, end, version, bad);
	if (version > 6) {
		pr_warning("got unknown v %d > 6 of osdmap\n", version);
		goto bad;
	}
	if (version < 6) {
		pr_warning("got old v %d < 6 of osdmap\n", version);
		goto bad;
	}

	ceph_decode_need(p, end, 2*sizeof(u64)+6*sizeof(u32), bad);
	ceph_decode_copy(p, &map->fsid, sizeof(map->fsid));
	map->epoch = ceph_decode_32(p);
	ceph_decode_copy(p, &map->created, sizeof(map->created));
	ceph_decode_copy(p, &map->modified, sizeof(map->modified));

	ceph_decode_32_safe(p, end, max, bad);
	while (max--) {
		ceph_decode_need(p, end, 8 + 2, bad);
		err = -ENOMEM;
		pi = kzalloc(sizeof(*pi), GFP_NOFS);
		if (!pi)
			goto bad;
		pi->id = ceph_decode_64(p);
		err = __decode_pool(p, end, pi);
		if (err < 0) {
			kfree(pi);
			goto bad;
		}
		__insert_pg_pool(&map->pg_pools, pi);
	}

	err = __decode_pool_names(p, end, map);
	if (err < 0) {
		dout("fail to decode pool names");
		goto bad;
	}

	ceph_decode_32_safe(p, end, map->pool_max, bad);

	ceph_decode_32_safe(p, end, map->flags, bad);

	max = ceph_decode_32(p);

	/* (re)alloc osd arrays */
	err = osdmap_set_max_osd(map, max);
	if (err < 0)
		goto bad;
	dout("osdmap_decode max_osd = %d\n", map->max_osd);

	/* osds */
	err = -EINVAL;
	ceph_decode_need(p, end, 3*sizeof(u32) +
			 map->max_osd*(1 + sizeof(*map->osd_weight) +
				       sizeof(*map->osd_addr)), bad);
	*p += 4; /* skip length field (should match max) */
	ceph_decode_copy(p, map->osd_state, map->max_osd);

	*p += 4; /* skip length field (should match max) */
	for (i = 0; i < map->max_osd; i++)
		map->osd_weight[i] = ceph_decode_32(p);

	*p += 4; /* skip length field (should match max) */
	ceph_decode_copy(p, map->osd_addr, map->max_osd*sizeof(*map->osd_addr));
	for (i = 0; i < map->max_osd; i++)
		ceph_decode_addr(&map->osd_addr[i]);

	/* pg_temp */
	ceph_decode_32_safe(p, end, len, bad);
	for (i = 0; i < len; i++) {
		int n, j;
		struct ceph_pg pgid;
		struct ceph_pg_v1 pgid_v1;
		struct ceph_pg_mapping *pg;

<<<<<<< HEAD
		ceph_decode_need(p, end, sizeof(u32) + sizeof(u64), bad);
		ceph_decode_copy(p, &pgid_v1, sizeof(pgid_v1));
		pgid.pool = le32_to_cpu(pgid_v1.pool);
		pgid.seed = le16_to_cpu(pgid_v1.ps);
=======
		err = __decode_pgid(p, end, &pgid);
		if (err)
			goto bad;
		ceph_decode_need(p, end, sizeof(u32), bad);
>>>>>>> a937536b
		n = ceph_decode_32(p);
		err = -EINVAL;
		if (n > (UINT_MAX - sizeof(*pg)) / sizeof(u32))
			goto bad;
		ceph_decode_need(p, end, n * sizeof(u32), bad);
		err = -ENOMEM;
		pg = kmalloc(sizeof(*pg) + n*sizeof(u32), GFP_NOFS);
		if (!pg)
			goto bad;
		pg->pgid = pgid;
		pg->len = n;
		for (j = 0; j < n; j++)
			pg->osds[j] = ceph_decode_32(p);

		err = __insert_pg_mapping(pg, &map->pg_temp);
		if (err)
			goto bad;
		dout(" added pg_temp %lld.%x len %d\n", pgid.pool, pgid.seed,
		     len);
	}

	/* crush */
	ceph_decode_32_safe(p, end, len, bad);
	dout("osdmap_decode crush len %d from off 0x%x\n", len,
	     (int)(*p - start));
	ceph_decode_need(p, end, len, bad);
	map->crush = crush_decode(*p, end);
	*p += len;
	if (IS_ERR(map->crush)) {
		err = PTR_ERR(map->crush);
		map->crush = NULL;
		goto bad;
	}

	/* ignore the rest of the map */
	*p = end;

	dout("osdmap_decode done %p %p\n", *p, end);
	return map;

bad:
	dout("osdmap_decode fail err %d\n", err);
	ceph_osdmap_destroy(map);
	return ERR_PTR(err);
}

/*
 * decode and apply an incremental map update.
 */
struct ceph_osdmap *osdmap_apply_incremental(void **p, void *end,
					     struct ceph_osdmap *map,
					     struct ceph_messenger *msgr)
{
	struct crush_map *newcrush = NULL;
	struct ceph_fsid fsid;
	u32 epoch = 0;
	struct ceph_timespec modified;
	s32 len;
	u64 pool;
	__s64 new_pool_max;
	__s32 new_flags, max;
	void *start = *p;
	int err = -EINVAL;
	u16 version;

	ceph_decode_16_safe(p, end, version, bad);
<<<<<<< HEAD
	if (version > 6) {
		pr_warning("got unknown v %d > %d of inc osdmap\n", version, 6);
=======
	if (version != 6) {
		pr_warning("got unknown v %d != 6 of inc osdmap\n", version);
>>>>>>> a937536b
		goto bad;
	}

	ceph_decode_need(p, end, sizeof(fsid)+sizeof(modified)+2*sizeof(u32),
			 bad);
	ceph_decode_copy(p, &fsid, sizeof(fsid));
	epoch = ceph_decode_32(p);
	BUG_ON(epoch != map->epoch+1);
	ceph_decode_copy(p, &modified, sizeof(modified));
	new_pool_max = ceph_decode_64(p);
	new_flags = ceph_decode_32(p);

	/* full map? */
	ceph_decode_32_safe(p, end, len, bad);
	if (len > 0) {
		dout("apply_incremental full map len %d, %p to %p\n",
		     len, *p, end);
		return osdmap_decode(p, min(*p+len, end));
	}

	/* new crush? */
	ceph_decode_32_safe(p, end, len, bad);
	if (len > 0) {
		dout("apply_incremental new crush map len %d, %p to %p\n",
		     len, *p, end);
		newcrush = crush_decode(*p, min(*p+len, end));
		if (IS_ERR(newcrush))
			return ERR_CAST(newcrush);
		*p += len;
	}

	/* new flags? */
	if (new_flags >= 0)
		map->flags = new_flags;
	if (new_pool_max >= 0)
		map->pool_max = new_pool_max;

	ceph_decode_need(p, end, 5*sizeof(u32), bad);

	/* new max? */
	max = ceph_decode_32(p);
	if (max >= 0) {
		err = osdmap_set_max_osd(map, max);
		if (err < 0)
			goto bad;
	}

	map->epoch++;
	map->modified = modified;
	if (newcrush) {
		if (map->crush)
			crush_destroy(map->crush);
		map->crush = newcrush;
		newcrush = NULL;
	}

	/* new_pool */
	ceph_decode_32_safe(p, end, len, bad);
	while (len--) {
		struct ceph_pg_pool_info *pi;

		ceph_decode_64_safe(p, end, pool, bad);
		pi = __lookup_pg_pool(&map->pg_pools, pool);
		if (!pi) {
			pi = kzalloc(sizeof(*pi), GFP_NOFS);
			if (!pi) {
				err = -ENOMEM;
				goto bad;
			}
			pi->id = pool;
			__insert_pg_pool(&map->pg_pools, pi);
		}
		err = __decode_pool(p, end, pi);
		if (err < 0)
			goto bad;
	}
	if (version >= 5) {
		err = __decode_pool_names(p, end, map);
		if (err < 0)
			goto bad;
	}

	/* old_pool */
	ceph_decode_32_safe(p, end, len, bad);
	while (len--) {
		struct ceph_pg_pool_info *pi;

		ceph_decode_64_safe(p, end, pool, bad);
		pi = __lookup_pg_pool(&map->pg_pools, pool);
		if (pi)
			__remove_pg_pool(&map->pg_pools, pi);
	}

	/* new_up */
	err = -EINVAL;
	ceph_decode_32_safe(p, end, len, bad);
	while (len--) {
		u32 osd;
		struct ceph_entity_addr addr;
		ceph_decode_32_safe(p, end, osd, bad);
		ceph_decode_copy_safe(p, end, &addr, sizeof(addr), bad);
		ceph_decode_addr(&addr);
		pr_info("osd%d up\n", osd);
		BUG_ON(osd >= map->max_osd);
		map->osd_state[osd] |= CEPH_OSD_UP;
		map->osd_addr[osd] = addr;
	}

	/* new_state */
	ceph_decode_32_safe(p, end, len, bad);
	while (len--) {
		u32 osd;
		u8 xorstate;
		ceph_decode_32_safe(p, end, osd, bad);
		xorstate = **(u8 **)p;
		(*p)++;  /* clean flag */
		if (xorstate == 0)
			xorstate = CEPH_OSD_UP;
		if (xorstate & CEPH_OSD_UP)
			pr_info("osd%d down\n", osd);
		if (osd < map->max_osd)
			map->osd_state[osd] ^= xorstate;
	}

	/* new_weight */
	ceph_decode_32_safe(p, end, len, bad);
	while (len--) {
		u32 osd, off;
		ceph_decode_need(p, end, sizeof(u32)*2, bad);
		osd = ceph_decode_32(p);
		off = ceph_decode_32(p);
		pr_info("osd%d weight 0x%x %s\n", osd, off,
		     off == CEPH_OSD_IN ? "(in)" :
		     (off == CEPH_OSD_OUT ? "(out)" : ""));
		if (osd < map->max_osd)
			map->osd_weight[osd] = off;
	}

	/* new_pg_temp */
	ceph_decode_32_safe(p, end, len, bad);
	while (len--) {
		struct ceph_pg_mapping *pg;
		int j;
		struct ceph_pg_v1 pgid_v1;
		struct ceph_pg pgid;
		u32 pglen;
<<<<<<< HEAD
		ceph_decode_need(p, end, sizeof(u64) + sizeof(u32), bad);
		ceph_decode_copy(p, &pgid_v1, sizeof(pgid_v1));
		pgid.pool = le32_to_cpu(pgid_v1.pool);
		pgid.seed = le16_to_cpu(pgid_v1.ps);
		pglen = ceph_decode_32(p);
=======
>>>>>>> a937536b

		err = __decode_pgid(p, end, &pgid);
		if (err)
			goto bad;
		ceph_decode_need(p, end, sizeof(u32), bad);
		pglen = ceph_decode_32(p);
		if (pglen) {
			ceph_decode_need(p, end, pglen*sizeof(u32), bad);

			/* removing existing (if any) */
			(void) __remove_pg_mapping(&map->pg_temp, pgid);

			/* insert */
			err = -EINVAL;
			if (pglen > (UINT_MAX - sizeof(*pg)) / sizeof(u32))
				goto bad;
			err = -ENOMEM;
			pg = kmalloc(sizeof(*pg) + sizeof(u32)*pglen, GFP_NOFS);
			if (!pg)
				goto bad;
			pg->pgid = pgid;
			pg->len = pglen;
			for (j = 0; j < pglen; j++)
				pg->osds[j] = ceph_decode_32(p);
			err = __insert_pg_mapping(pg, &map->pg_temp);
			if (err) {
				kfree(pg);
				goto bad;
			}
			dout(" added pg_temp %lld.%x len %d\n", pgid.pool,
			     pgid.seed, pglen);
		} else {
			/* remove */
			__remove_pg_mapping(&map->pg_temp, pgid);
		}
	}

	/* ignore the rest */
	*p = end;
	return map;

bad:
	pr_err("corrupt inc osdmap epoch %d off %d (%p of %p-%p)\n",
	       epoch, (int)(*p - start), *p, start, end);
	print_hex_dump(KERN_DEBUG, "osdmap: ",
		       DUMP_PREFIX_OFFSET, 16, 1,
		       start, end - start, true);
	if (newcrush)
		crush_destroy(newcrush);
	return ERR_PTR(err);
}




/*
 * calculate file layout from given offset, length.
 * fill in correct oid, logical length, and object extent
 * offset, length.
 *
 * for now, we write only a single su, until we can
 * pass a stride back to the caller.
 */
int ceph_calc_file_object_mapping(struct ceph_file_layout *layout,
				   u64 off, u64 len,
				   u64 *ono,
				   u64 *oxoff, u64 *oxlen)
{
	u32 osize = le32_to_cpu(layout->fl_object_size);
	u32 su = le32_to_cpu(layout->fl_stripe_unit);
	u32 sc = le32_to_cpu(layout->fl_stripe_count);
	u32 bl, stripeno, stripepos, objsetno;
	u32 su_per_object;
	u64 t, su_offset;

	dout("mapping %llu~%llu  osize %u fl_su %u\n", off, len,
	     osize, su);
	if (su == 0 || sc == 0)
		goto invalid;
	su_per_object = osize / su;
	if (su_per_object == 0)
		goto invalid;
	dout("osize %u / su %u = su_per_object %u\n", osize, su,
	     su_per_object);

	if ((su & ~PAGE_MASK) != 0)
		goto invalid;

	/* bl = *off / su; */
	t = off;
	do_div(t, su);
	bl = t;
	dout("off %llu / su %u = bl %u\n", off, su, bl);

	stripeno = bl / sc;
	stripepos = bl % sc;
	objsetno = stripeno / su_per_object;

	*ono = objsetno * sc + stripepos;
	dout("objset %u * sc %u = ono %u\n", objsetno, sc, (unsigned int)*ono);

	/* *oxoff = *off % layout->fl_stripe_unit;  # offset in su */
	t = off;
	su_offset = do_div(t, su);
	*oxoff = su_offset + (stripeno % su_per_object) * su;

	/*
	 * Calculate the length of the extent being written to the selected
	 * object. This is the minimum of the full length requested (len) or
	 * the remainder of the current stripe being written to.
	 */
	*oxlen = min_t(u64, len, su - su_offset);

	dout(" obj extent %llu~%llu\n", *oxoff, *oxlen);
	return 0;

invalid:
	dout(" invalid layout\n");
	*ono = 0;
	*oxoff = 0;
	*oxlen = 0;
	return -EINVAL;
}
EXPORT_SYMBOL(ceph_calc_file_object_mapping);

/*
 * calculate an object layout (i.e. pgid) from an oid,
 * file_layout, and osdmap
 */
int ceph_calc_object_layout(struct ceph_pg *pg,
			    const char *oid,
			    struct ceph_file_layout *fl,
			    struct ceph_osdmap *osdmap)
{
	unsigned int num, num_mask;
	struct ceph_pg_pool_info *pool;

	BUG_ON(!osdmap);
	pg->pool = le32_to_cpu(fl->fl_pg_pool);
	pool = __lookup_pg_pool(&osdmap->pg_pools, pg->pool);
	if (!pool)
		return -EIO;
	pg->seed = ceph_str_hash(pool->object_hash, oid, strlen(oid));
	num = pool->pg_num;
	num_mask = pool->pg_num_mask;

	dout("calc_object_layout '%s' pgid %lld.%x\n", oid, pg->pool, pg->seed);
	return 0;
}
EXPORT_SYMBOL(ceph_calc_object_layout);

/*
 * Calculate raw osd vector for the given pgid.  Return pointer to osd
 * array, or NULL on failure.
 */
static int *calc_pg_raw(struct ceph_osdmap *osdmap, struct ceph_pg pgid,
			int *osds, int *num)
{
	struct ceph_pg_mapping *pg;
	struct ceph_pg_pool_info *pool;
	int ruleno;
	int r;
	u32 pps;

	pool = __lookup_pg_pool(&osdmap->pg_pools, pgid.pool);
	if (!pool)
		return NULL;

	/* pg_temp? */
	pgid.seed = ceph_stable_mod(pgid.seed, pool->pg_num,
				    pool->pgp_num_mask);
	pg = __lookup_pg_mapping(&osdmap->pg_temp, pgid);
	if (pg) {
		*num = pg->len;
		return pg->osds;
	}

	/* crush */
	ruleno = crush_find_rule(osdmap->crush, pool->crush_ruleset,
				 pool->type, pool->size);
	if (ruleno < 0) {
		pr_err("no crush rule pool %lld ruleset %d type %d size %d\n",
		       pgid.pool, pool->crush_ruleset, pool->type,
		       pool->size);
		return NULL;
	}

	if (pool->flags & CEPH_POOL_FLAG_HASHPSPOOL) {
		/* hash pool id and seed sothat pool PGs do not overlap */
		pps = crush_hash32_2(CRUSH_HASH_RJENKINS1,
				     ceph_stable_mod(pgid.seed, pool->pgp_num,
						     pool->pgp_num_mask),
				     pgid.pool);
	} else {
		/*
		 * legacy ehavior: add ps and pool together.  this is
		 * not a great approach because the PGs from each pool
		 * will overlap on top of each other: 0.5 == 1.4 ==
		 * 2.3 == ...
		 */
		pps = ceph_stable_mod(pgid.seed, pool->pgp_num,
				      pool->pgp_num_mask) +
			(unsigned)pgid.pool;
	}
	r = crush_do_rule(osdmap->crush, ruleno, pps, osds,
			  min_t(int, pool->size, *num),
			  osdmap->osd_weight);
	if (r < 0) {
		pr_err("error %d from crush rule: pool %lld ruleset %d type %d"
		       " size %d\n", r, pgid.pool, pool->crush_ruleset,
		       pool->type, pool->size);
		return NULL;
	}
	*num = r;
	return osds;
}

/*
 * Return acting set for given pgid.
 */
int ceph_calc_pg_acting(struct ceph_osdmap *osdmap, struct ceph_pg pgid,
			int *acting)
{
	int rawosds[CEPH_PG_MAX_SIZE], *osds;
	int i, o, num = CEPH_PG_MAX_SIZE;

	osds = calc_pg_raw(osdmap, pgid, rawosds, &num);
	if (!osds)
		return -1;

	/* primary is first up osd */
	o = 0;
	for (i = 0; i < num; i++)
		if (ceph_osd_is_up(osdmap, osds[i]))
			acting[o++] = osds[i];
	return o;
}

/*
 * Return primary osd for given pgid, or -1 if none.
 */
int ceph_calc_pg_primary(struct ceph_osdmap *osdmap, struct ceph_pg pgid)
{
	int rawosds[CEPH_PG_MAX_SIZE], *osds;
	int i, num = CEPH_PG_MAX_SIZE;

	osds = calc_pg_raw(osdmap, pgid, rawosds, &num);
	if (!osds)
		return -1;

	/* primary is first up osd */
	for (i = 0; i < num; i++)
		if (ceph_osd_is_up(osdmap, osds[i]))
			return osds[i];
	return -1;
}
EXPORT_SYMBOL(ceph_calc_pg_primary);<|MERGE_RESOLUTION|>--- conflicted
+++ resolved
@@ -529,19 +529,11 @@
 
 	pi->pg_num = ceph_decode_32(p);
 	pi->pgp_num = ceph_decode_32(p);
-<<<<<<< HEAD
 
 	*p += 4 + 4;  /* skip lpg* */
 	*p += 4;      /* skip last_change */
 	*p += 8 + 4;  /* skip snap_seq, snap_epoch */
 
-=======
-
-	*p += 4 + 4;  /* skip lpg* */
-	*p += 4;      /* skip last_change */
-	*p += 8 + 4;  /* skip snap_seq, snap_epoch */
-
->>>>>>> a937536b
 	/* skip snaps */
 	num = ceph_decode_32(p);
 	while (num--) {
@@ -771,20 +763,12 @@
 	for (i = 0; i < len; i++) {
 		int n, j;
 		struct ceph_pg pgid;
-		struct ceph_pg_v1 pgid_v1;
 		struct ceph_pg_mapping *pg;
 
-<<<<<<< HEAD
-		ceph_decode_need(p, end, sizeof(u32) + sizeof(u64), bad);
-		ceph_decode_copy(p, &pgid_v1, sizeof(pgid_v1));
-		pgid.pool = le32_to_cpu(pgid_v1.pool);
-		pgid.seed = le16_to_cpu(pgid_v1.ps);
-=======
 		err = __decode_pgid(p, end, &pgid);
 		if (err)
 			goto bad;
 		ceph_decode_need(p, end, sizeof(u32), bad);
->>>>>>> a937536b
 		n = ceph_decode_32(p);
 		err = -EINVAL;
 		if (n > (UINT_MAX - sizeof(*pg)) / sizeof(u32))
@@ -851,13 +835,8 @@
 	u16 version;
 
 	ceph_decode_16_safe(p, end, version, bad);
-<<<<<<< HEAD
-	if (version > 6) {
-		pr_warning("got unknown v %d > %d of inc osdmap\n", version, 6);
-=======
 	if (version != 6) {
 		pr_warning("got unknown v %d != 6 of inc osdmap\n", version);
->>>>>>> a937536b
 		goto bad;
 	}
 
@@ -1001,17 +980,8 @@
 	while (len--) {
 		struct ceph_pg_mapping *pg;
 		int j;
-		struct ceph_pg_v1 pgid_v1;
 		struct ceph_pg pgid;
 		u32 pglen;
-<<<<<<< HEAD
-		ceph_decode_need(p, end, sizeof(u64) + sizeof(u32), bad);
-		ceph_decode_copy(p, &pgid_v1, sizeof(pgid_v1));
-		pgid.pool = le32_to_cpu(pgid_v1.pool);
-		pgid.seed = le16_to_cpu(pgid_v1.ps);
-		pglen = ceph_decode_32(p);
-=======
->>>>>>> a937536b
 
 		err = __decode_pgid(p, end, &pgid);
 		if (err)
