--- conflicted
+++ resolved
@@ -81,7 +81,6 @@
 
 	return 0;
 }
-<<<<<<< HEAD
 
 static void ceph_osd_data_init(struct ceph_osd_data *osd_data)
 {
@@ -190,116 +189,6 @@
 {
 	struct ceph_osd_data *osd_data;
 
-=======
-
-static void ceph_osd_data_init(struct ceph_osd_data *osd_data)
-{
-	memset(osd_data, 0, sizeof (*osd_data));
-	osd_data->type = CEPH_OSD_DATA_TYPE_NONE;
-}
-
-static void ceph_osd_data_pages_init(struct ceph_osd_data *osd_data,
-			struct page **pages, u64 length, u32 alignment,
-			bool pages_from_pool, bool own_pages)
-{
-	osd_data->type = CEPH_OSD_DATA_TYPE_PAGES;
-	osd_data->pages = pages;
-	osd_data->length = length;
-	osd_data->alignment = alignment;
-	osd_data->pages_from_pool = pages_from_pool;
-	osd_data->own_pages = own_pages;
-}
-
-static void ceph_osd_data_pagelist_init(struct ceph_osd_data *osd_data,
-			struct ceph_pagelist *pagelist)
-{
-	osd_data->type = CEPH_OSD_DATA_TYPE_PAGELIST;
-	osd_data->pagelist = pagelist;
-}
-
-#ifdef CONFIG_BLOCK
-static void ceph_osd_data_bio_init(struct ceph_osd_data *osd_data,
-			struct bio *bio, size_t bio_length)
-{
-	osd_data->type = CEPH_OSD_DATA_TYPE_BIO;
-	osd_data->bio = bio;
-	osd_data->bio_length = bio_length;
-}
-#endif /* CONFIG_BLOCK */
-
-#define osd_req_op_data(oreq, whch, typ, fld)	\
-	({						\
-		BUG_ON(whch >= (oreq)->r_num_ops);	\
-		&(oreq)->r_ops[whch].typ.fld;		\
-	})
-
-static struct ceph_osd_data *
-osd_req_op_raw_data_in(struct ceph_osd_request *osd_req, unsigned int which)
-{
-	BUG_ON(which >= osd_req->r_num_ops);
-
-	return &osd_req->r_ops[which].raw_data_in;
-}
-
-struct ceph_osd_data *
-osd_req_op_extent_osd_data(struct ceph_osd_request *osd_req,
-			unsigned int which)
-{
-	return osd_req_op_data(osd_req, which, extent, osd_data);
-}
-EXPORT_SYMBOL(osd_req_op_extent_osd_data);
-
-struct ceph_osd_data *
-osd_req_op_cls_response_data(struct ceph_osd_request *osd_req,
-			unsigned int which)
-{
-	return osd_req_op_data(osd_req, which, cls, response_data);
-}
-EXPORT_SYMBOL(osd_req_op_cls_response_data);	/* ??? */
-
-void osd_req_op_raw_data_in_pages(struct ceph_osd_request *osd_req,
-			unsigned int which, struct page **pages,
-			u64 length, u32 alignment,
-			bool pages_from_pool, bool own_pages)
-{
-	struct ceph_osd_data *osd_data;
-
-	osd_data = osd_req_op_raw_data_in(osd_req, which);
-	ceph_osd_data_pages_init(osd_data, pages, length, alignment,
-				pages_from_pool, own_pages);
-}
-EXPORT_SYMBOL(osd_req_op_raw_data_in_pages);
-
-void osd_req_op_extent_osd_data_pages(struct ceph_osd_request *osd_req,
-			unsigned int which, struct page **pages,
-			u64 length, u32 alignment,
-			bool pages_from_pool, bool own_pages)
-{
-	struct ceph_osd_data *osd_data;
-
-	osd_data = osd_req_op_data(osd_req, which, extent, osd_data);
-	ceph_osd_data_pages_init(osd_data, pages, length, alignment,
-				pages_from_pool, own_pages);
-}
-EXPORT_SYMBOL(osd_req_op_extent_osd_data_pages);
-
-void osd_req_op_extent_osd_data_pagelist(struct ceph_osd_request *osd_req,
-			unsigned int which, struct ceph_pagelist *pagelist)
-{
-	struct ceph_osd_data *osd_data;
-
-	osd_data = osd_req_op_data(osd_req, which, extent, osd_data);
-	ceph_osd_data_pagelist_init(osd_data, pagelist);
-}
-EXPORT_SYMBOL(osd_req_op_extent_osd_data_pagelist);
-
-#ifdef CONFIG_BLOCK
-void osd_req_op_extent_osd_data_bio(struct ceph_osd_request *osd_req,
-			unsigned int which, struct bio *bio, size_t bio_length)
-{
-	struct ceph_osd_data *osd_data;
-
->>>>>>> d0e0ac97
 	osd_data = osd_req_op_data(osd_req, which, extent, osd_data);
 	ceph_osd_data_bio_init(osd_data, bio, bio_length);
 }
@@ -844,14 +733,6 @@
 
 	object_size = le32_to_cpu(layout->fl_object_size);
 	object_base = off - objoff;
-<<<<<<< HEAD
-	if (truncate_size <= object_base) {
-		truncate_size = 0;
-	} else {
-		truncate_size -= object_base;
-		if (truncate_size > object_size)
-			truncate_size = object_size;
-=======
 	if (!(truncate_seq == 1 && truncate_size == -1ULL)) {
 		if (truncate_size <= object_base) {
 			truncate_size = 0;
@@ -860,12 +741,10 @@
 			if (truncate_size > object_size)
 				truncate_size = object_size;
 		}
->>>>>>> d0e0ac97
 	}
 
 	osd_req_op_extent_init(req, 0, opcode, objoff, objlen,
 				truncate_size, truncate_seq);
-<<<<<<< HEAD
 
 	/*
 	 * A second op in the ops array means the caller wants to
@@ -877,19 +756,6 @@
 
 	req->r_file_layout = *layout;  /* keep a copy */
 
-=======
-
-	/*
-	 * A second op in the ops array means the caller wants to
-	 * also issue a include a 'startsync' command so that the
-	 * osd will flush data quickly.
-	 */
-	if (num_ops > 1)
-		osd_req_op_init(req, 1, CEPH_OSD_OP_STARTSYNC);
-
-	req->r_file_layout = *layout;  /* keep a copy */
-
->>>>>>> d0e0ac97
 	snprintf(req->r_oid, sizeof(req->r_oid), "%llx.%08llx",
 		vino.ino, objnum);
 	req->r_oid_len = strlen(req->r_oid);
@@ -1343,11 +1209,6 @@
 	if (req->r_linger) {
 		req->r_linger = 0;
 		__unregister_linger_request(osdc, req);
-<<<<<<< HEAD
-		req->r_linger = 0;
-		ceph_osdc_put_request(req);
-=======
->>>>>>> d0e0ac97
 	}
 	mutex_unlock(&osdc->request_mutex);
 }
@@ -1476,13 +1337,6 @@
 
 	ceph_msg_get(req->r_request); /* send consumes a ref */
 
-<<<<<<< HEAD
-	/* Mark the request unsafe if this is the first timet's being sent. */
-
-	if (!req->r_sent && req->r_unsafe_callback)
-		req->r_unsafe_callback(req, true);
-=======
->>>>>>> d0e0ac97
 	req->r_sent = req->r_osd->o_incarnation;
 
 	ceph_con_send(&req->r_osd->o_con, req->r_request);
@@ -1573,11 +1427,6 @@
 
 static void complete_request(struct ceph_osd_request *req)
 {
-<<<<<<< HEAD
-	if (req->r_unsafe_callback)
-		req->r_unsafe_callback(req, false);
-=======
->>>>>>> d0e0ac97
 	complete_all(&req->r_safe_completion);  /* fsync waiter */
 }
 
@@ -1668,11 +1517,8 @@
 	retry_attempt = ceph_decode_32(&p);
 	for (i = 0; i < numops; i++)
 		req->r_reply_op_result[i] = ceph_decode_32(&p);
-<<<<<<< HEAD
-=======
 
 	already_completed = req->r_got_reply;
->>>>>>> d0e0ac97
 
 	if (!req->r_got_reply) {
 
@@ -1704,11 +1550,7 @@
 	    ((flags & CEPH_OSD_FLAG_WRITE) == 0))
 		__unregister_request(osdc, req);
 
-	already_completed = req->r_completed;
-	req->r_completed = 1;
 	mutex_unlock(&osdc->request_mutex);
-	if (already_completed)
-		goto done;
 
 	if (!already_completed) {
 		if (req->r_unsafe_callback &&
@@ -1789,15 +1631,10 @@
 			dout("%p tid %llu restart on osd%d\n",
 			     req, req->r_tid,
 			     req->r_osd ? req->r_osd->o_osd : -1);
-<<<<<<< HEAD
-			__unregister_request(osdc, req);
-			__register_linger_request(osdc, req);
-=======
 			ceph_osdc_get_request(req);
 			__unregister_request(osdc, req);
 			__register_linger_request(osdc, req);
 			ceph_osdc_put_request(req);
->>>>>>> d0e0ac97
 			continue;
 		}
 
@@ -1845,7 +1682,6 @@
 		dout("%d requests for down osds, need new map\n", needmap);
 		ceph_monc_request_next_osdmap(&osdc->client->monc);
 	}
-	reset_changed_osds(osdc);
 }
 
 
@@ -2287,10 +2123,6 @@
 	__register_request(osdc, req);
 	req->r_sent = 0;
 	req->r_got_reply = 0;
-<<<<<<< HEAD
-	req->r_completed = 0;
-=======
->>>>>>> d0e0ac97
 	rc = __map_request(osdc, req, 0);
 	if (rc < 0) {
 		if (nofail) {
@@ -2523,15 +2355,9 @@
 	osd_req_op_extent_osd_data_pages(req, 0, pages, len, page_align,
 				false, false);
 	dout("writepages %llu~%llu (%llu bytes)\n", off, len, len);
-<<<<<<< HEAD
 
 	ceph_osdc_build_request(req, off, snapc, CEPH_NOSNAP, mtime);
 
-=======
-
-	ceph_osdc_build_request(req, off, snapc, CEPH_NOSNAP, mtime);
-
->>>>>>> d0e0ac97
 	rc = ceph_osdc_start_request(osdc, req, true);
 	if (!rc)
 		rc = ceph_osdc_wait_request(osdc, req);
