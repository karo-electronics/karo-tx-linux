/*
 *  The NFC Controller Interface is the communication protocol between an
 *  NFC Controller (NFCC) and a Device Host (DH).
 *
 *  Copyright (C) 2011 Texas Instruments, Inc.
 *
 *  Written by Ilan Elias <ilane@ti.com>
 *
 *  Acknowledgements:
 *  This file is based on hci_event.c, which was written
 *  by Maxim Krasnyansky.
 *
 *  This program is free software; you can redistribute it and/or modify
 *  it under the terms of the GNU General Public License version 2
 *  as published by the Free Software Foundation
 *
 *  This program is distributed in the hope that it will be useful,
 *  but WITHOUT ANY WARRANTY; without even the implied warranty of
 *  MERCHANTABILITY or FITNESS FOR A PARTICULAR PURPOSE.  See the
 *  GNU General Public License for more details.
 *
 *  You should have received a copy of the GNU General Public License
 *  along with this program; if not, write to the Free Software
 *  Foundation, Inc., 59 Temple Place, Suite 330, Boston, MA  02111-1307  USA
 *
 */

<<<<<<< HEAD
#define pr_fmt(fmt) KBUILD_MODNAME ": " fmt
=======
#define pr_fmt(fmt) KBUILD_MODNAME ": %s: " fmt, __func__
>>>>>>> d66be829

#include <linux/types.h>
#include <linux/interrupt.h>
#include <linux/bitops.h>
#include <linux/skbuff.h>

#include "../nfc.h"
#include <net/nfc/nci.h>
#include <net/nfc/nci_core.h>
#include <linux/nfc.h>

/* Handle NCI Notification packets */

static void nci_core_conn_credits_ntf_packet(struct nci_dev *ndev,
						struct sk_buff *skb)
{
	struct nci_core_conn_credit_ntf *ntf = (void *) skb->data;
	int i;

	pr_debug("num_entries %d\n", ntf->num_entries);

	if (ntf->num_entries > NCI_MAX_NUM_CONN)
		ntf->num_entries = NCI_MAX_NUM_CONN;

	/* update the credits */
	for (i = 0; i < ntf->num_entries; i++) {
		pr_debug("entry[%d]: conn_id %d, credits %d\n",
			 i, ntf->conn_entries[i].conn_id,
			 ntf->conn_entries[i].credits);

		if (ntf->conn_entries[i].conn_id == NCI_STATIC_RF_CONN_ID) {
			/* found static rf connection */
			atomic_add(ntf->conn_entries[i].credits,
				&ndev->credits_cnt);
		}
	}

	/* trigger the next tx */
	if (!skb_queue_empty(&ndev->tx_q))
		queue_work(ndev->tx_wq, &ndev->tx_work);
}

static __u8 *nci_extract_rf_params_nfca_passive_poll(struct nci_dev *ndev,
			struct nci_rf_intf_activated_ntf *ntf, __u8 *data)
{
	struct rf_tech_specific_params_nfca_poll *nfca_poll;

	nfca_poll = &ntf->rf_tech_specific_params.nfca_poll;

	nfca_poll->sens_res = __le16_to_cpu(*((__u16 *)data));
	data += 2;

	nfca_poll->nfcid1_len = *data++;

	pr_debug("sens_res 0x%x, nfcid1_len %d\n",
		 nfca_poll->sens_res, nfca_poll->nfcid1_len);

	memcpy(nfca_poll->nfcid1, data, nfca_poll->nfcid1_len);
	data += nfca_poll->nfcid1_len;

	nfca_poll->sel_res_len = *data++;

	if (nfca_poll->sel_res_len != 0)
		nfca_poll->sel_res = *data++;

	pr_debug("sel_res_len %d, sel_res 0x%x\n",
		 nfca_poll->sel_res_len,
		 nfca_poll->sel_res);

	return data;
}

static int nci_extract_activation_params_iso_dep(struct nci_dev *ndev,
			struct nci_rf_intf_activated_ntf *ntf, __u8 *data)
{
	struct activation_params_nfca_poll_iso_dep *nfca_poll;

	switch (ntf->activation_rf_tech_and_mode) {
	case NCI_NFC_A_PASSIVE_POLL_MODE:
		nfca_poll = &ntf->activation_params.nfca_poll_iso_dep;
		nfca_poll->rats_res_len = *data++;
		if (nfca_poll->rats_res_len > 0) {
			memcpy(nfca_poll->rats_res,
				data,
				nfca_poll->rats_res_len);
		}
		break;

	default:
		pr_err("unsupported activation_rf_tech_and_mode 0x%x\n",
		       ntf->activation_rf_tech_and_mode);
		return -EPROTO;
	}

	return 0;
}

static void nci_target_found(struct nci_dev *ndev,
				struct nci_rf_intf_activated_ntf *ntf)
{
	struct nfc_target nfc_tgt;

	if (ntf->rf_protocol == NCI_RF_PROTOCOL_T2T)	/* T2T MifareUL */
		nfc_tgt.supported_protocols = NFC_PROTO_MIFARE_MASK;
	else if (ntf->rf_protocol == NCI_RF_PROTOCOL_ISO_DEP)	/* 4A */
		nfc_tgt.supported_protocols = NFC_PROTO_ISO14443_MASK;
	else
		nfc_tgt.supported_protocols = 0;

	nfc_tgt.sens_res = ntf->rf_tech_specific_params.nfca_poll.sens_res;
	nfc_tgt.sel_res = ntf->rf_tech_specific_params.nfca_poll.sel_res;

	if (!(nfc_tgt.supported_protocols & ndev->poll_prots)) {
		pr_debug("the target found does not have the desired protocol\n");
		return;
	}

	pr_debug("new target found,  supported_protocols 0x%x\n",
		 nfc_tgt.supported_protocols);

	ndev->target_available_prots = nfc_tgt.supported_protocols;

	nfc_targets_found(ndev->nfc_dev, &nfc_tgt, 1);
}

static void nci_rf_intf_activated_ntf_packet(struct nci_dev *ndev,
						struct sk_buff *skb)
{
	struct nci_rf_intf_activated_ntf ntf;
	__u8 *data = skb->data;
	int err = 0;

	clear_bit(NCI_DISCOVERY, &ndev->flags);
	set_bit(NCI_POLL_ACTIVE, &ndev->flags);

	ntf.rf_discovery_id = *data++;
	ntf.rf_interface_type = *data++;
	ntf.rf_protocol = *data++;
	ntf.activation_rf_tech_and_mode = *data++;
	ntf.rf_tech_specific_params_len = *data++;

	pr_debug("rf_discovery_id %d\n", ntf.rf_discovery_id);
	pr_debug("rf_interface_type 0x%x\n", ntf.rf_interface_type);
	pr_debug("rf_protocol 0x%x\n", ntf.rf_protocol);
	pr_debug("activation_rf_tech_and_mode 0x%x\n",
		 ntf.activation_rf_tech_and_mode);
	pr_debug("rf_tech_specific_params_len %d\n",
		 ntf.rf_tech_specific_params_len);

	if (ntf.rf_tech_specific_params_len > 0) {
		switch (ntf.activation_rf_tech_and_mode) {
		case NCI_NFC_A_PASSIVE_POLL_MODE:
			data = nci_extract_rf_params_nfca_passive_poll(ndev,
				&ntf, data);
			break;

		default:
			pr_err("unsupported activation_rf_tech_and_mode 0x%x\n",
			       ntf.activation_rf_tech_and_mode);
			return;
		}
	}

	ntf.data_exch_rf_tech_and_mode = *data++;
	ntf.data_exch_tx_bit_rate = *data++;
	ntf.data_exch_rx_bit_rate = *data++;
	ntf.activation_params_len = *data++;

	pr_debug("data_exch_rf_tech_and_mode 0x%x\n",
		 ntf.data_exch_rf_tech_and_mode);
	pr_debug("data_exch_tx_bit_rate 0x%x\n",
		 ntf.data_exch_tx_bit_rate);
	pr_debug("data_exch_rx_bit_rate 0x%x\n",
		 ntf.data_exch_rx_bit_rate);
	pr_debug("activation_params_len %d\n",
		 ntf.activation_params_len);

	if (ntf.activation_params_len > 0) {
		switch (ntf.rf_interface_type) {
		case NCI_RF_INTERFACE_ISO_DEP:
			err = nci_extract_activation_params_iso_dep(ndev,
				&ntf, data);
			break;

		case NCI_RF_INTERFACE_FRAME:
			/* no activation params */
			break;

		default:
			pr_err("unsupported rf_interface_type 0x%x\n",
			       ntf.rf_interface_type);
			return;
		}
	}

	if (!err)
		nci_target_found(ndev, &ntf);
}

static void nci_rf_deactivate_ntf_packet(struct nci_dev *ndev,
					struct sk_buff *skb)
{
	struct nci_rf_deactivate_ntf *ntf = (void *) skb->data;

	pr_debug("entry, type 0x%x, reason 0x%x\n", ntf->type, ntf->reason);

	clear_bit(NCI_POLL_ACTIVE, &ndev->flags);
	ndev->target_active_prot = 0;

	/* drop tx data queue */
	skb_queue_purge(&ndev->tx_q);

	/* drop partial rx data packet */
	if (ndev->rx_data_reassembly) {
		kfree_skb(ndev->rx_data_reassembly);
		ndev->rx_data_reassembly = 0;
	}

	/* set the available credits to initial value */
	atomic_set(&ndev->credits_cnt, ndev->initial_num_credits);

	/* complete the data exchange transaction, if exists */
	if (test_bit(NCI_DATA_EXCHANGE, &ndev->flags))
		nci_data_exchange_complete(ndev, NULL, -EIO);
}

void nci_ntf_packet(struct nci_dev *ndev, struct sk_buff *skb)
{
	__u16 ntf_opcode = nci_opcode(skb->data);

	pr_debug("NCI RX: MT=ntf, PBF=%d, GID=0x%x, OID=0x%x, plen=%d\n",
		 nci_pbf(skb->data),
		 nci_opcode_gid(ntf_opcode),
		 nci_opcode_oid(ntf_opcode),
		 nci_plen(skb->data));

	/* strip the nci control header */
	skb_pull(skb, NCI_CTRL_HDR_SIZE);

	switch (ntf_opcode) {
	case NCI_OP_CORE_CONN_CREDITS_NTF:
		nci_core_conn_credits_ntf_packet(ndev, skb);
		break;

	case NCI_OP_RF_INTF_ACTIVATED_NTF:
		nci_rf_intf_activated_ntf_packet(ndev, skb);
		break;

	case NCI_OP_RF_DEACTIVATE_NTF:
		nci_rf_deactivate_ntf_packet(ndev, skb);
		break;

	default:
		pr_err("unknown ntf opcode 0x%x\n", ntf_opcode);
		break;
	}

	kfree_skb(skb);
}<|MERGE_RESOLUTION|>--- conflicted
+++ resolved
@@ -25,11 +25,7 @@
  *
  */
 
-<<<<<<< HEAD
-#define pr_fmt(fmt) KBUILD_MODNAME ": " fmt
-=======
 #define pr_fmt(fmt) KBUILD_MODNAME ": %s: " fmt, __func__
->>>>>>> d66be829
 
 #include <linux/types.h>
 #include <linux/interrupt.h>
