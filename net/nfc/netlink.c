--- conflicted
+++ resolved
@@ -21,11 +21,7 @@
  * 59 Temple Place - Suite 330, Boston, MA 02111-1307, USA.
  */
 
-<<<<<<< HEAD
-#define pr_fmt(fmt) KBUILD_MODNAME ": " fmt
-=======
 #define pr_fmt(fmt) KBUILD_MODNAME ": %s: " fmt, __func__
->>>>>>> 5bd5e9a6
 
 #include <net/genetlink.h>
 #include <linux/nfc.h>
@@ -473,11 +469,8 @@
 	u32 idx;
 	u32 protocols;
 
-<<<<<<< HEAD
-=======
 	pr_debug("Poll start\n");
 
->>>>>>> 5bd5e9a6
 	if (!info->attrs[NFC_ATTR_DEVICE_INDEX] ||
 		!info->attrs[NFC_ATTR_PROTOCOLS])
 		return -EINVAL;
