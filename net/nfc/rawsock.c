--- conflicted
+++ resolved
@@ -21,11 +21,7 @@
  * 59 Temple Place - Suite 330, Boston, MA 02111-1307, USA.
  */
 
-<<<<<<< HEAD
-#define pr_fmt(fmt) KBUILD_MODNAME ": " fmt
-=======
 #define pr_fmt(fmt) KBUILD_MODNAME ": %s: " fmt, __func__
->>>>>>> 5bd5e9a6
 
 #include <net/tcp_states.h>
 #include <linux/nfc.h>
