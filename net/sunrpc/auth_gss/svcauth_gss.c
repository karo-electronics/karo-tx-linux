/*
 * Neil Brown <neilb@cse.unsw.edu.au>
 * J. Bruce Fields <bfields@umich.edu>
 * Andy Adamson <andros@umich.edu>
 * Dug Song <dugsong@monkey.org>
 *
 * RPCSEC_GSS server authentication.
 * This implements RPCSEC_GSS as defined in rfc2203 (rpcsec_gss) and rfc2078
 * (gssapi)
 *
 * The RPCSEC_GSS involves three stages:
 *  1/ context creation
 *  2/ data exchange
 *  3/ context destruction
 *
 * Context creation is handled largely by upcalls to user-space.
 *  In particular, GSS_Accept_sec_context is handled by an upcall
 * Data exchange is handled entirely within the kernel
 *  In particular, GSS_GetMIC, GSS_VerifyMIC, GSS_Seal, GSS_Unseal are in-kernel.
 * Context destruction is handled in-kernel
 *  GSS_Delete_sec_context is in-kernel
 *
 * Context creation is initiated by a RPCSEC_GSS_INIT request arriving.
 * The context handle and gss_token are used as a key into the rpcsec_init cache.
 * The content of this cache includes some of the outputs of GSS_Accept_sec_context,
 * being major_status, minor_status, context_handle, reply_token.
 * These are sent back to the client.
 * Sequence window management is handled by the kernel.  The window size if currently
 * a compile time constant.
 *
 * When user-space is happy that a context is established, it places an entry
 * in the rpcsec_context cache. The key for this cache is the context_handle.
 * The content includes:
 *   uid/gidlist - for determining access rights
 *   mechanism type
 *   mechanism specific information, such as a key
 *
 */

#include <linux/slab.h>
#include <linux/types.h>
#include <linux/module.h>
#include <linux/pagemap.h>
#include <linux/user_namespace.h>

#include <linux/sunrpc/auth_gss.h>
#include <linux/sunrpc/gss_err.h>
#include <linux/sunrpc/svcauth.h>
#include <linux/sunrpc/svcauth_gss.h>
#include <linux/sunrpc/cache.h>
#include "gss_rpc_upcall.h"


#ifdef RPC_DEBUG
# define RPCDBG_FACILITY	RPCDBG_AUTH
#endif

/* The rpcsec_init cache is used for mapping RPCSEC_GSS_{,CONT_}INIT requests
 * into replies.
 *
 * Key is context handle (\x if empty) and gss_token.
 * Content is major_status minor_status (integers) context_handle, reply_token.
 *
 */

static int netobj_equal(struct xdr_netobj *a, struct xdr_netobj *b)
{
	return a->len == b->len && 0 == memcmp(a->data, b->data, a->len);
}

#define	RSI_HASHBITS	6
#define	RSI_HASHMAX	(1<<RSI_HASHBITS)

struct rsi {
	struct cache_head	h;
	struct xdr_netobj	in_handle, in_token;
	struct xdr_netobj	out_handle, out_token;
	int			major_status, minor_status;
};

static struct rsi *rsi_update(struct cache_detail *cd, struct rsi *new, struct rsi *old);
static struct rsi *rsi_lookup(struct cache_detail *cd, struct rsi *item);

static void rsi_free(struct rsi *rsii)
{
	kfree(rsii->in_handle.data);
	kfree(rsii->in_token.data);
	kfree(rsii->out_handle.data);
	kfree(rsii->out_token.data);
}

static void rsi_put(struct kref *ref)
{
	struct rsi *rsii = container_of(ref, struct rsi, h.ref);
	rsi_free(rsii);
	kfree(rsii);
}

static inline int rsi_hash(struct rsi *item)
{
	return hash_mem(item->in_handle.data, item->in_handle.len, RSI_HASHBITS)
	     ^ hash_mem(item->in_token.data, item->in_token.len, RSI_HASHBITS);
}

static int rsi_match(struct cache_head *a, struct cache_head *b)
{
	struct rsi *item = container_of(a, struct rsi, h);
	struct rsi *tmp = container_of(b, struct rsi, h);
	return netobj_equal(&item->in_handle, &tmp->in_handle) &&
	       netobj_equal(&item->in_token, &tmp->in_token);
}

static int dup_to_netobj(struct xdr_netobj *dst, char *src, int len)
{
	dst->len = len;
	dst->data = (len ? kmemdup(src, len, GFP_KERNEL) : NULL);
	if (len && !dst->data)
		return -ENOMEM;
	return 0;
}

static inline int dup_netobj(struct xdr_netobj *dst, struct xdr_netobj *src)
{
	return dup_to_netobj(dst, src->data, src->len);
}

static void rsi_init(struct cache_head *cnew, struct cache_head *citem)
{
	struct rsi *new = container_of(cnew, struct rsi, h);
	struct rsi *item = container_of(citem, struct rsi, h);

	new->out_handle.data = NULL;
	new->out_handle.len = 0;
	new->out_token.data = NULL;
	new->out_token.len = 0;
	new->in_handle.len = item->in_handle.len;
	item->in_handle.len = 0;
	new->in_token.len = item->in_token.len;
	item->in_token.len = 0;
	new->in_handle.data = item->in_handle.data;
	item->in_handle.data = NULL;
	new->in_token.data = item->in_token.data;
	item->in_token.data = NULL;
}

static void update_rsi(struct cache_head *cnew, struct cache_head *citem)
{
	struct rsi *new = container_of(cnew, struct rsi, h);
	struct rsi *item = container_of(citem, struct rsi, h);

	BUG_ON(new->out_handle.data || new->out_token.data);
	new->out_handle.len = item->out_handle.len;
	item->out_handle.len = 0;
	new->out_token.len = item->out_token.len;
	item->out_token.len = 0;
	new->out_handle.data = item->out_handle.data;
	item->out_handle.data = NULL;
	new->out_token.data = item->out_token.data;
	item->out_token.data = NULL;

	new->major_status = item->major_status;
	new->minor_status = item->minor_status;
}

static struct cache_head *rsi_alloc(void)
{
	struct rsi *rsii = kmalloc(sizeof(*rsii), GFP_KERNEL);
	if (rsii)
		return &rsii->h;
	else
		return NULL;
}

static void rsi_request(struct cache_detail *cd,
		       struct cache_head *h,
		       char **bpp, int *blen)
{
	struct rsi *rsii = container_of(h, struct rsi, h);

	qword_addhex(bpp, blen, rsii->in_handle.data, rsii->in_handle.len);
	qword_addhex(bpp, blen, rsii->in_token.data, rsii->in_token.len);
	(*bpp)[-1] = '\n';
}

static int rsi_parse(struct cache_detail *cd,
		    char *mesg, int mlen)
{
	/* context token expiry major minor context token */
	char *buf = mesg;
	char *ep;
	int len;
	struct rsi rsii, *rsip = NULL;
	time_t expiry;
	int status = -EINVAL;

	memset(&rsii, 0, sizeof(rsii));
	/* handle */
	len = qword_get(&mesg, buf, mlen);
	if (len < 0)
		goto out;
	status = -ENOMEM;
	if (dup_to_netobj(&rsii.in_handle, buf, len))
		goto out;

	/* token */
	len = qword_get(&mesg, buf, mlen);
	status = -EINVAL;
	if (len < 0)
		goto out;
	status = -ENOMEM;
	if (dup_to_netobj(&rsii.in_token, buf, len))
		goto out;

	rsip = rsi_lookup(cd, &rsii);
	if (!rsip)
		goto out;

	rsii.h.flags = 0;
	/* expiry */
	expiry = get_expiry(&mesg);
	status = -EINVAL;
	if (expiry == 0)
		goto out;

	/* major/minor */
	len = qword_get(&mesg, buf, mlen);
	if (len <= 0)
		goto out;
	rsii.major_status = simple_strtoul(buf, &ep, 10);
	if (*ep)
		goto out;
	len = qword_get(&mesg, buf, mlen);
	if (len <= 0)
		goto out;
	rsii.minor_status = simple_strtoul(buf, &ep, 10);
	if (*ep)
		goto out;

	/* out_handle */
	len = qword_get(&mesg, buf, mlen);
	if (len < 0)
		goto out;
	status = -ENOMEM;
	if (dup_to_netobj(&rsii.out_handle, buf, len))
		goto out;

	/* out_token */
	len = qword_get(&mesg, buf, mlen);
	status = -EINVAL;
	if (len < 0)
		goto out;
	status = -ENOMEM;
	if (dup_to_netobj(&rsii.out_token, buf, len))
		goto out;
	rsii.h.expiry_time = expiry;
	rsip = rsi_update(cd, &rsii, rsip);
	status = 0;
out:
	rsi_free(&rsii);
	if (rsip)
		cache_put(&rsip->h, cd);
	else
		status = -ENOMEM;
	return status;
}

static struct cache_detail rsi_cache_template = {
	.owner		= THIS_MODULE,
	.hash_size	= RSI_HASHMAX,
	.name           = "auth.rpcsec.init",
	.cache_put      = rsi_put,
	.cache_request  = rsi_request,
	.cache_parse    = rsi_parse,
	.match		= rsi_match,
	.init		= rsi_init,
	.update		= update_rsi,
	.alloc		= rsi_alloc,
};

static struct rsi *rsi_lookup(struct cache_detail *cd, struct rsi *item)
{
	struct cache_head *ch;
	int hash = rsi_hash(item);

	ch = sunrpc_cache_lookup(cd, &item->h, hash);
	if (ch)
		return container_of(ch, struct rsi, h);
	else
		return NULL;
}

static struct rsi *rsi_update(struct cache_detail *cd, struct rsi *new, struct rsi *old)
{
	struct cache_head *ch;
	int hash = rsi_hash(new);

	ch = sunrpc_cache_update(cd, &new->h,
				 &old->h, hash);
	if (ch)
		return container_of(ch, struct rsi, h);
	else
		return NULL;
}


/*
 * The rpcsec_context cache is used to store a context that is
 * used in data exchange.
 * The key is a context handle. The content is:
 *  uid, gidlist, mechanism, service-set, mech-specific-data
 */

#define	RSC_HASHBITS	10
#define	RSC_HASHMAX	(1<<RSC_HASHBITS)

#define GSS_SEQ_WIN	128

struct gss_svc_seq_data {
	/* highest seq number seen so far: */
	int			sd_max;
	/* for i such that sd_max-GSS_SEQ_WIN < i <= sd_max, the i-th bit of
	 * sd_win is nonzero iff sequence number i has been seen already: */
	unsigned long		sd_win[GSS_SEQ_WIN/BITS_PER_LONG];
	spinlock_t		sd_lock;
};

struct rsc {
	struct cache_head	h;
	struct xdr_netobj	handle;
	struct svc_cred		cred;
	struct gss_svc_seq_data	seqdata;
	struct gss_ctx		*mechctx;
};

static struct rsc *rsc_update(struct cache_detail *cd, struct rsc *new, struct rsc *old);
static struct rsc *rsc_lookup(struct cache_detail *cd, struct rsc *item);

static void rsc_free(struct rsc *rsci)
{
	kfree(rsci->handle.data);
	if (rsci->mechctx)
		gss_delete_sec_context(&rsci->mechctx);
	free_svc_cred(&rsci->cred);
}

static void rsc_put(struct kref *ref)
{
	struct rsc *rsci = container_of(ref, struct rsc, h.ref);

	rsc_free(rsci);
	kfree(rsci);
}

static inline int
rsc_hash(struct rsc *rsci)
{
	return hash_mem(rsci->handle.data, rsci->handle.len, RSC_HASHBITS);
}

static int
rsc_match(struct cache_head *a, struct cache_head *b)
{
	struct rsc *new = container_of(a, struct rsc, h);
	struct rsc *tmp = container_of(b, struct rsc, h);

	return netobj_equal(&new->handle, &tmp->handle);
}

static void
rsc_init(struct cache_head *cnew, struct cache_head *ctmp)
{
	struct rsc *new = container_of(cnew, struct rsc, h);
	struct rsc *tmp = container_of(ctmp, struct rsc, h);

	new->handle.len = tmp->handle.len;
	tmp->handle.len = 0;
	new->handle.data = tmp->handle.data;
	tmp->handle.data = NULL;
	new->mechctx = NULL;
	init_svc_cred(&new->cred);
}

static void
update_rsc(struct cache_head *cnew, struct cache_head *ctmp)
{
	struct rsc *new = container_of(cnew, struct rsc, h);
	struct rsc *tmp = container_of(ctmp, struct rsc, h);

	new->mechctx = tmp->mechctx;
	tmp->mechctx = NULL;
	memset(&new->seqdata, 0, sizeof(new->seqdata));
	spin_lock_init(&new->seqdata.sd_lock);
	new->cred = tmp->cred;
	init_svc_cred(&tmp->cred);
}

static struct cache_head *
rsc_alloc(void)
{
	struct rsc *rsci = kmalloc(sizeof(*rsci), GFP_KERNEL);
	if (rsci)
		return &rsci->h;
	else
		return NULL;
}

static int rsc_parse(struct cache_detail *cd,
		     char *mesg, int mlen)
{
	/* contexthandle expiry [ uid gid N <n gids> mechname ...mechdata... ] */
	char *buf = mesg;
	int id;
	int len, rv;
	struct rsc rsci, *rscp = NULL;
	time_t expiry;
	int status = -EINVAL;
	struct gss_api_mech *gm = NULL;

	memset(&rsci, 0, sizeof(rsci));
	/* context handle */
	len = qword_get(&mesg, buf, mlen);
	if (len < 0) goto out;
	status = -ENOMEM;
	if (dup_to_netobj(&rsci.handle, buf, len))
		goto out;

	rsci.h.flags = 0;
	/* expiry */
	expiry = get_expiry(&mesg);
	status = -EINVAL;
	if (expiry == 0)
		goto out;

	rscp = rsc_lookup(cd, &rsci);
	if (!rscp)
		goto out;

	/* uid, or NEGATIVE */
	rv = get_int(&mesg, &id);
	if (rv == -EINVAL)
		goto out;
	if (rv == -ENOENT)
		set_bit(CACHE_NEGATIVE, &rsci.h.flags);
	else {
		int N, i;

		/*
		 * NOTE: we skip uid_valid()/gid_valid() checks here:
		 * instead, * -1 id's are later mapped to the
		 * (export-specific) anonymous id by nfsd_setuser.
		 *
		 * (But supplementary gid's get no such special
		 * treatment so are checked for validity here.)
		 */
		/* uid */
		rsci.cred.cr_uid = make_kuid(&init_user_ns, id);

		/* gid */
		if (get_int(&mesg, &id))
			goto out;
		rsci.cred.cr_gid = make_kgid(&init_user_ns, id);

		/* number of additional gid's */
		if (get_int(&mesg, &N))
			goto out;
		status = -ENOMEM;
		rsci.cred.cr_group_info = groups_alloc(N);
		if (rsci.cred.cr_group_info == NULL)
			goto out;

		/* gid's */
		status = -EINVAL;
		for (i=0; i<N; i++) {
			kgid_t kgid;
			if (get_int(&mesg, &id))
				goto out;
			kgid = make_kgid(&init_user_ns, id);
			if (!gid_valid(kgid))
				goto out;
			GROUP_AT(rsci.cred.cr_group_info, i) = kgid;
		}

		/* mech name */
		len = qword_get(&mesg, buf, mlen);
		if (len < 0)
			goto out;
		gm = rsci.cred.cr_gss_mech = gss_mech_get_by_name(buf);
		status = -EOPNOTSUPP;
		if (!gm)
			goto out;

		status = -EINVAL;
		/* mech-specific data: */
		len = qword_get(&mesg, buf, mlen);
		if (len < 0)
			goto out;
		status = gss_import_sec_context(buf, len, gm, &rsci.mechctx,
						NULL, GFP_KERNEL);
		if (status)
			goto out;

		/* get client name */
		len = qword_get(&mesg, buf, mlen);
		if (len > 0) {
			rsci.cred.cr_principal = kstrdup(buf, GFP_KERNEL);
			if (!rsci.cred.cr_principal) {
				status = -ENOMEM;
				goto out;
			}
		}

	}
	rsci.h.expiry_time = expiry;
	rscp = rsc_update(cd, &rsci, rscp);
	status = 0;
out:
	rsc_free(&rsci);
	if (rscp)
		cache_put(&rscp->h, cd);
	else
		status = -ENOMEM;
	return status;
}

static struct cache_detail rsc_cache_template = {
	.owner		= THIS_MODULE,
	.hash_size	= RSC_HASHMAX,
	.name		= "auth.rpcsec.context",
	.cache_put	= rsc_put,
	.cache_parse	= rsc_parse,
	.match		= rsc_match,
	.init		= rsc_init,
	.update		= update_rsc,
	.alloc		= rsc_alloc,
};

static struct rsc *rsc_lookup(struct cache_detail *cd, struct rsc *item)
{
	struct cache_head *ch;
	int hash = rsc_hash(item);

	ch = sunrpc_cache_lookup(cd, &item->h, hash);
	if (ch)
		return container_of(ch, struct rsc, h);
	else
		return NULL;
}

static struct rsc *rsc_update(struct cache_detail *cd, struct rsc *new, struct rsc *old)
{
	struct cache_head *ch;
	int hash = rsc_hash(new);

	ch = sunrpc_cache_update(cd, &new->h,
				 &old->h, hash);
	if (ch)
		return container_of(ch, struct rsc, h);
	else
		return NULL;
}


static struct rsc *
gss_svc_searchbyctx(struct cache_detail *cd, struct xdr_netobj *handle)
{
	struct rsc rsci;
	struct rsc *found;

	memset(&rsci, 0, sizeof(rsci));
	if (dup_to_netobj(&rsci.handle, handle->data, handle->len))
		return NULL;
	found = rsc_lookup(cd, &rsci);
	rsc_free(&rsci);
	if (!found)
		return NULL;
	if (cache_check(cd, &found->h, NULL))
		return NULL;
	return found;
}

/* Implements sequence number algorithm as specified in RFC 2203. */
static int
gss_check_seq_num(struct rsc *rsci, int seq_num)
{
	struct gss_svc_seq_data *sd = &rsci->seqdata;

	spin_lock(&sd->sd_lock);
	if (seq_num > sd->sd_max) {
		if (seq_num >= sd->sd_max + GSS_SEQ_WIN) {
			memset(sd->sd_win,0,sizeof(sd->sd_win));
			sd->sd_max = seq_num;
		} else while (sd->sd_max < seq_num) {
			sd->sd_max++;
			__clear_bit(sd->sd_max % GSS_SEQ_WIN, sd->sd_win);
		}
		__set_bit(seq_num % GSS_SEQ_WIN, sd->sd_win);
		goto ok;
	} else if (seq_num <= sd->sd_max - GSS_SEQ_WIN) {
		goto drop;
	}
	/* sd_max - GSS_SEQ_WIN < seq_num <= sd_max */
	if (__test_and_set_bit(seq_num % GSS_SEQ_WIN, sd->sd_win))
		goto drop;
ok:
	spin_unlock(&sd->sd_lock);
	return 1;
drop:
	spin_unlock(&sd->sd_lock);
	return 0;
}

static inline u32 round_up_to_quad(u32 i)
{
	return (i + 3 ) & ~3;
}

static inline int
svc_safe_getnetobj(struct kvec *argv, struct xdr_netobj *o)
{
	int l;

	if (argv->iov_len < 4)
		return -1;
	o->len = svc_getnl(argv);
	l = round_up_to_quad(o->len);
	if (argv->iov_len < l)
		return -1;
	o->data = argv->iov_base;
	argv->iov_base += l;
	argv->iov_len -= l;
	return 0;
}

static inline int
svc_safe_putnetobj(struct kvec *resv, struct xdr_netobj *o)
{
	u8 *p;

	if (resv->iov_len + 4 > PAGE_SIZE)
		return -1;
	svc_putnl(resv, o->len);
	p = resv->iov_base + resv->iov_len;
	resv->iov_len += round_up_to_quad(o->len);
	if (resv->iov_len > PAGE_SIZE)
		return -1;
	memcpy(p, o->data, o->len);
	memset(p + o->len, 0, round_up_to_quad(o->len) - o->len);
	return 0;
}

/*
 * Verify the checksum on the header and return SVC_OK on success.
 * Otherwise, return SVC_DROP (in the case of a bad sequence number)
 * or return SVC_DENIED and indicate error in authp.
 */
static int
gss_verify_header(struct svc_rqst *rqstp, struct rsc *rsci,
		  __be32 *rpcstart, struct rpc_gss_wire_cred *gc, __be32 *authp)
{
	struct gss_ctx		*ctx_id = rsci->mechctx;
	struct xdr_buf		rpchdr;
	struct xdr_netobj	checksum;
	u32			flavor = 0;
	struct kvec		*argv = &rqstp->rq_arg.head[0];
	struct kvec		iov;

	/* data to compute the checksum over: */
	iov.iov_base = rpcstart;
	iov.iov_len = (u8 *)argv->iov_base - (u8 *)rpcstart;
	xdr_buf_from_iov(&iov, &rpchdr);

	*authp = rpc_autherr_badverf;
	if (argv->iov_len < 4)
		return SVC_DENIED;
	flavor = svc_getnl(argv);
	if (flavor != RPC_AUTH_GSS)
		return SVC_DENIED;
	if (svc_safe_getnetobj(argv, &checksum))
		return SVC_DENIED;

	if (rqstp->rq_deferred) /* skip verification of revisited request */
		return SVC_OK;
	if (gss_verify_mic(ctx_id, &rpchdr, &checksum) != GSS_S_COMPLETE) {
		*authp = rpcsec_gsserr_credproblem;
		return SVC_DENIED;
	}

	if (gc->gc_seq > MAXSEQ) {
		dprintk("RPC:       svcauth_gss: discarding request with "
				"large sequence number %d\n", gc->gc_seq);
		*authp = rpcsec_gsserr_ctxproblem;
		return SVC_DENIED;
	}
	if (!gss_check_seq_num(rsci, gc->gc_seq)) {
		dprintk("RPC:       svcauth_gss: discarding request with "
				"old sequence number %d\n", gc->gc_seq);
		return SVC_DROP;
	}
	return SVC_OK;
}

static int
gss_write_null_verf(struct svc_rqst *rqstp)
{
	__be32     *p;

	svc_putnl(rqstp->rq_res.head, RPC_AUTH_NULL);
	p = rqstp->rq_res.head->iov_base + rqstp->rq_res.head->iov_len;
	/* don't really need to check if head->iov_len > PAGE_SIZE ... */
	*p++ = 0;
	if (!xdr_ressize_check(rqstp, p))
		return -1;
	return 0;
}

static int
gss_write_verf(struct svc_rqst *rqstp, struct gss_ctx *ctx_id, u32 seq)
{
	__be32			xdr_seq;
	u32			maj_stat;
	struct xdr_buf		verf_data;
	struct xdr_netobj	mic;
	__be32			*p;
	struct kvec		iov;

	svc_putnl(rqstp->rq_res.head, RPC_AUTH_GSS);
	xdr_seq = htonl(seq);

	iov.iov_base = &xdr_seq;
	iov.iov_len = sizeof(xdr_seq);
	xdr_buf_from_iov(&iov, &verf_data);
	p = rqstp->rq_res.head->iov_base + rqstp->rq_res.head->iov_len;
	mic.data = (u8 *)(p + 1);
	maj_stat = gss_get_mic(ctx_id, &verf_data, &mic);
	if (maj_stat != GSS_S_COMPLETE)
		return -1;
	*p++ = htonl(mic.len);
	memset((u8 *)p + mic.len, 0, round_up_to_quad(mic.len) - mic.len);
	p += XDR_QUADLEN(mic.len);
	if (!xdr_ressize_check(rqstp, p))
		return -1;
	return 0;
}

struct gss_domain {
	struct auth_domain	h;
	u32			pseudoflavor;
};

static struct auth_domain *
find_gss_auth_domain(struct gss_ctx *ctx, u32 svc)
{
	char *name;

	name = gss_service_to_auth_domain_name(ctx->mech_type, svc);
	if (!name)
		return NULL;
	return auth_domain_find(name);
}

static struct auth_ops svcauthops_gss;

u32 svcauth_gss_flavor(struct auth_domain *dom)
{
	struct gss_domain *gd = container_of(dom, struct gss_domain, h);

	return gd->pseudoflavor;
}

EXPORT_SYMBOL_GPL(svcauth_gss_flavor);

int
svcauth_gss_register_pseudoflavor(u32 pseudoflavor, char * name)
{
	struct gss_domain	*new;
	struct auth_domain	*test;
	int			stat = -ENOMEM;

	new = kmalloc(sizeof(*new), GFP_KERNEL);
	if (!new)
		goto out;
	kref_init(&new->h.ref);
	new->h.name = kstrdup(name, GFP_KERNEL);
	if (!new->h.name)
		goto out_free_dom;
	new->h.flavour = &svcauthops_gss;
	new->pseudoflavor = pseudoflavor;

	stat = 0;
	test = auth_domain_lookup(name, &new->h);
	if (test != &new->h) { /* Duplicate registration */
		auth_domain_put(test);
		kfree(new->h.name);
		goto out_free_dom;
	}
	return 0;

out_free_dom:
	kfree(new);
out:
	return stat;
}

EXPORT_SYMBOL_GPL(svcauth_gss_register_pseudoflavor);

static inline int
read_u32_from_xdr_buf(struct xdr_buf *buf, int base, u32 *obj)
{
	__be32  raw;
	int     status;

	status = read_bytes_from_xdr_buf(buf, base, &raw, sizeof(*obj));
	if (status)
		return status;
	*obj = ntohl(raw);
	return 0;
}

/* It would be nice if this bit of code could be shared with the client.
 * Obstacles:
 *	The client shouldn't malloc(), would have to pass in own memory.
 *	The server uses base of head iovec as read pointer, while the
 *	client uses separate pointer. */
static int
unwrap_integ_data(struct svc_rqst *rqstp, struct xdr_buf *buf, u32 seq, struct gss_ctx *ctx)
{
	int stat = -EINVAL;
	u32 integ_len, maj_stat;
	struct xdr_netobj mic;
	struct xdr_buf integ_buf;

	/* Did we already verify the signature on the original pass through? */
	if (rqstp->rq_deferred)
		return 0;

	integ_len = svc_getnl(&buf->head[0]);
	if (integ_len & 3)
		return stat;
	if (integ_len > buf->len)
		return stat;
	if (xdr_buf_subsegment(buf, &integ_buf, 0, integ_len))
		BUG();
	/* copy out mic... */
	if (read_u32_from_xdr_buf(buf, integ_len, &mic.len))
		BUG();
	if (mic.len > RPC_MAX_AUTH_SIZE)
		return stat;
	mic.data = kmalloc(mic.len, GFP_KERNEL);
	if (!mic.data)
		return stat;
	if (read_bytes_from_xdr_buf(buf, integ_len + 4, mic.data, mic.len))
		goto out;
	maj_stat = gss_verify_mic(ctx, &integ_buf, &mic);
	if (maj_stat != GSS_S_COMPLETE)
		goto out;
	if (svc_getnl(&buf->head[0]) != seq)
		goto out;
	/* trim off the mic at the end before returning */
	xdr_buf_trim(buf, mic.len + 4);
	stat = 0;
out:
	kfree(mic.data);
	return stat;
}

static inline int
total_buf_len(struct xdr_buf *buf)
{
	return buf->head[0].iov_len + buf->page_len + buf->tail[0].iov_len;
}

static void
fix_priv_head(struct xdr_buf *buf, int pad)
{
	if (buf->page_len == 0) {
		/* We need to adjust head and buf->len in tandem in this
		 * case to make svc_defer() work--it finds the original
		 * buffer start using buf->len - buf->head[0].iov_len. */
		buf->head[0].iov_len -= pad;
	}
}

static int
unwrap_priv_data(struct svc_rqst *rqstp, struct xdr_buf *buf, u32 seq, struct gss_ctx *ctx)
{
	u32 priv_len, maj_stat;
	int pad, saved_len, remaining_len, offset;

	rqstp->rq_splice_ok = 0;

	priv_len = svc_getnl(&buf->head[0]);
	if (rqstp->rq_deferred) {
		/* Already decrypted last time through! The sequence number
		 * check at out_seq is unnecessary but harmless: */
		goto out_seq;
	}
	/* buf->len is the number of bytes from the original start of the
	 * request to the end, where head[0].iov_len is just the bytes
	 * not yet read from the head, so these two values are different: */
	remaining_len = total_buf_len(buf);
	if (priv_len > remaining_len)
		return -EINVAL;
	pad = remaining_len - priv_len;
	buf->len -= pad;
	fix_priv_head(buf, pad);

	/* Maybe it would be better to give gss_unwrap a length parameter: */
	saved_len = buf->len;
	buf->len = priv_len;
	maj_stat = gss_unwrap(ctx, 0, buf);
	pad = priv_len - buf->len;
	buf->len = saved_len;
	buf->len -= pad;
	/* The upper layers assume the buffer is aligned on 4-byte boundaries.
	 * In the krb5p case, at least, the data ends up offset, so we need to
	 * move it around. */
	/* XXX: This is very inefficient.  It would be better to either do
	 * this while we encrypt, or maybe in the receive code, if we can peak
	 * ahead and work out the service and mechanism there. */
	offset = buf->head[0].iov_len % 4;
	if (offset) {
		buf->buflen = RPCSVC_MAXPAYLOAD;
		xdr_shift_buf(buf, offset);
		fix_priv_head(buf, pad);
	}
	if (maj_stat != GSS_S_COMPLETE)
		return -EINVAL;
out_seq:
	if (svc_getnl(&buf->head[0]) != seq)
		return -EINVAL;
	return 0;
}

struct gss_svc_data {
	/* decoded gss client cred: */
	struct rpc_gss_wire_cred	clcred;
	/* save a pointer to the beginning of the encoded verifier,
	 * for use in encryption/checksumming in svcauth_gss_release: */
	__be32				*verf_start;
	struct rsc			*rsci;
};

static int
svcauth_gss_set_client(struct svc_rqst *rqstp)
{
	struct gss_svc_data *svcdata = rqstp->rq_auth_data;
	struct rsc *rsci = svcdata->rsci;
	struct rpc_gss_wire_cred *gc = &svcdata->clcred;
	int stat;

	/*
	 * A gss export can be specified either by:
	 * 	export	*(sec=krb5,rw)
	 * or by
	 * 	export gss/krb5(rw)
	 * The latter is deprecated; but for backwards compatibility reasons
	 * the nfsd code will still fall back on trying it if the former
	 * doesn't work; so we try to make both available to nfsd, below.
	 */
	rqstp->rq_gssclient = find_gss_auth_domain(rsci->mechctx, gc->gc_svc);
	if (rqstp->rq_gssclient == NULL)
		return SVC_DENIED;
	stat = svcauth_unix_set_client(rqstp);
	if (stat == SVC_DROP || stat == SVC_CLOSE)
		return stat;
	return SVC_OK;
}

static inline int
gss_write_init_verf(struct cache_detail *cd, struct svc_rqst *rqstp,
		struct xdr_netobj *out_handle, int *major_status)
{
	struct rsc *rsci;
	int        rc;

	if (*major_status != GSS_S_COMPLETE)
		return gss_write_null_verf(rqstp);
	rsci = gss_svc_searchbyctx(cd, out_handle);
	if (rsci == NULL) {
		*major_status = GSS_S_NO_CONTEXT;
		return gss_write_null_verf(rqstp);
	}
	rc = gss_write_verf(rqstp, rsci->mechctx, GSS_SEQ_WIN);
	cache_put(&rsci->h, cd);
	return rc;
}

static inline int
gss_read_common_verf(struct rpc_gss_wire_cred *gc,
		     struct kvec *argv, __be32 *authp,
		     struct xdr_netobj *in_handle)
{
	/* Read the verifier; should be NULL: */
	*authp = rpc_autherr_badverf;
	if (argv->iov_len < 2 * 4)
		return SVC_DENIED;
	if (svc_getnl(argv) != RPC_AUTH_NULL)
		return SVC_DENIED;
	if (svc_getnl(argv) != 0)
		return SVC_DENIED;
	/* Martial context handle and token for upcall: */
	*authp = rpc_autherr_badcred;
	if (gc->gc_proc == RPC_GSS_PROC_INIT && gc->gc_ctx.len != 0)
		return SVC_DENIED;
	if (dup_netobj(in_handle, &gc->gc_ctx))
		return SVC_CLOSE;
	*authp = rpc_autherr_badverf;

	return 0;
}

static inline int
gss_read_verf(struct rpc_gss_wire_cred *gc,
	      struct kvec *argv, __be32 *authp,
	      struct xdr_netobj *in_handle,
	      struct xdr_netobj *in_token)
{
	struct xdr_netobj tmpobj;
	int res;

	res = gss_read_common_verf(gc, argv, authp, in_handle);
	if (res)
		return res;

	if (svc_safe_getnetobj(argv, &tmpobj)) {
		kfree(in_handle->data);
		return SVC_DENIED;
	}
	if (dup_netobj(in_token, &tmpobj)) {
		kfree(in_handle->data);
		return SVC_CLOSE;
	}

	return 0;
}

/* Ok this is really heavily depending on a set of semantics in
 * how rqstp is set up by svc_recv and pages laid down by the
 * server when reading a request. We are basically guaranteed that
 * the token lays all down linearly across a set of pages, starting
 * at iov_base in rq_arg.head[0] which happens to be the first of a
 * set of pages stored in rq_pages[].
 * rq_arg.head[0].iov_base will provide us the page_base to pass
 * to the upcall.
 */
static inline int
gss_read_proxy_verf(struct svc_rqst *rqstp,
		    struct rpc_gss_wire_cred *gc, __be32 *authp,
		    struct xdr_netobj *in_handle,
		    struct gssp_in_token *in_token)
{
	struct kvec *argv = &rqstp->rq_arg.head[0];
	u32 inlen;
	int res;

	res = gss_read_common_verf(gc, argv, authp, in_handle);
	if (res)
		return res;

	inlen = svc_getnl(argv);
	if (inlen > (argv->iov_len + rqstp->rq_arg.page_len))
		return SVC_DENIED;

	in_token->pages = rqstp->rq_pages;
	in_token->page_base = (ulong)argv->iov_base & ~PAGE_MASK;
	in_token->page_len = inlen;

	return 0;
}

static inline int
gss_write_resv(struct kvec *resv, size_t size_limit,
	       struct xdr_netobj *out_handle, struct xdr_netobj *out_token,
	       int major_status, int minor_status)
{
	if (resv->iov_len + 4 > size_limit)
		return -1;
	svc_putnl(resv, RPC_SUCCESS);
	if (svc_safe_putnetobj(resv, out_handle))
		return -1;
	if (resv->iov_len + 3 * 4 > size_limit)
		return -1;
	svc_putnl(resv, major_status);
	svc_putnl(resv, minor_status);
	svc_putnl(resv, GSS_SEQ_WIN);
	if (svc_safe_putnetobj(resv, out_token))
		return -1;
	return 0;
}

/*
 * Having read the cred already and found we're in the context
 * initiation case, read the verifier and initiate (or check the results
 * of) upcalls to userspace for help with context initiation.  If
 * the upcall results are available, write the verifier and result.
 * Otherwise, drop the request pending an answer to the upcall.
 */
static int svcauth_gss_legacy_init(struct svc_rqst *rqstp,
			struct rpc_gss_wire_cred *gc, __be32 *authp)
{
	struct kvec *argv = &rqstp->rq_arg.head[0];
	struct kvec *resv = &rqstp->rq_res.head[0];
	struct rsi *rsip, rsikey;
	int ret;
	struct sunrpc_net *sn = net_generic(rqstp->rq_xprt->xpt_net, sunrpc_net_id);

	memset(&rsikey, 0, sizeof(rsikey));
	ret = gss_read_verf(gc, argv, authp,
			    &rsikey.in_handle, &rsikey.in_token);
	if (ret)
		return ret;

	/* Perform upcall, or find upcall result: */
	rsip = rsi_lookup(sn->rsi_cache, &rsikey);
	rsi_free(&rsikey);
	if (!rsip)
		return SVC_CLOSE;
	if (cache_check(sn->rsi_cache, &rsip->h, &rqstp->rq_chandle) < 0)
		/* No upcall result: */
		return SVC_CLOSE;

	ret = SVC_CLOSE;
	/* Got an answer to the upcall; use it: */
	if (gss_write_init_verf(sn->rsc_cache, rqstp,
				&rsip->out_handle, &rsip->major_status))
		goto out;
	if (gss_write_resv(resv, PAGE_SIZE,
			   &rsip->out_handle, &rsip->out_token,
			   rsip->major_status, rsip->minor_status))
		goto out;

	ret = SVC_COMPLETE;
out:
	cache_put(&rsip->h, sn->rsi_cache);
	return ret;
}

static int gss_proxy_save_rsc(struct cache_detail *cd,
				struct gssp_upcall_data *ud,
				uint64_t *handle)
{
	struct rsc rsci, *rscp = NULL;
	static atomic64_t ctxhctr;
	long long ctxh;
	struct gss_api_mech *gm = NULL;
	time_t expiry;
	int status = -EINVAL;

	memset(&rsci, 0, sizeof(rsci));
	/* context handle */
	status = -ENOMEM;
	/* the handle needs to be just a unique id,
	 * use a static counter */
	ctxh = atomic64_inc_return(&ctxhctr);

	/* make a copy for the caller */
	*handle = ctxh;

	/* make a copy for the rsc cache */
	if (dup_to_netobj(&rsci.handle, (char *)handle, sizeof(uint64_t)))
		goto out;
	rscp = rsc_lookup(cd, &rsci);
	if (!rscp)
		goto out;

	/* creds */
	if (!ud->found_creds) {
		/* userspace seem buggy, we should always get at least a
		 * mapping to nobody */
		dprintk("RPC:       No creds found, marking Negative!\n");
		set_bit(CACHE_NEGATIVE, &rsci.h.flags);
	} else {

		/* steal creds */
		rsci.cred = ud->creds;
		memset(&ud->creds, 0, sizeof(struct svc_cred));

		status = -EOPNOTSUPP;
		/* get mech handle from OID */
		gm = gss_mech_get_by_OID(&ud->mech_oid);
		if (!gm)
			goto out;

		status = -EINVAL;
		/* mech-specific data: */
		status = gss_import_sec_context(ud->out_handle.data,
						ud->out_handle.len,
						gm, &rsci.mechctx,
						&expiry, GFP_KERNEL);
		if (status)
			goto out;
	}

	rsci.h.expiry_time = expiry;
	rscp = rsc_update(cd, &rsci, rscp);
	status = 0;
out:
	gss_mech_put(gm);
	rsc_free(&rsci);
	if (rscp)
		cache_put(&rscp->h, cd);
	else
		status = -ENOMEM;
	return status;
}

static int svcauth_gss_proxy_init(struct svc_rqst *rqstp,
			struct rpc_gss_wire_cred *gc, __be32 *authp)
{
	struct kvec *resv = &rqstp->rq_res.head[0];
	struct xdr_netobj cli_handle;
	struct gssp_upcall_data ud;
	uint64_t handle;
	int status;
	int ret;
	struct net *net = rqstp->rq_xprt->xpt_net;
	struct sunrpc_net *sn = net_generic(net, sunrpc_net_id);

	memset(&ud, 0, sizeof(ud));
	ret = gss_read_proxy_verf(rqstp, gc, authp,
				  &ud.in_handle, &ud.in_token);
	if (ret)
		return ret;

	ret = SVC_CLOSE;

	/* Perform synchronous upcall to gss-proxy */
	status = gssp_accept_sec_context_upcall(net, &ud);
	if (status)
		goto out;

	dprintk("RPC:       svcauth_gss: gss major status = %d\n",
			ud.major_status);

	switch (ud.major_status) {
	case GSS_S_CONTINUE_NEEDED:
		cli_handle = ud.out_handle;
		break;
	case GSS_S_COMPLETE:
		status = gss_proxy_save_rsc(sn->rsc_cache, &ud, &handle);
		if (status)
			goto out;
		cli_handle.data = (u8 *)&handle;
		cli_handle.len = sizeof(handle);
		break;
	default:
		ret = SVC_CLOSE;
		goto out;
	}

	/* Got an answer to the upcall; use it: */
	if (gss_write_init_verf(sn->rsc_cache, rqstp,
				&cli_handle, &ud.major_status))
		goto out;
	if (gss_write_resv(resv, PAGE_SIZE,
			   &cli_handle, &ud.out_token,
			   ud.major_status, ud.minor_status))
		goto out;

	ret = SVC_COMPLETE;
out:
	gssp_free_upcall_data(&ud);
	return ret;
}

DEFINE_SPINLOCK(use_gssp_lock);

static bool use_gss_proxy(struct net *net)
{
	struct sunrpc_net *sn = net_generic(net, sunrpc_net_id);

	if (sn->use_gss_proxy != -1)
		return sn->use_gss_proxy;
	spin_lock(&use_gssp_lock);
	/*
	 * If you wanted gss-proxy, you should have said so before
	 * starting to accept requests:
	 */
	sn->use_gss_proxy = 0;
	spin_unlock(&use_gssp_lock);
	return 0;
}

#ifdef CONFIG_PROC_FS

static int set_gss_proxy(struct net *net, int type)
{
	struct sunrpc_net *sn = net_generic(net, sunrpc_net_id);
	int ret = 0;

	WARN_ON_ONCE(type != 0 && type != 1);
	spin_lock(&use_gssp_lock);
	if (sn->use_gss_proxy == -1 || sn->use_gss_proxy == type)
		sn->use_gss_proxy = type;
	else
		ret = -EBUSY;
	spin_unlock(&use_gssp_lock);
	wake_up(&sn->gssp_wq);
	return ret;
}

static inline bool gssp_ready(struct sunrpc_net *sn)
{
	switch (sn->use_gss_proxy) {
		case -1:
			return false;
		case 0:
			return true;
		case 1:
			return sn->gssp_clnt;
	}
	WARN_ON_ONCE(1);
	return false;
}

static int wait_for_gss_proxy(struct net *net, struct file *file)
{
	struct sunrpc_net *sn = net_generic(net, sunrpc_net_id);

	if (file->f_flags & O_NONBLOCK && !gssp_ready(sn))
		return -EAGAIN;
	return wait_event_interruptible(sn->gssp_wq, gssp_ready(sn));
}


static ssize_t write_gssp(struct file *file, const char __user *buf,
			 size_t count, loff_t *ppos)
{
<<<<<<< HEAD
	struct net *net = PDE_DATA(file->f_path.dentry->d_inode);
=======
	struct net *net = PDE_DATA(file_inode(file));
>>>>>>> d0e0ac97
	char tbuf[20];
	unsigned long i;
	int res;

	if (*ppos || count > sizeof(tbuf)-1)
		return -EINVAL;
	if (copy_from_user(tbuf, buf, count))
		return -EFAULT;

	tbuf[count] = 0;
	res = kstrtoul(tbuf, 0, &i);
	if (res)
		return res;
	if (i != 1)
		return -EINVAL;
	res = set_gss_proxy(net, 1);
	if (res)
		return res;
	res = set_gssp_clnt(net);
	if (res)
		return res;
	return count;
}

static ssize_t read_gssp(struct file *file, char __user *buf,
			 size_t count, loff_t *ppos)
{
<<<<<<< HEAD
	struct net *net = PDE_DATA(file->f_path.dentry->d_inode);
=======
	struct net *net = PDE_DATA(file_inode(file));
>>>>>>> d0e0ac97
	unsigned long p = *ppos;
	char tbuf[10];
	size_t len;
	int ret;

	ret = wait_for_gss_proxy(net, file);
	if (ret)
		return ret;

	snprintf(tbuf, sizeof(tbuf), "%d\n", use_gss_proxy(net));
	len = strlen(tbuf);
	if (p >= len)
		return 0;
	len -= p;
	if (len > count)
		len = count;
	if (copy_to_user(buf, (void *)(tbuf+p), len))
		return -EFAULT;
	*ppos += len;
	return len;
}

static const struct file_operations use_gss_proxy_ops = {
	.open = nonseekable_open,
	.write = write_gssp,
	.read = read_gssp,
};

static int create_use_gss_proxy_proc_entry(struct net *net)
{
	struct sunrpc_net *sn = net_generic(net, sunrpc_net_id);
	struct proc_dir_entry **p = &sn->use_gssp_proc;

	sn->use_gss_proxy = -1;
	*p = proc_create_data("use-gss-proxy", S_IFREG|S_IRUSR|S_IWUSR,
			      sn->proc_net_rpc,
			      &use_gss_proxy_ops, net);
	if (!*p)
		return -ENOMEM;
	init_gssp_clnt(sn);
	return 0;
}

static void destroy_use_gss_proxy_proc_entry(struct net *net)
{
	struct sunrpc_net *sn = net_generic(net, sunrpc_net_id);

	if (sn->use_gssp_proc) {
		remove_proc_entry("use-gss-proxy", sn->proc_net_rpc); 
		clear_gssp_clnt(sn);
	}
}
#else /* CONFIG_PROC_FS */

static int create_use_gss_proxy_proc_entry(struct net *net)
{
	return 0;
}

static void destroy_use_gss_proxy_proc_entry(struct net *net) {}

#endif /* CONFIG_PROC_FS */

/*
 * Accept an rpcsec packet.
 * If context establishment, punt to user space
 * If data exchange, verify/decrypt
 * If context destruction, handle here
 * In the context establishment and destruction case we encode
 * response here and return SVC_COMPLETE.
 */
static int
svcauth_gss_accept(struct svc_rqst *rqstp, __be32 *authp)
{
	struct kvec	*argv = &rqstp->rq_arg.head[0];
	struct kvec	*resv = &rqstp->rq_res.head[0];
	u32		crlen;
	struct gss_svc_data *svcdata = rqstp->rq_auth_data;
	struct rpc_gss_wire_cred *gc;
	struct rsc	*rsci = NULL;
	__be32		*rpcstart;
	__be32		*reject_stat = resv->iov_base + resv->iov_len;
	int		ret;
	struct sunrpc_net *sn = net_generic(rqstp->rq_xprt->xpt_net, sunrpc_net_id);

	dprintk("RPC:       svcauth_gss: argv->iov_len = %zd\n",
			argv->iov_len);

	*authp = rpc_autherr_badcred;
	if (!svcdata)
		svcdata = kmalloc(sizeof(*svcdata), GFP_KERNEL);
	if (!svcdata)
		goto auth_err;
	rqstp->rq_auth_data = svcdata;
	svcdata->verf_start = NULL;
	svcdata->rsci = NULL;
	gc = &svcdata->clcred;

	/* start of rpc packet is 7 u32's back from here:
	 * xid direction rpcversion prog vers proc flavour
	 */
	rpcstart = argv->iov_base;
	rpcstart -= 7;

	/* credential is:
	 *   version(==1), proc(0,1,2,3), seq, service (1,2,3), handle
	 * at least 5 u32s, and is preceded by length, so that makes 6.
	 */

	if (argv->iov_len < 5 * 4)
		goto auth_err;
	crlen = svc_getnl(argv);
	if (svc_getnl(argv) != RPC_GSS_VERSION)
		goto auth_err;
	gc->gc_proc = svc_getnl(argv);
	gc->gc_seq = svc_getnl(argv);
	gc->gc_svc = svc_getnl(argv);
	if (svc_safe_getnetobj(argv, &gc->gc_ctx))
		goto auth_err;
	if (crlen != round_up_to_quad(gc->gc_ctx.len) + 5 * 4)
		goto auth_err;

	if ((gc->gc_proc != RPC_GSS_PROC_DATA) && (rqstp->rq_proc != 0))
		goto auth_err;

	*authp = rpc_autherr_badverf;
	switch (gc->gc_proc) {
	case RPC_GSS_PROC_INIT:
	case RPC_GSS_PROC_CONTINUE_INIT:
		if (use_gss_proxy(SVC_NET(rqstp)))
			return svcauth_gss_proxy_init(rqstp, gc, authp);
		else
			return svcauth_gss_legacy_init(rqstp, gc, authp);
	case RPC_GSS_PROC_DATA:
	case RPC_GSS_PROC_DESTROY:
		/* Look up the context, and check the verifier: */
		*authp = rpcsec_gsserr_credproblem;
		rsci = gss_svc_searchbyctx(sn->rsc_cache, &gc->gc_ctx);
		if (!rsci)
			goto auth_err;
		switch (gss_verify_header(rqstp, rsci, rpcstart, gc, authp)) {
		case SVC_OK:
			break;
		case SVC_DENIED:
			goto auth_err;
		case SVC_DROP:
			goto drop;
		}
		break;
	default:
		*authp = rpc_autherr_rejectedcred;
		goto auth_err;
	}

	/* now act upon the command: */
	switch (gc->gc_proc) {
	case RPC_GSS_PROC_DESTROY:
		if (gss_write_verf(rqstp, rsci->mechctx, gc->gc_seq))
			goto auth_err;
		rsci->h.expiry_time = get_seconds();
		set_bit(CACHE_NEGATIVE, &rsci->h.flags);
		if (resv->iov_len + 4 > PAGE_SIZE)
			goto drop;
		svc_putnl(resv, RPC_SUCCESS);
		goto complete;
	case RPC_GSS_PROC_DATA:
		*authp = rpcsec_gsserr_ctxproblem;
		svcdata->verf_start = resv->iov_base + resv->iov_len;
		if (gss_write_verf(rqstp, rsci->mechctx, gc->gc_seq))
			goto auth_err;
		rqstp->rq_cred = rsci->cred;
		get_group_info(rsci->cred.cr_group_info);
		*authp = rpc_autherr_badcred;
		switch (gc->gc_svc) {
		case RPC_GSS_SVC_NONE:
			break;
		case RPC_GSS_SVC_INTEGRITY:
			/* placeholders for length and seq. number: */
			svc_putnl(resv, 0);
			svc_putnl(resv, 0);
			if (unwrap_integ_data(rqstp, &rqstp->rq_arg,
					gc->gc_seq, rsci->mechctx))
				goto garbage_args;
			break;
		case RPC_GSS_SVC_PRIVACY:
			/* placeholders for length and seq. number: */
			svc_putnl(resv, 0);
			svc_putnl(resv, 0);
			if (unwrap_priv_data(rqstp, &rqstp->rq_arg,
					gc->gc_seq, rsci->mechctx))
				goto garbage_args;
			break;
		default:
			goto auth_err;
		}
		svcdata->rsci = rsci;
		cache_get(&rsci->h);
		rqstp->rq_cred.cr_flavor = gss_svc_to_pseudoflavor(
					rsci->mechctx->mech_type,
					GSS_C_QOP_DEFAULT,
					gc->gc_svc);
		ret = SVC_OK;
		goto out;
	}
garbage_args:
	ret = SVC_GARBAGE;
	goto out;
auth_err:
	/* Restore write pointer to its original value: */
	xdr_ressize_check(rqstp, reject_stat);
	ret = SVC_DENIED;
	goto out;
complete:
	ret = SVC_COMPLETE;
	goto out;
drop:
	ret = SVC_DROP;
out:
	if (rsci)
		cache_put(&rsci->h, sn->rsc_cache);
	return ret;
}

static __be32 *
svcauth_gss_prepare_to_wrap(struct xdr_buf *resbuf, struct gss_svc_data *gsd)
{
	__be32 *p;
	u32 verf_len;

	p = gsd->verf_start;
	gsd->verf_start = NULL;

	/* If the reply stat is nonzero, don't wrap: */
	if (*(p-1) != rpc_success)
		return NULL;
	/* Skip the verifier: */
	p += 1;
	verf_len = ntohl(*p++);
	p += XDR_QUADLEN(verf_len);
	/* move accept_stat to right place: */
	memcpy(p, p + 2, 4);
	/* Also don't wrap if the accept stat is nonzero: */
	if (*p != rpc_success) {
		resbuf->head[0].iov_len -= 2 * 4;
		return NULL;
	}
	p++;
	return p;
}

static inline int
svcauth_gss_wrap_resp_integ(struct svc_rqst *rqstp)
{
	struct gss_svc_data *gsd = (struct gss_svc_data *)rqstp->rq_auth_data;
	struct rpc_gss_wire_cred *gc = &gsd->clcred;
	struct xdr_buf *resbuf = &rqstp->rq_res;
	struct xdr_buf integ_buf;
	struct xdr_netobj mic;
	struct kvec *resv;
	__be32 *p;
	int integ_offset, integ_len;
	int stat = -EINVAL;

	p = svcauth_gss_prepare_to_wrap(resbuf, gsd);
	if (p == NULL)
		goto out;
	integ_offset = (u8 *)(p + 1) - (u8 *)resbuf->head[0].iov_base;
	integ_len = resbuf->len - integ_offset;
	BUG_ON(integ_len % 4);
	*p++ = htonl(integ_len);
	*p++ = htonl(gc->gc_seq);
	if (xdr_buf_subsegment(resbuf, &integ_buf, integ_offset,
				integ_len))
		BUG();
	if (resbuf->tail[0].iov_base == NULL) {
		if (resbuf->head[0].iov_len + RPC_MAX_AUTH_SIZE > PAGE_SIZE)
			goto out_err;
		resbuf->tail[0].iov_base = resbuf->head[0].iov_base
						+ resbuf->head[0].iov_len;
		resbuf->tail[0].iov_len = 0;
		resv = &resbuf->tail[0];
	} else {
		resv = &resbuf->tail[0];
	}
	mic.data = (u8 *)resv->iov_base + resv->iov_len + 4;
	if (gss_get_mic(gsd->rsci->mechctx, &integ_buf, &mic))
		goto out_err;
	svc_putnl(resv, mic.len);
	memset(mic.data + mic.len, 0,
			round_up_to_quad(mic.len) - mic.len);
	resv->iov_len += XDR_QUADLEN(mic.len) << 2;
	/* not strictly required: */
	resbuf->len += XDR_QUADLEN(mic.len) << 2;
	BUG_ON(resv->iov_len > PAGE_SIZE);
out:
	stat = 0;
out_err:
	return stat;
}

static inline int
svcauth_gss_wrap_resp_priv(struct svc_rqst *rqstp)
{
	struct gss_svc_data *gsd = (struct gss_svc_data *)rqstp->rq_auth_data;
	struct rpc_gss_wire_cred *gc = &gsd->clcred;
	struct xdr_buf *resbuf = &rqstp->rq_res;
	struct page **inpages = NULL;
	__be32 *p, *len;
	int offset;
	int pad;

	p = svcauth_gss_prepare_to_wrap(resbuf, gsd);
	if (p == NULL)
		return 0;
	len = p++;
	offset = (u8 *)p - (u8 *)resbuf->head[0].iov_base;
	*p++ = htonl(gc->gc_seq);
	inpages = resbuf->pages;
	/* XXX: Would be better to write some xdr helper functions for
	 * nfs{2,3,4}xdr.c that place the data right, instead of copying: */

	/*
	 * If there is currently tail data, make sure there is
	 * room for the head, tail, and 2 * RPC_MAX_AUTH_SIZE in
	 * the page, and move the current tail data such that
	 * there is RPC_MAX_AUTH_SIZE slack space available in
	 * both the head and tail.
	 */
	if (resbuf->tail[0].iov_base) {
		BUG_ON(resbuf->tail[0].iov_base >= resbuf->head[0].iov_base
							+ PAGE_SIZE);
		BUG_ON(resbuf->tail[0].iov_base < resbuf->head[0].iov_base);
		if (resbuf->tail[0].iov_len + resbuf->head[0].iov_len
				+ 2 * RPC_MAX_AUTH_SIZE > PAGE_SIZE)
			return -ENOMEM;
		memmove(resbuf->tail[0].iov_base + RPC_MAX_AUTH_SIZE,
			resbuf->tail[0].iov_base,
			resbuf->tail[0].iov_len);
		resbuf->tail[0].iov_base += RPC_MAX_AUTH_SIZE;
	}
	/*
	 * If there is no current tail data, make sure there is
	 * room for the head data, and 2 * RPC_MAX_AUTH_SIZE in the
	 * allotted page, and set up tail information such that there
	 * is RPC_MAX_AUTH_SIZE slack space available in both the
	 * head and tail.
	 */
	if (resbuf->tail[0].iov_base == NULL) {
		if (resbuf->head[0].iov_len + 2*RPC_MAX_AUTH_SIZE > PAGE_SIZE)
			return -ENOMEM;
		resbuf->tail[0].iov_base = resbuf->head[0].iov_base
			+ resbuf->head[0].iov_len + RPC_MAX_AUTH_SIZE;
		resbuf->tail[0].iov_len = 0;
	}
	if (gss_wrap(gsd->rsci->mechctx, offset, resbuf, inpages))
		return -ENOMEM;
	*len = htonl(resbuf->len - offset);
	pad = 3 - ((resbuf->len - offset - 1)&3);
	p = (__be32 *)(resbuf->tail[0].iov_base + resbuf->tail[0].iov_len);
	memset(p, 0, pad);
	resbuf->tail[0].iov_len += pad;
	resbuf->len += pad;
	return 0;
}

static int
svcauth_gss_release(struct svc_rqst *rqstp)
{
	struct gss_svc_data *gsd = (struct gss_svc_data *)rqstp->rq_auth_data;
	struct rpc_gss_wire_cred *gc = &gsd->clcred;
	struct xdr_buf *resbuf = &rqstp->rq_res;
	int stat = -EINVAL;
	struct sunrpc_net *sn = net_generic(rqstp->rq_xprt->xpt_net, sunrpc_net_id);

	if (gc->gc_proc != RPC_GSS_PROC_DATA)
		goto out;
	/* Release can be called twice, but we only wrap once. */
	if (gsd->verf_start == NULL)
		goto out;
	/* normally not set till svc_send, but we need it here: */
	/* XXX: what for?  Do we mess it up the moment we call svc_putu32
	 * or whatever? */
	resbuf->len = total_buf_len(resbuf);
	switch (gc->gc_svc) {
	case RPC_GSS_SVC_NONE:
		break;
	case RPC_GSS_SVC_INTEGRITY:
		stat = svcauth_gss_wrap_resp_integ(rqstp);
		if (stat)
			goto out_err;
		break;
	case RPC_GSS_SVC_PRIVACY:
		stat = svcauth_gss_wrap_resp_priv(rqstp);
		if (stat)
			goto out_err;
		break;
	/*
	 * For any other gc_svc value, svcauth_gss_accept() already set
	 * the auth_error appropriately; just fall through:
	 */
	}

out:
	stat = 0;
out_err:
	if (rqstp->rq_client)
		auth_domain_put(rqstp->rq_client);
	rqstp->rq_client = NULL;
	if (rqstp->rq_gssclient)
		auth_domain_put(rqstp->rq_gssclient);
	rqstp->rq_gssclient = NULL;
	if (rqstp->rq_cred.cr_group_info)
		put_group_info(rqstp->rq_cred.cr_group_info);
	rqstp->rq_cred.cr_group_info = NULL;
	if (gsd->rsci)
		cache_put(&gsd->rsci->h, sn->rsc_cache);
	gsd->rsci = NULL;

	return stat;
}

static void
svcauth_gss_domain_release(struct auth_domain *dom)
{
	struct gss_domain *gd = container_of(dom, struct gss_domain, h);

	kfree(dom->name);
	kfree(gd);
}

static struct auth_ops svcauthops_gss = {
	.name		= "rpcsec_gss",
	.owner		= THIS_MODULE,
	.flavour	= RPC_AUTH_GSS,
	.accept		= svcauth_gss_accept,
	.release	= svcauth_gss_release,
	.domain_release = svcauth_gss_domain_release,
	.set_client	= svcauth_gss_set_client,
};

static int rsi_cache_create_net(struct net *net)
{
	struct sunrpc_net *sn = net_generic(net, sunrpc_net_id);
	struct cache_detail *cd;
	int err;

	cd = cache_create_net(&rsi_cache_template, net);
	if (IS_ERR(cd))
		return PTR_ERR(cd);
	err = cache_register_net(cd, net);
	if (err) {
		cache_destroy_net(cd, net);
		return err;
	}
	sn->rsi_cache = cd;
	return 0;
}

static void rsi_cache_destroy_net(struct net *net)
{
	struct sunrpc_net *sn = net_generic(net, sunrpc_net_id);
	struct cache_detail *cd = sn->rsi_cache;

	sn->rsi_cache = NULL;
	cache_purge(cd);
	cache_unregister_net(cd, net);
	cache_destroy_net(cd, net);
}

static int rsc_cache_create_net(struct net *net)
{
	struct sunrpc_net *sn = net_generic(net, sunrpc_net_id);
	struct cache_detail *cd;
	int err;

	cd = cache_create_net(&rsc_cache_template, net);
	if (IS_ERR(cd))
		return PTR_ERR(cd);
	err = cache_register_net(cd, net);
	if (err) {
		cache_destroy_net(cd, net);
		return err;
	}
	sn->rsc_cache = cd;
	return 0;
}

static void rsc_cache_destroy_net(struct net *net)
{
	struct sunrpc_net *sn = net_generic(net, sunrpc_net_id);
	struct cache_detail *cd = sn->rsc_cache;

	sn->rsc_cache = NULL;
	cache_purge(cd);
	cache_unregister_net(cd, net);
	cache_destroy_net(cd, net);
}

int
gss_svc_init_net(struct net *net)
{
	int rv;

	rv = rsc_cache_create_net(net);
	if (rv)
		return rv;
	rv = rsi_cache_create_net(net);
	if (rv)
		goto out1;
	rv = create_use_gss_proxy_proc_entry(net);
	if (rv)
		goto out2;
	return 0;
out2:
	destroy_use_gss_proxy_proc_entry(net);
out1:
	rsc_cache_destroy_net(net);
	return rv;
}

void
gss_svc_shutdown_net(struct net *net)
{
	destroy_use_gss_proxy_proc_entry(net);
	rsi_cache_destroy_net(net);
	rsc_cache_destroy_net(net);
}

int
gss_svc_init(void)
{
	return svc_auth_register(RPC_AUTH_GSS, &svcauthops_gss);
}

void
gss_svc_shutdown(void)
{
	svc_auth_unregister(RPC_AUTH_GSS);
}<|MERGE_RESOLUTION|>--- conflicted
+++ resolved
@@ -1326,11 +1326,7 @@
 static ssize_t write_gssp(struct file *file, const char __user *buf,
 			 size_t count, loff_t *ppos)
 {
-<<<<<<< HEAD
-	struct net *net = PDE_DATA(file->f_path.dentry->d_inode);
-=======
 	struct net *net = PDE_DATA(file_inode(file));
->>>>>>> d0e0ac97
 	char tbuf[20];
 	unsigned long i;
 	int res;
@@ -1358,11 +1354,7 @@
 static ssize_t read_gssp(struct file *file, char __user *buf,
 			 size_t count, loff_t *ppos)
 {
-<<<<<<< HEAD
-	struct net *net = PDE_DATA(file->f_path.dentry->d_inode);
-=======
 	struct net *net = PDE_DATA(file_inode(file));
->>>>>>> d0e0ac97
 	unsigned long p = *ppos;
 	char tbuf[10];
 	size_t len;
