--- conflicted
+++ resolved
@@ -414,11 +414,7 @@
 }
 
 static int dgram_setsockopt(struct sock *sk, int level, int optname,
-<<<<<<< HEAD
-		    char __user *optval, int optlen)
-=======
 		    char __user *optval, unsigned int optlen)
->>>>>>> 2a0f5cb3
 {
 	struct dgram_sock *ro = dgram_sk(sk);
 	int val;
