		ftrace - Function Tracer
		========================

Copyright 2008 Red Hat Inc.
   Author:   Steven Rostedt <srostedt@redhat.com>
  License:   The GNU Free Documentation License, Version 1.2
               (dual licensed under the GPL v2)
Reviewers:   Elias Oltmanns, Randy Dunlap, Andrew Morton,
	     John Kacur, and David Teigland.
Written for: 2.6.28-rc2

Introduction
------------

Ftrace is an internal tracer designed to help out developers and
designers of systems to find what is going on inside the kernel.
It can be used for debugging or analyzing latencies and
performance issues that take place outside of user-space.

Although ftrace is the function tracer, it also includes an
infrastructure that allows for other types of tracing. Some of
the tracers that are currently in ftrace include a tracer to
trace context switches, the time it takes for a high priority
task to run after it was woken up, the time interrupts are
disabled, and more (ftrace allows for tracer plugins, which
means that the list of tracers can always grow).


Implementation Details
----------------------

See ftrace-design.txt for details for arch porters and such.


The File System
---------------

Ftrace uses the debugfs file system to hold the control files as
well as the files to display output.

When debugfs is configured into the kernel (which selecting any ftrace
option will do) the directory /sys/kernel/debug will be created. To mount
this directory, you can add to your /etc/fstab file:

 debugfs       /sys/kernel/debug          debugfs defaults        0       0

Or you can mount it at run time with:

 mount -t debugfs nodev /sys/kernel/debug

For quicker access to that directory you may want to make a soft link to
it:

 ln -s /sys/kernel/debug /debug

Any selected ftrace option will also create a directory called tracing
within the debugfs. The rest of the document will assume that you are in
the ftrace directory (cd /sys/kernel/debug/tracing) and will only concentrate
on the files within that directory and not distract from the content with
the extended "/sys/kernel/debug/tracing" path name.

That's it! (assuming that you have ftrace configured into your kernel)

After mounting the debugfs, you can see a directory called
"tracing".  This directory contains the control and output files
of ftrace. Here is a list of some of the key files:


 Note: all time values are in microseconds.

  current_tracer:

	This is used to set or display the current tracer
	that is configured.

  available_tracers:

	This holds the different types of tracers that
	have been compiled into the kernel. The
	tracers listed here can be configured by
	echoing their name into current_tracer.

  tracing_on:

	This sets or displays whether writing to the trace
	ring buffer is enabled. Echo 0 into this file to disable
	the tracer or 1 to enable it.

  trace:

	This file holds the output of the trace in a human
	readable format (described below).

  trace_pipe:

	The output is the same as the "trace" file but this
	file is meant to be streamed with live tracing.
	Reads from this file will block until new data is
	retrieved.  Unlike the "trace" file, this file is a
	consumer. This means reading from this file causes
	sequential reads to display more current data. Once
	data is read from this file, it is consumed, and
	will not be read again with a sequential read. The
	"trace" file is static, and if the tracer is not
	adding more data,they will display the same
	information every time they are read.

  trace_options:

	This file lets the user control the amount of data
	that is displayed in one of the above output
	files.

  tracing_max_latency:

	Some of the tracers record the max latency.
	For example, the time interrupts are disabled.
	This time is saved in this file. The max trace
	will also be stored, and displayed by "trace".
	A new max trace will only be recorded if the
	latency is greater than the value in this
	file. (in microseconds)

  buffer_size_kb:

	This sets or displays the number of kilobytes each CPU
	buffer can hold. The tracer buffers are the same size
	for each CPU. The displayed number is the size of the
	CPU buffer and not total size of all buffers. The
	trace buffers are allocated in pages (blocks of memory
	that the kernel uses for allocation, usually 4 KB in size).
	If the last page allocated has room for more bytes
	than requested, the rest of the page will be used,
	making the actual allocation bigger than requested.
	( Note, the size may not be a multiple of the page size
	  due to buffer management overhead. )

	This can only be updated when the current_tracer
	is set to "nop".

  tracing_cpumask:

	This is a mask that lets the user only trace
	on specified CPUS. The format is a hex string
	representing the CPUS.

  set_ftrace_filter:

	When dynamic ftrace is configured in (see the
	section below "dynamic ftrace"), the code is dynamically
	modified (code text rewrite) to disable calling of the
	function profiler (mcount). This lets tracing be configured
	in with practically no overhead in performance.  This also
	has a side effect of enabling or disabling specific functions
	to be traced. Echoing names of functions into this file
	will limit the trace to only those functions.

	This interface also allows for commands to be used. See the
	"Filter commands" section for more details.

  set_ftrace_notrace:

	This has an effect opposite to that of
	set_ftrace_filter. Any function that is added here will not
	be traced. If a function exists in both set_ftrace_filter
	and set_ftrace_notrace,	the function will _not_ be traced.

  set_ftrace_pid:

	Have the function tracer only trace a single thread.

  set_graph_function:

	Set a "trigger" function where tracing should start
	with the function graph tracer (See the section
	"dynamic ftrace" for more details).

  available_filter_functions:

	This lists the functions that ftrace
	has processed and can trace. These are the function
	names that you can pass to "set_ftrace_filter" or
	"set_ftrace_notrace". (See the section "dynamic ftrace"
	below for more details.)


The Tracers
-----------

Here is the list of current tracers that may be configured.

  "function"

	Function call tracer to trace all kernel functions.

  "function_graph"

	Similar to the function tracer except that the
	function tracer probes the functions on their entry
	whereas the function graph tracer traces on both entry
	and exit of the functions. It then provides the ability
	to draw a graph of function calls similar to C code
	source.

  "irqsoff"

	Traces the areas that disable interrupts and saves
	the trace with the longest max latency.
	See tracing_max_latency. When a new max is recorded,
	it replaces the old trace. It is best to view this
	trace with the latency-format option enabled.

  "preemptoff"

	Similar to irqsoff but traces and records the amount of
	time for which preemption is disabled.

  "preemptirqsoff"

	Similar to irqsoff and preemptoff, but traces and
	records the largest time for which irqs and/or preemption
	is disabled.

  "wakeup"

	Traces and records the max latency that it takes for
	the highest priority task to get scheduled after
	it has been woken up.
        Traces all tasks as an average developer would expect.

  "wakeup_rt"

        Traces and records the max latency that it takes for just
        RT tasks (as the current "wakeup" does). This is useful
        for those interested in wake up timings of RT tasks.

  "hw-branch-tracer"

	Uses the BTS CPU feature on x86 CPUs to traces all
	branches executed.

  "nop"

	This is the "trace nothing" tracer. To remove all
	tracers from tracing simply echo "nop" into
	current_tracer.


Examples of using the tracer
----------------------------

Here are typical examples of using the tracers when controlling
them only with the debugfs interface (without using any
user-land utilities).

Output format:
--------------

Here is an example of the output format of the file "trace"

                             --------
# tracer: function
#
#           TASK-PID   CPU#    TIMESTAMP  FUNCTION
#              | |      |          |         |
            bash-4251  [01] 10152.583854: path_put <-path_walk
            bash-4251  [01] 10152.583855: dput <-path_put
            bash-4251  [01] 10152.583855: _atomic_dec_and_lock <-dput
                             --------

A header is printed with the tracer name that is represented by
the trace. In this case the tracer is "function". Then a header
showing the format. Task name "bash", the task PID "4251", the
CPU that it was running on "01", the timestamp in <secs>.<usecs>
format, the function name that was traced "path_put" and the
parent function that called this function "path_walk". The
timestamp is the time at which the function was entered.

Latency trace format
--------------------

When the latency-format option is enabled, the trace file gives
somewhat more information to see why a latency happened.
Here is a typical trace.

# tracer: irqsoff
#
irqsoff latency trace v1.1.5 on 2.6.26-rc8
--------------------------------------------------------------------
 latency: 97 us, #3/3, CPU#0 | (M:preempt VP:0, KP:0, SP:0 HP:0 #P:2)
    -----------------
    | task: swapper-0 (uid:0 nice:0 policy:0 rt_prio:0)
    -----------------
 => started at: apic_timer_interrupt
 => ended at:   do_softirq

#                _------=> CPU#
#               / _-----=> irqs-off
#              | / _----=> need-resched
#              || / _---=> hardirq/softirq
#              ||| / _--=> preempt-depth
#              |||| /
#              |||||     delay
#  cmd     pid ||||| time  |   caller
#     \   /    |||||   \   |   /
  <idle>-0     0d..1    0us+: trace_hardirqs_off_thunk (apic_timer_interrupt)
  <idle>-0     0d.s.   97us : __do_softirq (do_softirq)
  <idle>-0     0d.s1   98us : trace_hardirqs_on (do_softirq)


This shows that the current tracer is "irqsoff" tracing the time
for which interrupts were disabled. It gives the trace version
and the version of the kernel upon which this was executed on
(2.6.26-rc8). Then it displays the max latency in microsecs (97
us). The number of trace entries displayed and the total number
recorded (both are three: #3/3). The type of preemption that was
used (PREEMPT). VP, KP, SP, and HP are always zero and are
reserved for later use. #P is the number of online CPUS (#P:2).

The task is the process that was running when the latency
occurred. (swapper pid: 0).

The start and stop (the functions in which the interrupts were
disabled and enabled respectively) that caused the latencies:

  apic_timer_interrupt is where the interrupts were disabled.
  do_softirq is where they were enabled again.

The next lines after the header are the trace itself. The header
explains which is which.

  cmd: The name of the process in the trace.

  pid: The PID of that process.

  CPU#: The CPU which the process was running on.

  irqs-off: 'd' interrupts are disabled. '.' otherwise.
	    Note: If the architecture does not support a way to
		  read the irq flags variable, an 'X' will always
		  be printed here.

  need-resched: 'N' task need_resched is set, '.' otherwise.

  hardirq/softirq:
	'H' - hard irq occurred inside a softirq.
	'h' - hard irq is running
	's' - soft irq is running
	'.' - normal context.

  preempt-depth: The level of preempt_disabled

The above is mostly meaningful for kernel developers.

  time: When the latency-format option is enabled, the trace file
	output includes a timestamp relative to the start of the
	trace. This differs from the output when latency-format
	is disabled, which includes an absolute timestamp.

  delay: This is just to help catch your eye a bit better. And
	 needs to be fixed to be only relative to the same CPU.
	 The marks are determined by the difference between this
	 current trace and the next trace.
	  '!' - greater than preempt_mark_thresh (default 100)
	  '+' - greater than 1 microsecond
	  ' ' - less than or equal to 1 microsecond.

  The rest is the same as the 'trace' file.


trace_options
-------------

The trace_options file is used to control what gets printed in
the trace output. To see what is available, simply cat the file:

  cat trace_options
  print-parent nosym-offset nosym-addr noverbose noraw nohex nobin \
  noblock nostacktrace nosched-tree nouserstacktrace nosym-userobj

To disable one of the options, echo in the option prepended with
"no".

  echo noprint-parent > trace_options

To enable an option, leave off the "no".

  echo sym-offset > trace_options

Here are the available options:

  print-parent - On function traces, display the calling (parent)
		 function as well as the function being traced.

  print-parent:
   bash-4000  [01]  1477.606694: simple_strtoul <-strict_strtoul

  noprint-parent:
   bash-4000  [01]  1477.606694: simple_strtoul


  sym-offset - Display not only the function name, but also the
	       offset in the function. For example, instead of
	       seeing just "ktime_get", you will see
	       "ktime_get+0xb/0x20".

  sym-offset:
   bash-4000  [01]  1477.606694: simple_strtoul+0x6/0xa0

  sym-addr - this will also display the function address as well
	     as the function name.

  sym-addr:
   bash-4000  [01]  1477.606694: simple_strtoul <c0339346>

  verbose - This deals with the trace file when the
            latency-format option is enabled.

    bash  4000 1 0 00000000 00010a95 [58127d26] 1720.415ms \
    (+0.000ms): simple_strtoul (strict_strtoul)

  raw - This will display raw numbers. This option is best for
	use with user applications that can translate the raw
	numbers better than having it done in the kernel.

  hex - Similar to raw, but the numbers will be in a hexadecimal
	format.

  bin - This will print out the formats in raw binary.

  block - TBD (needs update)

  stacktrace - This is one of the options that changes the trace
	       itself. When a trace is recorded, so is the stack
	       of functions. This allows for back traces of
	       trace sites.

  userstacktrace - This option changes the trace. It records a
		   stacktrace of the current userspace thread.

  sym-userobj - when user stacktrace are enabled, look up which
		object the address belongs to, and print a
		relative address. This is especially useful when
		ASLR is on, otherwise you don't get a chance to
		resolve the address to object/file/line after
		the app is no longer running

		The lookup is performed when you read
		trace,trace_pipe. Example:

		a.out-1623  [000] 40874.465068: /root/a.out[+0x480] <-/root/a.out[+0
x494] <- /root/a.out[+0x4a8] <- /lib/libc-2.7.so[+0x1e1a6]

  sched-tree - trace all tasks that are on the runqueue, at
	       every scheduling event. Will add overhead if
	       there's a lot of tasks running at once.

  latency-format - This option changes the trace. When
                   it is enabled, the trace displays
                   additional information about the
                   latencies, as described in "Latency
                   trace format".

  overwrite - This controls what happens when the trace buffer is
              full. If "1" (default), the oldest events are
              discarded and overwritten. If "0", then the newest
              events are discarded.

ftrace_enabled
--------------

The following tracers (listed below) give different output
depending on whether or not the sysctl ftrace_enabled is set. To
set ftrace_enabled, one can either use the sysctl function or
set it via the proc file system interface.

  sysctl kernel.ftrace_enabled=1

 or

  echo 1 > /proc/sys/kernel/ftrace_enabled

To disable ftrace_enabled simply replace the '1' with '0' in the
above commands.

When ftrace_enabled is set the tracers will also record the
functions that are within the trace. The descriptions of the
tracers will also show an example with ftrace enabled.


irqsoff
-------

When interrupts are disabled, the CPU can not react to any other
external event (besides NMIs and SMIs). This prevents the timer
interrupt from triggering or the mouse interrupt from letting
the kernel know of a new mouse event. The result is a latency
with the reaction time.

The irqsoff tracer tracks the time for which interrupts are
disabled. When a new maximum latency is hit, the tracer saves
the trace leading up to that latency point so that every time a
new maximum is reached, the old saved trace is discarded and the
new trace is saved.

To reset the maximum, echo 0 into tracing_max_latency. Here is
an example:

 # echo irqsoff > current_tracer
 # echo latency-format > trace_options
 # echo 0 > tracing_max_latency
 # echo 1 > tracing_on
 # ls -ltr
 [...]
 # echo 0 > tracing_on
 # cat trace
# tracer: irqsoff
#
irqsoff latency trace v1.1.5 on 2.6.26
--------------------------------------------------------------------
 latency: 12 us, #3/3, CPU#1 | (M:preempt VP:0, KP:0, SP:0 HP:0 #P:2)
    -----------------
    | task: bash-3730 (uid:0 nice:0 policy:0 rt_prio:0)
    -----------------
 => started at: sys_setpgid
 => ended at:   sys_setpgid

#                _------=> CPU#
#               / _-----=> irqs-off
#              | / _----=> need-resched
#              || / _---=> hardirq/softirq
#              ||| / _--=> preempt-depth
#              |||| /
#              |||||     delay
#  cmd     pid ||||| time  |   caller
#     \   /    |||||   \   |   /
    bash-3730  1d...    0us : _write_lock_irq (sys_setpgid)
    bash-3730  1d..1    1us+: _write_unlock_irq (sys_setpgid)
    bash-3730  1d..2   14us : trace_hardirqs_on (sys_setpgid)


Here we see that that we had a latency of 12 microsecs (which is
very good). The _write_lock_irq in sys_setpgid disabled
interrupts. The difference between the 12 and the displayed
timestamp 14us occurred because the clock was incremented
between the time of recording the max latency and the time of
recording the function that had that latency.

Note the above example had ftrace_enabled not set. If we set the
ftrace_enabled, we get a much larger output:

# tracer: irqsoff
#
irqsoff latency trace v1.1.5 on 2.6.26-rc8
--------------------------------------------------------------------
 latency: 50 us, #101/101, CPU#0 | (M:preempt VP:0, KP:0, SP:0 HP:0 #P:2)
    -----------------
    | task: ls-4339 (uid:0 nice:0 policy:0 rt_prio:0)
    -----------------
 => started at: __alloc_pages_internal
 => ended at:   __alloc_pages_internal

#                _------=> CPU#
#               / _-----=> irqs-off
#              | / _----=> need-resched
#              || / _---=> hardirq/softirq
#              ||| / _--=> preempt-depth
#              |||| /
#              |||||     delay
#  cmd     pid ||||| time  |   caller
#     \   /    |||||   \   |   /
      ls-4339  0...1    0us+: get_page_from_freelist (__alloc_pages_internal)
      ls-4339  0d..1    3us : rmqueue_bulk (get_page_from_freelist)
      ls-4339  0d..1    3us : _spin_lock (rmqueue_bulk)
      ls-4339  0d..1    4us : add_preempt_count (_spin_lock)
      ls-4339  0d..2    4us : __rmqueue (rmqueue_bulk)
      ls-4339  0d..2    5us : __rmqueue_smallest (__rmqueue)
      ls-4339  0d..2    5us : __mod_zone_page_state (__rmqueue_smallest)
      ls-4339  0d..2    6us : __rmqueue (rmqueue_bulk)
      ls-4339  0d..2    6us : __rmqueue_smallest (__rmqueue)
      ls-4339  0d..2    7us : __mod_zone_page_state (__rmqueue_smallest)
      ls-4339  0d..2    7us : __rmqueue (rmqueue_bulk)
      ls-4339  0d..2    8us : __rmqueue_smallest (__rmqueue)
[...]
      ls-4339  0d..2   46us : __rmqueue_smallest (__rmqueue)
      ls-4339  0d..2   47us : __mod_zone_page_state (__rmqueue_smallest)
      ls-4339  0d..2   47us : __rmqueue (rmqueue_bulk)
      ls-4339  0d..2   48us : __rmqueue_smallest (__rmqueue)
      ls-4339  0d..2   48us : __mod_zone_page_state (__rmqueue_smallest)
      ls-4339  0d..2   49us : _spin_unlock (rmqueue_bulk)
      ls-4339  0d..2   49us : sub_preempt_count (_spin_unlock)
      ls-4339  0d..1   50us : get_page_from_freelist (__alloc_pages_internal)
      ls-4339  0d..2   51us : trace_hardirqs_on (__alloc_pages_internal)



Here we traced a 50 microsecond latency. But we also see all the
functions that were called during that time. Note that by
enabling function tracing, we incur an added overhead. This
overhead may extend the latency times. But nevertheless, this
trace has provided some very helpful debugging information.


preemptoff
----------

When preemption is disabled, we may be able to receive
interrupts but the task cannot be preempted and a higher
priority task must wait for preemption to be enabled again
before it can preempt a lower priority task.

The preemptoff tracer traces the places that disable preemption.
Like the irqsoff tracer, it records the maximum latency for
which preemption was disabled. The control of preemptoff tracer
is much like the irqsoff tracer.

 # echo preemptoff > current_tracer
 # echo latency-format > trace_options
 # echo 0 > tracing_max_latency
 # echo 1 > tracing_on
 # ls -ltr
 [...]
 # echo 0 > tracing_on
 # cat trace
# tracer: preemptoff
#
preemptoff latency trace v1.1.5 on 2.6.26-rc8
--------------------------------------------------------------------
 latency: 29 us, #3/3, CPU#0 | (M:preempt VP:0, KP:0, SP:0 HP:0 #P:2)
    -----------------
    | task: sshd-4261 (uid:0 nice:0 policy:0 rt_prio:0)
    -----------------
 => started at: do_IRQ
 => ended at:   __do_softirq

#                _------=> CPU#
#               / _-----=> irqs-off
#              | / _----=> need-resched
#              || / _---=> hardirq/softirq
#              ||| / _--=> preempt-depth
#              |||| /
#              |||||     delay
#  cmd     pid ||||| time  |   caller
#     \   /    |||||   \   |   /
    sshd-4261  0d.h.    0us+: irq_enter (do_IRQ)
    sshd-4261  0d.s.   29us : _local_bh_enable (__do_softirq)
    sshd-4261  0d.s1   30us : trace_preempt_on (__do_softirq)


This has some more changes. Preemption was disabled when an
interrupt came in (notice the 'h'), and was enabled while doing
a softirq. (notice the 's'). But we also see that interrupts
have been disabled when entering the preempt off section and
leaving it (the 'd'). We do not know if interrupts were enabled
in the mean time.

# tracer: preemptoff
#
preemptoff latency trace v1.1.5 on 2.6.26-rc8
--------------------------------------------------------------------
 latency: 63 us, #87/87, CPU#0 | (M:preempt VP:0, KP:0, SP:0 HP:0 #P:2)
    -----------------
    | task: sshd-4261 (uid:0 nice:0 policy:0 rt_prio:0)
    -----------------
 => started at: remove_wait_queue
 => ended at:   __do_softirq

#                _------=> CPU#
#               / _-----=> irqs-off
#              | / _----=> need-resched
#              || / _---=> hardirq/softirq
#              ||| / _--=> preempt-depth
#              |||| /
#              |||||     delay
#  cmd     pid ||||| time  |   caller
#     \   /    |||||   \   |   /
    sshd-4261  0d..1    0us : _spin_lock_irqsave (remove_wait_queue)
    sshd-4261  0d..1    1us : _spin_unlock_irqrestore (remove_wait_queue)
    sshd-4261  0d..1    2us : do_IRQ (common_interrupt)
    sshd-4261  0d..1    2us : irq_enter (do_IRQ)
    sshd-4261  0d..1    2us : idle_cpu (irq_enter)
    sshd-4261  0d..1    3us : add_preempt_count (irq_enter)
    sshd-4261  0d.h1    3us : idle_cpu (irq_enter)
    sshd-4261  0d.h.    4us : handle_fasteoi_irq (do_IRQ)
[...]
    sshd-4261  0d.h.   12us : add_preempt_count (_spin_lock)
    sshd-4261  0d.h1   12us : ack_ioapic_quirk_irq (handle_fasteoi_irq)
    sshd-4261  0d.h1   13us : move_native_irq (ack_ioapic_quirk_irq)
    sshd-4261  0d.h1   13us : _spin_unlock (handle_fasteoi_irq)
    sshd-4261  0d.h1   14us : sub_preempt_count (_spin_unlock)
    sshd-4261  0d.h1   14us : irq_exit (do_IRQ)
    sshd-4261  0d.h1   15us : sub_preempt_count (irq_exit)
    sshd-4261  0d..2   15us : do_softirq (irq_exit)
    sshd-4261  0d...   15us : __do_softirq (do_softirq)
    sshd-4261  0d...   16us : __local_bh_disable (__do_softirq)
    sshd-4261  0d...   16us+: add_preempt_count (__local_bh_disable)
    sshd-4261  0d.s4   20us : add_preempt_count (__local_bh_disable)
    sshd-4261  0d.s4   21us : sub_preempt_count (local_bh_enable)
    sshd-4261  0d.s5   21us : sub_preempt_count (local_bh_enable)
[...]
    sshd-4261  0d.s6   41us : add_preempt_count (__local_bh_disable)
    sshd-4261  0d.s6   42us : sub_preempt_count (local_bh_enable)
    sshd-4261  0d.s7   42us : sub_preempt_count (local_bh_enable)
    sshd-4261  0d.s5   43us : add_preempt_count (__local_bh_disable)
    sshd-4261  0d.s5   43us : sub_preempt_count (local_bh_enable_ip)
    sshd-4261  0d.s6   44us : sub_preempt_count (local_bh_enable_ip)
    sshd-4261  0d.s5   44us : add_preempt_count (__local_bh_disable)
    sshd-4261  0d.s5   45us : sub_preempt_count (local_bh_enable)
[...]
    sshd-4261  0d.s.   63us : _local_bh_enable (__do_softirq)
    sshd-4261  0d.s1   64us : trace_preempt_on (__do_softirq)


The above is an example of the preemptoff trace with
ftrace_enabled set. Here we see that interrupts were disabled
the entire time. The irq_enter code lets us know that we entered
an interrupt 'h'. Before that, the functions being traced still
show that it is not in an interrupt, but we can see from the
functions themselves that this is not the case.

Notice that __do_softirq when called does not have a
preempt_count. It may seem that we missed a preempt enabling.
What really happened is that the preempt count is held on the
thread's stack and we switched to the softirq stack (4K stacks
in effect). The code does not copy the preempt count, but
because interrupts are disabled, we do not need to worry about
it. Having a tracer like this is good for letting people know
what really happens inside the kernel.


preemptirqsoff
--------------

Knowing the locations that have interrupts disabled or
preemption disabled for the longest times is helpful. But
sometimes we would like to know when either preemption and/or
interrupts are disabled.

Consider the following code:

    local_irq_disable();
    call_function_with_irqs_off();
    preempt_disable();
    call_function_with_irqs_and_preemption_off();
    local_irq_enable();
    call_function_with_preemption_off();
    preempt_enable();

The irqsoff tracer will record the total length of
call_function_with_irqs_off() and
call_function_with_irqs_and_preemption_off().

The preemptoff tracer will record the total length of
call_function_with_irqs_and_preemption_off() and
call_function_with_preemption_off().

But neither will trace the time that interrupts and/or
preemption is disabled. This total time is the time that we can
not schedule. To record this time, use the preemptirqsoff
tracer.

Again, using this trace is much like the irqsoff and preemptoff
tracers.

 # echo preemptirqsoff > current_tracer
 # echo latency-format > trace_options
 # echo 0 > tracing_max_latency
 # echo 1 > tracing_on
 # ls -ltr
 [...]
 # echo 0 > tracing_on
 # cat trace
# tracer: preemptirqsoff
#
preemptirqsoff latency trace v1.1.5 on 2.6.26-rc8
--------------------------------------------------------------------
 latency: 293 us, #3/3, CPU#0 | (M:preempt VP:0, KP:0, SP:0 HP:0 #P:2)
    -----------------
    | task: ls-4860 (uid:0 nice:0 policy:0 rt_prio:0)
    -----------------
 => started at: apic_timer_interrupt
 => ended at:   __do_softirq

#                _------=> CPU#
#               / _-----=> irqs-off
#              | / _----=> need-resched
#              || / _---=> hardirq/softirq
#              ||| / _--=> preempt-depth
#              |||| /
#              |||||     delay
#  cmd     pid ||||| time  |   caller
#     \   /    |||||   \   |   /
      ls-4860  0d...    0us!: trace_hardirqs_off_thunk (apic_timer_interrupt)
      ls-4860  0d.s.  294us : _local_bh_enable (__do_softirq)
      ls-4860  0d.s1  294us : trace_preempt_on (__do_softirq)



The trace_hardirqs_off_thunk is called from assembly on x86 when
interrupts are disabled in the assembly code. Without the
function tracing, we do not know if interrupts were enabled
within the preemption points. We do see that it started with
preemption enabled.

Here is a trace with ftrace_enabled set:


# tracer: preemptirqsoff
#
preemptirqsoff latency trace v1.1.5 on 2.6.26-rc8
--------------------------------------------------------------------
 latency: 105 us, #183/183, CPU#0 | (M:preempt VP:0, KP:0, SP:0 HP:0 #P:2)
    -----------------
    | task: sshd-4261 (uid:0 nice:0 policy:0 rt_prio:0)
    -----------------
 => started at: write_chan
 => ended at:   __do_softirq

#                _------=> CPU#
#               / _-----=> irqs-off
#              | / _----=> need-resched
#              || / _---=> hardirq/softirq
#              ||| / _--=> preempt-depth
#              |||| /
#              |||||     delay
#  cmd     pid ||||| time  |   caller
#     \   /    |||||   \   |   /
      ls-4473  0.N..    0us : preempt_schedule (write_chan)
      ls-4473  0dN.1    1us : _spin_lock (schedule)
      ls-4473  0dN.1    2us : add_preempt_count (_spin_lock)
      ls-4473  0d..2    2us : put_prev_task_fair (schedule)
[...]
      ls-4473  0d..2   13us : set_normalized_timespec (ktime_get_ts)
      ls-4473  0d..2   13us : __switch_to (schedule)
    sshd-4261  0d..2   14us : finish_task_switch (schedule)
    sshd-4261  0d..2   14us : _spin_unlock_irq (finish_task_switch)
    sshd-4261  0d..1   15us : add_preempt_count (_spin_lock_irqsave)
    sshd-4261  0d..2   16us : _spin_unlock_irqrestore (hrtick_set)
    sshd-4261  0d..2   16us : do_IRQ (common_interrupt)
    sshd-4261  0d..2   17us : irq_enter (do_IRQ)
    sshd-4261  0d..2   17us : idle_cpu (irq_enter)
    sshd-4261  0d..2   18us : add_preempt_count (irq_enter)
    sshd-4261  0d.h2   18us : idle_cpu (irq_enter)
    sshd-4261  0d.h.   18us : handle_fasteoi_irq (do_IRQ)
    sshd-4261  0d.h.   19us : _spin_lock (handle_fasteoi_irq)
    sshd-4261  0d.h.   19us : add_preempt_count (_spin_lock)
    sshd-4261  0d.h1   20us : _spin_unlock (handle_fasteoi_irq)
    sshd-4261  0d.h1   20us : sub_preempt_count (_spin_unlock)
[...]
    sshd-4261  0d.h1   28us : _spin_unlock (handle_fasteoi_irq)
    sshd-4261  0d.h1   29us : sub_preempt_count (_spin_unlock)
    sshd-4261  0d.h2   29us : irq_exit (do_IRQ)
    sshd-4261  0d.h2   29us : sub_preempt_count (irq_exit)
    sshd-4261  0d..3   30us : do_softirq (irq_exit)
    sshd-4261  0d...   30us : __do_softirq (do_softirq)
    sshd-4261  0d...   31us : __local_bh_disable (__do_softirq)
    sshd-4261  0d...   31us+: add_preempt_count (__local_bh_disable)
    sshd-4261  0d.s4   34us : add_preempt_count (__local_bh_disable)
[...]
    sshd-4261  0d.s3   43us : sub_preempt_count (local_bh_enable_ip)
    sshd-4261  0d.s4   44us : sub_preempt_count (local_bh_enable_ip)
    sshd-4261  0d.s3   44us : smp_apic_timer_interrupt (apic_timer_interrupt)
    sshd-4261  0d.s3   45us : irq_enter (smp_apic_timer_interrupt)
    sshd-4261  0d.s3   45us : idle_cpu (irq_enter)
    sshd-4261  0d.s3   46us : add_preempt_count (irq_enter)
    sshd-4261  0d.H3   46us : idle_cpu (irq_enter)
    sshd-4261  0d.H3   47us : hrtimer_interrupt (smp_apic_timer_interrupt)
    sshd-4261  0d.H3   47us : ktime_get (hrtimer_interrupt)
[...]
    sshd-4261  0d.H3   81us : tick_program_event (hrtimer_interrupt)
    sshd-4261  0d.H3   82us : ktime_get (tick_program_event)
    sshd-4261  0d.H3   82us : ktime_get_ts (ktime_get)
    sshd-4261  0d.H3   83us : getnstimeofday (ktime_get_ts)
    sshd-4261  0d.H3   83us : set_normalized_timespec (ktime_get_ts)
    sshd-4261  0d.H3   84us : clockevents_program_event (tick_program_event)
    sshd-4261  0d.H3   84us : lapic_next_event (clockevents_program_event)
    sshd-4261  0d.H3   85us : irq_exit (smp_apic_timer_interrupt)
    sshd-4261  0d.H3   85us : sub_preempt_count (irq_exit)
    sshd-4261  0d.s4   86us : sub_preempt_count (irq_exit)
    sshd-4261  0d.s3   86us : add_preempt_count (__local_bh_disable)
[...]
    sshd-4261  0d.s1   98us : sub_preempt_count (net_rx_action)
    sshd-4261  0d.s.   99us : add_preempt_count (_spin_lock_irq)
    sshd-4261  0d.s1   99us+: _spin_unlock_irq (run_timer_softirq)
    sshd-4261  0d.s.  104us : _local_bh_enable (__do_softirq)
    sshd-4261  0d.s.  104us : sub_preempt_count (_local_bh_enable)
    sshd-4261  0d.s.  105us : _local_bh_enable (__do_softirq)
    sshd-4261  0d.s1  105us : trace_preempt_on (__do_softirq)


This is a very interesting trace. It started with the preemption
of the ls task. We see that the task had the "need_resched" bit
set via the 'N' in the trace.  Interrupts were disabled before
the spin_lock at the beginning of the trace. We see that a
schedule took place to run sshd.  When the interrupts were
enabled, we took an interrupt. On return from the interrupt
handler, the softirq ran. We took another interrupt while
running the softirq as we see from the capital 'H'.


wakeup
------

In a Real-Time environment it is very important to know the
wakeup time it takes for the highest priority task that is woken
up to the time that it executes. This is also known as "schedule
latency". I stress the point that this is about RT tasks. It is
also important to know the scheduling latency of non-RT tasks,
but the average schedule latency is better for non-RT tasks.
Tools like LatencyTop are more appropriate for such
measurements.

Real-Time environments are interested in the worst case latency.
That is the longest latency it takes for something to happen,
and not the average. We can have a very fast scheduler that may
only have a large latency once in a while, but that would not
work well with Real-Time tasks.  The wakeup tracer was designed
to record the worst case wakeups of RT tasks. Non-RT tasks are
not recorded because the tracer only records one worst case and
tracing non-RT tasks that are unpredictable will overwrite the
worst case latency of RT tasks.

Since this tracer only deals with RT tasks, we will run this
slightly differently than we did with the previous tracers.
Instead of performing an 'ls', we will run 'sleep 1' under
'chrt' which changes the priority of the task.

 # echo wakeup > current_tracer
 # echo latency-format > trace_options
 # echo 0 > tracing_max_latency
 # echo 1 > tracing_on
 # chrt -f 5 sleep 1
 # echo 0 > tracing_on
 # cat trace
# tracer: wakeup
#
wakeup latency trace v1.1.5 on 2.6.26-rc8
--------------------------------------------------------------------
 latency: 4 us, #2/2, CPU#1 | (M:preempt VP:0, KP:0, SP:0 HP:0 #P:2)
    -----------------
    | task: sleep-4901 (uid:0 nice:0 policy:1 rt_prio:5)
    -----------------

#                _------=> CPU#
#               / _-----=> irqs-off
#              | / _----=> need-resched
#              || / _---=> hardirq/softirq
#              ||| / _--=> preempt-depth
#              |||| /
#              |||||     delay
#  cmd     pid ||||| time  |   caller
#     \   /    |||||   \   |   /
  <idle>-0     1d.h4    0us+: try_to_wake_up (wake_up_process)
  <idle>-0     1d..4    4us : schedule (cpu_idle)


Running this on an idle system, we see that it only took 4
microseconds to perform the task switch.  Note, since the trace
marker in the schedule is before the actual "switch", we stop
the tracing when the recorded task is about to schedule in. This
may change if we add a new marker at the end of the scheduler.

Notice that the recorded task is 'sleep' with the PID of 4901
and it has an rt_prio of 5. This priority is user-space priority
and not the internal kernel priority. The policy is 1 for
SCHED_FIFO and 2 for SCHED_RR.

Doing the same with chrt -r 5 and ftrace_enabled set.

# tracer: wakeup
#
wakeup latency trace v1.1.5 on 2.6.26-rc8
--------------------------------------------------------------------
 latency: 50 us, #60/60, CPU#1 | (M:preempt VP:0, KP:0, SP:0 HP:0 #P:2)
    -----------------
    | task: sleep-4068 (uid:0 nice:0 policy:2 rt_prio:5)
    -----------------

#                _------=> CPU#
#               / _-----=> irqs-off
#              | / _----=> need-resched
#              || / _---=> hardirq/softirq
#              ||| / _--=> preempt-depth
#              |||| /
#              |||||     delay
#  cmd     pid ||||| time  |   caller
#     \   /    |||||   \   |   /
ksoftirq-7     1d.H3    0us : try_to_wake_up (wake_up_process)
ksoftirq-7     1d.H4    1us : sub_preempt_count (marker_probe_cb)
ksoftirq-7     1d.H3    2us : check_preempt_wakeup (try_to_wake_up)
ksoftirq-7     1d.H3    3us : update_curr (check_preempt_wakeup)
ksoftirq-7     1d.H3    4us : calc_delta_mine (update_curr)
ksoftirq-7     1d.H3    5us : __resched_task (check_preempt_wakeup)
ksoftirq-7     1d.H3    6us : task_wake_up_rt (try_to_wake_up)
ksoftirq-7     1d.H3    7us : _spin_unlock_irqrestore (try_to_wake_up)
[...]
ksoftirq-7     1d.H2   17us : irq_exit (smp_apic_timer_interrupt)
ksoftirq-7     1d.H2   18us : sub_preempt_count (irq_exit)
ksoftirq-7     1d.s3   19us : sub_preempt_count (irq_exit)
ksoftirq-7     1..s2   20us : rcu_process_callbacks (__do_softirq)
[...]
ksoftirq-7     1..s2   26us : __rcu_process_callbacks (rcu_process_callbacks)
ksoftirq-7     1d.s2   27us : _local_bh_enable (__do_softirq)
ksoftirq-7     1d.s2   28us : sub_preempt_count (_local_bh_enable)
ksoftirq-7     1.N.3   29us : sub_preempt_count (ksoftirqd)
ksoftirq-7     1.N.2   30us : _cond_resched (ksoftirqd)
ksoftirq-7     1.N.2   31us : __cond_resched (_cond_resched)
ksoftirq-7     1.N.2   32us : add_preempt_count (__cond_resched)
ksoftirq-7     1.N.2   33us : schedule (__cond_resched)
ksoftirq-7     1.N.2   33us : add_preempt_count (schedule)
ksoftirq-7     1.N.3   34us : hrtick_clear (schedule)
ksoftirq-7     1dN.3   35us : _spin_lock (schedule)
ksoftirq-7     1dN.3   36us : add_preempt_count (_spin_lock)
ksoftirq-7     1d..4   37us : put_prev_task_fair (schedule)
ksoftirq-7     1d..4   38us : update_curr (put_prev_task_fair)
[...]
ksoftirq-7     1d..5   47us : _spin_trylock (tracing_record_cmdline)
ksoftirq-7     1d..5   48us : add_preempt_count (_spin_trylock)
ksoftirq-7     1d..6   49us : _spin_unlock (tracing_record_cmdline)
ksoftirq-7     1d..6   49us : sub_preempt_count (_spin_unlock)
ksoftirq-7     1d..4   50us : schedule (__cond_resched)

The interrupt went off while running ksoftirqd. This task runs
at SCHED_OTHER. Why did not we see the 'N' set early? This may
be a harmless bug with x86_32 and 4K stacks. On x86_32 with 4K
stacks configured, the interrupt and softirq run with their own
stack. Some information is held on the top of the task's stack
(need_resched and preempt_count are both stored there). The
setting of the NEED_RESCHED bit is done directly to the task's
stack, but the reading of the NEED_RESCHED is done by looking at
the current stack, which in this case is the stack for the hard
interrupt. This hides the fact that NEED_RESCHED has been set.
We do not see the 'N' until we switch back to the task's
assigned stack.

function
--------

This tracer is the function tracer. Enabling the function tracer
can be done from the debug file system. Make sure the
ftrace_enabled is set; otherwise this tracer is a nop.

 # sysctl kernel.ftrace_enabled=1
 # echo function > current_tracer
 # echo 1 > tracing_on
 # usleep 1
 # echo 0 > tracing_on
 # cat trace
# tracer: function
#
#           TASK-PID   CPU#    TIMESTAMP  FUNCTION
#              | |      |          |         |
            bash-4003  [00]   123.638713: finish_task_switch <-schedule
            bash-4003  [00]   123.638714: _spin_unlock_irq <-finish_task_switch
            bash-4003  [00]   123.638714: sub_preempt_count <-_spin_unlock_irq
            bash-4003  [00]   123.638715: hrtick_set <-schedule
            bash-4003  [00]   123.638715: _spin_lock_irqsave <-hrtick_set
            bash-4003  [00]   123.638716: add_preempt_count <-_spin_lock_irqsave
            bash-4003  [00]   123.638716: _spin_unlock_irqrestore <-hrtick_set
            bash-4003  [00]   123.638717: sub_preempt_count <-_spin_unlock_irqrestore
            bash-4003  [00]   123.638717: hrtick_clear <-hrtick_set
            bash-4003  [00]   123.638718: sub_preempt_count <-schedule
            bash-4003  [00]   123.638718: sub_preempt_count <-preempt_schedule
            bash-4003  [00]   123.638719: wait_for_completion <-__stop_machine_run
            bash-4003  [00]   123.638719: wait_for_common <-wait_for_completion
            bash-4003  [00]   123.638720: _spin_lock_irq <-wait_for_common
            bash-4003  [00]   123.638720: add_preempt_count <-_spin_lock_irq
[...]


Note: function tracer uses ring buffers to store the above
entries. The newest data may overwrite the oldest data.
Sometimes using echo to stop the trace is not sufficient because
the tracing could have overwritten the data that you wanted to
record. For this reason, it is sometimes better to disable
tracing directly from a program. This allows you to stop the
tracing at the point that you hit the part that you are
interested in. To disable the tracing directly from a C program,
something like following code snippet can be used:

int trace_fd;
[...]
int main(int argc, char *argv[]) {
	[...]
	trace_fd = open(tracing_file("tracing_on"), O_WRONLY);
	[...]
	if (condition_hit()) {
		write(trace_fd, "0", 1);
	}
	[...]
}


Single thread tracing
---------------------

By writing into set_ftrace_pid you can trace a
single thread. For example:

# cat set_ftrace_pid
no pid
# echo 3111 > set_ftrace_pid
# cat set_ftrace_pid
3111
# echo function > current_tracer
# cat trace | head
 # tracer: function
 #
 #           TASK-PID    CPU#    TIMESTAMP  FUNCTION
 #              | |       |          |         |
     yum-updatesd-3111  [003]  1637.254676: finish_task_switch <-thread_return
     yum-updatesd-3111  [003]  1637.254681: hrtimer_cancel <-schedule_hrtimeout_range
     yum-updatesd-3111  [003]  1637.254682: hrtimer_try_to_cancel <-hrtimer_cancel
     yum-updatesd-3111  [003]  1637.254683: lock_hrtimer_base <-hrtimer_try_to_cancel
     yum-updatesd-3111  [003]  1637.254685: fget_light <-do_sys_poll
     yum-updatesd-3111  [003]  1637.254686: pipe_poll <-do_sys_poll
# echo -1 > set_ftrace_pid
# cat trace |head
 # tracer: function
 #
 #           TASK-PID    CPU#    TIMESTAMP  FUNCTION
 #              | |       |          |         |
 ##### CPU 3 buffer started ####
     yum-updatesd-3111  [003]  1701.957688: free_poll_entry <-poll_freewait
     yum-updatesd-3111  [003]  1701.957689: remove_wait_queue <-free_poll_entry
     yum-updatesd-3111  [003]  1701.957691: fput <-free_poll_entry
     yum-updatesd-3111  [003]  1701.957692: audit_syscall_exit <-sysret_audit
     yum-updatesd-3111  [003]  1701.957693: path_put <-audit_syscall_exit

If you want to trace a function when executing, you could use
something like this simple program:

#include <stdio.h>
#include <stdlib.h>
#include <sys/types.h>
#include <sys/stat.h>
#include <fcntl.h>
#include <unistd.h>
#include <string.h>

#define _STR(x) #x
#define STR(x) _STR(x)
#define MAX_PATH 256

const char *find_debugfs(void)
{
       static char debugfs[MAX_PATH+1];
       static int debugfs_found;
       char type[100];
       FILE *fp;

       if (debugfs_found)
               return debugfs;

       if ((fp = fopen("/proc/mounts","r")) == NULL) {
               perror("/proc/mounts");
               return NULL;
       }

       while (fscanf(fp, "%*s %"
                     STR(MAX_PATH)
                     "s %99s %*s %*d %*d\n",
                     debugfs, type) == 2) {
               if (strcmp(type, "debugfs") == 0)
                       break;
       }
       fclose(fp);

       if (strcmp(type, "debugfs") != 0) {
               fprintf(stderr, "debugfs not mounted");
               return NULL;
       }

       strcat(debugfs, "/tracing/");
       debugfs_found = 1;

       return debugfs;
}

const char *tracing_file(const char *file_name)
{
       static char trace_file[MAX_PATH+1];
       snprintf(trace_file, MAX_PATH, "%s/%s", find_debugfs(), file_name);
       return trace_file;
}

int main (int argc, char **argv)
{
        if (argc < 1)
                exit(-1);

        if (fork() > 0) {
                int fd, ffd;
                char line[64];
                int s;

                ffd = open(tracing_file("current_tracer"), O_WRONLY);
                if (ffd < 0)
                        exit(-1);
                write(ffd, "nop", 3);

                fd = open(tracing_file("set_ftrace_pid"), O_WRONLY);
                s = sprintf(line, "%d\n", getpid());
                write(fd, line, s);

                write(ffd, "function", 8);

                close(fd);
                close(ffd);

                execvp(argv[1], argv+1);
        }

        return 0;
}


hw-branch-tracer (x86 only)
---------------------------

This tracer uses the x86 last branch tracing hardware feature to
collect a branch trace on all cpus with relatively low overhead.

The tracer uses a fixed-size circular buffer per cpu and only
traces ring 0 branches. The trace file dumps that buffer in the
following format:

# tracer: hw-branch-tracer
#
# CPU#        TO  <-  FROM
   0  scheduler_tick+0xb5/0x1bf	  <-  task_tick_idle+0x5/0x6
   2  run_posix_cpu_timers+0x2b/0x72a	  <-  run_posix_cpu_timers+0x25/0x72a
   0  scheduler_tick+0x139/0x1bf	  <-  scheduler_tick+0xed/0x1bf
   0  scheduler_tick+0x17c/0x1bf	  <-  scheduler_tick+0x148/0x1bf
   2  run_posix_cpu_timers+0x9e/0x72a	  <-  run_posix_cpu_timers+0x5e/0x72a
   0  scheduler_tick+0x1b6/0x1bf	  <-  scheduler_tick+0x1aa/0x1bf


The tracer may be used to dump the trace for the oops'ing cpu on
a kernel oops into the system log. To enable this,
ftrace_dump_on_oops must be set. To set ftrace_dump_on_oops, one
can either use the sysctl function or set it via the proc system
interface.

  sysctl kernel.ftrace_dump_on_oops=n

or

  echo n > /proc/sys/kernel/ftrace_dump_on_oops

If n = 1, ftrace will dump buffers of all CPUs, if n = 2 ftrace will
only dump the buffer of the CPU that triggered the oops.

Here's an example of such a dump after a null pointer
dereference in a kernel module:

[57848.105921] BUG: unable to handle kernel NULL pointer dereference at 0000000000000000
[57848.106019] IP: [<ffffffffa0000006>] open+0x6/0x14 [oops]
[57848.106019] PGD 2354e9067 PUD 2375e7067 PMD 0
[57848.106019] Oops: 0002 [#1] SMP
[57848.106019] last sysfs file: /sys/devices/pci0000:00/0000:00:1e.0/0000:20:05.0/local_cpus
[57848.106019] Dumping ftrace buffer:
[57848.106019] ---------------------------------
[...]
[57848.106019]    0  chrdev_open+0xe6/0x165	  <-  cdev_put+0x23/0x24
[57848.106019]    0  chrdev_open+0x117/0x165	  <-  chrdev_open+0xfa/0x165
[57848.106019]    0  chrdev_open+0x120/0x165	  <-  chrdev_open+0x11c/0x165
[57848.106019]    0  chrdev_open+0x134/0x165	  <-  chrdev_open+0x12b/0x165
[57848.106019]    0  open+0x0/0x14 [oops]	  <-  chrdev_open+0x144/0x165
[57848.106019]    0  page_fault+0x0/0x30	  <-  open+0x6/0x14 [oops]
[57848.106019]    0  error_entry+0x0/0x5b	  <-  page_fault+0x4/0x30
[57848.106019]    0  error_kernelspace+0x0/0x31	  <-  error_entry+0x59/0x5b
[57848.106019]    0  error_sti+0x0/0x1	  <-  error_kernelspace+0x2d/0x31
[57848.106019]    0  page_fault+0x9/0x30	  <-  error_sti+0x0/0x1
[57848.106019]    0  do_page_fault+0x0/0x881	  <-  page_fault+0x1a/0x30
[...]
[57848.106019]    0  do_page_fault+0x66b/0x881	  <-  is_prefetch+0x1ee/0x1f2
[57848.106019]    0  do_page_fault+0x6e0/0x881	  <-  do_page_fault+0x67a/0x881
[57848.106019]    0  oops_begin+0x0/0x96	  <-  do_page_fault+0x6e0/0x881
[57848.106019]    0  trace_hw_branch_oops+0x0/0x2d	  <-  oops_begin+0x9/0x96
[...]
[57848.106019]    0  ds_suspend_bts+0x2a/0xe3	  <-  ds_suspend_bts+0x1a/0xe3
[57848.106019] ---------------------------------
[57848.106019] CPU 0
[57848.106019] Modules linked in: oops
[57848.106019] Pid: 5542, comm: cat Tainted: G        W  2.6.28 #23
[57848.106019] RIP: 0010:[<ffffffffa0000006>]  [<ffffffffa0000006>] open+0x6/0x14 [oops]
[57848.106019] RSP: 0018:ffff880235457d48  EFLAGS: 00010246
[...]


function graph tracer
---------------------------

This tracer is similar to the function tracer except that it
probes a function on its entry and its exit. This is done by
using a dynamically allocated stack of return addresses in each
task_struct. On function entry the tracer overwrites the return
address of each function traced to set a custom probe. Thus the
original return address is stored on the stack of return address
in the task_struct.

Probing on both ends of a function leads to special features
such as:

- measure of a function's time execution
- having a reliable call stack to draw function calls graph

This tracer is useful in several situations:

- you want to find the reason of a strange kernel behavior and
  need to see what happens in detail on any areas (or specific
  ones).

- you are experiencing weird latencies but it's difficult to
  find its origin.

- you want to find quickly which path is taken by a specific
  function

- you just want to peek inside a working kernel and want to see
  what happens there.

# tracer: function_graph
#
# CPU  DURATION                  FUNCTION CALLS
# |     |   |                     |   |   |   |

 0)               |  sys_open() {
 0)               |    do_sys_open() {
 0)               |      getname() {
 0)               |        kmem_cache_alloc() {
 0)   1.382 us    |          __might_sleep();
 0)   2.478 us    |        }
 0)               |        strncpy_from_user() {
 0)               |          might_fault() {
 0)   1.389 us    |            __might_sleep();
 0)   2.553 us    |          }
 0)   3.807 us    |        }
 0)   7.876 us    |      }
 0)               |      alloc_fd() {
 0)   0.668 us    |        _spin_lock();
 0)   0.570 us    |        expand_files();
 0)   0.586 us    |        _spin_unlock();


There are several columns that can be dynamically
enabled/disabled. You can use every combination of options you
want, depending on your needs.

- The cpu number on which the function executed is default
  enabled.  It is sometimes better to only trace one cpu (see
  tracing_cpu_mask file) or you might sometimes see unordered
  function calls while cpu tracing switch.

	hide: echo nofuncgraph-cpu > trace_options
	show: echo funcgraph-cpu > trace_options

- The duration (function's time of execution) is displayed on
  the closing bracket line of a function or on the same line
  than the current function in case of a leaf one. It is default
  enabled.

	hide: echo nofuncgraph-duration > trace_options
	show: echo funcgraph-duration > trace_options

- The overhead field precedes the duration field in case of
  reached duration thresholds.

	hide: echo nofuncgraph-overhead > trace_options
	show: echo funcgraph-overhead > trace_options
	depends on: funcgraph-duration

  ie:

  0)               |    up_write() {
  0)   0.646 us    |      _spin_lock_irqsave();
  0)   0.684 us    |      _spin_unlock_irqrestore();
  0)   3.123 us    |    }
  0)   0.548 us    |    fput();
  0) + 58.628 us   |  }

  [...]

  0)               |      putname() {
  0)               |        kmem_cache_free() {
  0)   0.518 us    |          __phys_addr();
  0)   1.757 us    |        }
  0)   2.861 us    |      }
  0) ! 115.305 us  |    }
  0) ! 116.402 us  |  }

  + means that the function exceeded 10 usecs.
  ! means that the function exceeded 100 usecs.


- The task/pid field displays the thread cmdline and pid which
  executed the function. It is default disabled.

	hide: echo nofuncgraph-proc > trace_options
	show: echo funcgraph-proc > trace_options

  ie:

  # tracer: function_graph
  #
  # CPU  TASK/PID        DURATION                  FUNCTION CALLS
  # |    |    |           |   |                     |   |   |   |
  0)    sh-4802     |               |                  d_free() {
  0)    sh-4802     |               |                    call_rcu() {
  0)    sh-4802     |               |                      __call_rcu() {
  0)    sh-4802     |   0.616 us    |                        rcu_process_gp_end();
  0)    sh-4802     |   0.586 us    |                        check_for_new_grace_period();
  0)    sh-4802     |   2.899 us    |                      }
  0)    sh-4802     |   4.040 us    |                    }
  0)    sh-4802     |   5.151 us    |                  }
  0)    sh-4802     | + 49.370 us   |                }


- The absolute time field is an absolute timestamp given by the
  system clock since it started. A snapshot of this time is
  given on each entry/exit of functions

	hide: echo nofuncgraph-abstime > trace_options
	show: echo funcgraph-abstime > trace_options

  ie:

  #
  #      TIME       CPU  DURATION                  FUNCTION CALLS
  #       |         |     |   |                     |   |   |   |
  360.774522 |   1)   0.541 us    |                                          }
  360.774522 |   1)   4.663 us    |                                        }
  360.774523 |   1)   0.541 us    |                                        __wake_up_bit();
  360.774524 |   1)   6.796 us    |                                      }
  360.774524 |   1)   7.952 us    |                                    }
  360.774525 |   1)   9.063 us    |                                  }
  360.774525 |   1)   0.615 us    |                                  journal_mark_dirty();
  360.774527 |   1)   0.578 us    |                                  __brelse();
  360.774528 |   1)               |                                  reiserfs_prepare_for_journal() {
  360.774528 |   1)               |                                    unlock_buffer() {
  360.774529 |   1)               |                                      wake_up_bit() {
  360.774529 |   1)               |                                        bit_waitqueue() {
  360.774530 |   1)   0.594 us    |                                          __phys_addr();


You can put some comments on specific functions by using
trace_printk() For example, if you want to put a comment inside
the __might_sleep() function, you just have to include
<linux/ftrace.h> and call trace_printk() inside __might_sleep()

trace_printk("I'm a comment!\n")

will produce:

 1)               |             __might_sleep() {
 1)               |                /* I'm a comment! */
 1)   1.449 us    |             }


You might find other useful features for this tracer in the
following "dynamic ftrace" section such as tracing only specific
functions or tasks.

dynamic ftrace
--------------

If CONFIG_DYNAMIC_FTRACE is set, the system will run with
virtually no overhead when function tracing is disabled. The way
this works is the mcount function call (placed at the start of
every kernel function, produced by the -pg switch in gcc),
starts of pointing to a simple return. (Enabling FTRACE will
include the -pg switch in the compiling of the kernel.)

At compile time every C file object is run through the
recordmcount.pl script (located in the scripts directory). This
script will process the C object using objdump to find all the
locations in the .text section that call mcount. (Note, only the
.text section is processed, since processing other sections like
.init.text may cause races due to those sections being freed).

A new section called "__mcount_loc" is created that holds
references to all the mcount call sites in the .text section.
This section is compiled back into the original object. The
final linker will add all these references into a single table.

On boot up, before SMP is initialized, the dynamic ftrace code
scans this table and updates all the locations into nops. It
also records the locations, which are added to the
available_filter_functions list.  Modules are processed as they
are loaded and before they are executed.  When a module is
unloaded, it also removes its functions from the ftrace function
list. This is automatic in the module unload code, and the
module author does not need to worry about it.

When tracing is enabled, kstop_machine is called to prevent
races with the CPUS executing code being modified (which can
cause the CPU to do undesirable things), and the nops are
patched back to calls. But this time, they do not call mcount
(which is just a function stub). They now call into the ftrace
infrastructure.

One special side-effect to the recording of the functions being
traced is that we can now selectively choose which functions we
wish to trace and which ones we want the mcount calls to remain
as nops.

Two files are used, one for enabling and one for disabling the
tracing of specified functions. They are:

  set_ftrace_filter

and

  set_ftrace_notrace

A list of available functions that you can add to these files is
listed in:

   available_filter_functions

 # cat available_filter_functions
put_prev_task_idle
kmem_cache_create
pick_next_task_rt
get_online_cpus
pick_next_task_fair
mutex_lock
[...]

If I am only interested in sys_nanosleep and hrtimer_interrupt:

 # echo sys_nanosleep hrtimer_interrupt \
		> set_ftrace_filter
 # echo function > current_tracer
 # echo 1 > tracing_on
 # usleep 1
 # echo 0 > tracing_on
 # cat trace
# tracer: ftrace
#
#           TASK-PID   CPU#    TIMESTAMP  FUNCTION
#              | |      |          |         |
          usleep-4134  [00]  1317.070017: hrtimer_interrupt <-smp_apic_timer_interrupt
          usleep-4134  [00]  1317.070111: sys_nanosleep <-syscall_call
          <idle>-0     [00]  1317.070115: hrtimer_interrupt <-smp_apic_timer_interrupt

To see which functions are being traced, you can cat the file:

 # cat set_ftrace_filter
hrtimer_interrupt
sys_nanosleep


Perhaps this is not enough. The filters also allow simple wild
cards. Only the following are currently available

  <match>*  - will match functions that begin with <match>
  *<match>  - will match functions that end with <match>
  *<match>* - will match functions that have <match> in it

These are the only wild cards which are supported.

  <match>*<match> will not work.

Note: It is better to use quotes to enclose the wild cards,
      otherwise the shell may expand the parameters into names
      of files in the local directory.

 # echo 'hrtimer_*' > set_ftrace_filter

Produces:

# tracer: ftrace
#
#           TASK-PID   CPU#    TIMESTAMP  FUNCTION
#              | |      |          |         |
            bash-4003  [00]  1480.611794: hrtimer_init <-copy_process
            bash-4003  [00]  1480.611941: hrtimer_start <-hrtick_set
            bash-4003  [00]  1480.611956: hrtimer_cancel <-hrtick_clear
            bash-4003  [00]  1480.611956: hrtimer_try_to_cancel <-hrtimer_cancel
          <idle>-0     [00]  1480.612019: hrtimer_get_next_event <-get_next_timer_interrupt
          <idle>-0     [00]  1480.612025: hrtimer_get_next_event <-get_next_timer_interrupt
          <idle>-0     [00]  1480.612032: hrtimer_get_next_event <-get_next_timer_interrupt
          <idle>-0     [00]  1480.612037: hrtimer_get_next_event <-get_next_timer_interrupt
          <idle>-0     [00]  1480.612382: hrtimer_get_next_event <-get_next_timer_interrupt


Notice that we lost the sys_nanosleep.

 # cat set_ftrace_filter
hrtimer_run_queues
hrtimer_run_pending
hrtimer_init
hrtimer_cancel
hrtimer_try_to_cancel
hrtimer_forward
hrtimer_start
hrtimer_reprogram
hrtimer_force_reprogram
hrtimer_get_next_event
hrtimer_interrupt
hrtimer_nanosleep
hrtimer_wakeup
hrtimer_get_remaining
hrtimer_get_res
hrtimer_init_sleeper


This is because the '>' and '>>' act just like they do in bash.
To rewrite the filters, use '>'
To append to the filters, use '>>'

To clear out a filter so that all functions will be recorded
again:

 # echo > set_ftrace_filter
 # cat set_ftrace_filter
 #

Again, now we want to append.

 # echo sys_nanosleep > set_ftrace_filter
 # cat set_ftrace_filter
sys_nanosleep
 # echo 'hrtimer_*' >> set_ftrace_filter
 # cat set_ftrace_filter
hrtimer_run_queues
hrtimer_run_pending
hrtimer_init
hrtimer_cancel
hrtimer_try_to_cancel
hrtimer_forward
hrtimer_start
hrtimer_reprogram
hrtimer_force_reprogram
hrtimer_get_next_event
hrtimer_interrupt
sys_nanosleep
hrtimer_nanosleep
hrtimer_wakeup
hrtimer_get_remaining
hrtimer_get_res
hrtimer_init_sleeper


The set_ftrace_notrace prevents those functions from being
traced.

 # echo '*preempt*' '*lock*' > set_ftrace_notrace

Produces:

# tracer: ftrace
#
#           TASK-PID   CPU#    TIMESTAMP  FUNCTION
#              | |      |          |         |
            bash-4043  [01]   115.281644: finish_task_switch <-schedule
            bash-4043  [01]   115.281645: hrtick_set <-schedule
            bash-4043  [01]   115.281645: hrtick_clear <-hrtick_set
            bash-4043  [01]   115.281646: wait_for_completion <-__stop_machine_run
            bash-4043  [01]   115.281647: wait_for_common <-wait_for_completion
            bash-4043  [01]   115.281647: kthread_stop <-stop_machine_run
            bash-4043  [01]   115.281648: init_waitqueue_head <-kthread_stop
            bash-4043  [01]   115.281648: wake_up_process <-kthread_stop
            bash-4043  [01]   115.281649: try_to_wake_up <-wake_up_process

We can see that there's no more lock or preempt tracing.


Dynamic ftrace with the function graph tracer
---------------------------------------------

Although what has been explained above concerns both the
function tracer and the function-graph-tracer, there are some
special features only available in the function-graph tracer.

If you want to trace only one function and all of its children,
you just have to echo its name into set_graph_function:

 echo __do_fault > set_graph_function

will produce the following "expanded" trace of the __do_fault()
function:

 0)               |  __do_fault() {
 0)               |    filemap_fault() {
 0)               |      find_lock_page() {
 0)   0.804 us    |        find_get_page();
 0)               |        __might_sleep() {
 0)   1.329 us    |        }
 0)   3.904 us    |      }
 0)   4.979 us    |    }
 0)   0.653 us    |    _spin_lock();
 0)   0.578 us    |    page_add_file_rmap();
 0)   0.525 us    |    native_set_pte_at();
 0)   0.585 us    |    _spin_unlock();
 0)               |    unlock_page() {
 0)   0.541 us    |      page_waitqueue();
 0)   0.639 us    |      __wake_up_bit();
 0)   2.786 us    |    }
 0) + 14.237 us   |  }
 0)               |  __do_fault() {
 0)               |    filemap_fault() {
 0)               |      find_lock_page() {
 0)   0.698 us    |        find_get_page();
 0)               |        __might_sleep() {
 0)   1.412 us    |        }
 0)   3.950 us    |      }
 0)   5.098 us    |    }
 0)   0.631 us    |    _spin_lock();
 0)   0.571 us    |    page_add_file_rmap();
 0)   0.526 us    |    native_set_pte_at();
 0)   0.586 us    |    _spin_unlock();
 0)               |    unlock_page() {
 0)   0.533 us    |      page_waitqueue();
 0)   0.638 us    |      __wake_up_bit();
 0)   2.793 us    |    }
 0) + 14.012 us   |  }

You can also expand several functions at once:

 echo sys_open > set_graph_function
 echo sys_close >> set_graph_function

Now if you want to go back to trace all functions you can clear
this special filter via:

 echo > set_graph_function


Filter commands
---------------

A few commands are supported by the set_ftrace_filter interface.
Trace commands have the following format:

<function>:<command>:<parameter>

The following commands are supported:

- mod
  This command enables function filtering per module. The
  parameter defines the module. For example, if only the write*
  functions in the ext3 module are desired, run:

   echo 'write*:mod:ext3' > set_ftrace_filter

  This command interacts with the filter in the same way as
  filtering based on function names. Thus, adding more functions
  in a different module is accomplished by appending (>>) to the
  filter file. Remove specific module functions by prepending
  '!':

   echo '!writeback*:mod:ext3' >> set_ftrace_filter

- traceon/traceoff
  These commands turn tracing on and off when the specified
  functions are hit. The parameter determines how many times the
  tracing system is turned on and off. If unspecified, there is
  no limit. For example, to disable tracing when a schedule bug
  is hit the first 5 times, run:

   echo '__schedule_bug:traceoff:5' > set_ftrace_filter

  These commands are cumulative whether or not they are appended
  to set_ftrace_filter. To remove a command, prepend it by '!'
  and drop the parameter:

   echo '!__schedule_bug:traceoff' > set_ftrace_filter


trace_pipe
----------

The trace_pipe outputs the same content as the trace file, but
the effect on the tracing is different. Every read from
trace_pipe is consumed. This means that subsequent reads will be
different. The trace is live.

 # echo function > current_tracer
 # cat trace_pipe > /tmp/trace.out &
[1] 4153
 # echo 1 > tracing_on
 # usleep 1
 # echo 0 > tracing_on
 # cat trace
# tracer: function
#
#           TASK-PID   CPU#    TIMESTAMP  FUNCTION
#              | |      |          |         |

 #
 # cat /tmp/trace.out
            bash-4043  [00] 41.267106: finish_task_switch <-schedule
            bash-4043  [00] 41.267106: hrtick_set <-schedule
            bash-4043  [00] 41.267107: hrtick_clear <-hrtick_set
            bash-4043  [00] 41.267108: wait_for_completion <-__stop_machine_run
            bash-4043  [00] 41.267108: wait_for_common <-wait_for_completion
            bash-4043  [00] 41.267109: kthread_stop <-stop_machine_run
            bash-4043  [00] 41.267109: init_waitqueue_head <-kthread_stop
            bash-4043  [00] 41.267110: wake_up_process <-kthread_stop
            bash-4043  [00] 41.267110: try_to_wake_up <-wake_up_process
            bash-4043  [00] 41.267111: select_task_rq_rt <-try_to_wake_up


Note, reading the trace_pipe file will block until more input is
added. By changing the tracer, trace_pipe will issue an EOF. We
needed to set the function tracer _before_ we "cat" the
trace_pipe file.


trace entries
-------------

Having too much or not enough data can be troublesome in
diagnosing an issue in the kernel. The file buffer_size_kb is
used to modify the size of the internal trace buffers. The
number listed is the number of entries that can be recorded per
CPU. To know the full size, multiply the number of possible CPUS
with the number of entries.

 # cat buffer_size_kb
1408 (units kilobytes)

Note, to modify this, you must have tracing completely disabled.
To do that, echo "nop" into the current_tracer. If the
current_tracer is not set to "nop", an EINVAL error will be
returned.

 # echo nop > current_tracer
 # echo 10000 > buffer_size_kb
 # cat buffer_size_kb
10000 (units kilobytes)

The number of pages which will be allocated is limited to a
percentage of available memory. Allocating too much will produce
an error.

 # echo 1000000000000 > buffer_size_kb
-bash: echo: write error: Cannot allocate memory
 # cat buffer_size_kb
85

Snapshot
--------
CONFIG_TRACER_SNAPSHOT makes a generic snapshot feature
available to all non latency tracers. (Latency tracers which
record max latency, such as "irqsoff" or "wakeup", can't use
this feature, since those are already using the snapshot
mechanism internally.)

Snapshot preserves a current trace buffer at a particular point
in time without stopping tracing. Ftrace swaps the current
buffer with a spare buffer, and tracing continues in the new
current (=previous spare) buffer.

The following debugfs files in "tracing" are related to this
feature:

  snapshot:

	This is used to take a snapshot and to read the output
	of the snapshot. Echo 1 into this file to allocate a
	spare buffer and to take a snapshot (swap), then read
	the snapshot from this file in the same format as
	"trace" (described above in the section "The File
	System"). Both reads snapshot and tracing are executable
	in parallel. When the spare buffer is allocated, echoing
	0 frees it, and echoing else (positive) values clear the
	snapshot contents.
	More details are shown in the table below.

	status\input  |     0      |     1      |    else    |
	--------------+------------+------------+------------+
<<<<<<< HEAD
	not allocated |(do nothing)| alloc+swap |   EINVAL   |
=======
	not allocated |(do nothing)| alloc+swap |(do nothing)|
>>>>>>> a937536b
	--------------+------------+------------+------------+
	allocated     |    free    |    swap    |   clear    |
	--------------+------------+------------+------------+

Here is an example of using the snapshot feature.

 # echo 1 > events/sched/enable
 # echo 1 > snapshot
 # cat snapshot
# tracer: nop
#
# entries-in-buffer/entries-written: 71/71   #P:8
#
#                              _-----=> irqs-off
#                             / _----=> need-resched
#                            | / _---=> hardirq/softirq
#                            || / _--=> preempt-depth
#                            ||| /     delay
#           TASK-PID   CPU#  ||||    TIMESTAMP  FUNCTION
#              | |       |   ||||       |         |
          <idle>-0     [005] d...  2440.603828: sched_switch: prev_comm=swapper/5 prev_pid=0 prev_prio=120 prev_state=R ==> next_comm=snapshot-test-2 next_pid=2242 next_prio=120
           sleep-2242  [005] d...  2440.603846: sched_switch: prev_comm=snapshot-test-2 prev_pid=2242 prev_prio=120 prev_state=R ==> next_comm=kworker/5:1 next_pid=60 next_prio=120
[...]
          <idle>-0     [002] d...  2440.707230: sched_switch: prev_comm=swapper/2 prev_pid=0 prev_prio=120 prev_state=R ==> next_comm=snapshot-test-2 next_pid=2229 next_prio=120

 # cat trace
# tracer: nop
#
# entries-in-buffer/entries-written: 77/77   #P:8
#
#                              _-----=> irqs-off
#                             / _----=> need-resched
#                            | / _---=> hardirq/softirq
#                            || / _--=> preempt-depth
#                            ||| /     delay
#           TASK-PID   CPU#  ||||    TIMESTAMP  FUNCTION
#              | |       |   ||||       |         |
          <idle>-0     [007] d...  2440.707395: sched_switch: prev_comm=swapper/7 prev_pid=0 prev_prio=120 prev_state=R ==> next_comm=snapshot-test-2 next_pid=2243 next_prio=120
 snapshot-test-2-2229  [002] d...  2440.707438: sched_switch: prev_comm=snapshot-test-2 prev_pid=2229 prev_prio=120 prev_state=S ==> next_comm=swapper/2 next_pid=0 next_prio=120
[...]


If you try to use this snapshot feature when current tracer is
one of the latency tracers, you will get the following results.

 # echo wakeup > current_tracer
 # echo 1 > snapshot
bash: echo: write error: Device or resource busy
 # cat snapshot
cat: snapshot: Device or resource busy

-----------

More details can be found in the source code, in the
kernel/trace/*.c files.<|MERGE_RESOLUTION|>--- conflicted
+++ resolved
@@ -1873,11 +1873,7 @@
 
 	status\input  |     0      |     1      |    else    |
 	--------------+------------+------------+------------+
-<<<<<<< HEAD
-	not allocated |(do nothing)| alloc+swap |   EINVAL   |
-=======
 	not allocated |(do nothing)| alloc+swap |(do nothing)|
->>>>>>> a937536b
 	--------------+------------+------------+------------+
 	allocated     |    free    |    swap    |   clear    |
 	--------------+------------+------------+------------+
