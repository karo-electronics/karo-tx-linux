--- conflicted
+++ resolved
@@ -704,15 +704,12 @@
 Minimal example code by Daniel Borkmann based on Chetan Loke's lolpcap (compile
 it with gcc -Wall -O2 blob.c, and try things like "./a.out eth0", etc.):
 
-<<<<<<< HEAD
-=======
 /* Written from scratch, but kernel-to-user space API usage
  * dissected from lolpcap:
  *  Copyright 2011, Chetan Loke <loke.chetan@gmail.com>
  *  License: GPL, version 2.0
  */
 
->>>>>>> d0e0ac97
 #include <stdio.h>
 #include <stdlib.h>
 #include <stdint.h>
@@ -731,30 +728,6 @@
 #include <linux/if_ether.h>
 #include <linux/ip.h>
 
-<<<<<<< HEAD
-#define BLOCK_SIZE		(1 << 22)
-#define FRAME_SIZE		2048
-
-#define NUM_BLOCKS		64
-#define NUM_FRAMES		((BLOCK_SIZE * NUM_BLOCKS) / FRAME_SIZE)
-
-#define BLOCK_RETIRE_TOV_IN_MS	64
-#define BLOCK_PRIV_AREA_SZ	13
-
-#define ALIGN_8(x)		(((x) + 8 - 1) & ~(8 - 1))
-
-#define BLOCK_STATUS(x)		((x)->h1.block_status)
-#define BLOCK_NUM_PKTS(x)	((x)->h1.num_pkts)
-#define BLOCK_O2FP(x)		((x)->h1.offset_to_first_pkt)
-#define BLOCK_LEN(x)		((x)->h1.blk_len)
-#define BLOCK_SNUM(x)		((x)->h1.seq_num)
-#define BLOCK_O2PRIV(x)		((x)->offset_to_priv)
-#define BLOCK_PRIV(x)		((void *) ((uint8_t *) (x) + BLOCK_O2PRIV(x)))
-#define BLOCK_HDR_LEN		(ALIGN_8(sizeof(struct block_desc)))
-#define BLOCK_PLUS_PRIV(sz_pri)	(BLOCK_HDR_LEN + ALIGN_8((sz_pri)))
-
-=======
->>>>>>> d0e0ac97
 #ifndef likely
 # define likely(x)		__builtin_expect(!!(x), 1)
 #endif
@@ -777,11 +750,7 @@
 static unsigned long packets_total = 0, bytes_total = 0;
 static sig_atomic_t sigint = 0;
 
-<<<<<<< HEAD
-void sighandler(int num)
-=======
 static void sighandler(int num)
->>>>>>> d0e0ac97
 {
 	sigint = 1;
 }
@@ -790,11 +759,8 @@
 {
 	int err, i, fd, v = TPACKET_V3;
 	struct sockaddr_ll ll;
-<<<<<<< HEAD
-=======
 	unsigned int blocksiz = 1 << 22, framesiz = 1 << 11;
 	unsigned int blocknum = 64;
->>>>>>> d0e0ac97
 
 	fd = socket(AF_PACKET, SOCK_RAW, htons(ETH_P_ALL));
 	if (fd < 0) {
@@ -809,22 +775,12 @@
 	}
 
 	memset(&ring->req, 0, sizeof(ring->req));
-<<<<<<< HEAD
-	ring->req.tp_block_size = BLOCK_SIZE;
-	ring->req.tp_frame_size = FRAME_SIZE;
-	ring->req.tp_block_nr = NUM_BLOCKS;
-	ring->req.tp_frame_nr = NUM_FRAMES;
-	ring->req.tp_retire_blk_tov = BLOCK_RETIRE_TOV_IN_MS;
-	ring->req.tp_sizeof_priv = BLOCK_PRIV_AREA_SZ;
-	ring->req.tp_feature_req_word |= TP_FT_REQ_FILL_RXHASH;
-=======
 	ring->req.tp_block_size = blocksiz;
 	ring->req.tp_frame_size = framesiz;
 	ring->req.tp_block_nr = blocknum;
 	ring->req.tp_frame_nr = (blocksiz * blocknum) / framesiz;
 	ring->req.tp_retire_blk_tov = 60;
 	ring->req.tp_feature_req_word = TP_FT_REQ_FILL_RXHASH;
->>>>>>> d0e0ac97
 
 	err = setsockopt(fd, SOL_PACKET, PACKET_RX_RING, &ring->req,
 			 sizeof(ring->req));
@@ -834,12 +790,7 @@
 	}
 
 	ring->map = mmap(NULL, ring->req.tp_block_size * ring->req.tp_block_nr,
-<<<<<<< HEAD
-			 PROT_READ | PROT_WRITE, MAP_SHARED | MAP_LOCKED,
-			 fd, 0);
-=======
 			 PROT_READ | PROT_WRITE, MAP_SHARED | MAP_LOCKED, fd, 0);
->>>>>>> d0e0ac97
 	if (ring->map == MAP_FAILED) {
 		perror("mmap");
 		exit(1);
@@ -869,61 +820,6 @@
 	return fd;
 }
 
-<<<<<<< HEAD
-#ifdef __checked
-static uint64_t prev_block_seq_num = 0;
-
-void assert_block_seq_num(struct block_desc *pbd)
-{
-	if (unlikely(prev_block_seq_num + 1 != BLOCK_SNUM(pbd))) {
-		printf("prev_block_seq_num:%"PRIu64", expected seq:%"PRIu64" != "
-		       "actual seq:%"PRIu64"\n", prev_block_seq_num,
-		       prev_block_seq_num + 1, (uint64_t) BLOCK_SNUM(pbd));
-		exit(1);
-	}
-
-	prev_block_seq_num = BLOCK_SNUM(pbd);
-}
-
-static void assert_block_len(struct block_desc *pbd, uint32_t bytes, int block_num)
-{
-	if (BLOCK_NUM_PKTS(pbd)) {
-		if (unlikely(bytes != BLOCK_LEN(pbd))) {
-			printf("block:%u with %upackets, expected len:%u != actual len:%u\n",
-			       block_num, BLOCK_NUM_PKTS(pbd), bytes, BLOCK_LEN(pbd));
-			exit(1);
-		}
-	} else {
-		if (unlikely(BLOCK_LEN(pbd) != BLOCK_PLUS_PRIV(BLOCK_PRIV_AREA_SZ))) {
-			printf("block:%u, expected len:%lu != actual len:%u\n",
-			       block_num, BLOCK_HDR_LEN, BLOCK_LEN(pbd));
-			exit(1);
-		}
-	}
-}
-
-static void assert_block_header(struct block_desc *pbd, const int block_num)
-{
-	uint32_t block_status = BLOCK_STATUS(pbd);
-
-	if (unlikely((block_status & TP_STATUS_USER) == 0)) {
-		printf("block:%u, not in TP_STATUS_USER\n", block_num);
-		exit(1);
-	}
-
-	assert_block_seq_num(pbd);
-}
-#else
-static inline void assert_block_header(struct block_desc *pbd, const int block_num)
-{
-}
-static void assert_block_len(struct block_desc *pbd, uint32_t bytes, int block_num)
-{
-}
-#endif
-
-=======
->>>>>>> d0e0ac97
 static void display(struct tpacket3_hdr *ppd)
 {
 	struct ethhdr *eth = (struct ethhdr *) ((uint8_t *) ppd + ppd->tp_mac);
@@ -953,31 +849,6 @@
 
 static void walk_block(struct block_desc *pbd, const int block_num)
 {
-<<<<<<< HEAD
-	int num_pkts = BLOCK_NUM_PKTS(pbd), i;
-	unsigned long bytes = 0;
-	unsigned long bytes_with_padding = BLOCK_PLUS_PRIV(BLOCK_PRIV_AREA_SZ);
-	struct tpacket3_hdr *ppd;
-
-	assert_block_header(pbd, block_num);
-
-	ppd = (struct tpacket3_hdr *) ((uint8_t *) pbd + BLOCK_O2FP(pbd));
-	for (i = 0; i < num_pkts; ++i) {
-		bytes += ppd->tp_snaplen;
-		if (ppd->tp_next_offset)
-			bytes_with_padding += ppd->tp_next_offset;
-		else
-			bytes_with_padding += ALIGN_8(ppd->tp_snaplen + ppd->tp_mac);
-
-		display(ppd);
-
-		ppd = (struct tpacket3_hdr *) ((uint8_t *) ppd + ppd->tp_next_offset);
-		__sync_synchronize();
-	}
-
-	assert_block_len(pbd, bytes_with_padding, block_num);
-
-=======
 	int num_pkts = pbd->h1.num_pkts, i;
 	unsigned long bytes = 0;
 	struct tpacket3_hdr *ppd;
@@ -992,21 +863,13 @@
 					       ppd->tp_next_offset);
 	}
 
->>>>>>> d0e0ac97
 	packets_total += num_pkts;
 	bytes_total += bytes;
 }
 
-<<<<<<< HEAD
-void flush_block(struct block_desc *pbd)
-{
-	BLOCK_STATUS(pbd) = TP_STATUS_KERNEL;
-	__sync_synchronize();
-=======
 static void flush_block(struct block_desc *pbd)
 {
 	pbd->h1.block_status = TP_STATUS_KERNEL;
->>>>>>> d0e0ac97
 }
 
 static void teardown_socket(struct ring *ring, int fd)
@@ -1022,11 +885,7 @@
 	socklen_t len;
 	struct ring ring;
 	struct pollfd pfd;
-<<<<<<< HEAD
-	unsigned int block_num = 0;
-=======
 	unsigned int block_num = 0, blocks = 64;
->>>>>>> d0e0ac97
 	struct block_desc *pbd;
 	struct tpacket_stats_v3 stats;
 
@@ -1048,26 +907,15 @@
 
 	while (likely(!sigint)) {
 		pbd = (struct block_desc *) ring.rd[block_num].iov_base;
-<<<<<<< HEAD
-retry_block:
-		if ((BLOCK_STATUS(pbd) & TP_STATUS_USER) == 0) {
-			poll(&pfd, 1, -1);
-			goto retry_block;
-=======
 
 		if ((pbd->h1.block_status & TP_STATUS_USER) == 0) {
 			poll(&pfd, 1, -1);
 			continue;
->>>>>>> d0e0ac97
 		}
 
 		walk_block(pbd, block_num);
 		flush_block(pbd);
-<<<<<<< HEAD
-		block_num = (block_num + 1) % NUM_BLOCKS;
-=======
 		block_num = (block_num + 1) % blocks;
->>>>>>> d0e0ac97
 	}
 
 	len = sizeof(stats);
