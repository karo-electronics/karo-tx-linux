--- conflicted
+++ resolved
@@ -117,12 +117,8 @@
 - AM43x EPOS EVM
   compatible = "ti,am43x-epos-evm", "ti,am4372", "ti,am43"
 
-<<<<<<< HEAD
 - AM437x GP EVM
   compatible = "ti,am437x-gp-evm", "ti,am4372", "ti,am43"
 
-- DRA7 EVM:  Software Developement Board for DRA7XX
-=======
 - DRA7 EVM:  Software Development Board for DRA7XX
->>>>>>> 5835f251
   compatible = "ti,dra7-evm", "ti,dra7"