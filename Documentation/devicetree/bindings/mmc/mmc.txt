--- conflicted
+++ resolved
@@ -28,10 +28,7 @@
 - cap-mmc-highspeed: MMC high-speed timing is supported
 - cap-power-off-card: powering off the card is safe
 - cap-sdio-irq: enable SDIO IRQ signalling on this interface
-<<<<<<< HEAD
-=======
 - full-pwr-cycle: full power cycle of the card is supported
->>>>>>> d0e0ac97
 
 *NOTE* on CD and WP polarity. To use common for all SD/MMC host controllers line
 polarity properties, we have to fix the meaning of the "normal" and "inverted"
