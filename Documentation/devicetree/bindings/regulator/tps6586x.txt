--- conflicted
+++ resolved
@@ -38,12 +38,9 @@
 		#gpio-cells = <2>;
 		gpio-controller;
 
-<<<<<<< HEAD
 		ti,system-power-controller;
 
-=======
 		sys-supply = <&some_reg>;
->>>>>>> b4cd13d2
 		vin-sm0-supply = <&some_reg>;
 		vin-sm1-supply = <&some_reg>;
 		vin-sm2-supply = <&some_reg>;
