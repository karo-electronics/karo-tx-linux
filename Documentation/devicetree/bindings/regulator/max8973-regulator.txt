* Maxim MAX8973 Voltage Regulator

Required properties:

- compatible:	must be one of following:
			"maxim,max8973"
			"maxim,max77621".
- reg:		the i2c slave address of the regulator. It should be 0x1b.

Any standard regulator properties can be used to configure the single max8973
DCDC.

Optional properties:

-maxim,externally-enable: boolean, externally control the regulator output
		enable/disable.
-maxim,enable-gpio: GPIO for enable control. If the valid GPIO is provided
		then externally enable control will be considered.
-maxim,dvs-gpio: GPIO which is connected to DVS pin of device.
-maxim,dvs-default-state: Default state of GPIO during initialisation.
		1 for HIGH and 0 for LOW.
-maxim,enable-remote-sense: boolean, enable reote sense.
-maxim,enable-falling-slew-rate: boolean, enable falling slew rate.
-maxim,enable-active-discharge: boolean: enable active discharge.
-maxim,enable-frequency-shift: boolean, enable 9% frequency shift.
-maxim,enable-bias-control: boolean, enable bias control. By enabling this
		startup delay can be reduce to 20us from 220us.
<<<<<<< HEAD
=======
-maxim,enable-etr: boolean, enable Enhanced Transient Response.
-maxim,enable-high-etr-sensitivity: boolean, Enhanced transient response
		circuit is enabled and set for high sensitivity. If this
		property is available then etr will be enable default.

Enhanced transient response (ETR) will affect the configuration of CKADV.
>>>>>>> 9fe8ecca

Example:

	max8973@1b {
		compatible = "maxim,max8973";
		reg = <0x1b>;

		regulator-min-microvolt = <935000>;
		regulator-max-microvolt = <1200000>;
		regulator-boot-on;
		regulator-always-on;
	};<|MERGE_RESOLUTION|>--- conflicted
+++ resolved
@@ -25,15 +25,12 @@
 -maxim,enable-frequency-shift: boolean, enable 9% frequency shift.
 -maxim,enable-bias-control: boolean, enable bias control. By enabling this
 		startup delay can be reduce to 20us from 220us.
-<<<<<<< HEAD
-=======
 -maxim,enable-etr: boolean, enable Enhanced Transient Response.
 -maxim,enable-high-etr-sensitivity: boolean, Enhanced transient response
 		circuit is enabled and set for high sensitivity. If this
 		property is available then etr will be enable default.
 
 Enhanced transient response (ETR) will affect the configuration of CKADV.
->>>>>>> 9fe8ecca
 
 Example:
 
