Samsung GPIO and Pin Mux/Config controller

Samsung's ARM based SoC's integrates a GPIO and Pin mux/config hardware
controller. It controls the input/output settings on the available pads/pins
and also provides ability to multiplex and configure the output of various
on-chip controllers onto these pads.

Required Properties:
- compatible: should be one of the following.
<<<<<<< HEAD
=======
  - "samsung,s3c2412-pinctrl": for S3C2412-compatible pin-controller,
  - "samsung,s3c2416-pinctrl": for S3C2416-compatible pin-controller,
  - "samsung,s3c2440-pinctrl": for S3C2440-compatible pin-controller,
  - "samsung,s3c2450-pinctrl": for S3C2450-compatible pin-controller,
>>>>>>> d0e0ac97
  - "samsung,s3c64xx-pinctrl": for S3C64xx-compatible pin-controller,
  - "samsung,exynos4210-pinctrl": for Exynos4210 compatible pin-controller.
  - "samsung,exynos4x12-pinctrl": for Exynos4x12 compatible pin-controller.
  - "samsung,exynos5250-pinctrl": for Exynos5250 compatible pin-controller.
<<<<<<< HEAD
=======
  - "samsung,exynos5420-pinctrl": for Exynos5420 compatible pin-controller.
>>>>>>> d0e0ac97

- reg: Base address of the pin controller hardware module and length of
  the address space it occupies.

- Pin banks as child nodes: Pin banks of the controller are represented by child
  nodes of the controller node. Bank name is taken from name of the node. Each
  bank node must contain following properties:

  - gpio-controller: identifies the node as a gpio controller and pin bank.
  - #gpio-cells: number of cells in GPIO specifier. Since the generic GPIO
    binding is used, the amount of cells must be specified as 2. See the below
    mentioned gpio binding representation for description of particular cells.

	Eg: <&gpx2 6 0>
	<[phandle of the gpio controller node]
	[pin number within the gpio controller]
	[flags]>

	Values for gpio specifier:
	- Pin number: is a value between 0 to 7.
	- Flags: 0 - Active High
		 1 - Active Low

- Pin mux/config groups as child nodes: The pin mux (selecting pin function
  mode) and pin config (pull up/down, driver strength) settings are represented
  as child nodes of the pin-controller node. There should be atleast one
  child node and there is no limit on the count of these child nodes.

  The child node should contain a list of pin(s) on which a particular pin
  function selection or pin configuration (or both) have to applied. This
  list of pins is specified using the property name "samsung,pins". There
  should be atleast one pin specfied for this property and there is no upper
  limit on the count of pins that can be specified. The pins are specified
  using pin names which are derived from the hardware manual of the SoC. As
  an example, the pins in GPA0 bank of the pin controller can be represented
  as "gpa0-0", "gpa0-1", "gpa0-2" and so on. The names should be in lower case.
  The format of the pin names should be (as per the hardware manual)
  "[pin bank name]-[pin number within the bank]".

  The pin function selection that should be applied on the pins listed in the
  child node is specified using the "samsung,pin-function" property. The value
  of this property that should be applied to each of the pins listed in the
  "samsung,pins" property should be picked from the hardware manual of the SoC
  for the specified pin group. This property is optional in the child node if
  no specific function selection is desired for the pins listed in the child
  node. The value of this property is used as-is to program the pin-controller
  function selector register of the pin-bank.

  The child node can also optionally specify one or more of the pin
  configuration that should be applied on all the pins listed in the
  "samsung,pins" property of the child node. The following pin configuration
  properties are supported.

  - samsung,pin-pud: Pull up/down configuration.
  - samsung,pin-drv: Drive strength configuration.
  - samsung,pin-pud-pdn: Pull up/down configuration in power down mode.
  - samsung,pin-drv-pdn: Drive strength configuration in power down mode.

  The values specified by these config properties should be derived from the
  hardware manual and these values are programmed as-is into the pin
  pull up/down and driver strength register of the pin-controller.

  Note: A child should include atleast a pin function selection property or
  pin configuration property (one or more) or both.

  The client nodes that require a particular pin function selection and/or
  pin configuration should use the bindings listed in the "pinctrl-bindings.txt"
  file.

External GPIO and Wakeup Interrupts:

The controller supports two types of external interrupts over gpio. The first
is the external gpio interrupt and second is the external wakeup interrupts.
The difference between the two is that the external wakeup interrupts can be
used as system wakeup events.

A. External GPIO Interrupts: For supporting external gpio interrupts, the
   following properties should be specified in the pin-controller device node.

   - interrupt-parent: phandle of the interrupt parent to which the external
     GPIO interrupts are forwarded to.
   - interrupts: interrupt specifier for the controller. The format and value of
     the interrupt specifier depends on the interrupt parent for the controller.

   In addition, following properties must be present in node of every bank
   of pins supporting GPIO interrupts:

   - interrupt-controller: identifies the controller node as interrupt-parent.
   - #interrupt-cells: the value of this property should be 2.
     - First Cell: represents the external gpio interrupt number local to the
       external gpio interrupt space of the controller.
     - Second Cell: flags to identify the type of the interrupt
       - 1 = rising edge triggered
       - 2 = falling edge triggered
       - 3 = rising and falling edge triggered
       - 4 = high level triggered
       - 8 = low level triggered

B. External Wakeup Interrupts: For supporting external wakeup interrupts, a
   child node representing the external wakeup interrupt controller should be
   included in the pin-controller device node. This child node should include
   the following properties.

   - compatible: identifies the type of the external wakeup interrupt controller
     The possible values are:
<<<<<<< HEAD
=======
     - samsung,s3c2410-wakeup-eint: represents wakeup interrupt controller
       found on Samsung S3C24xx SoCs except S3C2412 and S3C2413,
     - samsung,s3c2412-wakeup-eint: represents wakeup interrupt controller
       found on Samsung S3C2412 and S3C2413 SoCs,
>>>>>>> d0e0ac97
     - samsung,s3c64xx-wakeup-eint: represents wakeup interrupt controller
       found on Samsung S3C64xx SoCs,
     - samsung,exynos4210-wakeup-eint: represents wakeup interrupt controller
       found on Samsung Exynos4210 SoC.
   - interrupt-parent: phandle of the interrupt parent to which the external
     wakeup interrupts are forwarded to.
   - interrupts: interrupt used by multiplexed wakeup interrupts.

   In addition, following properties must be present in node of every bank
   of pins supporting wake-up interrupts:

   - interrupt-controller: identifies the node as interrupt-parent.
   - #interrupt-cells: the value of this property should be 2
     - First Cell: represents the external wakeup interrupt number local to
       the external wakeup interrupt space of the controller.
     - Second Cell: flags to identify the type of the interrupt
       - 1 = rising edge triggered
       - 2 = falling edge triggered
       - 3 = rising and falling edge triggered
       - 4 = high level triggered
       - 8 = low level triggered

   Node of every bank of pins supporting direct wake-up interrupts (without
   multiplexing) must contain following properties:

   - interrupt-parent: phandle of the interrupt parent to which the external
     wakeup interrupts are forwarded to.
   - interrupts: interrupts of the interrupt parent which are used for external
     wakeup interrupts from pins of the bank, must contain interrupts for all
     pins of the bank.

Aliases:

All the pin controller nodes should be represented in the aliases node using
the following format 'pinctrl{n}' where n is a unique number for the alias.

Example: A pin-controller node with pin banks:

	pinctrl_0: pinctrl@11400000 {
		compatible = "samsung,exynos4210-pinctrl";
		reg = <0x11400000 0x1000>;
		interrupts = <0 47 0>;

		/* ... */

		/* Pin bank without external interrupts */
		gpy0: gpy0 {
			gpio-controller;
			#gpio-cells = <2>;
		};

		/* ... */

		/* Pin bank with external GPIO or muxed wake-up interrupts */
		gpj0: gpj0 {
			gpio-controller;
			#gpio-cells = <2>;

			interrupt-controller;
			#interrupt-cells = <2>;
		};

		/* ... */

		/* Pin bank with external direct wake-up interrupts */
		gpx0: gpx0 {
			gpio-controller;
			#gpio-cells = <2>;

			interrupt-controller;
			interrupt-parent = <&gic>;
			interrupts = <0 16 0>, <0 17 0>, <0 18 0>, <0 19 0>,
				     <0 20 0>, <0 21 0>, <0 22 0>, <0 23 0>;
			#interrupt-cells = <2>;
		};

		/* ... */
	};

Example 1: A pin-controller node with pin groups.

	pinctrl_0: pinctrl@11400000 {
		compatible = "samsung,exynos4210-pinctrl";
		reg = <0x11400000 0x1000>;
		interrupts = <0 47 0>;

		/* ... */

		uart0_data: uart0-data {
			samsung,pins = "gpa0-0", "gpa0-1";
			samsung,pin-function = <2>;
			samsung,pin-pud = <0>;
			samsung,pin-drv = <0>;
		};

		uart0_fctl: uart0-fctl {
			samsung,pins = "gpa0-2", "gpa0-3";
			samsung,pin-function = <2>;
			samsung,pin-pud = <0>;
			samsung,pin-drv = <0>;
		};

		uart1_data: uart1-data {
			samsung,pins = "gpa0-4", "gpa0-5";
			samsung,pin-function = <2>;
			samsung,pin-pud = <0>;
			samsung,pin-drv = <0>;
		};

		uart1_fctl: uart1-fctl {
			samsung,pins = "gpa0-6", "gpa0-7";
			samsung,pin-function = <2>;
			samsung,pin-pud = <0>;
			samsung,pin-drv = <0>;
		};

		i2c2_bus: i2c2-bus {
			samsung,pins = "gpa0-6", "gpa0-7";
			samsung,pin-function = <3>;
			samsung,pin-pud = <3>;
			samsung,pin-drv = <0>;
		};
	};

Example 2: A pin-controller node with external wakeup interrupt controller node.

	pinctrl_1: pinctrl@11000000 {
		compatible = "samsung,exynos4210-pinctrl";
		reg = <0x11000000 0x1000>;
		interrupts = <0 46 0>

		/* ... */

		wakeup-interrupt-controller {
			compatible = "samsung,exynos4210-wakeup-eint";
			interrupt-parent = <&gic>;
			interrupts = <0 32 0>;
		};
	};

Example 3: A uart client node that supports 'default' and 'flow-control' states.

	uart@13800000 {
		compatible = "samsung,exynos4210-uart";
		reg = <0x13800000 0x100>;
		interrupts = <0 52 0>;
		pinctrl-names = "default", "flow-control;
		pinctrl-0 = <&uart0_data>;
		pinctrl-1 = <&uart0_data &uart0_fctl>;
	};

Example 4: Set up the default pin state for uart controller.

	static int s3c24xx_serial_probe(struct platform_device *pdev) {
		struct pinctrl *pinctrl;

		/* ... */

		pinctrl = devm_pinctrl_get_select_default(&pdev->dev);
	}

Example 5: A display port client node that supports 'default' pinctrl state
	   and gpio binding.

	display-port-controller {
		/* ... */

		samsung,hpd-gpio = <&gpx2 6 0>;
		pinctrl-names = "default";
		pinctrl-0 = <&dp_hpd>;
	};

Example 6: Request the gpio for display port controller

	static int exynos_dp_probe(struct platform_device *pdev)
	{
		int hpd_gpio, ret;
		struct device *dev = &pdev->dev;
		struct device_node *dp_node = dev->of_node;

		/* ... */

		hpd_gpio = of_get_named_gpio(dp_node, "samsung,hpd-gpio", 0);

		/* ... */

		ret = devm_gpio_request_one(&pdev->dev, hpd_gpio, GPIOF_IN,
					    "hpd_gpio");
		/* ... */
	}<|MERGE_RESOLUTION|>--- conflicted
+++ resolved
@@ -7,21 +7,15 @@
 
 Required Properties:
 - compatible: should be one of the following.
-<<<<<<< HEAD
-=======
   - "samsung,s3c2412-pinctrl": for S3C2412-compatible pin-controller,
   - "samsung,s3c2416-pinctrl": for S3C2416-compatible pin-controller,
   - "samsung,s3c2440-pinctrl": for S3C2440-compatible pin-controller,
   - "samsung,s3c2450-pinctrl": for S3C2450-compatible pin-controller,
->>>>>>> d0e0ac97
   - "samsung,s3c64xx-pinctrl": for S3C64xx-compatible pin-controller,
   - "samsung,exynos4210-pinctrl": for Exynos4210 compatible pin-controller.
   - "samsung,exynos4x12-pinctrl": for Exynos4x12 compatible pin-controller.
   - "samsung,exynos5250-pinctrl": for Exynos5250 compatible pin-controller.
-<<<<<<< HEAD
-=======
   - "samsung,exynos5420-pinctrl": for Exynos5420 compatible pin-controller.
->>>>>>> d0e0ac97
 
 - reg: Base address of the pin controller hardware module and length of
   the address space it occupies.
@@ -127,13 +121,10 @@
 
    - compatible: identifies the type of the external wakeup interrupt controller
      The possible values are:
-<<<<<<< HEAD
-=======
      - samsung,s3c2410-wakeup-eint: represents wakeup interrupt controller
        found on Samsung S3C24xx SoCs except S3C2412 and S3C2413,
      - samsung,s3c2412-wakeup-eint: represents wakeup interrupt controller
        found on Samsung S3C2412 and S3C2413 SoCs,
->>>>>>> d0e0ac97
      - samsung,s3c64xx-wakeup-eint: represents wakeup interrupt controller
        found on Samsung S3C64xx SoCs,
      - samsung,exynos4210-wakeup-eint: represents wakeup interrupt controller
