Tegra SOC USB controllers

The device node for a USB controller that is part of a Tegra
SOC is as described in the document "Open Firmware Recommended
Practice : Universal Serial Bus" with the following modifications
and additions :

Required properties :
<<<<<<< HEAD
 - compatible : Should be "nvidia,tegra20-ehci" for USB controllers
   used in host mode.
 - phy_type : Should be one of "ulpi" or "utmi".
 - nvidia,vbus-gpio : If present, specifies a gpio that needs to be
   activated for the bus to be powered.
 - nvidia,phy : phandle of the PHY instance, the controller is connected to.

Required properties for phy_type == ulpi:
  - nvidia,phy-reset-gpio : The GPIO used to reset the PHY.

Optional properties:
  - dr_mode : dual role mode. Indicates the working mode for
   nvidia,tegra20-ehci compatible controllers.  Can be "host", "peripheral",
   or "otg".  Default to "host" if not defined for backward compatibility.
      host means this is a host controller
      peripheral means it is device controller
      otg means it can operate as either ("on the go")
  - nvidia,has-legacy-mode : boolean indicates whether this controller can
    operate in legacy mode (as APX 2500 / 2600). In legacy mode some
    registers are accessed through the APB_MISC base address instead of
    the USB controller. Since this is a legacy issue it probably does not
    warrant a compatible string of its own.
  - nvidia,needs-double-reset : boolean is to be set for some of the Tegra2
    USB ports, which need reset twice due to hardware issues.
=======
 - compatible : Should be "nvidia,tegra20-ehci".
 - nvidia,phy : phandle of the PHY that the controller is connected to.
 - clocks : Contains a single entry which defines the USB controller's clock.

Optional properties:
 - nvidia,needs-double-reset : boolean is to be set for some of the Tegra20
   USB ports, which need reset twice due to hardware issues.
>>>>>>> d0e0ac97
<|MERGE_RESOLUTION|>--- conflicted
+++ resolved
@@ -6,37 +6,10 @@
 and additions :
 
 Required properties :
-<<<<<<< HEAD
- - compatible : Should be "nvidia,tegra20-ehci" for USB controllers
-   used in host mode.
- - phy_type : Should be one of "ulpi" or "utmi".
- - nvidia,vbus-gpio : If present, specifies a gpio that needs to be
-   activated for the bus to be powered.
- - nvidia,phy : phandle of the PHY instance, the controller is connected to.
-
-Required properties for phy_type == ulpi:
-  - nvidia,phy-reset-gpio : The GPIO used to reset the PHY.
-
-Optional properties:
-  - dr_mode : dual role mode. Indicates the working mode for
-   nvidia,tegra20-ehci compatible controllers.  Can be "host", "peripheral",
-   or "otg".  Default to "host" if not defined for backward compatibility.
-      host means this is a host controller
-      peripheral means it is device controller
-      otg means it can operate as either ("on the go")
-  - nvidia,has-legacy-mode : boolean indicates whether this controller can
-    operate in legacy mode (as APX 2500 / 2600). In legacy mode some
-    registers are accessed through the APB_MISC base address instead of
-    the USB controller. Since this is a legacy issue it probably does not
-    warrant a compatible string of its own.
-  - nvidia,needs-double-reset : boolean is to be set for some of the Tegra2
-    USB ports, which need reset twice due to hardware issues.
-=======
  - compatible : Should be "nvidia,tegra20-ehci".
  - nvidia,phy : phandle of the PHY that the controller is connected to.
  - clocks : Contains a single entry which defines the USB controller's clock.
 
 Optional properties:
  - nvidia,needs-double-reset : boolean is to be set for some of the Tegra20
-   USB ports, which need reset twice due to hardware issues.
->>>>>>> d0e0ac97
+   USB ports, which need reset twice due to hardware issues.