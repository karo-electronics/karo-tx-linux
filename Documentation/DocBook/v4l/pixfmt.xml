--- conflicted
+++ resolved
@@ -698,10 +698,7 @@
     &sub-grey;
     &sub-y10;
     &sub-y12;
-<<<<<<< HEAD
-=======
     &sub-y10b;
->>>>>>> bf0be0e9
     &sub-y16;
     &sub-yuyv;
     &sub-uyvy;
