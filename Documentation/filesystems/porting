Changes since 2.5.0:

---
[recommended]

New helpers: sb_bread(), sb_getblk(), sb_find_get_block(), set_bh(),
	sb_set_blocksize() and sb_min_blocksize().

Use them.

(sb_find_get_block() replaces 2.4's get_hash_table())

---
[recommended]

New methods: ->alloc_inode() and ->destroy_inode().

Remove inode->u.foo_inode_i
Declare
	struct foo_inode_info {
		/* fs-private stuff */
		struct inode vfs_inode;
	};
	static inline struct foo_inode_info *FOO_I(struct inode *inode)
	{
		return list_entry(inode, struct foo_inode_info, vfs_inode);
	}

Use FOO_I(inode) instead of &inode->u.foo_inode_i;

Add foo_alloc_inode() and foo_destroy_inode() - the former should allocate
foo_inode_info and return the address of ->vfs_inode, the latter should free
FOO_I(inode) (see in-tree filesystems for examples).

Make them ->alloc_inode and ->destroy_inode in your super_operations.

Keep in mind that now you need explicit initialization of private data
typically between calling iget_locked() and unlocking the inode.

At some point that will become mandatory.

---
[mandatory]

Change of file_system_type method (->read_super to ->get_sb)

->read_super() is no more.  Ditto for DECLARE_FSTYPE and DECLARE_FSTYPE_DEV.

Turn your foo_read_super() into a function that would return 0 in case of
success and negative number in case of error (-EINVAL unless you have more
informative error value to report).  Call it foo_fill_super().  Now declare

int foo_get_sb(struct file_system_type *fs_type,
	int flags, const char *dev_name, void *data, struct vfsmount *mnt)
{
	return get_sb_bdev(fs_type, flags, dev_name, data, foo_fill_super,
			   mnt);
}

(or similar with s/bdev/nodev/ or s/bdev/single/, depending on the kind of
filesystem).

Replace DECLARE_FSTYPE... with explicit initializer and have ->get_sb set as
foo_get_sb.

---
[mandatory]

Locking change: ->s_vfs_rename_sem is taken only by cross-directory renames.
Most likely there is no need to change anything, but if you relied on
global exclusion between renames for some internal purpose - you need to
change your internal locking.  Otherwise exclusion warranties remain the
same (i.e. parents and victim are locked, etc.).

---
[informational]

Now we have the exclusion between ->lookup() and directory removal (by
->rmdir() and ->rename()).  If you used to need that exclusion and do
it by internal locking (most of filesystems couldn't care less) - you
can relax your locking.

---
[mandatory]

->lookup(), ->truncate(), ->create(), ->unlink(), ->mknod(), ->mkdir(),
->rmdir(), ->link(), ->lseek(), ->symlink(), ->rename()
and ->readdir() are called without BKL now.  Grab it on entry, drop upon return
- that will guarantee the same locking you used to have.  If your method or its
parts do not need BKL - better yet, now you can shift lock_kernel() and
unlock_kernel() so that they would protect exactly what needs to be
protected.

---
[mandatory]

BKL is also moved from around sb operations. BKL should have been shifted into
individual fs sb_op functions.  If you don't need it, remove it.

---
[informational]

check for ->link() target not being a directory is done by callers.  Feel
free to drop it...

---
[informational]

->link() callers hold ->i_mutex on the object we are linking to.  Some of your
problems might be over...

---
[mandatory]

new file_system_type method - kill_sb(superblock).  If you are converting
an existing filesystem, set it according to ->fs_flags:
	FS_REQUIRES_DEV		-	kill_block_super
	FS_LITTER		-	kill_litter_super
	neither			-	kill_anon_super
FS_LITTER is gone - just remove it from fs_flags.

---
[mandatory]

	FS_SINGLE is gone (actually, that had happened back when ->get_sb()
went in - and hadn't been documented ;-/).  Just remove it from fs_flags
(and see ->get_sb() entry for other actions).

---
[mandatory]

->setattr() is called without BKL now.  Caller _always_ holds ->i_mutex, so
watch for ->i_mutex-grabbing code that might be used by your ->setattr().
Callers of notify_change() need ->i_mutex now.

---
[recommended]

New super_block field "struct export_operations *s_export_op" for
explicit support for exporting, e.g. via NFS.  The structure is fully
documented at its declaration in include/linux/fs.h, and in
Documentation/filesystems/nfs/Exporting.

Briefly it allows for the definition of decode_fh and encode_fh operations
to encode and decode filehandles, and allows the filesystem to use
a standard helper function for decode_fh, and provide file-system specific
support for this helper, particularly get_parent.

It is planned that this will be required for exporting once the code
settles down a bit.

[mandatory]

s_export_op is now required for exporting a filesystem.
isofs, ext2, ext3, resierfs, fat
can be used as examples of very different filesystems.

---
[mandatory]

iget4() and the read_inode2 callback have been superseded by iget5_locked()
which has the following prototype,

    struct inode *iget5_locked(struct super_block *sb, unsigned long ino,
				int (*test)(struct inode *, void *),
				int (*set)(struct inode *, void *),
				void *data);

'test' is an additional function that can be used when the inode
number is not sufficient to identify the actual file object. 'set'
should be a non-blocking function that initializes those parts of a
newly created inode to allow the test function to succeed. 'data' is
passed as an opaque value to both test and set functions.

When the inode has been created by iget5_locked(), it will be returned with the
I_NEW flag set and will still be locked.  The filesystem then needs to finalize
the initialization. Once the inode is initialized it must be unlocked by
calling unlock_new_inode().

The filesystem is responsible for setting (and possibly testing) i_ino
when appropriate. There is also a simpler iget_locked function that
just takes the superblock and inode number as arguments and does the
test and set for you.

e.g.
	inode = iget_locked(sb, ino);
	if (inode->i_state & I_NEW) {
		err = read_inode_from_disk(inode);
		if (err < 0) {
			iget_failed(inode);
			return err;
		}
		unlock_new_inode(inode);
	}

Note that if the process of setting up a new inode fails, then iget_failed()
should be called on the inode to render it dead, and an appropriate error
should be passed back to the caller.

---
[recommended]

->getattr() finally getting used.  See instances in nfs, minix, etc.

---
[mandatory]

->revalidate() is gone.  If your filesystem had it - provide ->getattr()
and let it call whatever you had as ->revlidate() + (for symlinks that
had ->revalidate()) add calls in ->follow_link()/->readlink().

---
[mandatory]

->d_parent changes are not protected by BKL anymore.  Read access is safe
if at least one of the following is true:
	* filesystem has no cross-directory rename()
	* we know that parent had been locked (e.g. we are looking at
->d_parent of ->lookup() argument).
	* we are called from ->rename().
	* the child's ->d_lock is held
Audit your code and add locking if needed.  Notice that any place that is
not protected by the conditions above is risky even in the old tree - you
had been relying on BKL and that's prone to screwups.  Old tree had quite
a few holes of that kind - unprotected access to ->d_parent leading to
anything from oops to silent memory corruption.

---
[mandatory]

	FS_NOMOUNT is gone.  If you use it - just set MS_NOUSER in flags
(see rootfs for one kind of solution and bdev/socket/pipe for another).

---
[recommended]

	Use bdev_read_only(bdev) instead of is_read_only(kdev).  The latter
is still alive, but only because of the mess in drivers/s390/block/dasd.c.
As soon as it gets fixed is_read_only() will die.

---
[mandatory]

->permission() is called without BKL now. Grab it on entry, drop upon
return - that will guarantee the same locking you used to have.  If
your method or its parts do not need BKL - better yet, now you can
shift lock_kernel() and unlock_kernel() so that they would protect
exactly what needs to be protected.

---
[mandatory]

->statfs() is now called without BKL held.  BKL should have been
shifted into individual fs sb_op functions where it's not clear that
it's safe to remove it.  If you don't need it, remove it.

---
[mandatory]

	is_read_only() is gone; use bdev_read_only() instead.

---
[mandatory]

	destroy_buffers() is gone; use invalidate_bdev().

---
[mandatory]

	fsync_dev() is gone; use fsync_bdev().  NOTE: lvm breakage is
deliberate; as soon as struct block_device * is propagated in a reasonable
way by that code fixing will become trivial; until then nothing can be
done.

[mandatory]

	block truncatation on error exit from ->write_begin, and ->direct_IO
moved from generic methods (block_write_begin, cont_write_begin,
nobh_write_begin, blockdev_direct_IO*) to callers.  Take a look at
ext2_write_failed and callers for an example.

[mandatory]

	->truncate is gone.  The whole truncate sequence needs to be
implemented in ->setattr, which is now mandatory for filesystems
implementing on-disk size changes.  Start with a copy of the old inode_setattr
and vmtruncate, and the reorder the vmtruncate + foofs_vmtruncate sequence to
be in order of zeroing blocks using block_truncate_page or similar helpers,
size update and on finally on-disk truncation which should not fail.
inode_change_ok now includes the size checks for ATTR_SIZE and must be called
in the beginning of ->setattr unconditionally.

[mandatory]

	->clear_inode() and ->delete_inode() are gone; ->evict_inode() should
be used instead.  It gets called whenever the inode is evicted, whether it has
remaining links or not.  Caller does *not* evict the pagecache or inode-associated
metadata buffers; getting rid of those is responsibility of method, as it had
been for ->delete_inode(). Caller makes sure async writeback cannot be running
for the inode while (or after) ->evict_inode() is called.

	->drop_inode() returns int now; it's called on final iput() with
inode->i_lock held and it returns true if filesystems wants the inode to be
dropped.  As before, generic_drop_inode() is still the default and it's been
updated appropriately.  generic_delete_inode() is also alive and it consists
simply of return 1.  Note that all actual eviction work is done by caller after
->drop_inode() returns.

	As before, clear_inode() must be called exactly once on each call of
->evict_inode() (as it used to be for each call of ->delete_inode()).  Unlike
before, if you are using inode-associated metadata buffers (i.e.
mark_buffer_dirty_inode()), it's your responsibility to call
invalidate_inode_buffers() before clear_inode().

	NOTE: checking i_nlink in the beginning of ->write_inode() and bailing out
if it's zero is not *and* *never* *had* *been* enough.  Final unlink() and iput()
may happen while the inode is in the middle of ->write_inode(); e.g. if you blindly
free the on-disk inode, you may end up doing that while ->write_inode() is writing
to it.

---
[mandatory]

	.d_delete() now only advises the dcache as to whether or not to cache
unreferenced dentries, and is now only called when the dentry refcount goes to
0. Even on 0 refcount transition, it must be able to tolerate being called 0,
1, or more times (eg. constant, idempotent).

---
[mandatory]

	.d_compare() calling convention and locking rules are significantly
changed. Read updated documentation in Documentation/filesystems/vfs.txt (and
look at examples of other filesystems) for guidance.

---
[mandatory]

	.d_hash() calling convention and locking rules are significantly
changed. Read updated documentation in Documentation/filesystems/vfs.txt (and
look at examples of other filesystems) for guidance.

---
[mandatory]
	dcache_lock is gone, replaced by fine grained locks. See fs/dcache.c
for details of what locks to replace dcache_lock with in order to protect
particular things. Most of the time, a filesystem only needs ->d_lock, which
protects *all* the dcache state of a given dentry.

--
[mandatory]

	Filesystems must RCU-free their inodes, if they can have been accessed
via rcu-walk path walk (basically, if the file can have had a path name in the
vfs namespace).

	Even though i_dentry and i_rcu share storage in a union, we will
initialize the former in inode_init_always(), so just leave it alone in
the callback.  It used to be necessary to clean it there, but not anymore
(starting at 3.2).

--
[recommended]
	vfs now tries to do path walking in "rcu-walk mode", which avoids
atomic operations and scalability hazards on dentries and inodes (see
Documentation/filesystems/path-lookup.txt). d_hash and d_compare changes
(above) are examples of the changes required to support this. For more complex
filesystem callbacks, the vfs drops out of rcu-walk mode before the fs call, so
no changes are required to the filesystem. However, this is costly and loses
the benefits of rcu-walk mode. We will begin to add filesystem callbacks that
are rcu-walk aware, shown below. Filesystems should take advantage of this
where possible.

--
[mandatory]
	d_revalidate is a callback that is made on every path element (if
the filesystem provides it), which requires dropping out of rcu-walk mode. This
may now be called in rcu-walk mode (nd->flags & LOOKUP_RCU). -ECHILD should be
returned if the filesystem cannot handle rcu-walk. See
Documentation/filesystems/vfs.txt for more details.

	permission and check_acl are inode permission checks that are called
on many or all directory inodes on the way down a path walk (to check for
exec permission). These must now be rcu-walk aware (flags & IPERM_FLAG_RCU).
See Documentation/filesystems/vfs.txt for more details.
 
--
[mandatory]
	In ->fallocate() you must check the mode option passed in.  If your
filesystem does not support hole punching (deallocating space in the middle of a
file) you must return -EOPNOTSUPP if FALLOC_FL_PUNCH_HOLE is set in mode.
Currently you can only have FALLOC_FL_PUNCH_HOLE with FALLOC_FL_KEEP_SIZE set,
so the i_size should not change when hole punching, even when puching the end of
a file off.

--
[mandatory]
	->get_sb() is gone.  Switch to use of ->mount().  Typically it's just
a matter of switching from calling get_sb_... to mount_... and changing the
function type.  If you were doing it manually, just switch from setting ->mnt_root
to some pointer to returning that pointer.  On errors return ERR_PTR(...).

--
[mandatory]
	->permission() and generic_permission()have lost flags
argument; instead of passing IPERM_FLAG_RCU we add MAY_NOT_BLOCK into mask.
	generic_permission() has also lost the check_acl argument; ACL checking
has been taken to VFS and filesystems need to provide a non-NULL ->i_op->get_acl
to read an ACL from disk.

--
[mandatory]
	If you implement your own ->llseek() you must handle SEEK_HOLE and
SEEK_DATA.  You can hanle this by returning -EINVAL, but it would be nicer to
support it in some way.  The generic handler assumes that the entire file is
data and there is a virtual hole at the end of the file.  So if the provided
offset is less than i_size and SEEK_DATA is specified, return the same offset.
If the above is true for the offset and you are given SEEK_HOLE, return the end
of the file.  If the offset is i_size or greater return -ENXIO in either case.

[mandatory]
	If you have your own ->fsync() you must make sure to call
filemap_write_and_wait_range() so that all dirty pages are synced out properly.
You must also keep in mind that ->fsync() is not called with i_mutex held
anymore, so if you require i_mutex locking you must make sure to take it and
release it yourself.

--
[mandatory]
	d_alloc_root() is gone, along with a lot of bugs caused by code
misusing it.  Replacement: d_make_root(inode).  The difference is,
d_make_root() drops the reference to inode if dentry allocation fails.  

--
[mandatory]
	The witch is dead!  Well, 2/3 of it, anyway.  ->d_revalidate() and
->lookup() do *not* take struct nameidata anymore; just the flags.
--
[mandatory]
	->create() doesn't take struct nameidata *; unlike the previous
two, it gets "is it an O_EXCL or equivalent?" boolean argument.  Note that
local filesystems can ignore tha argument - they are guaranteed that the
object doesn't exist.  It's remote/distributed ones that might care...
--
[mandatory]
	FS_REVAL_DOT is gone; if you used to have it, add ->d_weak_revalidate()
<<<<<<< HEAD
in your dentry operations instead.
=======
in your dentry operations instead.
--
[mandatory]
	vfs_readdir() is gone; switch to iterate_dir() instead
--
[mandatory]
	->readdir() is gone now; switch to ->iterate()
>>>>>>> d0e0ac97
<|MERGE_RESOLUTION|>--- conflicted
+++ resolved
@@ -444,14 +444,10 @@
 --
 [mandatory]
 	FS_REVAL_DOT is gone; if you used to have it, add ->d_weak_revalidate()
-<<<<<<< HEAD
 in your dentry operations instead.
-=======
-in your dentry operations instead.
 --
 [mandatory]
 	vfs_readdir() is gone; switch to iterate_dir() instead
 --
 [mandatory]
-	->readdir() is gone now; switch to ->iterate()
->>>>>>> d0e0ac97
+	->readdir() is gone now; switch to ->iterate()