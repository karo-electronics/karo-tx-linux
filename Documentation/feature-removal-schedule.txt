The following is a list of files and features that are going to be
removed in the kernel source tree.  Every entry should contain what
exactly is going away, why it is happening, and who is going to be doing
the work.  When the feature is removed from the kernel, it should also
be removed from this file.

---------------------------

What:	CONFIG_APM_CPU_IDLE, and its ability to call APM BIOS in idle
When:	2012
Why:	This optional sub-feature of APM is of dubious reliability,
	and ancient APM laptops are likely better served by calling HLT.
	Deleting CONFIG_APM_CPU_IDLE allows x86 to stop exporting
	the pm_idle function pointer to modules.
Who:	Len Brown <len.brown@intel.com>

----------------------------

What:	x86_32 "no-hlt" cmdline param
When:	2012
Why:	remove a branch from idle path, simplify code used by everybody.
	This option disabled the use of HLT in idle and machine_halt()
	for hardware that was flakey 15-years ago.  Today we have
	"idle=poll" that removed HLT from idle, and so if such a machine
	is still running the upstream kernel, "idle=poll" is likely sufficient.
Who:	Len Brown <len.brown@intel.com>

----------------------------

What:	x86 "idle=mwait" cmdline param
When:	2012
Why:	simplify x86 idle code
Who:	Len Brown <len.brown@intel.com>

----------------------------

What:	PRISM54
When:	2.6.34

Why:	prism54 FullMAC PCI / Cardbus devices used to be supported only by the
	prism54 wireless driver. After Intersil stopped selling these
	devices in preference for the newer more flexible SoftMAC devices
	a SoftMAC device driver was required and prism54 did not support
	them. The p54pci driver now exists and has been present in the kernel for
	a while. This driver supports both SoftMAC devices and FullMAC devices.
	The main difference between these devices was the amount of memory which
	could be used for the firmware. The SoftMAC devices support a smaller
	amount of memory. Because of this the SoftMAC firmware fits into FullMAC
	devices's memory. p54pci supports not only PCI / Cardbus but also USB
	and SPI. Since p54pci supports all devices prism54 supports
	you will have a conflict. I'm not quite sure how distributions are
	handling this conflict right now. prism54 was kept around due to
	claims users may experience issues when using the SoftMAC driver.
	Time has passed users have not reported issues. If you use prism54
	and for whatever reason you cannot use p54pci please let us know!
	E-mail us at: linux-wireless@vger.kernel.org

	For more information see the p54 wiki page:

	http://wireless.kernel.org/en/users/Drivers/p54

Who:	Luis R. Rodriguez <lrodriguez@atheros.com>

---------------------------

What:	IRQF_SAMPLE_RANDOM
Check:	IRQF_SAMPLE_RANDOM
When:	July 2009

Why:	Many of IRQF_SAMPLE_RANDOM users are technically bogus as entropy
	sources in the kernel's current entropy model. To resolve this, every
	input point to the kernel's entropy pool needs to better document the
	type of entropy source it actually is. This will be replaced with
	additional add_*_randomness functions in drivers/char/random.c

Who:	Robin Getz <rgetz@blackfin.uclinux.org> & Matt Mackall <mpm@selenic.com>

---------------------------

What:	The ieee80211_regdom module parameter
When:	March 2010 / desktop catchup

Why:	This was inherited by the CONFIG_WIRELESS_OLD_REGULATORY code,
	and currently serves as an option for users to define an
	ISO / IEC 3166 alpha2 code for the country they are currently
	present in. Although there are userspace API replacements for this
	through nl80211 distributions haven't yet caught up with implementing
	decent alternatives through standard GUIs. Although available as an
	option through iw or wpa_supplicant its just a matter of time before
	distributions pick up good GUI options for this. The ideal solution
	would actually consist of intelligent designs which would do this for
	the user automatically even when travelling through different countries.
	Until then we leave this module parameter as a compromise.

	When userspace improves with reasonable widely-available alternatives for
	this we will no longer need this module parameter. This entry hopes that
	by the super-futuristically looking date of "March 2010" we will have
	such replacements widely available.

Who:	Luis R. Rodriguez <lrodriguez@atheros.com>

---------------------------

What:	dev->power.power_state
When:	July 2007
Why:	Broken design for runtime control over driver power states, confusing
	driver-internal runtime power management with:  mechanisms to support
	system-wide sleep state transitions; event codes that distinguish
	different phases of swsusp "sleep" transitions; and userspace policy
	inputs.  This framework was never widely used, and most attempts to
	use it were broken.  Drivers should instead be exposing domain-specific
	interfaces either to kernel or to userspace.
Who:	Pavel Machek <pavel@ucw.cz>

---------------------------

What:	/proc/<pid>/oom_adj
When:	August 2012
Why:	/proc/<pid>/oom_adj allows userspace to influence the oom killer's
	badness heuristic used to determine which task to kill when the kernel
	is out of memory.

	The badness heuristic has since been rewritten since the introduction of
	this tunable such that its meaning is deprecated.  The value was
	implemented as a bitshift on a score generated by the badness()
	function that did not have any precise units of measure.  With the
	rewrite, the score is given as a proportion of available memory to the
	task allocating pages, so using a bitshift which grows the score
	exponentially is, thus, impossible to tune with fine granularity.

	A much more powerful interface, /proc/<pid>/oom_score_adj, was
	introduced with the oom killer rewrite that allows users to increase or
	decrease the badness score linearly.  This interface will replace
	/proc/<pid>/oom_adj.

	A warning will be emitted to the kernel log if an application uses this
	deprecated interface.  After it is printed once, future warnings will be
	suppressed until the kernel is rebooted.

---------------------------

What:	remove EXPORT_SYMBOL(kernel_thread)
When:	August 2006
Files:	arch/*/kernel/*_ksyms.c
Check:	kernel_thread
Why:	kernel_thread is a low-level implementation detail.  Drivers should
        use the <linux/kthread.h> API instead which shields them from
	implementation details and provides a higherlevel interface that
	prevents bugs and code duplication
Who:	Christoph Hellwig <hch@lst.de>

---------------------------

What:	Unused EXPORT_SYMBOL/EXPORT_SYMBOL_GPL exports
	(temporary transition config option provided until then)
	The transition config option will also be removed at the same time.
When:	before 2.6.19
Why:	Unused symbols are both increasing the size of the kernel binary
	and are often a sign of "wrong API"
Who:	Arjan van de Ven <arjan@linux.intel.com>

---------------------------

What:	PHYSDEVPATH, PHYSDEVBUS, PHYSDEVDRIVER in the uevent environment
When:	October 2008
Why:	The stacking of class devices makes these values misleading and
	inconsistent.
	Class devices should not carry any of these properties, and bus
	devices have SUBSYTEM and DRIVER as a replacement.
Who:	Kay Sievers <kay.sievers@suse.de>

---------------------------

What:	ACPI procfs interface
When:	July 2008
Why:	ACPI sysfs conversion should be finished by January 2008.
	ACPI procfs interface will be removed in July 2008 so that
	there is enough time for the user space to catch up.
Who:	Zhang Rui <rui.zhang@intel.com>

---------------------------

What:	CONFIG_ACPI_PROCFS_POWER
When:	2.6.39
Why:	sysfs I/F for ACPI power devices, including AC and Battery,
        has been working in upstream kernel since 2.6.24, Sep 2007.
	In 2.6.37, we make the sysfs I/F always built in and this option
	disabled by default.
	Remove this option and the ACPI power procfs interface in 2.6.39.
Who:	Zhang Rui <rui.zhang@intel.com>

---------------------------

What:	/proc/acpi/event
When:	February 2008
Why:	/proc/acpi/event has been replaced by events via the input layer
	and netlink since 2.6.23.
Who:	Len Brown <len.brown@intel.com>

---------------------------

What:	i386/x86_64 bzImage symlinks
When:	April 2010

Why:	The i386/x86_64 merge provides a symlink to the old bzImage
	location so not yet updated user space tools, e.g. package
	scripts, do not break.
Who:	Thomas Gleixner <tglx@linutronix.de>

---------------------------

What:	GPIO autorequest on gpio_direction_{input,output}() in gpiolib
When:	February 2010
Why:	All callers should use explicit gpio_request()/gpio_free().
	The autorequest mechanism in gpiolib was provided mostly as a
	migration aid for legacy GPIO interfaces (for SOC based GPIOs).
	Those users have now largely migrated.  Platforms implementing
	the GPIO interfaces without using gpiolib will see no changes.
Who:	David Brownell <dbrownell@users.sourceforge.net>
---------------------------

What:	b43 support for firmware revision < 410
When:	The schedule was July 2008, but it was decided that we are going to keep the
        code as long as there are no major maintanance headaches.
	So it _could_ be removed _any_ time now, if it conflicts with something new.
Why:	The support code for the old firmware hurts code readability/maintainability
	and slightly hurts runtime performance. Bugfixes for the old firmware
	are not provided by Broadcom anymore.
Who:	Michael Buesch <m@bues.ch>

---------------------------

What:	Ability for non root users to shm_get hugetlb pages based on mlock
	resource limits
When:	2.6.31
Why:	Non root users need to be part of /proc/sys/vm/hugetlb_shm_group or
	have CAP_IPC_LOCK to be able to allocate shm segments backed by
	huge pages.  The mlock based rlimit check to allow shm hugetlb is
	inconsistent with mmap based allocations.  Hence it is being
	deprecated.
Who:	Ravikiran Thirumalai <kiran@scalex86.org>

---------------------------

What:	Code that is now under CONFIG_WIRELESS_EXT_SYSFS
	(in net/core/net-sysfs.c)
When:	3.5
Why:	Over 1K .text/.data size reduction, data is available in other
	ways (ioctls)
Who:	Johannes Berg <johannes@sipsolutions.net>

---------------------------

What:	sysfs ui for changing p4-clockmod parameters
When:	September 2009
Why:	See commits 129f8ae9b1b5be94517da76009ea956e89104ce8 and
	e088e4c9cdb618675874becb91b2fd581ee707e6.
	Removal is subject to fixing any remaining bugs in ACPI which may
	cause the thermal throttling not to happen at the right time.
Who:	Dave Jones <davej@redhat.com>, Matthew Garrett <mjg@redhat.com>

-----------------------------

What:	fakephp and associated sysfs files in /sys/bus/pci/slots/
When:	2011
Why:	In 2.6.27, the semantics of /sys/bus/pci/slots was redefined to
	represent a machine's physical PCI slots. The change in semantics
	had userspace implications, as the hotplug core no longer allowed
	drivers to create multiple sysfs files per physical slot (required
	for multi-function devices, e.g.). fakephp was seen as a developer's
	tool only, and its interface changed. Too late, we learned that
	there were some users of the fakephp interface.

	In 2.6.30, the original fakephp interface was restored. At the same
	time, the PCI core gained the ability that fakephp provided, namely
	function-level hot-remove and hot-add.

	Since the PCI core now provides the same functionality, exposed in:

		/sys/bus/pci/rescan
		/sys/bus/pci/devices/.../remove
		/sys/bus/pci/devices/.../rescan

	there is no functional reason to maintain fakephp as well.

	We will keep the existing module so that 'modprobe fakephp' will
	present the old /sys/bus/pci/slots/... interface for compatibility,
	but users are urged to migrate their applications to the API above.

	After a reasonable transition period, we will remove the legacy
	fakephp interface.
Who:	Alex Chiang <achiang@hp.com>

---------------------------

What:	CONFIG_RFKILL_INPUT
When:	2.6.33
Why:	Should be implemented in userspace, policy daemon.
Who:	Johannes Berg <johannes@sipsolutions.net>

----------------------------

What:	sound-slot/service-* module aliases and related clutters in
	sound/sound_core.c
When:	August 2010
Why:	OSS sound_core grabs all legacy minors (0-255) of SOUND_MAJOR
	(14) and requests modules using custom sound-slot/service-*
	module aliases.  The only benefit of doing this is allowing
	use of custom module aliases which might as well be considered
	a bug at this point.  This preemptive claiming prevents
	alternative OSS implementations.

	Till the feature is removed, the kernel will be requesting
	both sound-slot/service-* and the standard char-major-* module
	aliases and allow turning off the pre-claiming selectively via
	CONFIG_SOUND_OSS_CORE_PRECLAIM and soundcore.preclaim_oss
	kernel parameter.

	After the transition phase is complete, both the custom module
	aliases and switches to disable it will go away.  This removal
	will also allow making ALSA OSS emulation independent of
	sound_core.  The dependency will be broken then too.
Who:	Tejun Heo <tj@kernel.org>

----------------------------

What:	sysfs-class-rfkill state file
When:	Feb 2014
Files:	net/rfkill/core.c
Why: 	Documented as obsolete since Feb 2010. This file is limited to 3
	states while the rfkill drivers can have 4 states.
Who: 	anybody or Florian Mickler <florian@mickler.org>

----------------------------

What: 	sysfs-class-rfkill claim file
When:	Feb 2012
Files:	net/rfkill/core.c
Why:	It is not possible to claim an rfkill driver since 2007. This is
	Documented as obsolete since Feb 2010.
Who: 	anybody or Florian Mickler <florian@mickler.org>

----------------------------

What:	iwlwifi 50XX module parameters
When:	3.0
Why:	The "..50" modules parameters were used to configure 5000 series and
	up devices; different set of module parameters also available for 4965
	with same functionalities. Consolidate both set into single place
	in drivers/net/wireless/iwlwifi/iwl-agn.c

Who:	Wey-Yi Guy <wey-yi.w.guy@intel.com>

----------------------------

What:	iwl4965 alias support
When:	3.0
Why:	Internal alias support has been present in module-init-tools for some
	time, the MODULE_ALIAS("iwl4965") boilerplate aliases can be removed
	with no impact.

Who:	Wey-Yi Guy <wey-yi.w.guy@intel.com>

---------------------------

What:	xt_NOTRACK
Files:	net/netfilter/xt_NOTRACK.c
When:	April 2011
Why:	Superseded by xt_CT
Who:	Netfilter developer team <netfilter-devel@vger.kernel.org>

----------------------------

What:	IRQF_DISABLED
When:	2.6.36
Why:	The flag is a NOOP as we run interrupt handlers with interrupts disabled
Who:	Thomas Gleixner <tglx@linutronix.de>

----------------------------

What: 	PCI DMA unmap state API
When:	August 2012
Why:	PCI DMA unmap state API (include/linux/pci-dma.h) was replaced
	with DMA unmap state API (DMA unmap state API can be used for
	any bus).
Who:	FUJITA Tomonori <fujita.tomonori@lab.ntt.co.jp>

----------------------------

What:	iwlwifi disable_hw_scan module parameters
When:	3.0
Why:	Hareware scan is the prefer method for iwlwifi devices for
	scanning operation. Remove software scan support for all the
	iwlwifi devices.

Who:	Wey-Yi Guy <wey-yi.w.guy@intel.com>

----------------------------

What:	Legacy, non-standard chassis intrusion detection interface.
When:	June 2011
Why:	The adm9240, w83792d and w83793 hardware monitoring drivers have
	legacy interfaces for chassis intrusion detection. A standard
	interface has been added to each driver, so the legacy interface
	can be removed.
Who:	Jean Delvare <khali@linux-fr.org>

----------------------------

What:	xt_connlimit rev 0
When:	2012
Who:	Jan Engelhardt <jengelh@medozas.de>
Files:	net/netfilter/xt_connlimit.c

----------------------------

What:	ipt_addrtype match include file
When:	2012
Why:	superseded by xt_addrtype
Who:	Florian Westphal <fw@strlen.de>
Files:	include/linux/netfilter_ipv4/ipt_addrtype.h

----------------------------

What:	i2c_driver.attach_adapter
	i2c_driver.detach_adapter
When:	September 2011
Why:	These legacy callbacks should no longer be used as i2c-core offers
	a variety of preferable alternative ways to instantiate I2C devices.
Who:	Jean Delvare <khali@linux-fr.org>

----------------------------

What:	Opening a radio device node will no longer automatically switch the
	tuner mode from tv to radio.
When:	3.3
Why:	Just opening a V4L device should not change the state of the hardware
	like that. It's very unexpected and against the V4L spec. Instead, you
	switch to radio mode by calling VIDIOC_S_FREQUENCY. This is the second
	and last step of the move to consistent handling of tv and radio tuners.
Who:	Hans Verkuil <hans.verkuil@cisco.com>

----------------------------

What:	g_file_storage driver
When:	3.8
Why:	This driver has been superseded by g_mass_storage.
Who:	Alan Stern <stern@rowland.harvard.edu>

----------------------------

What:   threeg and interface sysfs files in /sys/devices/platform/acer-wmi
When:   2012
Why:    In 3.0, we can now autodetect internal 3G device and already have
	the threeg rfkill device. So, we plan to remove threeg sysfs support
	for it's no longer necessary.

	We also plan to remove interface sysfs file that exposed which ACPI-WMI
	interface that was used by acer-wmi driver. It will replaced by
	information log when acer-wmi initial.
Who:    Lee, Chun-Yi <jlee@novell.com>

---------------------------

What:	/sys/devices/platform/_UDC_/udc/_UDC_/is_dualspeed file and
	is_dualspeed line in /sys/devices/platform/ci13xxx_*/udc/device file.
When:	3.8
Why:	The is_dualspeed file is superseded by maximum_speed in the same
	directory and is_dualspeed line in device file is superseded by
	max_speed line in the same file.

	The maximum_speed/max_speed specifies maximum speed supported by UDC.
	To check if dualspeeed is supported, check if the value is >= 3.
	Various possible speeds are defined in <linux/usb/ch9.h>.
Who:	Michal Nazarewicz <mina86@mina86.com>

----------------------------

What:	The XFS nodelaylog mount option
When:	3.3
Why:	The delaylog mode that has been the default since 2.6.39 has proven
	stable, and the old code is in the way of additional improvements in
	the log code.
Who:	Christoph Hellwig <hch@lst.de>

----------------------------

What:	iwlagn alias support
When:	3.5
Why:	The iwlagn module has been renamed iwlwifi.  The alias will be around
	for backward compatibility for several cycles and then dropped.
Who:	Don Fry <donald.h.fry@intel.com>

----------------------------

What:	pci_scan_bus_parented()
When:	3.5
Why:	The pci_scan_bus_parented() interface creates a new root bus.  The
	bus is created with default resources (ioport_resource and
	iomem_resource) that are always wrong, so we rely on arch code to
	correct them later.  Callers of pci_scan_bus_parented() should
	convert to using pci_scan_root_bus() so they can supply a list of
	bus resources when the bus is created.
Who:	Bjorn Helgaas <bhelgaas@google.com>

----------------------------

What:	Low Performance USB Block driver ("CONFIG_BLK_DEV_UB")
When:	3.6
Why:	This driver provides support for USB storage devices like "USB
	sticks". As of now, it is deactivated in Debian, Fedora and
        Ubuntu. All current users can switch over to usb-storage
        (CONFIG_USB_STORAGE) which only drawback is the additional SCSI
        stack.
Who:	Sebastian Andrzej Siewior <sebastian@breakpoint.cc>

----------------------------

What:	kmap_atomic(page, km_type)
When:	3.5
Why:	The old kmap_atomic() with two arguments is deprecated, we only
	keep it for backward compatibility for few cycles and then drop it.
Who:	Cong Wang <amwang@redhat.com>

----------------------------

What:	get_robust_list syscall
When:	2013
Why:	There appear to be no production users of the get_robust_list syscall,
	and it runs the risk of leaking address locations, allowing the bypass
	of ASLR. It was only ever intended for debugging, so it should be
	removed.
Who:	Kees Cook <keescook@chromium.org>

----------------------------

What:	setitimer accepts user NULL pointer (value)
When:	3.6
Why:	setitimer is not returning -EFAULT if user pointer is NULL. This
	violates the spec.
Who:	Sasikantha Babu <sasikanth.v19@gmail.com>

----------------------------

<<<<<<< HEAD
What:	cgroup option updates via remount
When:	March 2013
Why:	Remount currently allows changing bound subsystems and
	release_agent.  Rebinding is hardly useful as it only works
	when the hierarchy is empty and release_agent itself should be
	replaced with conventional fsnotify.
=======
What:	KVM debugfs statistics
When:	2013
Why:	KVM tracepoints provide mostly equivalent information in a much more
        flexible fashion.
>>>>>>> b6ddf05f
<|MERGE_RESOLUTION|>--- conflicted
+++ resolved
@@ -542,16 +542,16 @@
 
 ----------------------------
 
-<<<<<<< HEAD
 What:	cgroup option updates via remount
 When:	March 2013
 Why:	Remount currently allows changing bound subsystems and
 	release_agent.  Rebinding is hardly useful as it only works
 	when the hierarchy is empty and release_agent itself should be
 	replaced with conventional fsnotify.
-=======
+
+----------------------------
+
 What:	KVM debugfs statistics
 When:	2013
 Why:	KVM tracepoints provide mostly equivalent information in a much more
-        flexible fashion.
->>>>>>> b6ddf05f
+        flexible fashion.