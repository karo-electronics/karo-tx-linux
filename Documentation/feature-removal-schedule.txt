The following is a list of files and features that are going to be
removed in the kernel source tree.  Every entry should contain what
exactly is going away, why it is happening, and who is going to be doing
the work.  When the feature is removed from the kernel, it should also
be removed from this file.

---------------------------

What:	x86 floppy disable_hlt
When:	2012
Why:	ancient workaround of dubious utility clutters the
	code used by everybody else.
Who:	Len Brown <len.brown@intel.com>

---------------------------

What:	CONFIG_APM_CPU_IDLE, and its ability to call APM BIOS in idle
When:	2012
Why:	This optional sub-feature of APM is of dubious reliability,
	and ancient APM laptops are likely better served by calling HLT.
	Deleting CONFIG_APM_CPU_IDLE allows x86 to stop exporting
	the pm_idle function pointer to modules.
Who:	Len Brown <len.brown@intel.com>

----------------------------

What:	x86_32 "no-hlt" cmdline param
When:	2012
Why:	remove a branch from idle path, simplify code used by everybody.
	This option disabled the use of HLT in idle and machine_halt()
	for hardware that was flakey 15-years ago.  Today we have
	"idle=poll" that removed HLT from idle, and so if such a machine
	is still running the upstream kernel, "idle=poll" is likely sufficient.
Who:	Len Brown <len.brown@intel.com>

----------------------------

What:	x86 "idle=mwait" cmdline param
When:	2012
Why:	simplify x86 idle code
Who:	Len Brown <len.brown@intel.com>

----------------------------

What:	PRISM54
When:	2.6.34

Why:	prism54 FullMAC PCI / Cardbus devices used to be supported only by the
	prism54 wireless driver. After Intersil stopped selling these
	devices in preference for the newer more flexible SoftMAC devices
	a SoftMAC device driver was required and prism54 did not support
	them. The p54pci driver now exists and has been present in the kernel for
	a while. This driver supports both SoftMAC devices and FullMAC devices.
	The main difference between these devices was the amount of memory which
	could be used for the firmware. The SoftMAC devices support a smaller
	amount of memory. Because of this the SoftMAC firmware fits into FullMAC
	devices's memory. p54pci supports not only PCI / Cardbus but also USB
	and SPI. Since p54pci supports all devices prism54 supports
	you will have a conflict. I'm not quite sure how distributions are
	handling this conflict right now. prism54 was kept around due to
	claims users may experience issues when using the SoftMAC driver.
	Time has passed users have not reported issues. If you use prism54
	and for whatever reason you cannot use p54pci please let us know!
	E-mail us at: linux-wireless@vger.kernel.org

	For more information see the p54 wiki page:

	http://wireless.kernel.org/en/users/Drivers/p54

Who:	Luis R. Rodriguez <lrodriguez@atheros.com>

---------------------------

What:	IRQF_SAMPLE_RANDOM
Check:	IRQF_SAMPLE_RANDOM
When:	July 2009

Why:	Many of IRQF_SAMPLE_RANDOM users are technically bogus as entropy
	sources in the kernel's current entropy model. To resolve this, every
	input point to the kernel's entropy pool needs to better document the
	type of entropy source it actually is. This will be replaced with
	additional add_*_randomness functions in drivers/char/random.c

Who:	Robin Getz <rgetz@blackfin.uclinux.org> & Matt Mackall <mpm@selenic.com>

---------------------------

What:	Deprecated snapshot ioctls
When:	2.6.36

Why:	The ioctls in kernel/power/user.c were marked as deprecated long time
	ago. Now they notify users about that so that they need to replace
	their userspace. After some more time, remove them completely.

Who:	Jiri Slaby <jirislaby@gmail.com>

---------------------------

What:	The ieee80211_regdom module parameter
When:	March 2010 / desktop catchup

Why:	This was inherited by the CONFIG_WIRELESS_OLD_REGULATORY code,
	and currently serves as an option for users to define an
	ISO / IEC 3166 alpha2 code for the country they are currently
	present in. Although there are userspace API replacements for this
	through nl80211 distributions haven't yet caught up with implementing
	decent alternatives through standard GUIs. Although available as an
	option through iw or wpa_supplicant its just a matter of time before
	distributions pick up good GUI options for this. The ideal solution
	would actually consist of intelligent designs which would do this for
	the user automatically even when travelling through different countries.
	Until then we leave this module parameter as a compromise.

	When userspace improves with reasonable widely-available alternatives for
	this we will no longer need this module parameter. This entry hopes that
	by the super-futuristically looking date of "March 2010" we will have
	such replacements widely available.

Who:	Luis R. Rodriguez <lrodriguez@atheros.com>

---------------------------

What:	dev->power.power_state
When:	July 2007
Why:	Broken design for runtime control over driver power states, confusing
	driver-internal runtime power management with:  mechanisms to support
	system-wide sleep state transitions; event codes that distinguish
	different phases of swsusp "sleep" transitions; and userspace policy
	inputs.  This framework was never widely used, and most attempts to
	use it were broken.  Drivers should instead be exposing domain-specific
	interfaces either to kernel or to userspace.
Who:	Pavel Machek <pavel@ucw.cz>

---------------------------

What:	sys_sysctl
When:	September 2010
Option: CONFIG_SYSCTL_SYSCALL
Why:	The same information is available in a more convenient from
	/proc/sys, and none of the sysctl variables appear to be
	important performance wise.

	Binary sysctls are a long standing source of subtle kernel
	bugs and security issues.

	When I looked several months ago all I could find after
	searching several distributions were 5 user space programs and
	glibc (which falls back to /proc/sys) using this syscall.

	The man page for sysctl(2) documents it as unusable for user
	space programs.

	sysctl(2) is not generally ABI compatible to a 32bit user
	space application on a 64bit and a 32bit kernel.

	For the last several months the policy has been no new binary
	sysctls and no one has put forward an argument to use them.

	Binary sysctls issues seem to keep happening appearing so
	properly deprecating them (with a warning to user space) and a
	2 year grace warning period will mean eventually we can kill
	them and end the pain.

	In the mean time individual binary sysctls can be dealt with
	in a piecewise fashion.

Who:	Eric Biederman <ebiederm@xmission.com>

---------------------------

What:	/proc/<pid>/oom_adj
When:	August 2012
Why:	/proc/<pid>/oom_adj allows userspace to influence the oom killer's
	badness heuristic used to determine which task to kill when the kernel
	is out of memory.

	The badness heuristic has since been rewritten since the introduction of
	this tunable such that its meaning is deprecated.  The value was
	implemented as a bitshift on a score generated by the badness()
	function that did not have any precise units of measure.  With the
	rewrite, the score is given as a proportion of available memory to the
	task allocating pages, so using a bitshift which grows the score
	exponentially is, thus, impossible to tune with fine granularity.

	A much more powerful interface, /proc/<pid>/oom_score_adj, was
	introduced with the oom killer rewrite that allows users to increase or
	decrease the badness score linearly.  This interface will replace
	/proc/<pid>/oom_adj.

	A warning will be emitted to the kernel log if an application uses this
	deprecated interface.  After it is printed once, future warnings will be
	suppressed until the kernel is rebooted.

---------------------------

What:	remove EXPORT_SYMBOL(kernel_thread)
When:	August 2006
Files:	arch/*/kernel/*_ksyms.c
Check:	kernel_thread
Why:	kernel_thread is a low-level implementation detail.  Drivers should
        use the <linux/kthread.h> API instead which shields them from
	implementation details and provides a higherlevel interface that
	prevents bugs and code duplication
Who:	Christoph Hellwig <hch@lst.de>

---------------------------

What:	Unused EXPORT_SYMBOL/EXPORT_SYMBOL_GPL exports
	(temporary transition config option provided until then)
	The transition config option will also be removed at the same time.
When:	before 2.6.19
Why:	Unused symbols are both increasing the size of the kernel binary
	and are often a sign of "wrong API"
Who:	Arjan van de Ven <arjan@linux.intel.com>

---------------------------

What:	PHYSDEVPATH, PHYSDEVBUS, PHYSDEVDRIVER in the uevent environment
When:	October 2008
Why:	The stacking of class devices makes these values misleading and
	inconsistent.
	Class devices should not carry any of these properties, and bus
	devices have SUBSYTEM and DRIVER as a replacement.
Who:	Kay Sievers <kay.sievers@suse.de>

---------------------------

What:	ACPI procfs interface
When:	July 2008
Why:	ACPI sysfs conversion should be finished by January 2008.
	ACPI procfs interface will be removed in July 2008 so that
	there is enough time for the user space to catch up.
Who:	Zhang Rui <rui.zhang@intel.com>

---------------------------

What:	CONFIG_ACPI_PROCFS_POWER
When:	2.6.39
Why:	sysfs I/F for ACPI power devices, including AC and Battery,
        has been working in upstream kernel since 2.6.24, Sep 2007.
	In 2.6.37, we make the sysfs I/F always built in and this option
	disabled by default.
	Remove this option and the ACPI power procfs interface in 2.6.39.
Who:	Zhang Rui <rui.zhang@intel.com>

---------------------------

What:	/proc/acpi/event
When:	February 2008
Why:	/proc/acpi/event has been replaced by events via the input layer
	and netlink since 2.6.23.
Who:	Len Brown <len.brown@intel.com>

---------------------------

What:	i386/x86_64 bzImage symlinks
When:	April 2010

Why:	The i386/x86_64 merge provides a symlink to the old bzImage
	location so not yet updated user space tools, e.g. package
	scripts, do not break.
Who:	Thomas Gleixner <tglx@linutronix.de>

---------------------------

What:	GPIO autorequest on gpio_direction_{input,output}() in gpiolib
When:	February 2010
Why:	All callers should use explicit gpio_request()/gpio_free().
	The autorequest mechanism in gpiolib was provided mostly as a
	migration aid for legacy GPIO interfaces (for SOC based GPIOs).
	Those users have now largely migrated.  Platforms implementing
	the GPIO interfaces without using gpiolib will see no changes.
Who:	David Brownell <dbrownell@users.sourceforge.net>
---------------------------

What:	b43 support for firmware revision < 410
When:	The schedule was July 2008, but it was decided that we are going to keep the
        code as long as there are no major maintanance headaches.
	So it _could_ be removed _any_ time now, if it conflicts with something new.
Why:	The support code for the old firmware hurts code readability/maintainability
	and slightly hurts runtime performance. Bugfixes for the old firmware
	are not provided by Broadcom anymore.
Who:	Michael Buesch <m@bues.ch>

---------------------------

What:	Ability for non root users to shm_get hugetlb pages based on mlock
	resource limits
When:	2.6.31
Why:	Non root users need to be part of /proc/sys/vm/hugetlb_shm_group or
	have CAP_IPC_LOCK to be able to allocate shm segments backed by
	huge pages.  The mlock based rlimit check to allow shm hugetlb is
	inconsistent with mmap based allocations.  Hence it is being
	deprecated.
Who:	Ravikiran Thirumalai <kiran@scalex86.org>

---------------------------

What:	CONFIG_THERMAL_HWMON
When:	January 2009
Why:	This option was introduced just to allow older lm-sensors userspace
	to keep working over the upgrade to 2.6.26. At the scheduled time of
	removal fixed lm-sensors (2.x or 3.x) should be readily available.
Who:	Rene Herman <rene.herman@gmail.com>

---------------------------

What:	Code that is now under CONFIG_WIRELESS_EXT_SYSFS
	(in net/core/net-sysfs.c)
When:	After the only user (hal) has seen a release with the patches
	for enough time, probably some time in 2010.
Why:	Over 1K .text/.data size reduction, data is available in other
	ways (ioctls)
Who:	Johannes Berg <johannes@sipsolutions.net>

---------------------------

What:	sysfs ui for changing p4-clockmod parameters
When:	September 2009
Why:	See commits 129f8ae9b1b5be94517da76009ea956e89104ce8 and
	e088e4c9cdb618675874becb91b2fd581ee707e6.
	Removal is subject to fixing any remaining bugs in ACPI which may
	cause the thermal throttling not to happen at the right time.
Who:	Dave Jones <davej@redhat.com>, Matthew Garrett <mjg@redhat.com>

-----------------------------

What:	fakephp and associated sysfs files in /sys/bus/pci/slots/
When:	2011
Why:	In 2.6.27, the semantics of /sys/bus/pci/slots was redefined to
	represent a machine's physical PCI slots. The change in semantics
	had userspace implications, as the hotplug core no longer allowed
	drivers to create multiple sysfs files per physical slot (required
	for multi-function devices, e.g.). fakephp was seen as a developer's
	tool only, and its interface changed. Too late, we learned that
	there were some users of the fakephp interface.

	In 2.6.30, the original fakephp interface was restored. At the same
	time, the PCI core gained the ability that fakephp provided, namely
	function-level hot-remove and hot-add.

	Since the PCI core now provides the same functionality, exposed in:

		/sys/bus/pci/rescan
		/sys/bus/pci/devices/.../remove
		/sys/bus/pci/devices/.../rescan

	there is no functional reason to maintain fakephp as well.

	We will keep the existing module so that 'modprobe fakephp' will
	present the old /sys/bus/pci/slots/... interface for compatibility,
	but users are urged to migrate their applications to the API above.

	After a reasonable transition period, we will remove the legacy
	fakephp interface.
Who:	Alex Chiang <achiang@hp.com>

---------------------------

What:	CONFIG_RFKILL_INPUT
When:	2.6.33
Why:	Should be implemented in userspace, policy daemon.
Who:	Johannes Berg <johannes@sipsolutions.net>

----------------------------

What:	sound-slot/service-* module aliases and related clutters in
	sound/sound_core.c
When:	August 2010
Why:	OSS sound_core grabs all legacy minors (0-255) of SOUND_MAJOR
	(14) and requests modules using custom sound-slot/service-*
	module aliases.  The only benefit of doing this is allowing
	use of custom module aliases which might as well be considered
	a bug at this point.  This preemptive claiming prevents
	alternative OSS implementations.

	Till the feature is removed, the kernel will be requesting
	both sound-slot/service-* and the standard char-major-* module
	aliases and allow turning off the pre-claiming selectively via
	CONFIG_SOUND_OSS_CORE_PRECLAIM and soundcore.preclaim_oss
	kernel parameter.

	After the transition phase is complete, both the custom module
	aliases and switches to disable it will go away.  This removal
	will also allow making ALSA OSS emulation independent of
	sound_core.  The dependency will be broken then too.
Who:	Tejun Heo <tj@kernel.org>

----------------------------

What:	sysfs-class-rfkill state file
When:	Feb 2014
Files:	net/rfkill/core.c
Why: 	Documented as obsolete since Feb 2010. This file is limited to 3
	states while the rfkill drivers can have 4 states.
Who: 	anybody or Florian Mickler <florian@mickler.org>

----------------------------

What: 	sysfs-class-rfkill claim file
When:	Feb 2012
Files:	net/rfkill/core.c
Why:	It is not possible to claim an rfkill driver since 2007. This is
	Documented as obsolete since Feb 2010.
Who: 	anybody or Florian Mickler <florian@mickler.org>

----------------------------

What:	KVM paravirt mmu host support
When:	January 2011
Why:	The paravirt mmu host support is slower than non-paravirt mmu, both
	on newer and older hardware.  It is already not exposed to the guest,
	and kept only for live migration purposes.
Who:	Avi Kivity <avi@redhat.com>

----------------------------

What:	iwlwifi 50XX module parameters
When:	3.0
Why:	The "..50" modules parameters were used to configure 5000 series and
	up devices; different set of module parameters also available for 4965
	with same functionalities. Consolidate both set into single place
	in drivers/net/wireless/iwlwifi/iwl-agn.c

Who:	Wey-Yi Guy <wey-yi.w.guy@intel.com>

----------------------------

What:	iwl4965 alias support
When:	3.0
Why:	Internal alias support has been present in module-init-tools for some
	time, the MODULE_ALIAS("iwl4965") boilerplate aliases can be removed
	with no impact.

Who:	Wey-Yi Guy <wey-yi.w.guy@intel.com>

---------------------------

What:	xt_NOTRACK
Files:	net/netfilter/xt_NOTRACK.c
When:	April 2011
Why:	Superseded by xt_CT
Who:	Netfilter developer team <netfilter-devel@vger.kernel.org>

----------------------------

What:	IRQF_DISABLED
When:	2.6.36
Why:	The flag is a NOOP as we run interrupt handlers with interrupts disabled
Who:	Thomas Gleixner <tglx@linutronix.de>

----------------------------

What: 	PCI DMA unmap state API
When:	August 2012
Why:	PCI DMA unmap state API (include/linux/pci-dma.h) was replaced
	with DMA unmap state API (DMA unmap state API can be used for
	any bus).
Who:	FUJITA Tomonori <fujita.tomonori@lab.ntt.co.jp>

----------------------------

What: 	DMA_xxBIT_MASK macros
When:	Jun 2011
Why:	DMA_xxBIT_MASK macros were replaced with DMA_BIT_MASK() macros.
Who:	FUJITA Tomonori <fujita.tomonori@lab.ntt.co.jp>

----------------------------

What:	iwlwifi disable_hw_scan module parameters
When:	3.0
Why:	Hareware scan is the prefer method for iwlwifi devices for
	scanning operation. Remove software scan support for all the
	iwlwifi devices.

Who:	Wey-Yi Guy <wey-yi.w.guy@intel.com>

----------------------------

What:	Legacy, non-standard chassis intrusion detection interface.
When:	June 2011
Why:	The adm9240, w83792d and w83793 hardware monitoring drivers have
	legacy interfaces for chassis intrusion detection. A standard
	interface has been added to each driver, so the legacy interface
	can be removed.
Who:	Jean Delvare <khali@linux-fr.org>

----------------------------

What:	xt_connlimit rev 0
When:	2012
Who:	Jan Engelhardt <jengelh@medozas.de>
Files:	net/netfilter/xt_connlimit.c

----------------------------

What:	ipt_addrtype match include file
When:	2012
Why:	superseded by xt_addrtype
Who:	Florian Westphal <fw@strlen.de>
Files:	include/linux/netfilter_ipv4/ipt_addrtype.h

----------------------------

What:	i2c_driver.attach_adapter
	i2c_driver.detach_adapter
When:	September 2011
Why:	These legacy callbacks should no longer be used as i2c-core offers
	a variety of preferable alternative ways to instantiate I2C devices.
Who:	Jean Delvare <khali@linux-fr.org>

----------------------------

What:	Support for UVCIOC_CTRL_ADD in the uvcvideo driver
When:	3.2
Why:	The information passed to the driver by this ioctl is now queried
	dynamically from the device.
Who:	Laurent Pinchart <laurent.pinchart@ideasonboard.com>

----------------------------

What:	Support for UVCIOC_CTRL_MAP_OLD in the uvcvideo driver
When:	3.2
Why:	Used only by applications compiled against older driver versions.
	Superseded by UVCIOC_CTRL_MAP which supports V4L2 menu controls.
Who:	Laurent Pinchart <laurent.pinchart@ideasonboard.com>

----------------------------

What:	Support for UVCIOC_CTRL_GET and UVCIOC_CTRL_SET in the uvcvideo driver
When:	3.2
Why:	Superseded by the UVCIOC_CTRL_QUERY ioctl.
Who:	Laurent Pinchart <laurent.pinchart@ideasonboard.com>

----------------------------

What:	For VIDIOC_S_FREQUENCY the type field must match the device node's type.
	If not, return -EINVAL.
When:	3.2
Why:	It makes no sense to switch the tuner to radio mode by calling
	VIDIOC_S_FREQUENCY on a video node, or to switch the tuner to tv mode by
	calling VIDIOC_S_FREQUENCY on a radio node. This is the first step of a
	move to more consistent handling of tv and radio tuners.
Who:	Hans Verkuil <hans.verkuil@cisco.com>

----------------------------

What:	Opening a radio device node will no longer automatically switch the
	tuner mode from tv to radio.
When:	3.3
Why:	Just opening a V4L device should not change the state of the hardware
	like that. It's very unexpected and against the V4L spec. Instead, you
	switch to radio mode by calling VIDIOC_S_FREQUENCY. This is the second
	and last step of the move to consistent handling of tv and radio tuners.
Who:	Hans Verkuil <hans.verkuil@cisco.com>

----------------------------

<<<<<<< HEAD
What:	g_file_storage driver
When:	3.8
Why:	This driver has been superseded by g_mass_storage.
Who:	Alan Stern <stern@rowland.harvard.edu>
=======
What:	Support for driver specific ioctls in the pwc driver (everything
	defined in media/pwc-ioctl.h)
When:	3.3
Why:	This stems from the v4l1 era, with v4l2 everything can be done with
	standardized v4l2 API calls
Who:	Hans de Goede <hdegoede@redhat.com>

----------------------------

What:	Driver specific sysfs API in the pwc driver
When:	3.3
Why:	Setting pan/tilt should be done with v4l2 controls, like with other
	cams. The button is available as a standard input device
Who:	Hans de Goede <hdegoede@redhat.com>

----------------------------

What:	Driver specific use of pixfmt.priv in the pwc driver
When:	3.3
Why:	The .priv field never was intended for this, setting a framerate is
	support using the standardized S_PARM ioctl
Who:	Hans de Goede <hdegoede@redhat.com>

----------------------------

What:	Software emulation of arbritary resolutions in the pwc driver
When:	3.3
Why:	The pwc driver claims to support any resolution between 160x120
	and 640x480, but emulates this by simply drawing a black border
	around the image. Userspace can draw its own black border if it
	really wants one.
Who:	Hans de Goede <hdegoede@redhat.com>

----------------------------

What:	For VIDIOC_S_FREQUENCY the type field must match the device node's type.
	If not, return -EINVAL.
When:	3.2
Why:	It makes no sense to switch the tuner to radio mode by calling
	VIDIOC_S_FREQUENCY on a video node, or to switch the tuner to tv mode by
	calling VIDIOC_S_FREQUENCY on a radio node. This is the first step of a
	move to more consistent handling of tv and radio tuners.
Who:	Hans Verkuil <hans.verkuil@cisco.com>

----------------------------

What:	Opening a radio device node will no longer automatically switch the
	tuner mode from tv to radio.
When:	3.3
Why:	Just opening a V4L device should not change the state of the hardware
	like that. It's very unexpected and against the V4L spec. Instead, you
	switch to radio mode by calling VIDIOC_S_FREQUENCY. This is the second
	and last step of the move to consistent handling of tv and radio tuners.
Who:	Hans Verkuil <hans.verkuil@cisco.com>
>>>>>>> 632c56fb

----------------------------<|MERGE_RESOLUTION|>--- conflicted
+++ resolved
@@ -556,12 +556,13 @@
 
 ----------------------------
 
-<<<<<<< HEAD
 What:	g_file_storage driver
 When:	3.8
 Why:	This driver has been superseded by g_mass_storage.
 Who:	Alan Stern <stern@rowland.harvard.edu>
-=======
+
+----------------------------
+
 What:	Support for driver specific ioctls in the pwc driver (everything
 	defined in media/pwc-ioctl.h)
 When:	3.3
@@ -616,6 +617,5 @@
 	switch to radio mode by calling VIDIOC_S_FREQUENCY. This is the second
 	and last step of the move to consistent handling of tv and radio tuners.
 Who:	Hans Verkuil <hans.verkuil@cisco.com>
->>>>>>> 632c56fb
 
 ----------------------------