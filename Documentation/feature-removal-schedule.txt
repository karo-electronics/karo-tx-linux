The following is a list of files and features that are going to be
removed in the kernel source tree.  Every entry should contain what
exactly is going away, why it is happening, and who is going to be doing
the work.  When the feature is removed from the kernel, it should also
be removed from this file.  The suggested deprecation period is 3 releases.

---------------------------

What:	ddebug_query="query" boot cmdline param
When:	v3.8
Why:	obsoleted by dyndbg="query" and module.dyndbg="query"
Who:	Jim Cromie <jim.cromie@gmail.com>, Jason Baron <jbaron@redhat.com>

---------------------------

What:	CONFIG_APM_CPU_IDLE, and its ability to call APM BIOS in idle
When:	2012
Why:	This optional sub-feature of APM is of dubious reliability,
	and ancient APM laptops are likely better served by calling HLT.
	Deleting CONFIG_APM_CPU_IDLE allows x86 to stop exporting
	the pm_idle function pointer to modules.
Who:	Len Brown <len.brown@intel.com>

----------------------------

What:	x86_32 "no-hlt" cmdline param
When:	2012
Why:	remove a branch from idle path, simplify code used by everybody.
	This option disabled the use of HLT in idle and machine_halt()
	for hardware that was flakey 15-years ago.  Today we have
	"idle=poll" that removed HLT from idle, and so if such a machine
	is still running the upstream kernel, "idle=poll" is likely sufficient.
Who:	Len Brown <len.brown@intel.com>

----------------------------

What:	x86 "idle=mwait" cmdline param
When:	2012
Why:	simplify x86 idle code
Who:	Len Brown <len.brown@intel.com>

----------------------------

What:	PRISM54
When:	2.6.34

Why:	prism54 FullMAC PCI / Cardbus devices used to be supported only by the
	prism54 wireless driver. After Intersil stopped selling these
	devices in preference for the newer more flexible SoftMAC devices
	a SoftMAC device driver was required and prism54 did not support
	them. The p54pci driver now exists and has been present in the kernel for
	a while. This driver supports both SoftMAC devices and FullMAC devices.
	The main difference between these devices was the amount of memory which
	could be used for the firmware. The SoftMAC devices support a smaller
	amount of memory. Because of this the SoftMAC firmware fits into FullMAC
	devices's memory. p54pci supports not only PCI / Cardbus but also USB
	and SPI. Since p54pci supports all devices prism54 supports
	you will have a conflict. I'm not quite sure how distributions are
	handling this conflict right now. prism54 was kept around due to
	claims users may experience issues when using the SoftMAC driver.
	Time has passed users have not reported issues. If you use prism54
	and for whatever reason you cannot use p54pci please let us know!
	E-mail us at: linux-wireless@vger.kernel.org

	For more information see the p54 wiki page:

	http://wireless.kernel.org/en/users/Drivers/p54

Who:	Luis R. Rodriguez <lrodriguez@atheros.com>

---------------------------

What:	IRQF_SAMPLE_RANDOM
Check:	IRQF_SAMPLE_RANDOM
When:	July 2009

Why:	Many of IRQF_SAMPLE_RANDOM users are technically bogus as entropy
	sources in the kernel's current entropy model. To resolve this, every
	input point to the kernel's entropy pool needs to better document the
	type of entropy source it actually is. This will be replaced with
	additional add_*_randomness functions in drivers/char/random.c

Who:	Robin Getz <rgetz@blackfin.uclinux.org> & Matt Mackall <mpm@selenic.com>

---------------------------

What:	The ieee80211_regdom module parameter
When:	March 2010 / desktop catchup

Why:	This was inherited by the CONFIG_WIRELESS_OLD_REGULATORY code,
	and currently serves as an option for users to define an
	ISO / IEC 3166 alpha2 code for the country they are currently
	present in. Although there are userspace API replacements for this
	through nl80211 distributions haven't yet caught up with implementing
	decent alternatives through standard GUIs. Although available as an
	option through iw or wpa_supplicant its just a matter of time before
	distributions pick up good GUI options for this. The ideal solution
	would actually consist of intelligent designs which would do this for
	the user automatically even when travelling through different countries.
	Until then we leave this module parameter as a compromise.

	When userspace improves with reasonable widely-available alternatives for
	this we will no longer need this module parameter. This entry hopes that
	by the super-futuristically looking date of "March 2010" we will have
	such replacements widely available.

Who:	Luis R. Rodriguez <lrodriguez@atheros.com>

---------------------------

What:	dev->power.power_state
When:	July 2007
Why:	Broken design for runtime control over driver power states, confusing
	driver-internal runtime power management with:  mechanisms to support
	system-wide sleep state transitions; event codes that distinguish
	different phases of swsusp "sleep" transitions; and userspace policy
	inputs.  This framework was never widely used, and most attempts to
	use it were broken.  Drivers should instead be exposing domain-specific
	interfaces either to kernel or to userspace.
Who:	Pavel Machek <pavel@ucw.cz>

---------------------------

What:	/proc/<pid>/oom_adj
When:	August 2012
Why:	/proc/<pid>/oom_adj allows userspace to influence the oom killer's
	badness heuristic used to determine which task to kill when the kernel
	is out of memory.

	The badness heuristic has since been rewritten since the introduction of
	this tunable such that its meaning is deprecated.  The value was
	implemented as a bitshift on a score generated by the badness()
	function that did not have any precise units of measure.  With the
	rewrite, the score is given as a proportion of available memory to the
	task allocating pages, so using a bitshift which grows the score
	exponentially is, thus, impossible to tune with fine granularity.

	A much more powerful interface, /proc/<pid>/oom_score_adj, was
	introduced with the oom killer rewrite that allows users to increase or
	decrease the badness score linearly.  This interface will replace
	/proc/<pid>/oom_adj.

	A warning will be emitted to the kernel log if an application uses this
	deprecated interface.  After it is printed once, future warnings will be
	suppressed until the kernel is rebooted.

---------------------------

What:	remove EXPORT_SYMBOL(kernel_thread)
When:	August 2006
Files:	arch/*/kernel/*_ksyms.c
Check:	kernel_thread
Why:	kernel_thread is a low-level implementation detail.  Drivers should
        use the <linux/kthread.h> API instead which shields them from
	implementation details and provides a higherlevel interface that
	prevents bugs and code duplication
Who:	Christoph Hellwig <hch@lst.de>

---------------------------

What:	Unused EXPORT_SYMBOL/EXPORT_SYMBOL_GPL exports
	(temporary transition config option provided until then)
	The transition config option will also be removed at the same time.
When:	before 2.6.19
Why:	Unused symbols are both increasing the size of the kernel binary
	and are often a sign of "wrong API"
Who:	Arjan van de Ven <arjan@linux.intel.com>

---------------------------

What:	PHYSDEVPATH, PHYSDEVBUS, PHYSDEVDRIVER in the uevent environment
When:	October 2008
Why:	The stacking of class devices makes these values misleading and
	inconsistent.
	Class devices should not carry any of these properties, and bus
	devices have SUBSYTEM and DRIVER as a replacement.
Who:	Kay Sievers <kay.sievers@suse.de>

---------------------------

What:	ACPI procfs interface
When:	July 2008
Why:	ACPI sysfs conversion should be finished by January 2008.
	ACPI procfs interface will be removed in July 2008 so that
	there is enough time for the user space to catch up.
Who:	Zhang Rui <rui.zhang@intel.com>

---------------------------

What:	CONFIG_ACPI_PROCFS_POWER
When:	2.6.39
Why:	sysfs I/F for ACPI power devices, including AC and Battery,
        has been working in upstream kernel since 2.6.24, Sep 2007.
	In 2.6.37, we make the sysfs I/F always built in and this option
	disabled by default.
	Remove this option and the ACPI power procfs interface in 2.6.39.
Who:	Zhang Rui <rui.zhang@intel.com>

---------------------------

What:	/proc/acpi/event
When:	February 2008
Why:	/proc/acpi/event has been replaced by events via the input layer
	and netlink since 2.6.23.
Who:	Len Brown <len.brown@intel.com>

---------------------------

What:	i386/x86_64 bzImage symlinks
When:	April 2010

Why:	The i386/x86_64 merge provides a symlink to the old bzImage
	location so not yet updated user space tools, e.g. package
	scripts, do not break.
Who:	Thomas Gleixner <tglx@linutronix.de>

---------------------------

What:	GPIO autorequest on gpio_direction_{input,output}() in gpiolib
When:	February 2010
Why:	All callers should use explicit gpio_request()/gpio_free().
	The autorequest mechanism in gpiolib was provided mostly as a
	migration aid for legacy GPIO interfaces (for SOC based GPIOs).
	Those users have now largely migrated.  Platforms implementing
	the GPIO interfaces without using gpiolib will see no changes.
Who:	David Brownell <dbrownell@users.sourceforge.net>
---------------------------

What:	b43 support for firmware revision < 410
When:	The schedule was July 2008, but it was decided that we are going to keep the
        code as long as there are no major maintanance headaches.
	So it _could_ be removed _any_ time now, if it conflicts with something new.
Why:	The support code for the old firmware hurts code readability/maintainability
	and slightly hurts runtime performance. Bugfixes for the old firmware
	are not provided by Broadcom anymore.
Who:	Michael Buesch <m@bues.ch>

---------------------------

What:	Ability for non root users to shm_get hugetlb pages based on mlock
	resource limits
When:	2.6.31
Why:	Non root users need to be part of /proc/sys/vm/hugetlb_shm_group or
	have CAP_IPC_LOCK to be able to allocate shm segments backed by
	huge pages.  The mlock based rlimit check to allow shm hugetlb is
	inconsistent with mmap based allocations.  Hence it is being
	deprecated.
Who:	Ravikiran Thirumalai <kiran@scalex86.org>

---------------------------

What:	sysfs ui for changing p4-clockmod parameters
When:	September 2009
Why:	See commits 129f8ae9b1b5be94517da76009ea956e89104ce8 and
	e088e4c9cdb618675874becb91b2fd581ee707e6.
	Removal is subject to fixing any remaining bugs in ACPI which may
	cause the thermal throttling not to happen at the right time.
Who:	Dave Jones <davej@redhat.com>, Matthew Garrett <mjg@redhat.com>

-----------------------------

What:	fakephp and associated sysfs files in /sys/bus/pci/slots/
When:	2011
Why:	In 2.6.27, the semantics of /sys/bus/pci/slots was redefined to
	represent a machine's physical PCI slots. The change in semantics
	had userspace implications, as the hotplug core no longer allowed
	drivers to create multiple sysfs files per physical slot (required
	for multi-function devices, e.g.). fakephp was seen as a developer's
	tool only, and its interface changed. Too late, we learned that
	there were some users of the fakephp interface.

	In 2.6.30, the original fakephp interface was restored. At the same
	time, the PCI core gained the ability that fakephp provided, namely
	function-level hot-remove and hot-add.

	Since the PCI core now provides the same functionality, exposed in:

		/sys/bus/pci/rescan
		/sys/bus/pci/devices/.../remove
		/sys/bus/pci/devices/.../rescan

	there is no functional reason to maintain fakephp as well.

	We will keep the existing module so that 'modprobe fakephp' will
	present the old /sys/bus/pci/slots/... interface for compatibility,
	but users are urged to migrate their applications to the API above.

	After a reasonable transition period, we will remove the legacy
	fakephp interface.
Who:	Alex Chiang <achiang@hp.com>

---------------------------

What:	CONFIG_RFKILL_INPUT
When:	2.6.33
Why:	Should be implemented in userspace, policy daemon.
Who:	Johannes Berg <johannes@sipsolutions.net>

----------------------------

What:	sound-slot/service-* module aliases and related clutters in
	sound/sound_core.c
When:	August 2010
Why:	OSS sound_core grabs all legacy minors (0-255) of SOUND_MAJOR
	(14) and requests modules using custom sound-slot/service-*
	module aliases.  The only benefit of doing this is allowing
	use of custom module aliases which might as well be considered
	a bug at this point.  This preemptive claiming prevents
	alternative OSS implementations.

	Till the feature is removed, the kernel will be requesting
	both sound-slot/service-* and the standard char-major-* module
	aliases and allow turning off the pre-claiming selectively via
	CONFIG_SOUND_OSS_CORE_PRECLAIM and soundcore.preclaim_oss
	kernel parameter.

	After the transition phase is complete, both the custom module
	aliases and switches to disable it will go away.  This removal
	will also allow making ALSA OSS emulation independent of
	sound_core.  The dependency will be broken then too.
Who:	Tejun Heo <tj@kernel.org>

----------------------------

What:	sysfs-class-rfkill state file
When:	Feb 2014
Files:	net/rfkill/core.c
Why: 	Documented as obsolete since Feb 2010. This file is limited to 3
	states while the rfkill drivers can have 4 states.
Who: 	anybody or Florian Mickler <florian@mickler.org>

----------------------------

What: 	sysfs-class-rfkill claim file
When:	Feb 2012
Files:	net/rfkill/core.c
Why:	It is not possible to claim an rfkill driver since 2007. This is
	Documented as obsolete since Feb 2010.
Who: 	anybody or Florian Mickler <florian@mickler.org>

----------------------------

What:	iwlwifi 50XX module parameters
When:	3.0
Why:	The "..50" modules parameters were used to configure 5000 series and
	up devices; different set of module parameters also available for 4965
	with same functionalities. Consolidate both set into single place
	in drivers/net/wireless/iwlwifi/iwl-agn.c

Who:	Wey-Yi Guy <wey-yi.w.guy@intel.com>

----------------------------

What:	iwl4965 alias support
When:	3.0
Why:	Internal alias support has been present in module-init-tools for some
	time, the MODULE_ALIAS("iwl4965") boilerplate aliases can be removed
	with no impact.

Who:	Wey-Yi Guy <wey-yi.w.guy@intel.com>

---------------------------

What:	xt_NOTRACK
Files:	net/netfilter/xt_NOTRACK.c
When:	April 2011
Why:	Superseded by xt_CT
Who:	Netfilter developer team <netfilter-devel@vger.kernel.org>

----------------------------

What:	IRQF_DISABLED
When:	2.6.36
Why:	The flag is a NOOP as we run interrupt handlers with interrupts disabled
Who:	Thomas Gleixner <tglx@linutronix.de>

----------------------------

What: 	PCI DMA unmap state API
When:	August 2012
Why:	PCI DMA unmap state API (include/linux/pci-dma.h) was replaced
	with DMA unmap state API (DMA unmap state API can be used for
	any bus).
Who:	FUJITA Tomonori <fujita.tomonori@lab.ntt.co.jp>

----------------------------

What:	iwlwifi disable_hw_scan module parameters
When:	3.0
Why:	Hareware scan is the prefer method for iwlwifi devices for
	scanning operation. Remove software scan support for all the
	iwlwifi devices.

Who:	Wey-Yi Guy <wey-yi.w.guy@intel.com>

----------------------------

What:	Legacy, non-standard chassis intrusion detection interface.
When:	June 2011
Why:	The adm9240, w83792d and w83793 hardware monitoring drivers have
	legacy interfaces for chassis intrusion detection. A standard
	interface has been added to each driver, so the legacy interface
	can be removed.
Who:	Jean Delvare <khali@linux-fr.org>

----------------------------

What:	i2c_driver.attach_adapter
	i2c_driver.detach_adapter
When:	September 2011
Why:	These legacy callbacks should no longer be used as i2c-core offers
	a variety of preferable alternative ways to instantiate I2C devices.
Who:	Jean Delvare <khali@linux-fr.org>

----------------------------

What:	Opening a radio device node will no longer automatically switch the
	tuner mode from tv to radio.
When:	3.3
Why:	Just opening a V4L device should not change the state of the hardware
	like that. It's very unexpected and against the V4L spec. Instead, you
	switch to radio mode by calling VIDIOC_S_FREQUENCY. This is the second
	and last step of the move to consistent handling of tv and radio tuners.
Who:	Hans Verkuil <hans.verkuil@cisco.com>

----------------------------

What:	CONFIG_CFG80211_WEXT
When:	as soon as distributions ship new wireless tools, ie. wpa_supplicant 1.0
	and NetworkManager/connman/etc. that are able to use nl80211
Why:	Wireless extensions are deprecated, and userland tools are moving to
	using nl80211. New drivers are no longer using wireless extensions,
	and while there might still be old drivers, both new drivers and new
	userland no longer needs them and they can't be used for an feature
	developed in the past couple of years. As such, compatibility with
	wireless extensions in new drivers will be removed.
Who:	Johannes Berg <johannes@sipsolutions.net>

----------------------------

What:	g_file_storage driver
When:	3.8
Why:	This driver has been superseded by g_mass_storage.
Who:	Alan Stern <stern@rowland.harvard.edu>

----------------------------

What:   threeg and interface sysfs files in /sys/devices/platform/acer-wmi
When:   2012
Why:    In 3.0, we can now autodetect internal 3G device and already have
	the threeg rfkill device. So, we plan to remove threeg sysfs support
	for it's no longer necessary.

	We also plan to remove interface sysfs file that exposed which ACPI-WMI
	interface that was used by acer-wmi driver. It will replaced by
	information log when acer-wmi initial.
Who:    Lee, Chun-Yi <jlee@novell.com>

---------------------------

What:	/sys/devices/platform/_UDC_/udc/_UDC_/is_dualspeed file and
	is_dualspeed line in /sys/devices/platform/ci13xxx_*/udc/device file.
When:	3.8
Why:	The is_dualspeed file is superseded by maximum_speed in the same
	directory and is_dualspeed line in device file is superseded by
	max_speed line in the same file.

	The maximum_speed/max_speed specifies maximum speed supported by UDC.
	To check if dualspeeed is supported, check if the value is >= 3.
	Various possible speeds are defined in <linux/usb/ch9.h>.
Who:	Michal Nazarewicz <mina86@mina86.com>

----------------------------

What:	The XFS nodelaylog mount option
When:	3.3
Why:	The delaylog mode that has been the default since 2.6.39 has proven
	stable, and the old code is in the way of additional improvements in
	the log code.
Who:	Christoph Hellwig <hch@lst.de>

----------------------------

What:	iwlagn alias support
When:	3.5
Why:	The iwlagn module has been renamed iwlwifi.  The alias will be around
	for backward compatibility for several cycles and then dropped.
Who:	Don Fry <donald.h.fry@intel.com>

----------------------------

What:	pci_scan_bus_parented()
When:	3.5
Why:	The pci_scan_bus_parented() interface creates a new root bus.  The
	bus is created with default resources (ioport_resource and
	iomem_resource) that are always wrong, so we rely on arch code to
	correct them later.  Callers of pci_scan_bus_parented() should
	convert to using pci_scan_root_bus() so they can supply a list of
	bus resources when the bus is created.
Who:	Bjorn Helgaas <bhelgaas@google.com>

----------------------------

What:	Low Performance USB Block driver ("CONFIG_BLK_DEV_UB")
When:	3.6
Why:	This driver provides support for USB storage devices like "USB
	sticks". As of now, it is deactivated in Debian, Fedora and
        Ubuntu. All current users can switch over to usb-storage
        (CONFIG_USB_STORAGE) which only drawback is the additional SCSI
        stack.
Who:	Sebastian Andrzej Siewior <sebastian@breakpoint.cc>

----------------------------

What:	kmap_atomic(page, km_type)
When:	3.5
Why:	The old kmap_atomic() with two arguments is deprecated, we only
	keep it for backward compatibility for few cycles and then drop it.
Who:	Cong Wang <amwang@redhat.com>

----------------------------

What:	get_robust_list syscall
When:	2013
Why:	There appear to be no production users of the get_robust_list syscall,
	and it runs the risk of leaking address locations, allowing the bypass
	of ASLR. It was only ever intended for debugging, so it should be
	removed.
Who:	Kees Cook <keescook@chromium.org>

----------------------------

What:	Removing the pn544 raw driver.
When:	3.6
Why:	With the introduction of the NFC HCI and SHDL kernel layers, pn544.c
	is being replaced by pn544_hci.c which is accessible through the netlink
	and socket NFC APIs. Moreover, pn544.c is outdated and does not seem to
	work properly with the latest Android stacks.
	Having 2 drivers for the same hardware is confusing and as such we
	should only keep the one following the kernel NFC APIs.
Who:	Samuel Ortiz <sameo@linux.intel.com>

----------------------------

What:	setitimer accepts user NULL pointer (value)
When:	3.6
Why:	setitimer is not returning -EFAULT if user pointer is NULL. This
	violates the spec.
Who:	Sasikantha Babu <sasikanth.v19@gmail.com>

----------------------------

What:	remove bogus DV presets V4L2_DV_1080I29_97, V4L2_DV_1080I30 and
	V4L2_DV_1080I25
When:	3.6
Why:	These HDTV formats do not exist and were added by a confused mind
	(that was me, to be precise...)
Who:	Hans Verkuil <hans.verkuil@cisco.com>

----------------------------

What:	V4L2_CID_HCENTER, V4L2_CID_VCENTER V4L2 controls
When:	3.7
Why:	The V4L2_CID_VCENTER, V4L2_CID_HCENTER controls have been deprecated
	for about 4 years and they are not used by any mainline driver.
	There are newer controls (V4L2_CID_PAN*, V4L2_CID_TILT*) that provide
	similar	functionality.
Who:	Sylwester Nawrocki <sylvester.nawrocki@gmail.com>

----------------------------

What:	cgroup option updates via remount
When:	March 2013
Why:	Remount currently allows changing bound subsystems and
	release_agent.  Rebinding is hardly useful as it only works
	when the hierarchy is empty and release_agent itself should be
	replaced with conventional fsnotify.

----------------------------

<<<<<<< HEAD
What:  xt_recent rev 0
When:  2013
Who:   Pablo Neira Ayuso <pablo@netfilter.org>
Files: net/netfilter/xt_recent.c

----------------------------

=======
>>>>>>> 07c4a1e5
What:	KVM debugfs statistics
When:	2013
Why:	KVM tracepoints provide mostly equivalent information in a much more
        flexible fashion.

----------------------------

What:	at91-mci driver ("CONFIG_MMC_AT91")
When:	3.7
Why:	There are two mci drivers: at91-mci and atmel-mci. The PDC support
	was added to atmel-mci as a first step to support more chips.
	Then at91-mci was kept only for old IP versions (on at91rm9200 and
	at91sam9261). The support of these IP versions has just been added
	to atmel-mci, so atmel-mci can be used for all chips.
Who:	Ludovic Desroches <ludovic.desroches@atmel.com>

----------------------------

What:	net/wanrouter/
When:	June 2013
Why:	Unsupported/unmaintained/unused since 2.6

----------------------------

<<<<<<< HEAD
What:	OMAP private DMA implementation
When:	2013
Why:	We have a DMA engine implementation; all users should be updated
	to use this rather than persisting with the old APIs.  The old APIs
	block merging the old DMA engine implementation into the DMA
	engine driver.
Who:	Russell King <linux@arm.linux.org.uk>,
	Santosh Shilimkar <santosh.shilimkar@ti.com>

----------------------------
=======
What:	V4L2 selections API target rectangle and flags unification, the
	following definitions will be removed: V4L2_SEL_TGT_CROP_ACTIVE,
	V4L2_SEL_TGT_COMPOSE_ACTIVE, V4L2_SUBDEV_SEL_*, V4L2_SUBDEV_SEL_FLAG_*
	in favor of common V4L2_SEL_TGT_* and V4L2_SEL_FLAG_* definitions.
	For more details see include/linux/v4l2-common.h.
When:	3.8
Why:	The regular V4L2 selections and the subdev selection API originally
	defined distinct names for the target rectangles and flags - V4L2_SEL_*
	and V4L2_SUBDEV_SEL_*. Although, it turned out that the meaning of these
	target rectangles is virtually identical and the APIs were consolidated
	to use single set of names - V4L2_SEL_*. This didn't involve any ABI
	changes. Alias definitions were created for the original ones to avoid
	any instabilities in the user space interface. After few cycles these
	backward compatibility definitions will be removed.
Who:	Sylwester Nawrocki <sylvester.nawrocki@gmail.com>
>>>>>>> 07c4a1e5
<|MERGE_RESOLUTION|>--- conflicted
+++ resolved
@@ -578,7 +578,6 @@
 
 ----------------------------
 
-<<<<<<< HEAD
 What:  xt_recent rev 0
 When:  2013
 Who:   Pablo Neira Ayuso <pablo@netfilter.org>
@@ -586,8 +585,6 @@
 
 ----------------------------
 
-=======
->>>>>>> 07c4a1e5
 What:	KVM debugfs statistics
 When:	2013
 Why:	KVM tracepoints provide mostly equivalent information in a much more
@@ -612,7 +609,6 @@
 
 ----------------------------
 
-<<<<<<< HEAD
 What:	OMAP private DMA implementation
 When:	2013
 Why:	We have a DMA engine implementation; all users should be updated
@@ -623,7 +619,7 @@
 	Santosh Shilimkar <santosh.shilimkar@ti.com>
 
 ----------------------------
-=======
+
 What:	V4L2 selections API target rectangle and flags unification, the
 	following definitions will be removed: V4L2_SEL_TGT_CROP_ACTIVE,
 	V4L2_SEL_TGT_COMPOSE_ACTIVE, V4L2_SUBDEV_SEL_*, V4L2_SUBDEV_SEL_FLAG_*
@@ -638,5 +634,4 @@
 	changes. Alias definitions were created for the original ones to avoid
 	any instabilities in the user space interface. After few cycles these
 	backward compatibility definitions will be removed.
-Who:	Sylwester Nawrocki <sylvester.nawrocki@gmail.com>
->>>>>>> 07c4a1e5
+Who:	Sylwester Nawrocki <sylvester.nawrocki@gmail.com>