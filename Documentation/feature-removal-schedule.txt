The following is a list of files and features that are going to be
removed in the kernel source tree.  Every entry should contain what
exactly is going away, why it is happening, and who is going to be doing
the work.  When the feature is removed from the kernel, it should also
be removed from this file.

---------------------------

What:	x86 floppy disable_hlt
When:	2012
Why:	ancient workaround of dubious utility clutters the
	code used by everybody else.
Who:	Len Brown <len.brown@intel.com>

---------------------------

What:	CONFIG_APM_CPU_IDLE, and its ability to call APM BIOS in idle
When:	2012
Why:	This optional sub-feature of APM is of dubious reliability,
	and ancient APM laptops are likely better served by calling HLT.
	Deleting CONFIG_APM_CPU_IDLE allows x86 to stop exporting
	the pm_idle function pointer to modules.
Who:	Len Brown <len.brown@intel.com>

----------------------------

What:	x86_32 "no-hlt" cmdline param
When:	2012
Why:	remove a branch from idle path, simplify code used by everybody.
	This option disabled the use of HLT in idle and machine_halt()
	for hardware that was flakey 15-years ago.  Today we have
	"idle=poll" that removed HLT from idle, and so if such a machine
	is still running the upstream kernel, "idle=poll" is likely sufficient.
Who:	Len Brown <len.brown@intel.com>

----------------------------

What:	x86 "idle=mwait" cmdline param
When:	2012
Why:	simplify x86 idle code
Who:	Len Brown <len.brown@intel.com>

----------------------------

What:	PRISM54
When:	2.6.34

Why:	prism54 FullMAC PCI / Cardbus devices used to be supported only by the
	prism54 wireless driver. After Intersil stopped selling these
	devices in preference for the newer more flexible SoftMAC devices
	a SoftMAC device driver was required and prism54 did not support
	them. The p54pci driver now exists and has been present in the kernel for
	a while. This driver supports both SoftMAC devices and FullMAC devices.
	The main difference between these devices was the amount of memory which
	could be used for the firmware. The SoftMAC devices support a smaller
	amount of memory. Because of this the SoftMAC firmware fits into FullMAC
	devices's memory. p54pci supports not only PCI / Cardbus but also USB
	and SPI. Since p54pci supports all devices prism54 supports
	you will have a conflict. I'm not quite sure how distributions are
	handling this conflict right now. prism54 was kept around due to
	claims users may experience issues when using the SoftMAC driver.
	Time has passed users have not reported issues. If you use prism54
	and for whatever reason you cannot use p54pci please let us know!
	E-mail us at: linux-wireless@vger.kernel.org

	For more information see the p54 wiki page:

	http://wireless.kernel.org/en/users/Drivers/p54

Who:	Luis R. Rodriguez <lrodriguez@atheros.com>

---------------------------

What:	IRQF_SAMPLE_RANDOM
Check:	IRQF_SAMPLE_RANDOM
When:	July 2009

Why:	Many of IRQF_SAMPLE_RANDOM users are technically bogus as entropy
	sources in the kernel's current entropy model. To resolve this, every
	input point to the kernel's entropy pool needs to better document the
	type of entropy source it actually is. This will be replaced with
	additional add_*_randomness functions in drivers/char/random.c

Who:	Robin Getz <rgetz@blackfin.uclinux.org> & Matt Mackall <mpm@selenic.com>

---------------------------

What:	Deprecated snapshot ioctls
When:	2.6.36

Why:	The ioctls in kernel/power/user.c were marked as deprecated long time
	ago. Now they notify users about that so that they need to replace
	their userspace. After some more time, remove them completely.

Who:	Jiri Slaby <jirislaby@gmail.com>

---------------------------

What:	The ieee80211_regdom module parameter
When:	March 2010 / desktop catchup

Why:	This was inherited by the CONFIG_WIRELESS_OLD_REGULATORY code,
	and currently serves as an option for users to define an
	ISO / IEC 3166 alpha2 code for the country they are currently
	present in. Although there are userspace API replacements for this
	through nl80211 distributions haven't yet caught up with implementing
	decent alternatives through standard GUIs. Although available as an
	option through iw or wpa_supplicant its just a matter of time before
	distributions pick up good GUI options for this. The ideal solution
	would actually consist of intelligent designs which would do this for
	the user automatically even when travelling through different countries.
	Until then we leave this module parameter as a compromise.

	When userspace improves with reasonable widely-available alternatives for
	this we will no longer need this module parameter. This entry hopes that
	by the super-futuristically looking date of "March 2010" we will have
	such replacements widely available.

Who:	Luis R. Rodriguez <lrodriguez@atheros.com>

---------------------------

What:	dev->power.power_state
When:	July 2007
Why:	Broken design for runtime control over driver power states, confusing
	driver-internal runtime power management with:  mechanisms to support
	system-wide sleep state transitions; event codes that distinguish
	different phases of swsusp "sleep" transitions; and userspace policy
	inputs.  This framework was never widely used, and most attempts to
	use it were broken.  Drivers should instead be exposing domain-specific
	interfaces either to kernel or to userspace.
Who:	Pavel Machek <pavel@ucw.cz>

---------------------------

What:	sys_sysctl
When:	September 2010
Option: CONFIG_SYSCTL_SYSCALL
Why:	The same information is available in a more convenient from
	/proc/sys, and none of the sysctl variables appear to be
	important performance wise.

	Binary sysctls are a long standing source of subtle kernel
	bugs and security issues.

	When I looked several months ago all I could find after
	searching several distributions were 5 user space programs and
	glibc (which falls back to /proc/sys) using this syscall.

	The man page for sysctl(2) documents it as unusable for user
	space programs.

	sysctl(2) is not generally ABI compatible to a 32bit user
	space application on a 64bit and a 32bit kernel.

	For the last several months the policy has been no new binary
	sysctls and no one has put forward an argument to use them.

	Binary sysctls issues seem to keep happening appearing so
	properly deprecating them (with a warning to user space) and a
	2 year grace warning period will mean eventually we can kill
	them and end the pain.

	In the mean time individual binary sysctls can be dealt with
	in a piecewise fashion.

Who:	Eric Biederman <ebiederm@xmission.com>

---------------------------

What:	/proc/<pid>/oom_adj
When:	August 2012
Why:	/proc/<pid>/oom_adj allows userspace to influence the oom killer's
	badness heuristic used to determine which task to kill when the kernel
	is out of memory.

	The badness heuristic has since been rewritten since the introduction of
	this tunable such that its meaning is deprecated.  The value was
	implemented as a bitshift on a score generated by the badness()
	function that did not have any precise units of measure.  With the
	rewrite, the score is given as a proportion of available memory to the
	task allocating pages, so using a bitshift which grows the score
	exponentially is, thus, impossible to tune with fine granularity.

	A much more powerful interface, /proc/<pid>/oom_score_adj, was
	introduced with the oom killer rewrite that allows users to increase or
	decrease the badness() score linearly.  This interface will replace
	/proc/<pid>/oom_adj.

	A warning will be emitted to the kernel log if an application uses this
	deprecated interface.  After it is printed once, future warnings will be
	suppressed until the kernel is rebooted.

---------------------------

What:	CS5535/CS5536 obsolete GPIO driver
When:	June 2011
Files:	drivers/staging/cs5535_gpio/*
Check:	drivers/staging/cs5535_gpio/cs5535_gpio.c
Why:	A newer driver replaces this; it is drivers/gpio/cs5535-gpio.c, and
	integrates with the Linux GPIO subsystem.  The old driver has been
	moved to staging, and will be removed altogether around 2.6.40.
	Please test the new driver, and ensure that the functionality you
	need and any bugfixes from the old driver are available in the new
	one.
Who:	Andres Salomon <dilinger@queued.net>

--------------------------

What:	remove EXPORT_SYMBOL(kernel_thread)
When:	August 2006
Files:	arch/*/kernel/*_ksyms.c
Check:	kernel_thread
Why:	kernel_thread is a low-level implementation detail.  Drivers should
        use the <linux/kthread.h> API instead which shields them from
	implementation details and provides a higherlevel interface that
	prevents bugs and code duplication
Who:	Christoph Hellwig <hch@lst.de>

---------------------------

What:	Unused EXPORT_SYMBOL/EXPORT_SYMBOL_GPL exports
	(temporary transition config option provided until then)
	The transition config option will also be removed at the same time.
When:	before 2.6.19
Why:	Unused symbols are both increasing the size of the kernel binary
	and are often a sign of "wrong API"
Who:	Arjan van de Ven <arjan@linux.intel.com>

---------------------------

What:	PHYSDEVPATH, PHYSDEVBUS, PHYSDEVDRIVER in the uevent environment
When:	October 2008
Why:	The stacking of class devices makes these values misleading and
	inconsistent.
	Class devices should not carry any of these properties, and bus
	devices have SUBSYTEM and DRIVER as a replacement.
Who:	Kay Sievers <kay.sievers@suse.de>

---------------------------

What:	ACPI procfs interface
When:	July 2008
Why:	ACPI sysfs conversion should be finished by January 2008.
	ACPI procfs interface will be removed in July 2008 so that
	there is enough time for the user space to catch up.
Who:	Zhang Rui <rui.zhang@intel.com>

---------------------------

What:	CONFIG_ACPI_PROCFS_POWER
When:	2.6.39
Why:	sysfs I/F for ACPI power devices, including AC and Battery,
        has been working in upstream kernel since 2.6.24, Sep 2007.
	In 2.6.37, we make the sysfs I/F always built in and this option
	disabled by default.
	Remove this option and the ACPI power procfs interface in 2.6.39.
Who:	Zhang Rui <rui.zhang@intel.com>

---------------------------

What:	/proc/acpi/event
When:	February 2008
Why:	/proc/acpi/event has been replaced by events via the input layer
	and netlink since 2.6.23.
Who:	Len Brown <len.brown@intel.com>

---------------------------

What:	i386/x86_64 bzImage symlinks
When:	April 2010

Why:	The i386/x86_64 merge provides a symlink to the old bzImage
	location so not yet updated user space tools, e.g. package
	scripts, do not break.
Who:	Thomas Gleixner <tglx@linutronix.de>

---------------------------

What:	GPIO autorequest on gpio_direction_{input,output}() in gpiolib
When:	February 2010
Why:	All callers should use explicit gpio_request()/gpio_free().
	The autorequest mechanism in gpiolib was provided mostly as a
	migration aid for legacy GPIO interfaces (for SOC based GPIOs).
	Those users have now largely migrated.  Platforms implementing
	the GPIO interfaces without using gpiolib will see no changes.
Who:	David Brownell <dbrownell@users.sourceforge.net>
---------------------------

What:	b43 support for firmware revision < 410
When:	The schedule was July 2008, but it was decided that we are going to keep the
        code as long as there are no major maintanance headaches.
	So it _could_ be removed _any_ time now, if it conflicts with something new.
Why:	The support code for the old firmware hurts code readability/maintainability
	and slightly hurts runtime performance. Bugfixes for the old firmware
	are not provided by Broadcom anymore.
Who:	Michael Buesch <mb@bu3sch.de>

---------------------------

What:	Ability for non root users to shm_get hugetlb pages based on mlock
	resource limits
When:	2.6.31
Why:	Non root users need to be part of /proc/sys/vm/hugetlb_shm_group or
	have CAP_IPC_LOCK to be able to allocate shm segments backed by
	huge pages.  The mlock based rlimit check to allow shm hugetlb is
	inconsistent with mmap based allocations.  Hence it is being
	deprecated.
Who:	Ravikiran Thirumalai <kiran@scalex86.org>

---------------------------

What:	CONFIG_THERMAL_HWMON
When:	January 2009
Why:	This option was introduced just to allow older lm-sensors userspace
	to keep working over the upgrade to 2.6.26. At the scheduled time of
	removal fixed lm-sensors (2.x or 3.x) should be readily available.
Who:	Rene Herman <rene.herman@gmail.com>

---------------------------

What:	Code that is now under CONFIG_WIRELESS_EXT_SYSFS
	(in net/core/net-sysfs.c)
When:	After the only user (hal) has seen a release with the patches
	for enough time, probably some time in 2010.
Why:	Over 1K .text/.data size reduction, data is available in other
	ways (ioctls)
Who:	Johannes Berg <johannes@sipsolutions.net>

---------------------------

What:	sysfs ui for changing p4-clockmod parameters
When:	September 2009
Why:	See commits 129f8ae9b1b5be94517da76009ea956e89104ce8 and
	e088e4c9cdb618675874becb91b2fd581ee707e6.
	Removal is subject to fixing any remaining bugs in ACPI which may
	cause the thermal throttling not to happen at the right time.
Who:	Dave Jones <davej@redhat.com>, Matthew Garrett <mjg@redhat.com>

-----------------------------

What:	fakephp and associated sysfs files in /sys/bus/pci/slots/
When:	2011
Why:	In 2.6.27, the semantics of /sys/bus/pci/slots was redefined to
	represent a machine's physical PCI slots. The change in semantics
	had userspace implications, as the hotplug core no longer allowed
	drivers to create multiple sysfs files per physical slot (required
	for multi-function devices, e.g.). fakephp was seen as a developer's
	tool only, and its interface changed. Too late, we learned that
	there were some users of the fakephp interface.

	In 2.6.30, the original fakephp interface was restored. At the same
	time, the PCI core gained the ability that fakephp provided, namely
	function-level hot-remove and hot-add.

	Since the PCI core now provides the same functionality, exposed in:

		/sys/bus/pci/rescan
		/sys/bus/pci/devices/.../remove
		/sys/bus/pci/devices/.../rescan

	there is no functional reason to maintain fakephp as well.

	We will keep the existing module so that 'modprobe fakephp' will
	present the old /sys/bus/pci/slots/... interface for compatibility,
	but users are urged to migrate their applications to the API above.

	After a reasonable transition period, we will remove the legacy
	fakephp interface.
Who:	Alex Chiang <achiang@hp.com>

---------------------------

What:	CONFIG_RFKILL_INPUT
When:	2.6.33
Why:	Should be implemented in userspace, policy daemon.
Who:	Johannes Berg <johannes@sipsolutions.net>

----------------------------

What:	sound-slot/service-* module aliases and related clutters in
	sound/sound_core.c
When:	August 2010
Why:	OSS sound_core grabs all legacy minors (0-255) of SOUND_MAJOR
	(14) and requests modules using custom sound-slot/service-*
	module aliases.  The only benefit of doing this is allowing
	use of custom module aliases which might as well be considered
	a bug at this point.  This preemptive claiming prevents
	alternative OSS implementations.

	Till the feature is removed, the kernel will be requesting
	both sound-slot/service-* and the standard char-major-* module
	aliases and allow turning off the pre-claiming selectively via
	CONFIG_SOUND_OSS_CORE_PRECLAIM and soundcore.preclaim_oss
	kernel parameter.

	After the transition phase is complete, both the custom module
	aliases and switches to disable it will go away.  This removal
	will also allow making ALSA OSS emulation independent of
	sound_core.  The dependency will be broken then too.
Who:	Tejun Heo <tj@kernel.org>

----------------------------

What:	sysfs-class-rfkill state file
When:	Feb 2014
Files:	net/rfkill/core.c
Why: 	Documented as obsolete since Feb 2010. This file is limited to 3
	states while the rfkill drivers can have 4 states.
Who: 	anybody or Florian Mickler <florian@mickler.org>

----------------------------

What: 	sysfs-class-rfkill claim file
When:	Feb 2012
Files:	net/rfkill/core.c
Why:	It is not possible to claim an rfkill driver since 2007. This is
	Documented as obsolete since Feb 2010.
Who: 	anybody or Florian Mickler <florian@mickler.org>

----------------------------

What:	KVM paravirt mmu host support
When:	January 2011
Why:	The paravirt mmu host support is slower than non-paravirt mmu, both
	on newer and older hardware.  It is already not exposed to the guest,
	and kept only for live migration purposes.
Who:	Avi Kivity <avi@redhat.com>

----------------------------

What:	iwlwifi 50XX module parameters
When:	2.6.40
Why:	The "..50" modules parameters were used to configure 5000 series and
	up devices; different set of module parameters also available for 4965
	with same functionalities. Consolidate both set into single place
	in drivers/net/wireless/iwlwifi/iwl-agn.c

Who:	Wey-Yi Guy <wey-yi.w.guy@intel.com>

----------------------------

What:	iwl4965 alias support
When:	2.6.40
Why:	Internal alias support has been present in module-init-tools for some
	time, the MODULE_ALIAS("iwl4965") boilerplate aliases can be removed
	with no impact.

Who:	Wey-Yi Guy <wey-yi.w.guy@intel.com>

---------------------------

What:	xt_NOTRACK
Files:	net/netfilter/xt_NOTRACK.c
When:	April 2011
Why:	Superseded by xt_CT
Who:	Netfilter developer team <netfilter-devel@vger.kernel.org>

----------------------------

What:	IRQF_DISABLED
When:	2.6.36
Why:	The flag is a NOOP as we run interrupt handlers with interrupts disabled
Who:	Thomas Gleixner <tglx@linutronix.de>

----------------------------

What: 	PCI DMA unmap state API
When:	August 2012
Why:	PCI DMA unmap state API (include/linux/pci-dma.h) was replaced
	with DMA unmap state API (DMA unmap state API can be used for
	any bus).
Who:	FUJITA Tomonori <fujita.tomonori@lab.ntt.co.jp>

----------------------------

What: 	DMA_xxBIT_MASK macros
When:	Jun 2011
Why:	DMA_xxBIT_MASK macros were replaced with DMA_BIT_MASK() macros.
Who:	FUJITA Tomonori <fujita.tomonori@lab.ntt.co.jp>

----------------------------

What:	iwlwifi disable_hw_scan module parameters
When:	2.6.40
Why:	Hareware scan is the prefer method for iwlwifi devices for
	scanning operation. Remove software scan support for all the
	iwlwifi devices.

Who:	Wey-Yi Guy <wey-yi.w.guy@intel.com>

----------------------------

What:   access to nfsd auth cache through sys_nfsservctl or '.' files
        in the 'nfsd' filesystem.
When:   2.6.40
Why:    This is a legacy interface which have been replaced by a more
        dynamic cache.  Continuing to maintain this interface is an
        unnecessary burden.
Who:    NeilBrown <neilb@suse.de>

----------------------------

What:	cancel_rearming_delayed_work[queue]()
When:	2.6.39

Why:	The functions have been superceded by cancel_delayed_work_sync()
	quite some time ago.  The conversion is trivial and there is no
	in-kernel user left.
Who:	Tejun Heo <tj@kernel.org>

----------------------------

What:	Legacy, non-standard chassis intrusion detection interface.
When:	June 2011
Why:	The adm9240, w83792d and w83793 hardware monitoring drivers have
	legacy interfaces for chassis intrusion detection. A standard
	interface has been added to each driver, so the legacy interface
	can be removed.
Who:	Jean Delvare <khali@linux-fr.org>

----------------------------

What:	xt_connlimit rev 0
When:	2012
Who:	Jan Engelhardt <jengelh@medozas.de>
Files:	net/netfilter/xt_connlimit.c

----------------------------

What:	noswapaccount kernel command line parameter
When:	2.6.40
Why:	The original implementation of memsw feature enabled by
	CONFIG_CGROUP_MEM_RES_CTLR_SWAP could be disabled by the noswapaccount
	kernel parameter (introduced in 2.6.29-rc1). Later on, this decision
	turned out to be not ideal because we cannot have the feature compiled
	in and disabled by default and let only interested to enable it
	(e.g. general distribution kernels might need it). Therefore we have
	added swapaccount[=0|1] parameter (introduced in 2.6.37) which provides
	the both possibilities. If we remove noswapaccount we will have
	less command line parameters with the same functionality and we
	can also cleanup the parameter handling a bit ().
Who:	Michal Hocko <mhocko@suse.cz>

----------------------------

What:	ipt_addrtype match include file
When:	2012
Why:	superseded by xt_addrtype
Who:	Florian Westphal <fw@strlen.de>
Files:	include/linux/netfilter_ipv4/ipt_addrtype.h

----------------------------

What:	i2c_driver.attach_adapter
	i2c_driver.detach_adapter
When:	September 2011
Why:	These legacy callbacks should no longer be used as i2c-core offers
	a variety of preferable alternative ways to instantiate I2C devices.
Who:	Jean Delvare <khali@linux-fr.org>

----------------------------

What:	Support for UVCIOC_CTRL_ADD in the uvcvideo driver
When:	2.6.42
Why:	The information passed to the driver by this ioctl is now queried
	dynamically from the device.
Who:	Laurent Pinchart <laurent.pinchart@ideasonboard.com>

----------------------------

What:	Support for UVCIOC_CTRL_MAP_OLD in the uvcvideo driver
When:	2.6.42
Why:	Used only by applications compiled against older driver versions.
	Superseded by UVCIOC_CTRL_MAP which supports V4L2 menu controls.
Who:	Laurent Pinchart <laurent.pinchart@ideasonboard.com>

----------------------------

What:	Support for UVCIOC_CTRL_GET and UVCIOC_CTRL_SET in the uvcvideo driver
When:	2.6.42
Why:	Superseded by the UVCIOC_CTRL_QUERY ioctl.
Who:	Laurent Pinchart <laurent.pinchart@ideasonboard.com>

----------------------------

What:	For VIDIOC_S_FREQUENCY the type field must match the device node's type.
	If not, return -EINVAL.
When:	3.2
Why:	It makes no sense to switch the tuner to radio mode by calling
	VIDIOC_S_FREQUENCY on a video node, or to switch the tuner to tv mode by
	calling VIDIOC_S_FREQUENCY on a radio node. This is the first step of a
	move to more consistent handling of tv and radio tuners.
Who:	Hans Verkuil <hans.verkuil@cisco.com>

----------------------------

What:	Opening a radio device node will no longer automatically switch the
	tuner mode from tv to radio.
When:	3.3
Why:	Just opening a V4L device should not change the state of the hardware
	like that. It's very unexpected and against the V4L spec. Instead, you
	switch to radio mode by calling VIDIOC_S_FREQUENCY. This is the second
	and last step of the move to consistent handling of tv and radio tuners.
Who:	Hans Verkuil <hans.verkuil@cisco.com>

----------------------------

What:	Support for driver specific ioctls in the pwc driver (everything
	defined in media/pwc-ioctl.h)
When:	3.3
Why:	This stems from the v4l1 era, with v4l2 everything can be done with
	standardized v4l2 API calls
Who:	Hans de Goede <hdegoede@redhat.com>

----------------------------

What:	Driver specific sysfs API in the pwc driver
When:	3.3
Why:	Setting pan/tilt should be done with v4l2 controls, like with other
	cams. The button is available as a standard input device
Who:	Hans de Goede <hdegoede@redhat.com>

----------------------------

What:	Driver specific use of pixfmt.priv in the pwc driver
When:	3.3
Why:	The .priv field never was intended for this, setting a framerate is
	support using the standardized S_PARM ioctl
Who:	Hans de Goede <hdegoede@redhat.com>

----------------------------

What:	Software emulation of arbritary resolutions in the pwc driver
When:	3.3
Why:	The pwc driver claims to support any resolution between 160x120
	and 640x480, but emulates this by simply drawing a black border
	around the image. Userspace can draw its own black border if it
	really wants one.
<<<<<<< HEAD
Who:	Hans de Goede <hdegoede@redhat.com>
=======
Who:	Hans de Goede <hdegoede@redhat.com>

----------------------------

What:	For VIDIOC_S_FREQUENCY the type field must match the device node's type.
	If not, return -EINVAL.
When:	3.2
Why:	It makes no sense to switch the tuner to radio mode by calling
	VIDIOC_S_FREQUENCY on a video node, or to switch the tuner to tv mode by
	calling VIDIOC_S_FREQUENCY on a radio node. This is the first step of a
	move to more consistent handling of tv and radio tuners.
Who:	Hans Verkuil <hans.verkuil@cisco.com>

----------------------------

What:	Opening a radio device node will no longer automatically switch the
	tuner mode from tv to radio.
When:	3.3
Why:	Just opening a V4L device should not change the state of the hardware
	like that. It's very unexpected and against the V4L spec. Instead, you
	switch to radio mode by calling VIDIOC_S_FREQUENCY. This is the second
	and last step of the move to consistent handling of tv and radio tuners.
Who:	Hans Verkuil <hans.verkuil@cisco.com>

----------------------------
>>>>>>> 0461db1b
<|MERGE_RESOLUTION|>--- conflicted
+++ resolved
@@ -637,9 +637,6 @@
 	and 640x480, but emulates this by simply drawing a black border
 	around the image. Userspace can draw its own black border if it
 	really wants one.
-<<<<<<< HEAD
-Who:	Hans de Goede <hdegoede@redhat.com>
-=======
 Who:	Hans de Goede <hdegoede@redhat.com>
 
 ----------------------------
@@ -664,5 +661,4 @@
 	and last step of the move to consistent handling of tv and radio tuners.
 Who:	Hans Verkuil <hans.verkuil@cisco.com>
 
-----------------------------
->>>>>>> 0461db1b
+----------------------------