--- conflicted
+++ resolved
@@ -518,7 +518,6 @@
 
 ----------------------------
 
-<<<<<<< HEAD
 What:	Support for driver specific ioctls in the pwc driver (everything
 	defined in media/pwc-ioctl.h)
 When:	3.3
@@ -580,7 +579,9 @@
 When:	3.8
 Why:	This driver has been superseded by g_mass_storage.
 Who:	Alan Stern <stern@rowland.harvard.edu>
-=======
+
+----------------------------
+
 What:   threeg and interface sysfs files in /sys/devices/platform/acer-wmi
 When:   2012
 Why:    In 2.6.40, we can now autodetect internal 3G device and already have
@@ -591,6 +592,5 @@
 	interface that was used by acer-wmi driver. It will replaced by
 	information log when acer-wmi initial.
 Who:    Lee, Chun-Yi <jlee@novell.com>
->>>>>>> cf98853c
 
 ----------------------------