The following is a list of files and features that are going to be
removed in the kernel source tree.  Every entry should contain what
exactly is going away, why it is happening, and who is going to be doing
the work.  When the feature is removed from the kernel, it should also
be removed from this file.

---------------------------

What:	x86 floppy disable_hlt
When:	2012
Why:	ancient workaround of dubious utility clutters the
	code used by everybody else.
Who:	Len Brown <len.brown@intel.com>

---------------------------

What:	CONFIG_APM_CPU_IDLE, and its ability to call APM BIOS in idle
When:	2012
Why:	This optional sub-feature of APM is of dubious reliability,
	and ancient APM laptops are likely better served by calling HLT.
	Deleting CONFIG_APM_CPU_IDLE allows x86 to stop exporting
	the pm_idle function pointer to modules.
Who:	Len Brown <len.brown@intel.com>

----------------------------

What:	x86_32 "no-hlt" cmdline param
When:	2012
Why:	remove a branch from idle path, simplify code used by everybody.
	This option disabled the use of HLT in idle and machine_halt()
	for hardware that was flakey 15-years ago.  Today we have
	"idle=poll" that removed HLT from idle, and so if such a machine
	is still running the upstream kernel, "idle=poll" is likely sufficient.
Who:	Len Brown <len.brown@intel.com>

----------------------------

What:	x86 "idle=mwait" cmdline param
When:	2012
Why:	simplify x86 idle code
Who:	Len Brown <len.brown@intel.com>

----------------------------

What:	PRISM54
When:	2.6.34

Why:	prism54 FullMAC PCI / Cardbus devices used to be supported only by the
	prism54 wireless driver. After Intersil stopped selling these
	devices in preference for the newer more flexible SoftMAC devices
	a SoftMAC device driver was required and prism54 did not support
	them. The p54pci driver now exists and has been present in the kernel for
	a while. This driver supports both SoftMAC devices and FullMAC devices.
	The main difference between these devices was the amount of memory which
	could be used for the firmware. The SoftMAC devices support a smaller
	amount of memory. Because of this the SoftMAC firmware fits into FullMAC
	devices's memory. p54pci supports not only PCI / Cardbus but also USB
	and SPI. Since p54pci supports all devices prism54 supports
	you will have a conflict. I'm not quite sure how distributions are
	handling this conflict right now. prism54 was kept around due to
	claims users may experience issues when using the SoftMAC driver.
	Time has passed users have not reported issues. If you use prism54
	and for whatever reason you cannot use p54pci please let us know!
	E-mail us at: linux-wireless@vger.kernel.org

	For more information see the p54 wiki page:

	http://wireless.kernel.org/en/users/Drivers/p54

Who:	Luis R. Rodriguez <lrodriguez@atheros.com>

---------------------------

What:	IRQF_SAMPLE_RANDOM
Check:	IRQF_SAMPLE_RANDOM
When:	July 2009

Why:	Many of IRQF_SAMPLE_RANDOM users are technically bogus as entropy
	sources in the kernel's current entropy model. To resolve this, every
	input point to the kernel's entropy pool needs to better document the
	type of entropy source it actually is. This will be replaced with
	additional add_*_randomness functions in drivers/char/random.c

Who:	Robin Getz <rgetz@blackfin.uclinux.org> & Matt Mackall <mpm@selenic.com>

---------------------------

What:	Deprecated snapshot ioctls
When:	2.6.36

Why:	The ioctls in kernel/power/user.c were marked as deprecated long time
	ago. Now they notify users about that so that they need to replace
	their userspace. After some more time, remove them completely.

Who:	Jiri Slaby <jirislaby@gmail.com>

---------------------------

What:	The ieee80211_regdom module parameter
When:	March 2010 / desktop catchup

Why:	This was inherited by the CONFIG_WIRELESS_OLD_REGULATORY code,
	and currently serves as an option for users to define an
	ISO / IEC 3166 alpha2 code for the country they are currently
	present in. Although there are userspace API replacements for this
	through nl80211 distributions haven't yet caught up with implementing
	decent alternatives through standard GUIs. Although available as an
	option through iw or wpa_supplicant its just a matter of time before
	distributions pick up good GUI options for this. The ideal solution
	would actually consist of intelligent designs which would do this for
	the user automatically even when travelling through different countries.
	Until then we leave this module parameter as a compromise.

	When userspace improves with reasonable widely-available alternatives for
	this we will no longer need this module parameter. This entry hopes that
	by the super-futuristically looking date of "March 2010" we will have
	such replacements widely available.

Who:	Luis R. Rodriguez <lrodriguez@atheros.com>

---------------------------

What:	dev->power.power_state
When:	July 2007
Why:	Broken design for runtime control over driver power states, confusing
	driver-internal runtime power management with:  mechanisms to support
	system-wide sleep state transitions; event codes that distinguish
	different phases of swsusp "sleep" transitions; and userspace policy
	inputs.  This framework was never widely used, and most attempts to
	use it were broken.  Drivers should instead be exposing domain-specific
	interfaces either to kernel or to userspace.
Who:	Pavel Machek <pavel@ucw.cz>

---------------------------

What:	sys_sysctl
When:	September 2010
Option: CONFIG_SYSCTL_SYSCALL
Why:	The same information is available in a more convenient from
	/proc/sys, and none of the sysctl variables appear to be
	important performance wise.

	Binary sysctls are a long standing source of subtle kernel
	bugs and security issues.

	When I looked several months ago all I could find after
	searching several distributions were 5 user space programs and
	glibc (which falls back to /proc/sys) using this syscall.

	The man page for sysctl(2) documents it as unusable for user
	space programs.

	sysctl(2) is not generally ABI compatible to a 32bit user
	space application on a 64bit and a 32bit kernel.

	For the last several months the policy has been no new binary
	sysctls and no one has put forward an argument to use them.

	Binary sysctls issues seem to keep happening appearing so
	properly deprecating them (with a warning to user space) and a
	2 year grace warning period will mean eventually we can kill
	them and end the pain.

	In the mean time individual binary sysctls can be dealt with
	in a piecewise fashion.

Who:	Eric Biederman <ebiederm@xmission.com>

---------------------------

What:	/proc/<pid>/oom_adj
When:	August 2012
Why:	/proc/<pid>/oom_adj allows userspace to influence the oom killer's
	badness heuristic used to determine which task to kill when the kernel
	is out of memory.

	The badness heuristic has since been rewritten since the introduction of
	this tunable such that its meaning is deprecated.  The value was
	implemented as a bitshift on a score generated by the badness()
	function that did not have any precise units of measure.  With the
	rewrite, the score is given as a proportion of available memory to the
	task allocating pages, so using a bitshift which grows the score
	exponentially is, thus, impossible to tune with fine granularity.

	A much more powerful interface, /proc/<pid>/oom_score_adj, was
	introduced with the oom killer rewrite that allows users to increase or
	decrease the badness() score linearly.  This interface will replace
	/proc/<pid>/oom_adj.

	A warning will be emitted to the kernel log if an application uses this
	deprecated interface.  After it is printed once, future warnings will be
	suppressed until the kernel is rebooted.

---------------------------

What:	CS5535/CS5536 obsolete GPIO driver
When:	June 2011
Files:	drivers/staging/cs5535_gpio/*
Check:	drivers/staging/cs5535_gpio/cs5535_gpio.c
Why:	A newer driver replaces this; it is drivers/gpio/cs5535-gpio.c, and
	integrates with the Linux GPIO subsystem.  The old driver has been
	moved to staging, and will be removed altogether around 2.6.40.
	Please test the new driver, and ensure that the functionality you
	need and any bugfixes from the old driver are available in the new
	one.
Who:	Andres Salomon <dilinger@queued.net>

--------------------------

What:	remove EXPORT_SYMBOL(kernel_thread)
When:	August 2006
Files:	arch/*/kernel/*_ksyms.c
Check:	kernel_thread
Why:	kernel_thread is a low-level implementation detail.  Drivers should
        use the <linux/kthread.h> API instead which shields them from
	implementation details and provides a higherlevel interface that
	prevents bugs and code duplication
Who:	Christoph Hellwig <hch@lst.de>

---------------------------

What:	Unused EXPORT_SYMBOL/EXPORT_SYMBOL_GPL exports
	(temporary transition config option provided until then)
	The transition config option will also be removed at the same time.
When:	before 2.6.19
Why:	Unused symbols are both increasing the size of the kernel binary
	and are often a sign of "wrong API"
Who:	Arjan van de Ven <arjan@linux.intel.com>

---------------------------

What:	PHYSDEVPATH, PHYSDEVBUS, PHYSDEVDRIVER in the uevent environment
When:	October 2008
Why:	The stacking of class devices makes these values misleading and
	inconsistent.
	Class devices should not carry any of these properties, and bus
	devices have SUBSYTEM and DRIVER as a replacement.
Who:	Kay Sievers <kay.sievers@suse.de>

---------------------------

What:	ACPI procfs interface
When:	July 2008
Why:	ACPI sysfs conversion should be finished by January 2008.
	ACPI procfs interface will be removed in July 2008 so that
	there is enough time for the user space to catch up.
Who:	Zhang Rui <rui.zhang@intel.com>

---------------------------

What:	CONFIG_ACPI_PROCFS_POWER
When:	2.6.39
Why:	sysfs I/F for ACPI power devices, including AC and Battery,
        has been working in upstream kernel since 2.6.24, Sep 2007.
	In 2.6.37, we make the sysfs I/F always built in and this option
	disabled by default.
	Remove this option and the ACPI power procfs interface in 2.6.39.
Who:	Zhang Rui <rui.zhang@intel.com>

---------------------------

What:	/proc/acpi/event
When:	February 2008
Why:	/proc/acpi/event has been replaced by events via the input layer
	and netlink since 2.6.23.
Who:	Len Brown <len.brown@intel.com>

---------------------------

What:	i386/x86_64 bzImage symlinks
When:	April 2010

Why:	The i386/x86_64 merge provides a symlink to the old bzImage
	location so not yet updated user space tools, e.g. package
	scripts, do not break.
Who:	Thomas Gleixner <tglx@linutronix.de>

---------------------------

What:	GPIO autorequest on gpio_direction_{input,output}() in gpiolib
When:	February 2010
Why:	All callers should use explicit gpio_request()/gpio_free().
	The autorequest mechanism in gpiolib was provided mostly as a
	migration aid for legacy GPIO interfaces (for SOC based GPIOs).
	Those users have now largely migrated.  Platforms implementing
	the GPIO interfaces without using gpiolib will see no changes.
Who:	David Brownell <dbrownell@users.sourceforge.net>
---------------------------

What:	b43 support for firmware revision < 410
When:	The schedule was July 2008, but it was decided that we are going to keep the
        code as long as there are no major maintanance headaches.
	So it _could_ be removed _any_ time now, if it conflicts with something new.
Why:	The support code for the old firmware hurts code readability/maintainability
	and slightly hurts runtime performance. Bugfixes for the old firmware
	are not provided by Broadcom anymore.
Who:	Michael Buesch <mb@bu3sch.de>

---------------------------

What:	Ability for non root users to shm_get hugetlb pages based on mlock
	resource limits
When:	2.6.31
Why:	Non root users need to be part of /proc/sys/vm/hugetlb_shm_group or
	have CAP_IPC_LOCK to be able to allocate shm segments backed by
	huge pages.  The mlock based rlimit check to allow shm hugetlb is
	inconsistent with mmap based allocations.  Hence it is being
	deprecated.
Who:	Ravikiran Thirumalai <kiran@scalex86.org>

---------------------------

What:	CONFIG_THERMAL_HWMON
When:	January 2009
Why:	This option was introduced just to allow older lm-sensors userspace
	to keep working over the upgrade to 2.6.26. At the scheduled time of
	removal fixed lm-sensors (2.x or 3.x) should be readily available.
Who:	Rene Herman <rene.herman@gmail.com>

---------------------------

What:	Code that is now under CONFIG_WIRELESS_EXT_SYSFS
	(in net/core/net-sysfs.c)
When:	After the only user (hal) has seen a release with the patches
	for enough time, probably some time in 2010.
Why:	Over 1K .text/.data size reduction, data is available in other
	ways (ioctls)
Who:	Johannes Berg <johannes@sipsolutions.net>

---------------------------

What:	sysfs ui for changing p4-clockmod parameters
When:	September 2009
Why:	See commits 129f8ae9b1b5be94517da76009ea956e89104ce8 and
	e088e4c9cdb618675874becb91b2fd581ee707e6.
	Removal is subject to fixing any remaining bugs in ACPI which may
	cause the thermal throttling not to happen at the right time.
Who:	Dave Jones <davej@redhat.com>, Matthew Garrett <mjg@redhat.com>

-----------------------------

What:	fakephp and associated sysfs files in /sys/bus/pci/slots/
When:	2011
Why:	In 2.6.27, the semantics of /sys/bus/pci/slots was redefined to
	represent a machine's physical PCI slots. The change in semantics
	had userspace implications, as the hotplug core no longer allowed
	drivers to create multiple sysfs files per physical slot (required
	for multi-function devices, e.g.). fakephp was seen as a developer's
	tool only, and its interface changed. Too late, we learned that
	there were some users of the fakephp interface.

	In 2.6.30, the original fakephp interface was restored. At the same
	time, the PCI core gained the ability that fakephp provided, namely
	function-level hot-remove and hot-add.

	Since the PCI core now provides the same functionality, exposed in:

		/sys/bus/pci/rescan
		/sys/bus/pci/devices/.../remove
		/sys/bus/pci/devices/.../rescan

	there is no functional reason to maintain fakephp as well.

	We will keep the existing module so that 'modprobe fakephp' will
	present the old /sys/bus/pci/slots/... interface for compatibility,
	but users are urged to migrate their applications to the API above.

	After a reasonable transition period, we will remove the legacy
	fakephp interface.
Who:	Alex Chiang <achiang@hp.com>

---------------------------

What:	CONFIG_RFKILL_INPUT
When:	2.6.33
Why:	Should be implemented in userspace, policy daemon.
Who:	Johannes Berg <johannes@sipsolutions.net>

----------------------------

What:	sound-slot/service-* module aliases and related clutters in
	sound/sound_core.c
When:	August 2010
Why:	OSS sound_core grabs all legacy minors (0-255) of SOUND_MAJOR
	(14) and requests modules using custom sound-slot/service-*
	module aliases.  The only benefit of doing this is allowing
	use of custom module aliases which might as well be considered
	a bug at this point.  This preemptive claiming prevents
	alternative OSS implementations.

	Till the feature is removed, the kernel will be requesting
	both sound-slot/service-* and the standard char-major-* module
	aliases and allow turning off the pre-claiming selectively via
	CONFIG_SOUND_OSS_CORE_PRECLAIM and soundcore.preclaim_oss
	kernel parameter.

	After the transition phase is complete, both the custom module
	aliases and switches to disable it will go away.  This removal
	will also allow making ALSA OSS emulation independent of
	sound_core.  The dependency will be broken then too.
Who:	Tejun Heo <tj@kernel.org>

----------------------------

What:	sysfs-class-rfkill state file
When:	Feb 2014
Files:	net/rfkill/core.c
Why: 	Documented as obsolete since Feb 2010. This file is limited to 3
	states while the rfkill drivers can have 4 states.
Who: 	anybody or Florian Mickler <florian@mickler.org>

----------------------------

What: 	sysfs-class-rfkill claim file
When:	Feb 2012
Files:	net/rfkill/core.c
Why:	It is not possible to claim an rfkill driver since 2007. This is
	Documented as obsolete since Feb 2010.
Who: 	anybody or Florian Mickler <florian@mickler.org>

----------------------------

What:	KVM paravirt mmu host support
When:	January 2011
Why:	The paravirt mmu host support is slower than non-paravirt mmu, both
	on newer and older hardware.  It is already not exposed to the guest,
	and kept only for live migration purposes.
Who:	Avi Kivity <avi@redhat.com>

----------------------------

What:	iwlwifi 50XX module parameters
When:	2.6.40
Why:	The "..50" modules parameters were used to configure 5000 series and
	up devices; different set of module parameters also available for 4965
	with same functionalities. Consolidate both set into single place
	in drivers/net/wireless/iwlwifi/iwl-agn.c

Who:	Wey-Yi Guy <wey-yi.w.guy@intel.com>

----------------------------

What:	iwl4965 alias support
When:	2.6.40
Why:	Internal alias support has been present in module-init-tools for some
	time, the MODULE_ALIAS("iwl4965") boilerplate aliases can be removed
	with no impact.

Who:	Wey-Yi Guy <wey-yi.w.guy@intel.com>

---------------------------

What:	xt_NOTRACK
Files:	net/netfilter/xt_NOTRACK.c
When:	April 2011
Why:	Superseded by xt_CT
Who:	Netfilter developer team <netfilter-devel@vger.kernel.org>

----------------------------

What:	IRQF_DISABLED
When:	2.6.36
Why:	The flag is a NOOP as we run interrupt handlers with interrupts disabled
Who:	Thomas Gleixner <tglx@linutronix.de>

----------------------------

What: 	PCI DMA unmap state API
When:	August 2012
Why:	PCI DMA unmap state API (include/linux/pci-dma.h) was replaced
	with DMA unmap state API (DMA unmap state API can be used for
	any bus).
Who:	FUJITA Tomonori <fujita.tomonori@lab.ntt.co.jp>

----------------------------

What: 	DMA_xxBIT_MASK macros
When:	Jun 2011
Why:	DMA_xxBIT_MASK macros were replaced with DMA_BIT_MASK() macros.
Who:	FUJITA Tomonori <fujita.tomonori@lab.ntt.co.jp>

----------------------------

What:	iwlwifi disable_hw_scan module parameters
When:	2.6.40
Why:	Hareware scan is the prefer method for iwlwifi devices for
	scanning operation. Remove software scan support for all the
	iwlwifi devices.

Who:	Wey-Yi Guy <wey-yi.w.guy@intel.com>

----------------------------

What:   access to nfsd auth cache through sys_nfsservctl or '.' files
        in the 'nfsd' filesystem.
When:   2.6.40
Why:    This is a legacy interface which have been replaced by a more
        dynamic cache.  Continuing to maintain this interface is an
        unnecessary burden.
Who:    NeilBrown <neilb@suse.de>

----------------------------

What:	cancel_rearming_delayed_work[queue]()
When:	2.6.39

Why:	The functions have been superceded by cancel_delayed_work_sync()
	quite some time ago.  The conversion is trivial and there is no
	in-kernel user left.
Who:	Tejun Heo <tj@kernel.org>

----------------------------

What:	Legacy, non-standard chassis intrusion detection interface.
When:	June 2011
Why:	The adm9240, w83792d and w83793 hardware monitoring drivers have
	legacy interfaces for chassis intrusion detection. A standard
	interface has been added to each driver, so the legacy interface
	can be removed.
Who:	Jean Delvare <khali@linux-fr.org>

----------------------------

What:	xt_connlimit rev 0
When:	2012
Who:	Jan Engelhardt <jengelh@medozas.de>
Files:	net/netfilter/xt_connlimit.c

----------------------------

What:	noswapaccount kernel command line parameter
When:	2.6.40
Why:	The original implementation of memsw feature enabled by
	CONFIG_CGROUP_MEM_RES_CTLR_SWAP could be disabled by the noswapaccount
	kernel parameter (introduced in 2.6.29-rc1). Later on, this decision
	turned out to be not ideal because we cannot have the feature compiled
	in and disabled by default and let only interested to enable it
	(e.g. general distribution kernels might need it). Therefore we have
	added swapaccount[=0|1] parameter (introduced in 2.6.37) which provides
	the both possibilities. If we remove noswapaccount we will have
	less command line parameters with the same functionality and we
	can also cleanup the parameter handling a bit ().
Who:	Michal Hocko <mhocko@suse.cz>

----------------------------

What:	ipt_addrtype match include file
When:	2012
Why:	superseded by xt_addrtype
Who:	Florian Westphal <fw@strlen.de>
Files:	include/linux/netfilter_ipv4/ipt_addrtype.h

----------------------------

What:	i2c_driver.attach_adapter
	i2c_driver.detach_adapter
When:	September 2011
Why:	These legacy callbacks should no longer be used as i2c-core offers
	a variety of preferable alternative ways to instantiate I2C devices.
Who:	Jean Delvare <khali@linux-fr.org>

----------------------------

What:	Support for UVCIOC_CTRL_ADD in the uvcvideo driver
When:	2.6.42
Why:	The information passed to the driver by this ioctl is now queried
	dynamically from the device.
Who:	Laurent Pinchart <laurent.pinchart@ideasonboard.com>

----------------------------

What:	Support for UVCIOC_CTRL_MAP_OLD in the uvcvideo driver
When:	2.6.42
Why:	Used only by applications compiled against older driver versions.
	Superseded by UVCIOC_CTRL_MAP which supports V4L2 menu controls.
Who:	Laurent Pinchart <laurent.pinchart@ideasonboard.com>

----------------------------

What:	Support for UVCIOC_CTRL_GET and UVCIOC_CTRL_SET in the uvcvideo driver
When:	2.6.42
Why:	Superseded by the UVCIOC_CTRL_QUERY ioctl.
Who:	Laurent Pinchart <laurent.pinchart@ideasonboard.com>

----------------------------

<<<<<<< HEAD
What:	For VIDIOC_S_FREQUENCY the type field must match the device node's type.
	If not, return -EINVAL.
When:	3.2
Why:	It makes no sense to switch the tuner to radio mode by calling
	VIDIOC_S_FREQUENCY on a video node, or to switch the tuner to tv mode by
	calling VIDIOC_S_FREQUENCY on a radio node. This is the first step of a
	move to more consistent handling of tv and radio tuners.
Who:	Hans Verkuil <hans.verkuil@cisco.com>

----------------------------

What:	Opening a radio device node will no longer automatically switch the
	tuner mode from tv to radio.
When:	3.3
Why:	Just opening a V4L device should not change the state of the hardware
	like that. It's very unexpected and against the V4L spec. Instead, you
	switch to radio mode by calling VIDIOC_S_FREQUENCY. This is the second
	and last step of the move to consistent handling of tv and radio tuners.
Who:	Hans Verkuil <hans.verkuil@cisco.com>
=======
What:	Support for driver specific ioctls in the pwc driver (everything
	defined in media/pwc-ioctl.h)
When:	3.3
Why:	This stems from the v4l1 era, with v4l2 everything can be done with
	standardized v4l2 API calls
Who:	Hans de Goede <hdegoede@redhat.com>

----------------------------

What:	Driver specific sysfs API in the pwc driver
When:	3.3
Why:	Setting pan/tilt should be done with v4l2 controls, like with other
	cams. The button is available as a standard input device
Who:	Hans de Goede <hdegoede@redhat.com>

----------------------------

What:	Driver specific use of pixfmt.priv in the pwc driver
When:	3.3
Why:	The .priv field never was intended for this, setting a framerate is
	support using the standardized S_PARM ioctl
Who:	Hans de Goede <hdegoede@redhat.com>

----------------------------

What:	Software emulation of arbritary resolutions in the pwc driver
When:	3.3
Why:	The pwc driver claims to support any resolution between 160x120
	and 640x480, but emulates this by simply drawing a black border
	around the image. Userspace can draw its own black border if it
	really wants one.
Who:	Hans de Goede <hdegoede@redhat.com>
>>>>>>> 6068c012

----------------------------<|MERGE_RESOLUTION|>--- conflicted
+++ resolved
@@ -584,7 +584,6 @@
 
 ----------------------------
 
-<<<<<<< HEAD
 What:	For VIDIOC_S_FREQUENCY the type field must match the device node's type.
 	If not, return -EINVAL.
 When:	3.2
@@ -604,7 +603,9 @@
 	switch to radio mode by calling VIDIOC_S_FREQUENCY. This is the second
 	and last step of the move to consistent handling of tv and radio tuners.
 Who:	Hans Verkuil <hans.verkuil@cisco.com>
-=======
+
+----------------------------
+
 What:	Support for driver specific ioctls in the pwc driver (everything
 	defined in media/pwc-ioctl.h)
 When:	3.3
@@ -636,7 +637,4 @@
 	and 640x480, but emulates this by simply drawing a black border
 	around the image. Userspace can draw its own black border if it
 	really wants one.
-Who:	Hans de Goede <hdegoede@redhat.com>
->>>>>>> 6068c012
-
-----------------------------+Who:	Hans de Goede <hdegoede@redhat.com>