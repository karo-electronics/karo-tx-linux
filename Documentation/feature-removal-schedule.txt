--- conflicted
+++ resolved
@@ -584,7 +584,6 @@
 
 ----------------------------
 
-<<<<<<< HEAD
 What:	Support for driver specific ioctls in the pwc driver (everything
 	defined in media/pwc-ioctl.h)
 When:	3.3
@@ -617,7 +616,9 @@
 	around the image. Userspace can draw its own black border if it
 	really wants one.
 Who:	Hans de Goede <hdegoede@redhat.com>
-=======
+
+----------------------------
+
 What:	For VIDIOC_S_FREQUENCY the type field must match the device node's type.
 	If not, return -EINVAL.
 When:	3.2
@@ -637,6 +638,5 @@
 	switch to radio mode by calling VIDIOC_S_FREQUENCY. This is the second
 	and last step of the move to consistent handling of tv and radio tuners.
 Who:	Hans Verkuil <hans.verkuil@cisco.com>
->>>>>>> 620917de
 
 ----------------------------