  0 -> UNKNOWN/GENERIC
  1 -> Proteus Pro [philips reference design]   [1131:2001,1131:2001]
  2 -> LifeView FlyVIDEO3000                    [5168:0138,4e42:0138]
  3 -> LifeView/Typhoon FlyVIDEO2000            [5168:0138,4e42:0138]
  4 -> EMPRESS                                  [1131:6752]
  5 -> SKNet Monster TV                         [1131:4e85]
  6 -> Tevion MD 9717
  7 -> KNC One TV-Station RDS / Typhoon TV Tuner RDS [1131:fe01,1894:fe01]
  8 -> Terratec Cinergy 400 TV                  [153b:1142]
  9 -> Medion 5044
 10 -> Kworld/KuroutoShikou SAA7130-TVPCI
 11 -> Terratec Cinergy 600 TV                  [153b:1143]
 12 -> Medion 7134                              [16be:0003,16be:5000]
 13 -> Typhoon TV+Radio 90031
 14 -> ELSA EX-VISION 300TV                     [1048:226b]
 15 -> ELSA EX-VISION 500TV                     [1048:226a]
 16 -> ASUS TV-FM 7134                          [1043:4842,1043:4830,1043:4840]
 17 -> AOPEN VA1000 POWER                       [1131:7133]
 18 -> BMK MPEX No Tuner
 19 -> Compro VideoMate TV                      [185b:c100]
 20 -> Matrox CronosPlus                        [102B:48d0]
 21 -> 10MOONS PCI TV CAPTURE CARD              [1131:2001]
 22 -> AverMedia M156 / Medion 2819             [1461:a70b]
 23 -> BMK MPEX Tuner
 24 -> KNC One TV-Station DVR                   [1894:a006]
 25 -> ASUS TV-FM 7133                          [1043:4843]
 26 -> Pinnacle PCTV Stereo (saa7134)           [11bd:002b]
 27 -> Manli MuchTV M-TV002
 28 -> Manli MuchTV M-TV001
 29 -> Nagase Sangyo TransGear 3000TV           [1461:050c]
 30 -> Elitegroup ECS TVP3XP FM1216 Tuner Card(PAL-BG,FM)  [1019:4cb4]
 31 -> Elitegroup ECS TVP3XP FM1236 Tuner Card (NTSC,FM) [1019:4cb5]
 32 -> AVACS SmartTV
 33 -> AVerMedia DVD EZMaker                    [1461:10ff]
 34 -> Noval Prime TV 7133
 35 -> AverMedia AverTV Studio 305              [1461:2115]
 36 -> UPMOST PURPLE TV                         [12ab:0800]
 37 -> Items MuchTV Plus / IT-005
 38 -> Terratec Cinergy 200 TV                  [153b:1152]
 39 -> LifeView FlyTV Platinum Mini             [5168:0212,4e42:0212,5169:1502]
 40 -> Compro VideoMate TV PVR/FM               [185b:c100]
 41 -> Compro VideoMate TV Gold+                [185b:c100]
 42 -> Sabrent SBT-TVFM (saa7130)
 43 -> :Zolid Xpert TV7134
 44 -> Empire PCI TV-Radio LE
 45 -> Avermedia AVerTV Studio 307              [1461:9715]
 46 -> AVerMedia Cardbus TV/Radio (E500)        [1461:d6ee]
 47 -> Terratec Cinergy 400 mobile              [153b:1162]
 48 -> Terratec Cinergy 600 TV MK3              [153b:1158]
 49 -> Compro VideoMate Gold+ Pal               [185b:c200]
 50 -> Pinnacle PCTV 300i DVB-T + PAL           [11bd:002d]
 51 -> ProVideo PV952                           [1540:9524]
 52 -> AverMedia AverTV/305                     [1461:2108]
 53 -> ASUS TV-FM 7135                          [1043:4845]
 54 -> LifeView FlyTV Platinum FM / Gold        [5168:0214,5168:5214,1489:0214,5168:0304]
 55 -> LifeView FlyDVB-T DUO / MSI TV@nywhere Duo [5168:0306,4E42:0306]
 56 -> Avermedia AVerTV 307                     [1461:a70a]
 57 -> Avermedia AVerTV GO 007 FM               [1461:f31f]
 58 -> ADS Tech Instant TV (saa7135)            [1421:0350,1421:0351,1421:0370,1421:1370]
 59 -> Kworld/Tevion V-Stream Xpert TV PVR7134
 60 -> LifeView/Typhoon/Genius FlyDVB-T Duo Cardbus [5168:0502,4e42:0502,1489:0502]
 61 -> Philips TOUGH DVB-T reference design     [1131:2004]
 62 -> Compro VideoMate TV Gold+II
 63 -> Kworld Xpert TV PVR7134
 64 -> FlyTV mini Asus Digimatrix               [1043:0210]
 65 -> V-Stream Studio TV Terminator
 66 -> Yuan TUN-900 (saa7135)
 67 -> Beholder BeholdTV 409 FM                 [0000:4091]
 68 -> GoTView 7135 PCI                         [5456:7135]
 69 -> Philips EUROPA V3 reference design       [1131:2004]
 70 -> Compro Videomate DVB-T300                [185b:c900]
 71 -> Compro Videomate DVB-T200                [185b:c901]
 72 -> RTD Embedded Technologies VFG7350        [1435:7350]
 73 -> RTD Embedded Technologies VFG7330        [1435:7330]
 74 -> LifeView FlyTV Platinum Mini2            [14c0:1212]
 75 -> AVerMedia AVerTVHD MCE A180              [1461:1044]
 76 -> SKNet MonsterTV Mobile                   [1131:4ee9]
 77 -> Pinnacle PCTV 40i/50i/110i (saa7133)     [11bd:002e]
 78 -> ASUSTeK P7131 Dual                       [1043:4862]
 79 -> Sedna/MuchTV PC TV Cardbus TV/Radio (ITO25 Rev:2B)
 80 -> ASUS Digimatrix TV                       [1043:0210]
 81 -> Philips Tiger reference design           [1131:2018]
 82 -> MSI TV@Anywhere plus                     [1462:6231,1462:8624]
 83 -> Terratec Cinergy 250 PCI TV              [153b:1160]
 84 -> LifeView FlyDVB Trio                     [5168:0319]
 85 -> AverTV DVB-T 777                         [1461:2c05,1461:2c05]
 86 -> LifeView FlyDVB-T / Genius VideoWonder DVB-T [5168:0301,1489:0301]
 87 -> ADS Instant TV Duo Cardbus PTV331        [0331:1421]
 88 -> Tevion/KWorld DVB-T 220RF                [17de:7201]
 89 -> ELSA EX-VISION 700TV                     [1048:226c]
 90 -> Kworld ATSC110/115                       [17de:7350,17de:7352]
 91 -> AVerMedia A169 B                         [1461:7360]
 92 -> AVerMedia A169 B1                        [1461:6360]
 93 -> Medion 7134 Bridge #2                    [16be:0005]
 94 -> LifeView FlyDVB-T Hybrid Cardbus/MSI TV @nywhere A/D NB [5168:3306,5168:3502,5168:3307,4e42:3502]
 95 -> LifeView FlyVIDEO3000 (NTSC)             [5169:0138]
 96 -> Medion Md8800 Quadro                     [16be:0007,16be:0008,16be:000d]
 97 -> LifeView FlyDVB-S /Acorp TV134DS         [5168:0300,4e42:0300]
 98 -> Proteus Pro 2309                         [0919:2003]
 99 -> AVerMedia TV Hybrid A16AR                [1461:2c00]
100 -> Asus Europa2 OEM                         [1043:4860]
101 -> Pinnacle PCTV 310i                       [11bd:002f]
102 -> Avermedia AVerTV Studio 507              [1461:9715]
103 -> Compro Videomate DVB-T200A
104 -> Hauppauge WinTV-HVR1110 DVB-T/Hybrid     [0070:6700,0070:6701,0070:6702,0070:6703,0070:6704,0070:6705]
105 -> Terratec Cinergy HT PCMCIA               [153b:1172]
106 -> Encore ENLTV                             [1131:2342,1131:2341,3016:2344]
107 -> Encore ENLTV-FM                          [1131:230f]
108 -> Terratec Cinergy HT PCI                  [153b:1175]
109 -> Philips Tiger - S Reference design
110 -> Avermedia M102                           [1461:f31e]
111 -> ASUS P7131 4871                          [1043:4871]
112 -> ASUSTeK P7131 Hybrid                     [1043:4876]
113 -> Elitegroup ECS TVP3XP FM1246 Tuner Card (PAL,FM) [1019:4cb6]
114 -> KWorld DVB-T 210                         [17de:7250]
115 -> Sabrent PCMCIA TV-PCB05                  [0919:2003]
116 -> 10MOONS TM300 TV Card                    [1131:2304]
117 -> Avermedia Super 007                      [1461:f01d]
118 -> Beholder BeholdTV 401                    [0000:4016]
119 -> Beholder BeholdTV 403                    [0000:4036]
120 -> Beholder BeholdTV 403 FM                 [0000:4037]
121 -> Beholder BeholdTV 405                    [0000:4050]
122 -> Beholder BeholdTV 405 FM                 [0000:4051]
123 -> Beholder BeholdTV 407                    [0000:4070]
124 -> Beholder BeholdTV 407 FM                 [0000:4071]
125 -> Beholder BeholdTV 409                    [0000:4090]
126 -> Beholder BeholdTV 505 FM                 [5ace:5050]
127 -> Beholder BeholdTV 507 FM / BeholdTV 509 FM [5ace:5070,5ace:5090]
128 -> Beholder BeholdTV Columbus TV/FM         [0000:5201]
129 -> Beholder BeholdTV 607 FM                 [5ace:6070]
130 -> Beholder BeholdTV M6                     [5ace:6190]
131 -> Twinhan Hybrid DTV-DVB 3056 PCI          [1822:0022]
132 -> Genius TVGO AM11MCE
133 -> NXP Snake DVB-S reference design
134 -> Medion/Creatix CTX953 Hybrid             [16be:0010]
135 -> MSI TV@nywhere A/D v1.1                  [1462:8625]
136 -> AVerMedia Cardbus TV/Radio (E506R)       [1461:f436]
137 -> AVerMedia Hybrid TV/Radio (A16D)         [1461:f936]
138 -> Avermedia M115                           [1461:a836]
139 -> Compro VideoMate T750                    [185b:c900]
140 -> Avermedia DVB-S Pro A700                 [1461:a7a1]
141 -> Avermedia DVB-S Hybrid+FM A700           [1461:a7a2]
142 -> Beholder BeholdTV H6                     [5ace:6290]
143 -> Beholder BeholdTV M63                    [5ace:6191]
144 -> Beholder BeholdTV M6 Extra               [5ace:6193]
145 -> AVerMedia MiniPCI DVB-T Hybrid M103      [1461:f636,1461:f736]
146 -> ASUSTeK P7131 Analog
147 -> Asus Tiger 3in1                          [1043:4878]
148 -> Encore ENLTV-FM v5.3                     [1a7f:2008]
149 -> Avermedia PCI pure analog (M135A)        [1461:f11d]
150 -> Zogis Real Angel 220
151 -> ADS Tech Instant HDTV                    [1421:0380]
152 -> Asus Tiger Rev:1.00                      [1043:4857]
153 -> Kworld Plus TV Analog Lite PCI           [17de:7128]
154 -> Avermedia AVerTV GO 007 FM Plus          [1461:f31d]
155 -> Hauppauge WinTV-HVR1150 ATSC/QAM-Hybrid  [0070:6706,0070:6708]
156 -> Hauppauge WinTV-HVR1120 DVB-T/Hybrid     [0070:6707,0070:6709,0070:670a]
157 -> Avermedia AVerTV Studio 507UA            [1461:a11b]
158 -> AVerMedia Cardbus TV/Radio (E501R)       [1461:b7e9]
159 -> Beholder BeholdTV 505 RDS                [0000:505B]
160 -> Beholder BeholdTV 507 RDS                [0000:5071]
161 -> Beholder BeholdTV 507 RDS                [0000:507B]
162 -> Beholder BeholdTV 607 FM                 [5ace:6071]
163 -> Beholder BeholdTV 609 FM                 [5ace:6090]
164 -> Beholder BeholdTV 609 FM                 [5ace:6091]
165 -> Beholder BeholdTV 607 RDS                [5ace:6072]
166 -> Beholder BeholdTV 607 RDS                [5ace:6073]
167 -> Beholder BeholdTV 609 RDS                [5ace:6092]
168 -> Beholder BeholdTV 609 RDS                [5ace:6093]
169 -> Compro VideoMate S350/S300               [185b:c900]
170 -> AverMedia AverTV Studio 505              [1461:a115]
171 -> Beholder BeholdTV X7                     [5ace:7595]
172 -> RoverMedia TV Link Pro FM                [19d1:0138]
173 -> Zolid Hybrid TV Tuner PCI                [1131:2004]
174 -> Asus Europa Hybrid OEM                   [1043:4847]
175 -> Leadtek Winfast DTV1000S                 [107d:6655]
176 -> Beholder BeholdTV 505 RDS                [0000:5051]
177 -> Hawell HW-404M7
178 -> Beholder BeholdTV H7                     [5ace:7190]
179 -> Beholder BeholdTV A7                     [5ace:7090]
180 -> Avermedia PCI M733A                      [1461:4155,1461:4255]
181 -> TechoTrend TT-budget T-3000              [13c2:2804]
182 -> Kworld PCI SBTVD/ISDB-T Full-Seg Hybrid  [17de:b136]
183 -> Compro VideoMate Vista M1F               [185b:c900]
184 -> Encore ENLTV-FM 3                        [1a7f:2108]
185 -> MagicPro ProHDTV Pro2 DMB-TH/Hybrid      [17de:d136]
186 -> Beholder BeholdTV 501                    [5ace:5010]
187 -> Beholder BeholdTV 503 FM                 [5ace:5030]
188 -> Sensoray 811/911                         [6000:0811,6000:0911]
189 -> Kworld PC150-U                           [17de:a134]
190 -> Asus My Cinema PS3-100                   [1043:48cd]
<<<<<<< HEAD
191 -> Hawell HW-9004V1
=======
191 -> Hawell HW-9004V1
192 -> AverMedia AverTV Satellite Hybrid+FM A706 [1461:2055]
>>>>>>> d0e0ac97
<|MERGE_RESOLUTION|>--- conflicted
+++ resolved
@@ -189,9 +189,5 @@
 188 -> Sensoray 811/911                         [6000:0811,6000:0911]
 189 -> Kworld PC150-U                           [17de:a134]
 190 -> Asus My Cinema PS3-100                   [1043:48cd]
-<<<<<<< HEAD
 191 -> Hawell HW-9004V1
-=======
-191 -> Hawell HW-9004V1
-192 -> AverMedia AverTV Satellite Hybrid+FM A706 [1461:2055]
->>>>>>> d0e0ac97
+192 -> AverMedia AverTV Satellite Hybrid+FM A706 [1461:2055]