--- conflicted
+++ resolved
@@ -69,11 +69,8 @@
  *	starting a poll from a device which has a secure element enabled means
  *	we want to do SE based card emulation.
  * @NFC_CMD_DISABLE_SE: Disable the physical link to a specific secure element.
-<<<<<<< HEAD
-=======
  * @NFC_CMD_FW_UPLOAD: Request to Load/flash firmware, or event to inform that
  *	some firmware was loaded
->>>>>>> d0e0ac97
  */
 enum nfc_commands {
 	NFC_CMD_UNSPEC,
@@ -97,12 +94,9 @@
 	NFC_CMD_DISABLE_SE,
 	NFC_CMD_LLC_SDREQ,
 	NFC_EVENT_LLC_SDRES,
-<<<<<<< HEAD
-=======
 	NFC_CMD_FW_UPLOAD,
 	NFC_EVENT_SE_ADDED,
 	NFC_EVENT_SE_REMOVED,
->>>>>>> d0e0ac97
 /* private: internal use only */
 	__NFC_CMD_AFTER_LAST
 };
@@ -132,12 +126,9 @@
  * @NFC_ATTR_LLC_PARAM_RW: Receive Window size parameter
  * @NFC_ATTR_LLC_PARAM_MIUX: MIU eXtension parameter
  * @NFC_ATTR_SE: Available Secure Elements
-<<<<<<< HEAD
-=======
  * @NFC_ATTR_FIRMWARE_NAME: Free format firmware version
  * @NFC_ATTR_SE_INDEX: Secure element index
  * @NFC_ATTR_SE_TYPE: Secure element type (UICC or EMBEDDED)
->>>>>>> d0e0ac97
  */
 enum nfc_attrs {
 	NFC_ATTR_UNSPEC,
@@ -160,12 +151,9 @@
 	NFC_ATTR_LLC_PARAM_MIUX,
 	NFC_ATTR_SE,
 	NFC_ATTR_LLC_SDP,
-<<<<<<< HEAD
-=======
 	NFC_ATTR_FIRMWARE_NAME,
 	NFC_ATTR_SE_INDEX,
 	NFC_ATTR_SE_TYPE,
->>>>>>> d0e0ac97
 /* private: internal use only */
 	__NFC_ATTR_AFTER_LAST
 };
@@ -217,19 +205,12 @@
 #define NFC_PROTO_ISO14443_B_MASK (1 << NFC_PROTO_ISO14443_B)
 
 /* NFC Secure Elements */
-<<<<<<< HEAD
-#define NFC_SE_NONE     0x0
 #define NFC_SE_UICC     0x1
 #define NFC_SE_EMBEDDED 0x2
 
-=======
-#define NFC_SE_UICC     0x1
-#define NFC_SE_EMBEDDED 0x2
-
 #define NFC_SE_DISABLED 0x0
 #define NFC_SE_ENABLED  0x1
 
->>>>>>> d0e0ac97
 struct sockaddr_nfc {
 	sa_family_t sa_family;
 	__u32 dev_idx;
