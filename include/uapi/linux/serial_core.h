--- conflicted
+++ resolved
@@ -232,12 +232,10 @@
 /* SH-SCI */
 #define PORT_HSCIF	104
 
-<<<<<<< HEAD
 /* Tilera TILE-Gx UART */
 #define PORT_TILEGX	105
-=======
+
 /* ST ASC type numbers */
-#define PORT_ASC       105
->>>>>>> 8316d04c
+#define PORT_ASC       106
 
 #endif /* _UAPILINUX_SERIAL_CORE_H */