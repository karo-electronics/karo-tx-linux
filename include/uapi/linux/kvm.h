#ifndef __LINUX_KVM_H
#define __LINUX_KVM_H

/*
 * Userspace interface for /dev/kvm - kernel based virtual machine
 *
 * Note: you must update KVM_API_VERSION if you change this interface.
 */

#include <linux/types.h>
#include <linux/compiler.h>
#include <linux/ioctl.h>
#include <asm/kvm.h>

#define KVM_API_VERSION 12

/* *** Deprecated interfaces *** */

#define KVM_TRC_SHIFT           16

#define KVM_TRC_ENTRYEXIT       (1 << KVM_TRC_SHIFT)
#define KVM_TRC_HANDLER         (1 << (KVM_TRC_SHIFT + 1))

#define KVM_TRC_VMENTRY         (KVM_TRC_ENTRYEXIT + 0x01)
#define KVM_TRC_VMEXIT          (KVM_TRC_ENTRYEXIT + 0x02)
#define KVM_TRC_PAGE_FAULT      (KVM_TRC_HANDLER + 0x01)

#define KVM_TRC_HEAD_SIZE       12
#define KVM_TRC_CYCLE_SIZE      8
#define KVM_TRC_EXTRA_MAX       7

#define KVM_TRC_INJ_VIRQ         (KVM_TRC_HANDLER + 0x02)
#define KVM_TRC_REDELIVER_EVT    (KVM_TRC_HANDLER + 0x03)
#define KVM_TRC_PEND_INTR        (KVM_TRC_HANDLER + 0x04)
#define KVM_TRC_IO_READ          (KVM_TRC_HANDLER + 0x05)
#define KVM_TRC_IO_WRITE         (KVM_TRC_HANDLER + 0x06)
#define KVM_TRC_CR_READ          (KVM_TRC_HANDLER + 0x07)
#define KVM_TRC_CR_WRITE         (KVM_TRC_HANDLER + 0x08)
#define KVM_TRC_DR_READ          (KVM_TRC_HANDLER + 0x09)
#define KVM_TRC_DR_WRITE         (KVM_TRC_HANDLER + 0x0A)
#define KVM_TRC_MSR_READ         (KVM_TRC_HANDLER + 0x0B)
#define KVM_TRC_MSR_WRITE        (KVM_TRC_HANDLER + 0x0C)
#define KVM_TRC_CPUID            (KVM_TRC_HANDLER + 0x0D)
#define KVM_TRC_INTR             (KVM_TRC_HANDLER + 0x0E)
#define KVM_TRC_NMI              (KVM_TRC_HANDLER + 0x0F)
#define KVM_TRC_VMMCALL          (KVM_TRC_HANDLER + 0x10)
#define KVM_TRC_HLT              (KVM_TRC_HANDLER + 0x11)
#define KVM_TRC_CLTS             (KVM_TRC_HANDLER + 0x12)
#define KVM_TRC_LMSW             (KVM_TRC_HANDLER + 0x13)
#define KVM_TRC_APIC_ACCESS      (KVM_TRC_HANDLER + 0x14)
#define KVM_TRC_TDP_FAULT        (KVM_TRC_HANDLER + 0x15)
#define KVM_TRC_GTLB_WRITE       (KVM_TRC_HANDLER + 0x16)
#define KVM_TRC_STLB_WRITE       (KVM_TRC_HANDLER + 0x17)
#define KVM_TRC_STLB_INVAL       (KVM_TRC_HANDLER + 0x18)
#define KVM_TRC_PPC_INSTR        (KVM_TRC_HANDLER + 0x19)

struct kvm_user_trace_setup {
	__u32 buf_size;
	__u32 buf_nr;
};

#define __KVM_DEPRECATED_MAIN_W_0x06 \
	_IOW(KVMIO, 0x06, struct kvm_user_trace_setup)
#define __KVM_DEPRECATED_MAIN_0x07 _IO(KVMIO, 0x07)
#define __KVM_DEPRECATED_MAIN_0x08 _IO(KVMIO, 0x08)

#define __KVM_DEPRECATED_VM_R_0x70 _IOR(KVMIO, 0x70, struct kvm_assigned_irq)

struct kvm_breakpoint {
	__u32 enabled;
	__u32 padding;
	__u64 address;
};

struct kvm_debug_guest {
	__u32 enabled;
	__u32 pad;
	struct kvm_breakpoint breakpoints[4];
	__u32 singlestep;
};

#define __KVM_DEPRECATED_VCPU_W_0x87 _IOW(KVMIO, 0x87, struct kvm_debug_guest)

/* *** End of deprecated interfaces *** */


/* for KVM_CREATE_MEMORY_REGION */
struct kvm_memory_region {
	__u32 slot;
	__u32 flags;
	__u64 guest_phys_addr;
	__u64 memory_size; /* bytes */
};

/* for KVM_SET_USER_MEMORY_REGION */
struct kvm_userspace_memory_region {
	__u32 slot;
	__u32 flags;
	__u64 guest_phys_addr;
	__u64 memory_size; /* bytes */
	__u64 userspace_addr; /* start of the userspace allocated memory */
};

/*
 * The bit 0 ~ bit 15 of kvm_memory_region::flags are visible for userspace,
 * other bits are reserved for kvm internal use which are defined in
 * include/linux/kvm_host.h.
 */
#define KVM_MEM_LOG_DIRTY_PAGES	(1UL << 0)
#define KVM_MEM_READONLY	(1UL << 1)

/* for KVM_IRQ_LINE */
struct kvm_irq_level {
	/*
	 * ACPI gsi notion of irq.
	 * For IA-64 (APIC model) IOAPIC0: irq 0-23; IOAPIC1: irq 24-47..
	 * For X86 (standard AT mode) PIC0/1: irq 0-15. IOAPIC0: 0-23..
	 * For ARM: See Documentation/virtual/kvm/api.txt
	 */
	union {
		__u32 irq;
		__s32 status;
	};
	__u32 level;
};


struct kvm_irqchip {
	__u32 chip_id;
	__u32 pad;
        union {
		char dummy[512];  /* reserving space */
#ifdef __KVM_HAVE_PIT
		struct kvm_pic_state pic;
#endif
#ifdef __KVM_HAVE_IOAPIC
		struct kvm_ioapic_state ioapic;
#endif
	} chip;
};

/* for KVM_CREATE_PIT2 */
struct kvm_pit_config {
	__u32 flags;
	__u32 pad[15];
};

#define KVM_PIT_SPEAKER_DUMMY     1

#define KVM_EXIT_UNKNOWN          0
#define KVM_EXIT_EXCEPTION        1
#define KVM_EXIT_IO               2
#define KVM_EXIT_HYPERCALL        3
#define KVM_EXIT_DEBUG            4
#define KVM_EXIT_HLT              5
#define KVM_EXIT_MMIO             6
#define KVM_EXIT_IRQ_WINDOW_OPEN  7
#define KVM_EXIT_SHUTDOWN         8
#define KVM_EXIT_FAIL_ENTRY       9
#define KVM_EXIT_INTR             10
#define KVM_EXIT_SET_TPR          11
#define KVM_EXIT_TPR_ACCESS       12
#define KVM_EXIT_S390_SIEIC       13
#define KVM_EXIT_S390_RESET       14
#define KVM_EXIT_DCR              15
#define KVM_EXIT_NMI              16
#define KVM_EXIT_INTERNAL_ERROR   17
#define KVM_EXIT_OSI              18
#define KVM_EXIT_PAPR_HCALL	  19
#define KVM_EXIT_S390_UCONTROL	  20
#define KVM_EXIT_WATCHDOG         21
#define KVM_EXIT_S390_TSCH        22
#define KVM_EXIT_EPR              23

/* For KVM_EXIT_INTERNAL_ERROR */
/* Emulate instruction failed. */
#define KVM_INTERNAL_ERROR_EMULATION	1
/* Encounter unexpected simultaneous exceptions. */
#define KVM_INTERNAL_ERROR_SIMUL_EX	2
/* Encounter unexpected vm-exit due to delivery event. */
#define KVM_INTERNAL_ERROR_DELIVERY_EV	3

/* for KVM_RUN, returned by mmap(vcpu_fd, offset=0) */
struct kvm_run {
	/* in */
	__u8 request_interrupt_window;
	__u8 padding1[7];

	/* out */
	__u32 exit_reason;
	__u8 ready_for_interrupt_injection;
	__u8 if_flag;
	__u8 padding2[2];

	/* in (pre_kvm_run), out (post_kvm_run) */
	__u64 cr8;
	__u64 apic_base;

#ifdef __KVM_S390
	/* the processor status word for s390 */
	__u64 psw_mask; /* psw upper half */
	__u64 psw_addr; /* psw lower half */
#endif
	union {
		/* KVM_EXIT_UNKNOWN */
		struct {
			__u64 hardware_exit_reason;
		} hw;
		/* KVM_EXIT_FAIL_ENTRY */
		struct {
			__u64 hardware_entry_failure_reason;
		} fail_entry;
		/* KVM_EXIT_EXCEPTION */
		struct {
			__u32 exception;
			__u32 error_code;
		} ex;
		/* KVM_EXIT_IO */
		struct {
#define KVM_EXIT_IO_IN  0
#define KVM_EXIT_IO_OUT 1
			__u8 direction;
			__u8 size; /* bytes */
			__u16 port;
			__u32 count;
			__u64 data_offset; /* relative to kvm_run start */
		} io;
		struct {
			struct kvm_debug_exit_arch arch;
		} debug;
		/* KVM_EXIT_MMIO */
		struct {
			__u64 phys_addr;
			__u8  data[8];
			__u32 len;
			__u8  is_write;
		} mmio;
		/* KVM_EXIT_HYPERCALL */
		struct {
			__u64 nr;
			__u64 args[6];
			__u64 ret;
			__u32 longmode;
			__u32 pad;
		} hypercall;
		/* KVM_EXIT_TPR_ACCESS */
		struct {
			__u64 rip;
			__u32 is_write;
			__u32 pad;
		} tpr_access;
		/* KVM_EXIT_S390_SIEIC */
		struct {
			__u8 icptcode;
			__u16 ipa;
			__u32 ipb;
		} s390_sieic;
		/* KVM_EXIT_S390_RESET */
#define KVM_S390_RESET_POR       1
#define KVM_S390_RESET_CLEAR     2
#define KVM_S390_RESET_SUBSYSTEM 4
#define KVM_S390_RESET_CPU_INIT  8
#define KVM_S390_RESET_IPL       16
		__u64 s390_reset_flags;
		/* KVM_EXIT_S390_UCONTROL */
		struct {
			__u64 trans_exc_code;
			__u32 pgm_code;
		} s390_ucontrol;
		/* KVM_EXIT_DCR */
		struct {
			__u32 dcrn;
			__u32 data;
			__u8  is_write;
		} dcr;
		struct {
			__u32 suberror;
			/* Available with KVM_CAP_INTERNAL_ERROR_DATA: */
			__u32 ndata;
			__u64 data[16];
		} internal;
		/* KVM_EXIT_OSI */
		struct {
			__u64 gprs[32];
		} osi;
		struct {
			__u64 nr;
			__u64 ret;
			__u64 args[9];
		} papr_hcall;
		/* KVM_EXIT_S390_TSCH */
		struct {
			__u16 subchannel_id;
			__u16 subchannel_nr;
			__u32 io_int_parm;
			__u32 io_int_word;
			__u32 ipb;
			__u8 dequeued;
		} s390_tsch;
		/* KVM_EXIT_EPR */
		struct {
			__u32 epr;
		} epr;
		/* Fix the size of the union. */
		char padding[256];
	};

	/*
	 * shared registers between kvm and userspace.
	 * kvm_valid_regs specifies the register classes set by the host
	 * kvm_dirty_regs specified the register classes dirtied by userspace
	 * struct kvm_sync_regs is architecture specific, as well as the
	 * bits for kvm_valid_regs and kvm_dirty_regs
	 */
	__u64 kvm_valid_regs;
	__u64 kvm_dirty_regs;
	union {
		struct kvm_sync_regs regs;
		char padding[1024];
	} s;
};

/* for KVM_REGISTER_COALESCED_MMIO / KVM_UNREGISTER_COALESCED_MMIO */

struct kvm_coalesced_mmio_zone {
	__u64 addr;
	__u32 size;
	__u32 pad;
};

struct kvm_coalesced_mmio {
	__u64 phys_addr;
	__u32 len;
	__u32 pad;
	__u8  data[8];
};

struct kvm_coalesced_mmio_ring {
	__u32 first, last;
	struct kvm_coalesced_mmio coalesced_mmio[0];
};

#define KVM_COALESCED_MMIO_MAX \
	((PAGE_SIZE - sizeof(struct kvm_coalesced_mmio_ring)) / \
	 sizeof(struct kvm_coalesced_mmio))

/* for KVM_TRANSLATE */
struct kvm_translation {
	/* in */
	__u64 linear_address;

	/* out */
	__u64 physical_address;
	__u8  valid;
	__u8  writeable;
	__u8  usermode;
	__u8  pad[5];
};

/* for KVM_INTERRUPT */
struct kvm_interrupt {
	/* in */
	__u32 irq;
};

/* for KVM_GET_DIRTY_LOG */
struct kvm_dirty_log {
	__u32 slot;
	__u32 padding1;
	union {
		void __user *dirty_bitmap; /* one bit per page */
		__u64 padding2;
	};
};

/* for KVM_SET_SIGNAL_MASK */
struct kvm_signal_mask {
	__u32 len;
	__u8  sigset[0];
};

/* for KVM_TPR_ACCESS_REPORTING */
struct kvm_tpr_access_ctl {
	__u32 enabled;
	__u32 flags;
	__u32 reserved[8];
};

/* for KVM_SET_VAPIC_ADDR */
struct kvm_vapic_addr {
	__u64 vapic_addr;
};

/* for KVM_SET_MPSTATE */

#define KVM_MP_STATE_RUNNABLE          0
#define KVM_MP_STATE_UNINITIALIZED     1
#define KVM_MP_STATE_INIT_RECEIVED     2
#define KVM_MP_STATE_HALTED            3
#define KVM_MP_STATE_SIPI_RECEIVED     4

struct kvm_mp_state {
	__u32 mp_state;
};

struct kvm_s390_psw {
	__u64 mask;
	__u64 addr;
};

/* valid values for type in kvm_s390_interrupt */
#define KVM_S390_SIGP_STOP		0xfffe0000u
#define KVM_S390_PROGRAM_INT		0xfffe0001u
#define KVM_S390_SIGP_SET_PREFIX	0xfffe0002u
#define KVM_S390_RESTART		0xfffe0003u
#define KVM_S390_MCHK			0xfffe1000u
#define KVM_S390_INT_VIRTIO		0xffff2603u
#define KVM_S390_INT_SERVICE		0xffff2401u
#define KVM_S390_INT_EMERGENCY		0xffff1201u
#define KVM_S390_INT_EXTERNAL_CALL	0xffff1202u
/* Anything below 0xfffe0000u is taken by INT_IO */
#define KVM_S390_INT_IO(ai,cssid,ssid,schid)   \
	(((schid)) |			       \
	 ((ssid) << 16) |		       \
	 ((cssid) << 18) |		       \
	 ((ai) << 26))
#define KVM_S390_INT_IO_MIN		0x00000000u
#define KVM_S390_INT_IO_MAX		0xfffdffffu


struct kvm_s390_interrupt {
	__u32 type;
	__u32 parm;
	__u64 parm64;
};

/* for KVM_SET_GUEST_DEBUG */

#define KVM_GUESTDBG_ENABLE		0x00000001
#define KVM_GUESTDBG_SINGLESTEP		0x00000002

struct kvm_guest_debug {
	__u32 control;
	__u32 pad;
	struct kvm_guest_debug_arch arch;
};

enum {
	kvm_ioeventfd_flag_nr_datamatch,
	kvm_ioeventfd_flag_nr_pio,
	kvm_ioeventfd_flag_nr_deassign,
	kvm_ioeventfd_flag_nr_virtio_ccw_notify,
	kvm_ioeventfd_flag_nr_max,
};

#define KVM_IOEVENTFD_FLAG_DATAMATCH (1 << kvm_ioeventfd_flag_nr_datamatch)
#define KVM_IOEVENTFD_FLAG_PIO       (1 << kvm_ioeventfd_flag_nr_pio)
#define KVM_IOEVENTFD_FLAG_DEASSIGN  (1 << kvm_ioeventfd_flag_nr_deassign)
#define KVM_IOEVENTFD_FLAG_VIRTIO_CCW_NOTIFY \
	(1 << kvm_ioeventfd_flag_nr_virtio_ccw_notify)

#define KVM_IOEVENTFD_VALID_FLAG_MASK  ((1 << kvm_ioeventfd_flag_nr_max) - 1)

struct kvm_ioeventfd {
	__u64 datamatch;
	__u64 addr;        /* legal pio/mmio address */
	__u32 len;         /* 1, 2, 4, or 8 bytes    */
	__s32 fd;
	__u32 flags;
	__u8  pad[36];
};

/* for KVM_ENABLE_CAP */
struct kvm_enable_cap {
	/* in */
	__u32 cap;
	__u32 flags;
	__u64 args[4];
	__u8  pad[64];
};

/* for KVM_PPC_GET_PVINFO */
struct kvm_ppc_pvinfo {
	/* out */
	__u32 flags;
	__u32 hcall[4];
	__u8  pad[108];
};

/* for KVM_PPC_GET_SMMU_INFO */
#define KVM_PPC_PAGE_SIZES_MAX_SZ	8

struct kvm_ppc_one_page_size {
	__u32 page_shift;	/* Page shift (or 0) */
	__u32 pte_enc;		/* Encoding in the HPTE (>>12) */
};

struct kvm_ppc_one_seg_page_size {
	__u32 page_shift;	/* Base page shift of segment (or 0) */
	__u32 slb_enc;		/* SLB encoding for BookS */
	struct kvm_ppc_one_page_size enc[KVM_PPC_PAGE_SIZES_MAX_SZ];
};

#define KVM_PPC_PAGE_SIZES_REAL		0x00000001
#define KVM_PPC_1T_SEGMENTS		0x00000002

struct kvm_ppc_smmu_info {
	__u64 flags;
	__u32 slb_size;
	__u32 pad;
	struct kvm_ppc_one_seg_page_size sps[KVM_PPC_PAGE_SIZES_MAX_SZ];
};

#define KVM_PPC_PVINFO_FLAGS_EV_IDLE   (1<<0)

#define KVMIO 0xAE

/* machine type bits, to be used as argument to KVM_CREATE_VM */
#define KVM_VM_S390_UCONTROL	1

#define KVM_S390_SIE_PAGE_OFFSET 1

/*
 * ioctls for /dev/kvm fds:
 */
#define KVM_GET_API_VERSION       _IO(KVMIO,   0x00)
#define KVM_CREATE_VM             _IO(KVMIO,   0x01) /* returns a VM fd */
#define KVM_GET_MSR_INDEX_LIST    _IOWR(KVMIO, 0x02, struct kvm_msr_list)

#define KVM_S390_ENABLE_SIE       _IO(KVMIO,   0x06)
/*
 * Check if a kvm extension is available.  Argument is extension number,
 * return is 1 (yes) or 0 (no, sorry).
 */
#define KVM_CHECK_EXTENSION       _IO(KVMIO,   0x03)
/*
 * Get size for mmap(vcpu_fd)
 */
#define KVM_GET_VCPU_MMAP_SIZE    _IO(KVMIO,   0x04) /* in bytes */
#define KVM_GET_SUPPORTED_CPUID   _IOWR(KVMIO, 0x05, struct kvm_cpuid2)
#define KVM_TRACE_ENABLE          __KVM_DEPRECATED_MAIN_W_0x06
#define KVM_TRACE_PAUSE           __KVM_DEPRECATED_MAIN_0x07
#define KVM_TRACE_DISABLE         __KVM_DEPRECATED_MAIN_0x08

/*
 * Extension capability list.
 */
#define KVM_CAP_IRQCHIP	  0
#define KVM_CAP_HLT	  1
#define KVM_CAP_MMU_SHADOW_CACHE_CONTROL 2
#define KVM_CAP_USER_MEMORY 3
#define KVM_CAP_SET_TSS_ADDR 4
#define KVM_CAP_VAPIC 6
#define KVM_CAP_EXT_CPUID 7
#define KVM_CAP_CLOCKSOURCE 8
#define KVM_CAP_NR_VCPUS 9       /* returns recommended max vcpus per vm */
#define KVM_CAP_NR_MEMSLOTS 10   /* returns max memory slots per vm */
#define KVM_CAP_PIT 11
#define KVM_CAP_NOP_IO_DELAY 12
#define KVM_CAP_PV_MMU 13
#define KVM_CAP_MP_STATE 14
#define KVM_CAP_COALESCED_MMIO 15
#define KVM_CAP_SYNC_MMU 16  /* Changes to host mmap are reflected in guest */
#define KVM_CAP_DEVICE_ASSIGNMENT 17
#define KVM_CAP_IOMMU 18
#ifdef __KVM_HAVE_MSI
#define KVM_CAP_DEVICE_MSI 20
#endif
/* Bug in KVM_SET_USER_MEMORY_REGION fixed: */
#define KVM_CAP_DESTROY_MEMORY_REGION_WORKS 21
#ifdef __KVM_HAVE_USER_NMI
#define KVM_CAP_USER_NMI 22
#endif
#ifdef __KVM_HAVE_GUEST_DEBUG
#define KVM_CAP_SET_GUEST_DEBUG 23
#endif
#ifdef __KVM_HAVE_PIT
#define KVM_CAP_REINJECT_CONTROL 24
#endif
#define KVM_CAP_IRQ_ROUTING 25
#define KVM_CAP_IRQ_INJECT_STATUS 26
#define KVM_CAP_DEVICE_DEASSIGNMENT 27
#ifdef __KVM_HAVE_MSIX
#define KVM_CAP_DEVICE_MSIX 28
#endif
#define KVM_CAP_ASSIGN_DEV_IRQ 29
/* Another bug in KVM_SET_USER_MEMORY_REGION fixed: */
#define KVM_CAP_JOIN_MEMORY_REGIONS_WORKS 30
#ifdef __KVM_HAVE_MCE
#define KVM_CAP_MCE 31
#endif
#define KVM_CAP_IRQFD 32
#ifdef __KVM_HAVE_PIT
#define KVM_CAP_PIT2 33
#endif
#define KVM_CAP_SET_BOOT_CPU_ID 34
#ifdef __KVM_HAVE_PIT_STATE2
#define KVM_CAP_PIT_STATE2 35
#endif
#define KVM_CAP_IOEVENTFD 36
#define KVM_CAP_SET_IDENTITY_MAP_ADDR 37
#ifdef __KVM_HAVE_XEN_HVM
#define KVM_CAP_XEN_HVM 38
#endif
#define KVM_CAP_ADJUST_CLOCK 39
#define KVM_CAP_INTERNAL_ERROR_DATA 40
#ifdef __KVM_HAVE_VCPU_EVENTS
#define KVM_CAP_VCPU_EVENTS 41
#endif
#define KVM_CAP_S390_PSW 42
#define KVM_CAP_PPC_SEGSTATE 43
#define KVM_CAP_HYPERV 44
#define KVM_CAP_HYPERV_VAPIC 45
#define KVM_CAP_HYPERV_SPIN 46
#define KVM_CAP_PCI_SEGMENT 47
#define KVM_CAP_PPC_PAIRED_SINGLES 48
#define KVM_CAP_INTR_SHADOW 49
#ifdef __KVM_HAVE_DEBUGREGS
#define KVM_CAP_DEBUGREGS 50
#endif
#define KVM_CAP_X86_ROBUST_SINGLESTEP 51
#define KVM_CAP_PPC_OSI 52
#define KVM_CAP_PPC_UNSET_IRQ 53
#define KVM_CAP_ENABLE_CAP 54
#ifdef __KVM_HAVE_XSAVE
#define KVM_CAP_XSAVE 55
#endif
#ifdef __KVM_HAVE_XCRS
#define KVM_CAP_XCRS 56
#endif
#define KVM_CAP_PPC_GET_PVINFO 57
#define KVM_CAP_PPC_IRQ_LEVEL 58
#define KVM_CAP_ASYNC_PF 59
#define KVM_CAP_TSC_CONTROL 60
#define KVM_CAP_GET_TSC_KHZ 61
#define KVM_CAP_PPC_BOOKE_SREGS 62
#define KVM_CAP_SPAPR_TCE 63
#define KVM_CAP_PPC_SMT 64
#define KVM_CAP_PPC_RMA	65
#define KVM_CAP_MAX_VCPUS 66       /* returns max vcpus per vm */
#define KVM_CAP_PPC_HIOR 67
#define KVM_CAP_PPC_PAPR 68
#define KVM_CAP_SW_TLB 69
#define KVM_CAP_ONE_REG 70
#define KVM_CAP_S390_GMAP 71
#define KVM_CAP_TSC_DEADLINE_TIMER 72
#define KVM_CAP_S390_UCONTROL 73
#define KVM_CAP_SYNC_REGS 74
#define KVM_CAP_PCI_2_3 75
#define KVM_CAP_KVMCLOCK_CTRL 76
#define KVM_CAP_SIGNAL_MSI 77
#define KVM_CAP_PPC_GET_SMMU_INFO 78
#define KVM_CAP_S390_COW 79
#define KVM_CAP_PPC_ALLOC_HTAB 80
#ifdef __KVM_HAVE_READONLY_MEM
#define KVM_CAP_READONLY_MEM 81
#endif
#define KVM_CAP_IRQFD_RESAMPLE 82
#define KVM_CAP_PPC_BOOKE_WATCHDOG 83
#define KVM_CAP_PPC_HTAB_FD 84
#define KVM_CAP_S390_CSS_SUPPORT 85
#define KVM_CAP_PPC_EPR 86
#define KVM_CAP_ARM_PSCI 87
#define KVM_CAP_ARM_SET_DEVICE_ADDR 88
#define KVM_CAP_DEVICE_CTRL 89
#define KVM_CAP_IRQ_MPIC 90
#define KVM_CAP_PPC_RTAS 91
#define KVM_CAP_IRQ_XICS 92
<<<<<<< HEAD
=======
#define KVM_CAP_ARM_EL1_32BIT 93
>>>>>>> d0e0ac97

#ifdef KVM_CAP_IRQ_ROUTING

struct kvm_irq_routing_irqchip {
	__u32 irqchip;
	__u32 pin;
};

struct kvm_irq_routing_msi {
	__u32 address_lo;
	__u32 address_hi;
	__u32 data;
	__u32 pad;
};

/* gsi routing entry types */
#define KVM_IRQ_ROUTING_IRQCHIP 1
#define KVM_IRQ_ROUTING_MSI 2

struct kvm_irq_routing_entry {
	__u32 gsi;
	__u32 type;
	__u32 flags;
	__u32 pad;
	union {
		struct kvm_irq_routing_irqchip irqchip;
		struct kvm_irq_routing_msi msi;
		__u32 pad[8];
	} u;
};

struct kvm_irq_routing {
	__u32 nr;
	__u32 flags;
	struct kvm_irq_routing_entry entries[0];
};

#endif

#ifdef KVM_CAP_MCE
/* x86 MCE */
struct kvm_x86_mce {
	__u64 status;
	__u64 addr;
	__u64 misc;
	__u64 mcg_status;
	__u8 bank;
	__u8 pad1[7];
	__u64 pad2[3];
};
#endif

#ifdef KVM_CAP_XEN_HVM
struct kvm_xen_hvm_config {
	__u32 flags;
	__u32 msr;
	__u64 blob_addr_32;
	__u64 blob_addr_64;
	__u8 blob_size_32;
	__u8 blob_size_64;
	__u8 pad2[30];
};
#endif

#define KVM_IRQFD_FLAG_DEASSIGN (1 << 0)
/*
 * Available with KVM_CAP_IRQFD_RESAMPLE
 *
 * KVM_IRQFD_FLAG_RESAMPLE indicates resamplefd is valid and specifies
 * the irqfd to operate in resampling mode for level triggered interrupt
 * emlation.  See Documentation/virtual/kvm/api.txt.
 */
#define KVM_IRQFD_FLAG_RESAMPLE (1 << 1)

struct kvm_irqfd {
	__u32 fd;
	__u32 gsi;
	__u32 flags;
	__u32 resamplefd;
	__u8  pad[16];
};

struct kvm_clock_data {
	__u64 clock;
	__u32 flags;
	__u32 pad[9];
};

#define KVM_MMU_FSL_BOOKE_NOHV		0
#define KVM_MMU_FSL_BOOKE_HV		1

struct kvm_config_tlb {
	__u64 params;
	__u64 array;
	__u32 mmu_type;
	__u32 array_len;
};

struct kvm_dirty_tlb {
	__u64 bitmap;
	__u32 num_dirty;
};

/* Available with KVM_CAP_ONE_REG */

#define KVM_REG_ARCH_MASK	0xff00000000000000ULL
#define KVM_REG_GENERIC		0x0000000000000000ULL

/*
 * Architecture specific registers are to be defined in arch headers and
 * ORed with the arch identifier.
 */
#define KVM_REG_PPC		0x1000000000000000ULL
#define KVM_REG_X86		0x2000000000000000ULL
#define KVM_REG_IA64		0x3000000000000000ULL
#define KVM_REG_ARM		0x4000000000000000ULL
#define KVM_REG_S390		0x5000000000000000ULL
#define KVM_REG_ARM64		0x6000000000000000ULL
#define KVM_REG_MIPS		0x7000000000000000ULL

#define KVM_REG_SIZE_SHIFT	52
#define KVM_REG_SIZE_MASK	0x00f0000000000000ULL
#define KVM_REG_SIZE_U8		0x0000000000000000ULL
#define KVM_REG_SIZE_U16	0x0010000000000000ULL
#define KVM_REG_SIZE_U32	0x0020000000000000ULL
#define KVM_REG_SIZE_U64	0x0030000000000000ULL
#define KVM_REG_SIZE_U128	0x0040000000000000ULL
#define KVM_REG_SIZE_U256	0x0050000000000000ULL
#define KVM_REG_SIZE_U512	0x0060000000000000ULL
#define KVM_REG_SIZE_U1024	0x0070000000000000ULL

struct kvm_reg_list {
	__u64 n; /* number of regs */
	__u64 reg[0];
};

struct kvm_one_reg {
	__u64 id;
	__u64 addr;
};

struct kvm_msi {
	__u32 address_lo;
	__u32 address_hi;
	__u32 data;
	__u32 flags;
	__u8  pad[16];
};

struct kvm_arm_device_addr {
	__u64 id;
	__u64 addr;
};

/*
 * Device control API, available with KVM_CAP_DEVICE_CTRL
 */
#define KVM_CREATE_DEVICE_TEST		1

struct kvm_create_device {
	__u32	type;	/* in: KVM_DEV_TYPE_xxx */
	__u32	fd;	/* out: device handle */
	__u32	flags;	/* in: KVM_CREATE_DEVICE_xxx */
};

struct kvm_device_attr {
	__u32	flags;		/* no flags currently defined */
	__u32	group;		/* device-defined */
	__u64	attr;		/* group-defined */
	__u64	addr;		/* userspace address of attr data */
};

#define KVM_DEV_TYPE_FSL_MPIC_20	1
#define KVM_DEV_TYPE_FSL_MPIC_42	2
#define KVM_DEV_TYPE_XICS		3

/*
 * ioctls for VM fds
 */
#define KVM_SET_MEMORY_REGION     _IOW(KVMIO,  0x40, struct kvm_memory_region)
/*
 * KVM_CREATE_VCPU receives as a parameter the vcpu slot, and returns
 * a vcpu fd.
 */
#define KVM_CREATE_VCPU           _IO(KVMIO,   0x41)
#define KVM_GET_DIRTY_LOG         _IOW(KVMIO,  0x42, struct kvm_dirty_log)
/* KVM_SET_MEMORY_ALIAS is obsolete: */
#define KVM_SET_MEMORY_ALIAS      _IOW(KVMIO,  0x43, struct kvm_memory_alias)
#define KVM_SET_NR_MMU_PAGES      _IO(KVMIO,   0x44)
#define KVM_GET_NR_MMU_PAGES      _IO(KVMIO,   0x45)
#define KVM_SET_USER_MEMORY_REGION _IOW(KVMIO, 0x46, \
					struct kvm_userspace_memory_region)
#define KVM_SET_TSS_ADDR          _IO(KVMIO,   0x47)
#define KVM_SET_IDENTITY_MAP_ADDR _IOW(KVMIO,  0x48, __u64)

/* enable ucontrol for s390 */
struct kvm_s390_ucas_mapping {
	__u64 user_addr;
	__u64 vcpu_addr;
	__u64 length;
};
#define KVM_S390_UCAS_MAP        _IOW(KVMIO, 0x50, struct kvm_s390_ucas_mapping)
#define KVM_S390_UCAS_UNMAP      _IOW(KVMIO, 0x51, struct kvm_s390_ucas_mapping)
#define KVM_S390_VCPU_FAULT	 _IOW(KVMIO, 0x52, unsigned long)

/* Device model IOC */
#define KVM_CREATE_IRQCHIP        _IO(KVMIO,   0x60)
#define KVM_IRQ_LINE              _IOW(KVMIO,  0x61, struct kvm_irq_level)
#define KVM_GET_IRQCHIP           _IOWR(KVMIO, 0x62, struct kvm_irqchip)
#define KVM_SET_IRQCHIP           _IOR(KVMIO,  0x63, struct kvm_irqchip)
#define KVM_CREATE_PIT            _IO(KVMIO,   0x64)
#define KVM_GET_PIT               _IOWR(KVMIO, 0x65, struct kvm_pit_state)
#define KVM_SET_PIT               _IOR(KVMIO,  0x66, struct kvm_pit_state)
#define KVM_IRQ_LINE_STATUS       _IOWR(KVMIO, 0x67, struct kvm_irq_level)
#define KVM_REGISTER_COALESCED_MMIO \
			_IOW(KVMIO,  0x67, struct kvm_coalesced_mmio_zone)
#define KVM_UNREGISTER_COALESCED_MMIO \
			_IOW(KVMIO,  0x68, struct kvm_coalesced_mmio_zone)
#define KVM_ASSIGN_PCI_DEVICE     _IOR(KVMIO,  0x69, \
				       struct kvm_assigned_pci_dev)
#define KVM_SET_GSI_ROUTING       _IOW(KVMIO,  0x6a, struct kvm_irq_routing)
/* deprecated, replaced by KVM_ASSIGN_DEV_IRQ */
#define KVM_ASSIGN_IRQ            __KVM_DEPRECATED_VM_R_0x70
#define KVM_ASSIGN_DEV_IRQ        _IOW(KVMIO,  0x70, struct kvm_assigned_irq)
#define KVM_REINJECT_CONTROL      _IO(KVMIO,   0x71)
#define KVM_DEASSIGN_PCI_DEVICE   _IOW(KVMIO,  0x72, \
				       struct kvm_assigned_pci_dev)
#define KVM_ASSIGN_SET_MSIX_NR    _IOW(KVMIO,  0x73, \
				       struct kvm_assigned_msix_nr)
#define KVM_ASSIGN_SET_MSIX_ENTRY _IOW(KVMIO,  0x74, \
				       struct kvm_assigned_msix_entry)
#define KVM_DEASSIGN_DEV_IRQ      _IOW(KVMIO,  0x75, struct kvm_assigned_irq)
#define KVM_IRQFD                 _IOW(KVMIO,  0x76, struct kvm_irqfd)
#define KVM_CREATE_PIT2		  _IOW(KVMIO,  0x77, struct kvm_pit_config)
#define KVM_SET_BOOT_CPU_ID       _IO(KVMIO,   0x78)
#define KVM_IOEVENTFD             _IOW(KVMIO,  0x79, struct kvm_ioeventfd)
#define KVM_XEN_HVM_CONFIG        _IOW(KVMIO,  0x7a, struct kvm_xen_hvm_config)
#define KVM_SET_CLOCK             _IOW(KVMIO,  0x7b, struct kvm_clock_data)
#define KVM_GET_CLOCK             _IOR(KVMIO,  0x7c, struct kvm_clock_data)
/* Available with KVM_CAP_PIT_STATE2 */
#define KVM_GET_PIT2              _IOR(KVMIO,  0x9f, struct kvm_pit_state2)
#define KVM_SET_PIT2              _IOW(KVMIO,  0xa0, struct kvm_pit_state2)
/* Available with KVM_CAP_PPC_GET_PVINFO */
#define KVM_PPC_GET_PVINFO	  _IOW(KVMIO,  0xa1, struct kvm_ppc_pvinfo)
/* Available with KVM_CAP_TSC_CONTROL */
#define KVM_SET_TSC_KHZ           _IO(KVMIO,  0xa2)
#define KVM_GET_TSC_KHZ           _IO(KVMIO,  0xa3)
/* Available with KVM_CAP_PCI_2_3 */
#define KVM_ASSIGN_SET_INTX_MASK  _IOW(KVMIO,  0xa4, \
				       struct kvm_assigned_pci_dev)
/* Available with KVM_CAP_SIGNAL_MSI */
#define KVM_SIGNAL_MSI            _IOW(KVMIO,  0xa5, struct kvm_msi)
/* Available with KVM_CAP_PPC_GET_SMMU_INFO */
#define KVM_PPC_GET_SMMU_INFO	  _IOR(KVMIO,  0xa6, struct kvm_ppc_smmu_info)
/* Available with KVM_CAP_PPC_ALLOC_HTAB */
#define KVM_PPC_ALLOCATE_HTAB	  _IOWR(KVMIO, 0xa7, __u32)
#define KVM_CREATE_SPAPR_TCE	  _IOW(KVMIO,  0xa8, struct kvm_create_spapr_tce)
/* Available with KVM_CAP_RMA */
#define KVM_ALLOCATE_RMA	  _IOR(KVMIO,  0xa9, struct kvm_allocate_rma)
/* Available with KVM_CAP_PPC_HTAB_FD */
#define KVM_PPC_GET_HTAB_FD	  _IOW(KVMIO,  0xaa, struct kvm_get_htab_fd)
/* Available with KVM_CAP_ARM_SET_DEVICE_ADDR */
#define KVM_ARM_SET_DEVICE_ADDR	  _IOW(KVMIO,  0xab, struct kvm_arm_device_addr)
/* Available with KVM_CAP_PPC_RTAS */
#define KVM_PPC_RTAS_DEFINE_TOKEN _IOW(KVMIO,  0xac, struct kvm_rtas_token_args)

/* ioctl for vm fd */
#define KVM_CREATE_DEVICE	  _IOWR(KVMIO,  0xe0, struct kvm_create_device)

/* ioctls for fds returned by KVM_CREATE_DEVICE */
#define KVM_SET_DEVICE_ATTR	  _IOW(KVMIO,  0xe1, struct kvm_device_attr)
#define KVM_GET_DEVICE_ATTR	  _IOW(KVMIO,  0xe2, struct kvm_device_attr)
#define KVM_HAS_DEVICE_ATTR	  _IOW(KVMIO,  0xe3, struct kvm_device_attr)

/*
 * ioctls for vcpu fds
 */
#define KVM_RUN                   _IO(KVMIO,   0x80)
#define KVM_GET_REGS              _IOR(KVMIO,  0x81, struct kvm_regs)
#define KVM_SET_REGS              _IOW(KVMIO,  0x82, struct kvm_regs)
#define KVM_GET_SREGS             _IOR(KVMIO,  0x83, struct kvm_sregs)
#define KVM_SET_SREGS             _IOW(KVMIO,  0x84, struct kvm_sregs)
#define KVM_TRANSLATE             _IOWR(KVMIO, 0x85, struct kvm_translation)
#define KVM_INTERRUPT             _IOW(KVMIO,  0x86, struct kvm_interrupt)
/* KVM_DEBUG_GUEST is no longer supported, use KVM_SET_GUEST_DEBUG instead */
#define KVM_DEBUG_GUEST           __KVM_DEPRECATED_VCPU_W_0x87
#define KVM_GET_MSRS              _IOWR(KVMIO, 0x88, struct kvm_msrs)
#define KVM_SET_MSRS              _IOW(KVMIO,  0x89, struct kvm_msrs)
#define KVM_SET_CPUID             _IOW(KVMIO,  0x8a, struct kvm_cpuid)
#define KVM_SET_SIGNAL_MASK       _IOW(KVMIO,  0x8b, struct kvm_signal_mask)
#define KVM_GET_FPU               _IOR(KVMIO,  0x8c, struct kvm_fpu)
#define KVM_SET_FPU               _IOW(KVMIO,  0x8d, struct kvm_fpu)
#define KVM_GET_LAPIC             _IOR(KVMIO,  0x8e, struct kvm_lapic_state)
#define KVM_SET_LAPIC             _IOW(KVMIO,  0x8f, struct kvm_lapic_state)
#define KVM_SET_CPUID2            _IOW(KVMIO,  0x90, struct kvm_cpuid2)
#define KVM_GET_CPUID2            _IOWR(KVMIO, 0x91, struct kvm_cpuid2)
/* Available with KVM_CAP_VAPIC */
#define KVM_TPR_ACCESS_REPORTING  _IOWR(KVMIO, 0x92, struct kvm_tpr_access_ctl)
/* Available with KVM_CAP_VAPIC */
#define KVM_SET_VAPIC_ADDR        _IOW(KVMIO,  0x93, struct kvm_vapic_addr)
/* valid for virtual machine (for floating interrupt)_and_ vcpu */
#define KVM_S390_INTERRUPT        _IOW(KVMIO,  0x94, struct kvm_s390_interrupt)
/* store status for s390 */
#define KVM_S390_STORE_STATUS_NOADDR    (-1ul)
#define KVM_S390_STORE_STATUS_PREFIXED  (-2ul)
#define KVM_S390_STORE_STATUS	  _IOW(KVMIO,  0x95, unsigned long)
/* initial ipl psw for s390 */
#define KVM_S390_SET_INITIAL_PSW  _IOW(KVMIO,  0x96, struct kvm_s390_psw)
/* initial reset for s390 */
#define KVM_S390_INITIAL_RESET    _IO(KVMIO,   0x97)
#define KVM_GET_MP_STATE          _IOR(KVMIO,  0x98, struct kvm_mp_state)
#define KVM_SET_MP_STATE          _IOW(KVMIO,  0x99, struct kvm_mp_state)
/* Available with KVM_CAP_NMI */
#define KVM_NMI                   _IO(KVMIO,   0x9a)
/* Available with KVM_CAP_SET_GUEST_DEBUG */
#define KVM_SET_GUEST_DEBUG       _IOW(KVMIO,  0x9b, struct kvm_guest_debug)
/* MCE for x86 */
#define KVM_X86_SETUP_MCE         _IOW(KVMIO,  0x9c, __u64)
#define KVM_X86_GET_MCE_CAP_SUPPORTED _IOR(KVMIO,  0x9d, __u64)
#define KVM_X86_SET_MCE           _IOW(KVMIO,  0x9e, struct kvm_x86_mce)
/* IA64 stack access */
#define KVM_IA64_VCPU_GET_STACK   _IOR(KVMIO,  0x9a, void *)
#define KVM_IA64_VCPU_SET_STACK   _IOW(KVMIO,  0x9b, void *)
/* Available with KVM_CAP_VCPU_EVENTS */
#define KVM_GET_VCPU_EVENTS       _IOR(KVMIO,  0x9f, struct kvm_vcpu_events)
#define KVM_SET_VCPU_EVENTS       _IOW(KVMIO,  0xa0, struct kvm_vcpu_events)
/* Available with KVM_CAP_DEBUGREGS */
#define KVM_GET_DEBUGREGS         _IOR(KVMIO,  0xa1, struct kvm_debugregs)
#define KVM_SET_DEBUGREGS         _IOW(KVMIO,  0xa2, struct kvm_debugregs)
#define KVM_ENABLE_CAP            _IOW(KVMIO,  0xa3, struct kvm_enable_cap)
/* Available with KVM_CAP_XSAVE */
#define KVM_GET_XSAVE		  _IOR(KVMIO,  0xa4, struct kvm_xsave)
#define KVM_SET_XSAVE		  _IOW(KVMIO,  0xa5, struct kvm_xsave)
/* Available with KVM_CAP_XCRS */
#define KVM_GET_XCRS		  _IOR(KVMIO,  0xa6, struct kvm_xcrs)
#define KVM_SET_XCRS		  _IOW(KVMIO,  0xa7, struct kvm_xcrs)
/* Available with KVM_CAP_SW_TLB */
#define KVM_DIRTY_TLB		  _IOW(KVMIO,  0xaa, struct kvm_dirty_tlb)
/* Available with KVM_CAP_ONE_REG */
#define KVM_GET_ONE_REG		  _IOW(KVMIO,  0xab, struct kvm_one_reg)
#define KVM_SET_ONE_REG		  _IOW(KVMIO,  0xac, struct kvm_one_reg)
/* VM is being stopped by host */
#define KVM_KVMCLOCK_CTRL	  _IO(KVMIO,   0xad)
#define KVM_ARM_VCPU_INIT	  _IOW(KVMIO,  0xae, struct kvm_vcpu_init)
#define KVM_GET_REG_LIST	  _IOWR(KVMIO, 0xb0, struct kvm_reg_list)

#define KVM_DEV_ASSIGN_ENABLE_IOMMU	(1 << 0)
#define KVM_DEV_ASSIGN_PCI_2_3		(1 << 1)
#define KVM_DEV_ASSIGN_MASK_INTX	(1 << 2)

struct kvm_assigned_pci_dev {
	__u32 assigned_dev_id;
	__u32 busnr;
	__u32 devfn;
	__u32 flags;
	__u32 segnr;
	union {
		__u32 reserved[11];
	};
};

#define KVM_DEV_IRQ_HOST_INTX    (1 << 0)
#define KVM_DEV_IRQ_HOST_MSI     (1 << 1)
#define KVM_DEV_IRQ_HOST_MSIX    (1 << 2)

#define KVM_DEV_IRQ_GUEST_INTX   (1 << 8)
#define KVM_DEV_IRQ_GUEST_MSI    (1 << 9)
#define KVM_DEV_IRQ_GUEST_MSIX   (1 << 10)

#define KVM_DEV_IRQ_HOST_MASK	 0x00ff
#define KVM_DEV_IRQ_GUEST_MASK   0xff00

struct kvm_assigned_irq {
	__u32 assigned_dev_id;
	__u32 host_irq; /* ignored (legacy field) */
	__u32 guest_irq;
	__u32 flags;
	union {
		__u32 reserved[12];
	};
};

struct kvm_assigned_msix_nr {
	__u32 assigned_dev_id;
	__u16 entry_nr;
	__u16 padding;
};

#define KVM_MAX_MSIX_PER_DEV		256
struct kvm_assigned_msix_entry {
	__u32 assigned_dev_id;
	__u32 gsi;
	__u16 entry; /* The index of entry in the MSI-X table */
	__u16 padding[3];
};

#endif /* __LINUX_KVM_H */<|MERGE_RESOLUTION|>--- conflicted
+++ resolved
@@ -666,10 +666,7 @@
 #define KVM_CAP_IRQ_MPIC 90
 #define KVM_CAP_PPC_RTAS 91
 #define KVM_CAP_IRQ_XICS 92
-<<<<<<< HEAD
-=======
 #define KVM_CAP_ARM_EL1_32BIT 93
->>>>>>> d0e0ac97
 
 #ifdef KVM_CAP_IRQ_ROUTING
 
