/*
 * SAS host prototypes and structures header file
 *
 * Copyright (C) 2005 Adaptec, Inc.  All rights reserved.
 * Copyright (C) 2005 Luben Tuikov <luben_tuikov@adaptec.com>
 *
 * This file is licensed under GPLv2.
 *
 * This program is free software; you can redistribute it and/or
 * modify it under the terms of the GNU General Public License as
 * published by the Free Software Foundation; either version 2 of the
 * License, or (at your option) any later version.
 *
 * This program is distributed in the hope that it will be useful, but
 * WITHOUT ANY WARRANTY; without even the implied warranty of
 * MERCHANTABILITY or FITNESS FOR A PARTICULAR PURPOSE.  See the GNU
 * General Public License for more details.
 *
 * You should have received a copy of the GNU General Public License
 * along with this program; if not, write to the Free Software
 * Foundation, Inc., 59 Temple Place, Suite 330, Boston, MA 02111-1307
 * USA
 *
 */

#ifndef _LIBSAS_H_
#define _LIBSAS_H_


#include <linux/timer.h>
#include <linux/pci.h>
#include <scsi/sas.h>
#include <linux/libata.h>
#include <linux/list.h>
#include <scsi/scsi_device.h>
#include <scsi/scsi_cmnd.h>
#include <scsi/scsi_transport_sas.h>
#include <linux/scatterlist.h>
#include <linux/slab.h>

struct block_device;

enum sas_class {
	SAS,
	EXPANDER
};

enum sas_phy_role {
	PHY_ROLE_NONE = 0,
	PHY_ROLE_TARGET = 0x40,
	PHY_ROLE_INITIATOR = 0x80,
};

enum sas_phy_type {
        PHY_TYPE_PHYSICAL,
        PHY_TYPE_VIRTUAL
};

/* The events are mnemonically described in sas_dump.c
 * so when updating/adding events here, please also
 * update the other file too.
 */
enum ha_event {
	HAE_RESET             = 0U,
	HA_NUM_EVENTS         = 1,
};

enum port_event {
	PORTE_BYTES_DMAED     = 0U,
	PORTE_BROADCAST_RCVD  = 1,
	PORTE_LINK_RESET_ERR  = 2,
	PORTE_TIMER_EVENT     = 3,
	PORTE_HARD_RESET      = 4,
	PORT_NUM_EVENTS       = 5,
};

enum phy_event {
	PHYE_LOSS_OF_SIGNAL   = 0U,
	PHYE_OOB_DONE         = 1,
	PHYE_OOB_ERROR        = 2,
	PHYE_SPINUP_HOLD      = 3, /* hot plug SATA, no COMWAKE sent */
	PHYE_RESUME_TIMEOUT   = 4,
	PHY_NUM_EVENTS        = 5,
};

enum discover_event {
	DISCE_DISCOVER_DOMAIN   = 0U,
	DISCE_REVALIDATE_DOMAIN = 1,
	DISCE_PORT_GONE         = 2,
	DISCE_PROBE		= 3,
	DISCE_SUSPEND		= 4,
	DISCE_RESUME		= 5,
	DISCE_DESTRUCT		= 6,
	DISC_NUM_EVENTS		= 7,
};

/* ---------- Expander Devices ---------- */

#define to_dom_device(_obj) container_of(_obj, struct domain_device, dev_obj)
#define to_dev_attr(_attr)  container_of(_attr, struct domain_dev_attribute,\
                                         attr)

enum routing_attribute {
	DIRECT_ROUTING,
	SUBTRACTIVE_ROUTING,
	TABLE_ROUTING,
};

enum ex_phy_state {
	PHY_EMPTY,
	PHY_VACANT,
	PHY_NOT_PRESENT,
	PHY_DEVICE_DISCOVERED
};

struct ex_phy {
	int    phy_id;

	enum ex_phy_state phy_state;

	enum sas_dev_type attached_dev_type;
	enum sas_linkrate linkrate;

	u8   attached_sata_host:1;
	u8   attached_sata_dev:1;
	u8   attached_sata_ps:1;

	enum sas_protocol attached_tproto;
	enum sas_protocol attached_iproto;

	u8   attached_sas_addr[SAS_ADDR_SIZE];
	u8   attached_phy_id;

	int phy_change_count;
	enum routing_attribute routing_attr;
	u8   virtual:1;

	int  last_da_index;

	struct sas_phy *phy;
	struct sas_port *port;
};

struct expander_device {
	struct list_head children;

	int    ex_change_count;
	u16    max_route_indexes;
	u8     num_phys;

	u8     t2t_supp:1;
	u8     configuring:1;
	u8     conf_route_table:1;

	u8     enclosure_logical_id[8];

	struct ex_phy *ex_phy;
	struct sas_port *parent_port;

	struct mutex cmd_mutex;
};

/* ---------- SATA device ---------- */
enum ata_command_set {
        ATA_COMMAND_SET   = 0,
        ATAPI_COMMAND_SET = 1,
};

struct sata_device {
        enum   ata_command_set command_set;
        struct smp_resp        rps_resp; /* report_phy_sata_resp */
        u8     port_no;        /* port number, if this is a PM (Port) */
	int    pm_result;

	struct ata_port *ap;
	struct ata_host ata_host;
	struct ata_taskfile tf;
};

struct ssp_device {
	struct list_head eh_list_node; /* pending a user requested eh action */
	struct scsi_lun reset_lun;
};

enum {
	SAS_DEV_GONE,
	SAS_DEV_FOUND, /* device notified to lldd */
	SAS_DEV_DESTROY,
	SAS_DEV_EH_PENDING,
	SAS_DEV_LU_RESET,
	SAS_DEV_RESET,
};

struct domain_device {
	spinlock_t done_lock;
        enum sas_dev_type dev_type;

        enum sas_linkrate linkrate;
        enum sas_linkrate min_linkrate;
        enum sas_linkrate max_linkrate;

        int  pathways;

        struct domain_device *parent;
        struct list_head siblings; /* devices on the same level */
        struct asd_sas_port *port;        /* shortcut to root of the tree */
	struct sas_phy *phy;

        struct list_head dev_list_node;
	struct list_head disco_list_node; /* awaiting probe or destruct */

        enum sas_protocol    iproto;
        enum sas_protocol    tproto;

        struct sas_rphy *rphy;

        u8  sas_addr[SAS_ADDR_SIZE];
        u8  hashed_sas_addr[HASHED_SAS_ADDR_SIZE];

        u8  frame_rcvd[32];

        union {
                struct expander_device ex_dev;
                struct sata_device     sata_dev; /* STP & directly attached */
		struct ssp_device      ssp_dev;
        };

        void *lldd_dev;
	unsigned long state;
	struct kref kref;
};

struct sas_work {
	struct list_head drain_node;
	struct work_struct work;
};

static inline void INIT_SAS_WORK(struct sas_work *sw, void (*fn)(struct work_struct *))
{
	INIT_WORK(&sw->work, fn);
	INIT_LIST_HEAD(&sw->drain_node);
}

struct sas_discovery_event {
	struct sas_work work;
	struct asd_sas_port *port;
};

static inline struct sas_discovery_event *to_sas_discovery_event(struct work_struct *work)
{
	struct sas_discovery_event *ev = container_of(work, typeof(*ev), work.work);

	return ev;
}

struct sas_discovery {
	struct sas_discovery_event disc_work[DISC_NUM_EVENTS];
	unsigned long    pending;
	u8     fanout_sas_addr[8];
	u8     eeds_a[8];
	u8     eeds_b[8];
	int    max_level;
};

/* The port struct is Class:RW, driver:RO */
struct asd_sas_port {
/* private: */
	struct completion port_gone_completion;

	struct sas_discovery disc;
	struct domain_device *port_dev;
	spinlock_t dev_list_lock;
	struct list_head dev_list;
	struct list_head disco_list;
	struct list_head destroy_list;
	enum   sas_linkrate linkrate;

	struct sas_work work;
<<<<<<< HEAD
=======
	int suspended;
>>>>>>> 475448ad

/* public: */
	int id;

	enum sas_class   class;
	u8               sas_addr[SAS_ADDR_SIZE];
	u8               attached_sas_addr[SAS_ADDR_SIZE];
	enum sas_protocol   iproto;
	enum sas_protocol   tproto;

	enum sas_oob_mode oob_mode;

	spinlock_t       phy_list_lock;
	struct list_head phy_list;
	int              num_phys;
	u32              phy_mask;

	struct sas_ha_struct *ha;

	struct sas_port	*port;

	void *lldd_port;	  /* not touched by the sas class code */
};

struct asd_sas_event {
	struct sas_work work;
	struct asd_sas_phy *phy;
};

static inline struct asd_sas_event *to_asd_sas_event(struct work_struct *work)
{
	struct asd_sas_event *ev = container_of(work, typeof(*ev), work.work);

	return ev;
}

/* The phy pretty much is controlled by the LLDD.
 * The class only reads those fields.
 */
struct asd_sas_phy {
/* private: */
	struct asd_sas_event   port_events[PORT_NUM_EVENTS];
	struct asd_sas_event   phy_events[PHY_NUM_EVENTS];

	unsigned long port_events_pending;
	unsigned long phy_events_pending;

	int error;
	int suspended;

	struct sas_phy *phy;

/* public: */
	/* The following are class:RO, driver:R/W */
	int            enabled;	  /* must be set */

	int            id;	  /* must be set */
	enum sas_class class;
	enum sas_protocol iproto;
	enum sas_protocol tproto;

	enum sas_phy_type  type;
	enum sas_phy_role  role;
	enum sas_oob_mode  oob_mode;
	enum sas_linkrate linkrate;

	u8   *sas_addr;		  /* must be set */
	u8   attached_sas_addr[SAS_ADDR_SIZE]; /* class:RO, driver: R/W */

	spinlock_t     frame_rcvd_lock;
	u8             *frame_rcvd; /* must be set */
	int            frame_rcvd_size;

	spinlock_t     sas_prim_lock;
	u32            sas_prim;

	struct list_head port_phy_el; /* driver:RO */
	struct asd_sas_port      *port; /* Class:RW, driver: RO */

	struct sas_ha_struct *ha; /* may be set; the class sets it anyway */

	void *lldd_phy;		  /* not touched by the sas_class_code */
};

struct scsi_core {
	struct Scsi_Host *shost;

	struct mutex	  task_queue_flush;
	spinlock_t        task_queue_lock;
	struct list_head  task_queue;
	int               task_queue_size;

	struct task_struct *queue_thread;
};

struct sas_ha_event {
	struct sas_work work;
	struct sas_ha_struct *ha;
};

static inline struct sas_ha_event *to_sas_ha_event(struct work_struct *work)
{
	struct sas_ha_event *ev = container_of(work, typeof(*ev), work.work);

	return ev;
}

enum sas_ha_state {
	SAS_HA_REGISTERED,
	SAS_HA_DRAINING,
	SAS_HA_ATA_EH_ACTIVE,
	SAS_HA_FROZEN,
};

struct sas_ha_struct {
/* private: */
	struct sas_ha_event ha_events[HA_NUM_EVENTS];
	unsigned long	 pending;

	struct list_head  defer_q; /* work queued while draining */
	struct mutex	  drain_mutex;
	unsigned long	  state;
	spinlock_t	  lock;
	int		  eh_active;
	wait_queue_head_t eh_wait_q;
	struct list_head  eh_dev_q;

	struct mutex disco_mutex;

	struct scsi_core core;

/* public: */
	char *sas_ha_name;
	struct device *dev;	  /* should be set */
	struct module *lldd_module; /* should be set */

	u8 *sas_addr;		  /* must be set */
	u8 hashed_sas_addr[HASHED_SAS_ADDR_SIZE];

	spinlock_t      phy_port_lock;
	struct asd_sas_phy  **sas_phy; /* array of valid pointers, must be set */
	struct asd_sas_port **sas_port; /* array of valid pointers, must be set */
	int             num_phys; /* must be set, gt 0, static */

	/* The class calls this to send a task for execution. */
	int lldd_max_execute_num;
	int lldd_queue_size;
	int strict_wide_ports; /* both sas_addr and attached_sas_addr must match
				* their siblings when forming wide ports */

	/* LLDD calls these to notify the class of an event. */
	void (*notify_ha_event)(struct sas_ha_struct *, enum ha_event);
	void (*notify_port_event)(struct asd_sas_phy *, enum port_event);
	void (*notify_phy_event)(struct asd_sas_phy *, enum phy_event);

	void *lldd_ha;		  /* not touched by sas class code */

	struct list_head eh_done_q;  /* complete via scsi_eh_flush_done_q */
	struct list_head eh_ata_q; /* scmds to promote from sas to ata eh */
};

#define SHOST_TO_SAS_HA(_shost) (*(struct sas_ha_struct **)(_shost)->hostdata)

static inline struct domain_device *
starget_to_domain_dev(struct scsi_target *starget) {
	return starget->hostdata;
}

static inline struct domain_device *
sdev_to_domain_dev(struct scsi_device *sdev) {
	return starget_to_domain_dev(sdev->sdev_target);
}

static inline struct ata_device *sas_to_ata_dev(struct domain_device *dev)
{
	return &dev->sata_dev.ap->link.device[0];
}

static inline struct domain_device *
cmd_to_domain_dev(struct scsi_cmnd *cmd)
{
	return sdev_to_domain_dev(cmd->device);
}

void sas_hash_addr(u8 *hashed, const u8 *sas_addr);

/* Before calling a notify event, LLDD should use this function
 * when the link is severed (possibly from its tasklet).
 * The idea is that the Class only reads those, while the LLDD,
 * can R/W these (thus avoiding a race).
 */
static inline void sas_phy_disconnected(struct asd_sas_phy *phy)
{
	phy->oob_mode = OOB_NOT_CONNECTED;
	phy->linkrate = SAS_LINK_RATE_UNKNOWN;
}

static inline unsigned int to_sas_gpio_od(int device, int bit)
{
	return 3 * device + bit;
}

static inline void sas_put_local_phy(struct sas_phy *phy)
{
	put_device(&phy->dev);
}

#ifdef CONFIG_SCSI_SAS_HOST_SMP
int try_test_sas_gpio_gp_bit(unsigned int od, u8 *data, u8 index, u8 count);
#else
static inline int try_test_sas_gpio_gp_bit(unsigned int od, u8 *data, u8 index, u8 count)
{
	return -1;
}
#endif

/* ---------- Tasks ---------- */
/*
      service_response |  SAS_TASK_COMPLETE  |  SAS_TASK_UNDELIVERED |
  exec_status          |                     |                       |
  ---------------------+---------------------+-----------------------+
       SAM_...         |         X           |                       |
       DEV_NO_RESPONSE |         X           |           X           |
       INTERRUPTED     |         X           |                       |
       QUEUE_FULL      |                     |           X           |
       DEVICE_UNKNOWN  |                     |           X           |
       SG_ERR          |                     |           X           |
  ---------------------+---------------------+-----------------------+
 */

enum service_response {
	SAS_TASK_COMPLETE,
	SAS_TASK_UNDELIVERED = -1,
};

enum exec_status {
	/* The SAM_STAT_.. codes fit in the lower 6 bits, alias some of
	 * them here to silence 'case value not in enumerated type' warnings
	 */
	__SAM_STAT_CHECK_CONDITION = SAM_STAT_CHECK_CONDITION,

	SAS_DEV_NO_RESPONSE = 0x80,
	SAS_DATA_UNDERRUN,
	SAS_DATA_OVERRUN,
	SAS_INTERRUPTED,
	SAS_QUEUE_FULL,
	SAS_DEVICE_UNKNOWN,
	SAS_SG_ERR,
	SAS_OPEN_REJECT,
	SAS_OPEN_TO,
	SAS_PROTO_RESPONSE,
	SAS_PHY_DOWN,
	SAS_NAK_R_ERR,
	SAS_PENDING,
	SAS_ABORTED_TASK,
};

/* When a task finishes with a response, the LLDD examines the
 * response:
 * 	- For an ATA task task_status_struct::stat is set to
 * SAS_PROTO_RESPONSE, and the task_status_struct::buf is set to the
 * contents of struct ata_task_resp.
 * 	- For SSP tasks, if no data is present or status/TMF response
 * is valid, task_status_struct::stat is set.  If data is present
 * (SENSE data), the LLDD copies up to SAS_STATUS_BUF_SIZE, sets
 * task_status_struct::buf_valid_size, and task_status_struct::stat is
 * set to SAM_CHECK_COND.
 *
 * "buf" has format SCSI Sense for SSP task, or struct ata_task_resp
 * for ATA task.
 *
 * "frame_len" is the total frame length, which could be more or less
 * than actually copied.
 *
 * Tasks ending with response, always set the residual field.
 */
struct ata_task_resp {
	u16  frame_len;
	u8   ending_fis[24];	  /* dev to host or data-in */
};

#define SAS_STATUS_BUF_SIZE 96

struct task_status_struct {
	enum service_response resp;
	enum exec_status      stat;
	int  buf_valid_size;

	u8   buf[SAS_STATUS_BUF_SIZE];

	u32  residual;
	enum sas_open_rej_reason open_rej_reason;
};

/* ATA and ATAPI task queuable to a SAS LLDD.
 */
struct sas_ata_task {
	struct host_to_dev_fis fis;
	u8     atapi_packet[16];  /* 0 if not ATAPI task */

	u8     retry_count;	  /* hardware retry, should be > 0 */

	u8     dma_xfer:1;	  /* PIO:0 or DMA:1 */
	u8     use_ncq:1;
	u8     set_affil_pol:1;
	u8     stp_affil_pol:1;

	u8     device_control_reg_update:1;
};

struct sas_smp_task {
	struct scatterlist smp_req;
	struct scatterlist smp_resp;
};

enum task_attribute {
	TASK_ATTR_SIMPLE = 0,
	TASK_ATTR_HOQ    = 1,
	TASK_ATTR_ORDERED= 2,
	TASK_ATTR_ACA    = 4,
};

struct sas_ssp_task {
	u8     retry_count;	  /* hardware retry, should be > 0 */

	u8     LUN[8];
	u8     enable_first_burst:1;
	enum   task_attribute task_attr;
	u8     task_prio;
	u8     cdb[16];
};

struct sas_task {
	struct domain_device *dev;
	struct list_head      list;

	spinlock_t   task_state_lock;
	unsigned     task_state_flags;

	enum   sas_protocol      task_proto;

	union {
		struct sas_ata_task ata_task;
		struct sas_smp_task smp_task;
		struct sas_ssp_task ssp_task;
	};

	struct scatterlist *scatter;
	int    num_scatter;
	u32    total_xfer_len;
	u8     data_dir:2;	  /* Use PCI_DMA_... */

	struct task_status_struct task_status;
	void   (*task_done)(struct sas_task *);

	void   *lldd_task;	  /* for use by LLDDs */
	void   *uldd_task;
	struct sas_task_slow *slow_task;
};

struct sas_task_slow {
	/* standard/extra infrastructure for slow path commands (SMP and
	 * internal lldd commands
	 */
	struct timer_list     timer;
	struct completion     completion;
};

#define SAS_TASK_STATE_PENDING      1
#define SAS_TASK_STATE_DONE         2
#define SAS_TASK_STATE_ABORTED      4
#define SAS_TASK_NEED_DEV_RESET     8
#define SAS_TASK_AT_INITIATOR       16

extern struct sas_task *sas_alloc_task(gfp_t flags);
extern struct sas_task *sas_alloc_slow_task(gfp_t flags);
extern void sas_free_task(struct sas_task *task);

struct sas_domain_function_template {
	/* The class calls these to notify the LLDD of an event. */
	void (*lldd_port_formed)(struct asd_sas_phy *);
	void (*lldd_port_deformed)(struct asd_sas_phy *);

	/* The class calls these when a device is found or gone. */
	int  (*lldd_dev_found)(struct domain_device *);
	void (*lldd_dev_gone)(struct domain_device *);

	int (*lldd_execute_task)(struct sas_task *, int num,
				 gfp_t gfp_flags);

	/* Task Management Functions. Must be called from process context. */
	int (*lldd_abort_task)(struct sas_task *);
	int (*lldd_abort_task_set)(struct domain_device *, u8 *lun);
	int (*lldd_clear_aca)(struct domain_device *, u8 *lun);
	int (*lldd_clear_task_set)(struct domain_device *, u8 *lun);
	int (*lldd_I_T_nexus_reset)(struct domain_device *);
	int (*lldd_ata_check_ready)(struct domain_device *);
	void (*lldd_ata_set_dmamode)(struct domain_device *);
	int (*lldd_lu_reset)(struct domain_device *, u8 *lun);
	int (*lldd_query_task)(struct sas_task *);

	/* Port and Adapter management */
	int (*lldd_clear_nexus_port)(struct asd_sas_port *);
	int (*lldd_clear_nexus_ha)(struct sas_ha_struct *);

	/* Phy management */
	int (*lldd_control_phy)(struct asd_sas_phy *, enum phy_func, void *);

	/* GPIO support */
	int (*lldd_write_gpio)(struct sas_ha_struct *, u8 reg_type,
			       u8 reg_index, u8 reg_count, u8 *write_data);
};

extern int sas_register_ha(struct sas_ha_struct *);
extern int sas_unregister_ha(struct sas_ha_struct *);
extern void sas_prep_resume_ha(struct sas_ha_struct *sas_ha);
extern void sas_resume_ha(struct sas_ha_struct *sas_ha);
extern void sas_suspend_ha(struct sas_ha_struct *sas_ha);

int sas_set_phy_speed(struct sas_phy *phy,
		      struct sas_phy_linkrates *rates);
int sas_phy_reset(struct sas_phy *phy, int hard_reset);
int sas_queue_up(struct sas_task *task);
extern int sas_queuecommand(struct Scsi_Host * ,struct scsi_cmnd *);
extern int sas_target_alloc(struct scsi_target *);
extern int sas_slave_configure(struct scsi_device *);
extern int sas_change_queue_depth(struct scsi_device *, int new_depth,
				  int reason);
extern int sas_change_queue_type(struct scsi_device *, int qt);
extern int sas_bios_param(struct scsi_device *,
			  struct block_device *,
			  sector_t capacity, int *hsc);
extern struct scsi_transport_template *
sas_domain_attach_transport(struct sas_domain_function_template *);
extern void sas_domain_release_transport(struct scsi_transport_template *);

int  sas_discover_root_expander(struct domain_device *);

void sas_init_ex_attr(void);

int  sas_ex_revalidate_domain(struct domain_device *);

void sas_unregister_domain_devices(struct asd_sas_port *port, int gone);
void sas_init_disc(struct sas_discovery *disc, struct asd_sas_port *);
int  sas_discover_event(struct asd_sas_port *, enum discover_event ev);

int  sas_discover_sata(struct domain_device *);
int  sas_discover_end_dev(struct domain_device *);

void sas_unregister_dev(struct asd_sas_port *port, struct domain_device *);

void sas_init_dev(struct domain_device *);

void sas_task_abort(struct sas_task *);
int sas_eh_abort_handler(struct scsi_cmnd *cmd);
int sas_eh_device_reset_handler(struct scsi_cmnd *cmd);
int sas_eh_bus_reset_handler(struct scsi_cmnd *cmd);

extern void sas_target_destroy(struct scsi_target *);
extern int sas_slave_alloc(struct scsi_device *);
extern int sas_ioctl(struct scsi_device *sdev, int cmd, void __user *arg);
extern int sas_drain_work(struct sas_ha_struct *ha);

extern int sas_smp_handler(struct Scsi_Host *shost, struct sas_rphy *rphy,
			   struct request *req);

extern void sas_ssp_task_response(struct device *dev, struct sas_task *task,
				  struct ssp_response_iu *iu);
struct sas_phy *sas_get_local_phy(struct domain_device *dev);

int sas_request_addr(struct Scsi_Host *shost, u8 *addr);

#endif /* _SASLIB_H_ */<|MERGE_RESOLUTION|>--- conflicted
+++ resolved
@@ -276,10 +276,7 @@
 	enum   sas_linkrate linkrate;
 
 	struct sas_work work;
-<<<<<<< HEAD
-=======
 	int suspended;
->>>>>>> 475448ad
 
 /* public: */
 	int id;
