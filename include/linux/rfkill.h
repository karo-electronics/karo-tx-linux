/*
 * Copyright (C) 2006 - 2007 Ivo van Doorn
 * Copyright (C) 2007 Dmitry Torokhov
 * Copyright 2009 Johannes Berg <johannes@sipsolutions.net>
 *
 * Permission to use, copy, modify, and/or distribute this software for any
 * purpose with or without fee is hereby granted, provided that the above
 * copyright notice and this permission notice appear in all copies.
 *
 * THE SOFTWARE IS PROVIDED "AS IS" AND THE AUTHOR DISCLAIMS ALL WARRANTIES
 * WITH REGARD TO THIS SOFTWARE INCLUDING ALL IMPLIED WARRANTIES OF
 * MERCHANTABILITY AND FITNESS. IN NO EVENT SHALL THE AUTHOR BE LIABLE FOR
 * ANY SPECIAL, DIRECT, INDIRECT, OR CONSEQUENTIAL DAMAGES OR ANY DAMAGES
 * WHATSOEVER RESULTING FROM LOSS OF USE, DATA OR PROFITS, WHETHER IN AN
 * ACTION OF CONTRACT, NEGLIGENCE OR OTHER TORTIOUS ACTION, ARISING OUT OF
 * OR IN CONNECTION WITH THE USE OR PERFORMANCE OF THIS SOFTWARE.
 */
#ifndef __RFKILL_H
#define __RFKILL_H

#include <uapi/linux/rfkill.h>

/* don't allow anyone to use these in the kernel */
enum rfkill_user_states {
	RFKILL_USER_STATE_SOFT_BLOCKED	= RFKILL_STATE_SOFT_BLOCKED,
	RFKILL_USER_STATE_UNBLOCKED	= RFKILL_STATE_UNBLOCKED,
	RFKILL_USER_STATE_HARD_BLOCKED	= RFKILL_STATE_HARD_BLOCKED,
};
#undef RFKILL_STATE_SOFT_BLOCKED
#undef RFKILL_STATE_UNBLOCKED
#undef RFKILL_STATE_HARD_BLOCKED

#include <linux/kernel.h>
#include <linux/list.h>
#include <linux/mutex.h>
#include <linux/leds.h>
#include <linux/err.h>

struct device;
/* this is opaque */
struct rfkill;

/**
 * struct rfkill_ops - rfkill driver methods
 *
 * @poll: poll the rfkill block state(s) -- only assign this method
 *	when you need polling. When called, simply call one of the
 *	rfkill_set{,_hw,_sw}_state family of functions. If the hw
 *	is getting unblocked you need to take into account the return
 *	value of those functions to make sure the software block is
 *	properly used.
 * @query: query the rfkill block state(s) and call exactly one of the
 *	rfkill_set{,_hw,_sw}_state family of functions. Assign this
 *	method if input events can cause hardware state changes to make
 *	the rfkill core query your driver before setting a requested
 *	block.
 * @set_block: turn the transmitter on (blocked == false) or off
 *	(blocked == true) -- ignore and return 0 when hard blocked.
 *	This callback must be assigned.
 */
struct rfkill_ops {
	void	(*poll)(struct rfkill *rfkill, void *data);
	void	(*query)(struct rfkill *rfkill, void *data);
	int	(*set_block)(void *data, bool blocked);
};

#if defined(CONFIG_RFKILL) || defined(CONFIG_RFKILL_MODULE)
/**
 * rfkill_alloc - allocate rfkill structure
 * @name: name of the struct -- the string is not copied internally
 * @parent: device that has rf switch on it
 * @type: type of the switch (RFKILL_TYPE_*)
 * @ops: rfkill methods
 * @ops_data: data passed to each method
 *
 * This function should be called by the transmitter driver to allocate an
 * rfkill structure. Returns %NULL on failure.
 */
struct rfkill * __must_check rfkill_alloc(const char *name,
					  struct device *parent,
					  const enum rfkill_type type,
					  const struct rfkill_ops *ops,
					  void *ops_data);

/**
 * rfkill_register - Register a rfkill structure.
 * @rfkill: rfkill structure to be registered
 *
 * This function should be called by the transmitter driver to register
 * the rfkill structure. Before calling this function the driver needs
 * to be ready to service method calls from rfkill.
 *
 * If rfkill_init_sw_state() is not called before registration,
 * set_block() will be called to initialize the software blocked state
 * to a default value.
 *
 * If the hardware blocked state is not set before registration,
 * it is assumed to be unblocked.
 */
int __must_check rfkill_register(struct rfkill *rfkill);

/**
 * rfkill_pause_polling(struct rfkill *rfkill)
 *
 * Pause polling -- say transmitter is off for other reasons.
 * NOTE: not necessary for suspend/resume -- in that case the
 * core stops polling anyway
 */
void rfkill_pause_polling(struct rfkill *rfkill);

/**
 * rfkill_resume_polling(struct rfkill *rfkill)
 *
 * Pause polling -- say transmitter is off for other reasons.
 * NOTE: not necessary for suspend/resume -- in that case the
 * core stops polling anyway
 */
void rfkill_resume_polling(struct rfkill *rfkill);


/**
 * rfkill_unregister - Unregister a rfkill structure.
 * @rfkill: rfkill structure to be unregistered
 *
 * This function should be called by the network driver during device
 * teardown to destroy rfkill structure. Until it returns, the driver
 * needs to be able to service method calls.
 */
void rfkill_unregister(struct rfkill *rfkill);

/**
 * rfkill_destroy - free rfkill structure
 * @rfkill: rfkill structure to be destroyed
 *
 * Destroys the rfkill structure.
 */
void rfkill_destroy(struct rfkill *rfkill);

/**
 * rfkill_set_hw_state - Set the internal rfkill hardware block state
 * @rfkill: pointer to the rfkill class to modify.
 * @state: the current hardware block state to set
 *
 * rfkill drivers that get events when the hard-blocked state changes
 * use this function to notify the rfkill core (and through that also
 * userspace) of the current state.  They should also use this after
 * resume if the state could have changed.
 *
 * You need not (but may) call this function if poll_state is assigned.
 *
 * This function can be called in any context, even from within rfkill
 * callbacks.
 *
 * The function returns the combined block state (true if transmitter
 * should be blocked) so that drivers need not keep track of the soft
 * block state -- which they might not be able to.
 */
bool rfkill_set_hw_state(struct rfkill *rfkill, bool blocked);

/**
 * rfkill_set_sw_state - Set the internal rfkill software block state
 * @rfkill: pointer to the rfkill class to modify.
 * @state: the current software block state to set
 *
 * rfkill drivers that get events when the soft-blocked state changes
 * (yes, some platforms directly act on input but allow changing again)
 * use this function to notify the rfkill core (and through that also
 * userspace) of the current state.
 *
 * Drivers should also call this function after resume if the state has
 * been changed by the user.  This only makes sense for "persistent"
 * devices (see rfkill_init_sw_state()).
 *
 * This function can be called in any context, even from within rfkill
 * callbacks.
 *
 * The function returns the combined block state (true if transmitter
 * should be blocked).
 */
bool rfkill_set_sw_state(struct rfkill *rfkill, bool blocked);

/**
 * rfkill_init_sw_state - Initialize persistent software block state
 * @rfkill: pointer to the rfkill class to modify.
 * @state: the current software block state to set
 *
 * rfkill drivers that preserve their software block state over power off
 * use this function to notify the rfkill core (and through that also
 * userspace) of their initial state.  It should only be used before
 * registration.
 *
 * In addition, it marks the device as "persistent", an attribute which
 * can be read by userspace.  Persistent devices are expected to preserve
 * their own state when suspended.
 */
void rfkill_init_sw_state(struct rfkill *rfkill, bool blocked);

/**
 * rfkill_set_states - Set the internal rfkill block states
 * @rfkill: pointer to the rfkill class to modify.
 * @sw: the current software block state to set
 * @hw: the current hardware block state to set
 *
 * This function can be called in any context, even from within rfkill
 * callbacks.
 */
void rfkill_set_states(struct rfkill *rfkill, bool sw, bool hw);

/**
 * rfkill_blocked - query rfkill block
 *
 * @rfkill: rfkill struct to query
 */
bool rfkill_blocked(struct rfkill *rfkill);
#else /* !RFKILL */
static inline struct rfkill * __must_check
rfkill_alloc(const char *name,
	     struct device *parent,
	     const enum rfkill_type type,
	     const struct rfkill_ops *ops,
	     void *ops_data)
{
	return ERR_PTR(-ENODEV);
}

static inline int __must_check rfkill_register(struct rfkill *rfkill)
{
	if (rfkill == ERR_PTR(-ENODEV))
		return 0;
	return -EINVAL;
}

static inline void rfkill_pause_polling(struct rfkill *rfkill)
{
}

static inline void rfkill_resume_polling(struct rfkill *rfkill)
{
}

static inline void rfkill_unregister(struct rfkill *rfkill)
{
}

static inline void rfkill_destroy(struct rfkill *rfkill)
{
}

static inline bool rfkill_set_hw_state(struct rfkill *rfkill, bool blocked)
{
	return blocked;
}

static inline bool rfkill_set_sw_state(struct rfkill *rfkill, bool blocked)
{
	return blocked;
}

static inline void rfkill_init_sw_state(struct rfkill *rfkill, bool blocked)
{
}

static inline void rfkill_set_states(struct rfkill *rfkill, bool sw, bool hw)
{
}

static inline bool rfkill_blocked(struct rfkill *rfkill)
{
	return false;
}
#endif /* RFKILL || RFKILL_MODULE */


#ifdef CONFIG_RFKILL_LEDS
/**
 * rfkill_get_led_trigger_name - Get the LED trigger name for the button's LED.
 * This function might return a NULL pointer if registering of the
 * LED trigger failed. Use this as "default_trigger" for the LED.
 */
const char *rfkill_get_led_trigger_name(struct rfkill *rfkill);

/**
 * rfkill_set_led_trigger_name -- set the LED trigger name
 * @rfkill: rfkill struct
 * @name: LED trigger name
 *
 * This function sets the LED trigger name of the radio LED
 * trigger that rfkill creates. It is optional, but if called
 * must be called before rfkill_register() to be effective.
 */
void rfkill_set_led_trigger_name(struct rfkill *rfkill, const char *name);
#else
static inline const char *rfkill_get_led_trigger_name(struct rfkill *rfkill)
{
	return NULL;
}

static inline void
rfkill_set_led_trigger_name(struct rfkill *rfkill, const char *name)
{
}
#endif
<<<<<<< HEAD

#endif /* __KERNEL__ */
=======
>>>>>>> ddffeb8c

#endif /* RFKILL_H */<|MERGE_RESOLUTION|>--- conflicted
+++ resolved
@@ -300,10 +300,5 @@
 {
 }
 #endif
-<<<<<<< HEAD
-
-#endif /* __KERNEL__ */
-=======
->>>>>>> ddffeb8c
 
 #endif /* RFKILL_H */