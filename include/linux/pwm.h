--- conflicted
+++ resolved
@@ -184,7 +184,6 @@
  *             operations may sleep
  */
 struct pwm_chip {
-<<<<<<< HEAD
 	struct device		*dev;
 	struct list_head	list;
 	const struct pwm_ops	*ops;
@@ -196,20 +195,6 @@
 	struct pwm_device *	(*of_xlate)(struct pwm_chip *pc,
 					    const struct of_phandle_args *args);
 	bool			can_sleep;
-=======
-	struct device *dev;
-	struct list_head list;
-	const struct pwm_ops *ops;
-	int base;
-	unsigned int npwm;
-
-	struct pwm_device *pwms;
-
-	struct pwm_device * (*of_xlate)(struct pwm_chip *pc,
-					const struct of_phandle_args *args);
-	unsigned int of_pwm_n_cells;
-	bool can_sleep;
->>>>>>> afd2ff9b
 };
 
 #if IS_ENABLED(CONFIG_PWM)
