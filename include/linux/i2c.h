/* ------------------------------------------------------------------------- */
/*									     */
/* i2c.h - definitions for the i2c-bus interface			     */
/*									     */
/* ------------------------------------------------------------------------- */
/*   Copyright (C) 1995-2000 Simon G. Vogl

    This program is free software; you can redistribute it and/or modify
    it under the terms of the GNU General Public License as published by
    the Free Software Foundation; either version 2 of the License, or
    (at your option) any later version.

    This program is distributed in the hope that it will be useful,
    but WITHOUT ANY WARRANTY; without even the implied warranty of
    MERCHANTABILITY or FITNESS FOR A PARTICULAR PURPOSE.  See the
    GNU General Public License for more details.

    You should have received a copy of the GNU General Public License
    along with this program; if not, write to the Free Software
    Foundation, Inc., 51 Franklin Street, Fifth Floor, Boston,
    MA 02110-1301 USA.							     */
/* ------------------------------------------------------------------------- */

/* With some changes from Kyösti Mälkki <kmalkki@cc.hut.fi> and
   Frodo Looijaard <frodol@dds.nl> */

#ifndef _LINUX_I2C_H
#define _LINUX_I2C_H

#include <linux/types.h>
#ifdef __KERNEL__
#include <linux/mod_devicetable.h>
#include <linux/device.h>	/* for struct device */
#include <linux/sched.h>	/* for completion */
#include <linux/mutex.h>
#include <linux/of.h>		/* for struct device_node */
#include <linux/swab.h>		/* for swab16 */

extern struct bus_type i2c_bus_type;
extern struct device_type i2c_adapter_type;

/* --- General options ------------------------------------------------	*/

struct i2c_msg;
struct i2c_algorithm;
struct i2c_adapter;
struct i2c_client;
struct i2c_driver;
union i2c_smbus_data;
struct i2c_board_info;

struct module;

#if defined(CONFIG_I2C) || defined(CONFIG_I2C_MODULE)
/*
 * The master routines are the ones normally used to transmit data to devices
 * on a bus (or read from them). Apart from two basic transfer functions to
 * transmit one message at a time, a more complex version can be used to
 * transmit an arbitrary number of messages without interruption.
 * @count must be be less than 64k since msg.len is u16.
 */
extern int i2c_master_send(const struct i2c_client *client, const char *buf,
			   int count);
extern int i2c_master_recv(const struct i2c_client *client, char *buf,
			   int count);

/* Transfer num messages.
 */
extern int i2c_transfer(struct i2c_adapter *adap, struct i2c_msg *msgs,
			int num);
/* Unlocked flavor */
extern int __i2c_transfer(struct i2c_adapter *adap, struct i2c_msg *msgs,
			  int num);

/* This is the very generalized SMBus access routine. You probably do not
   want to use this, though; one of the functions below may be much easier,
   and probably just as fast.
   Note that we use i2c_adapter here, because you do not need a specific
   smbus adapter to call this function. */
extern s32 i2c_smbus_xfer(struct i2c_adapter *adapter, u16 addr,
			  unsigned short flags, char read_write, u8 command,
			  int size, union i2c_smbus_data *data);

/* Now follow the 'nice' access routines. These also document the calling
   conventions of i2c_smbus_xfer. */

extern s32 i2c_smbus_read_byte(const struct i2c_client *client);
extern s32 i2c_smbus_write_byte(const struct i2c_client *client, u8 value);
extern s32 i2c_smbus_read_byte_data(const struct i2c_client *client,
				    u8 command);
extern s32 i2c_smbus_write_byte_data(const struct i2c_client *client,
				     u8 command, u8 value);
extern s32 i2c_smbus_read_word_data(const struct i2c_client *client,
				    u8 command);
extern s32 i2c_smbus_write_word_data(const struct i2c_client *client,
				     u8 command, u16 value);

static inline s32
i2c_smbus_read_word_swapped(const struct i2c_client *client, u8 command)
{
	s32 value = i2c_smbus_read_word_data(client, command);

	return (value < 0) ? value : swab16(value);
}

static inline s32
i2c_smbus_write_word_swapped(const struct i2c_client *client,
			     u8 command, u16 value)
{
	return i2c_smbus_write_word_data(client, command, swab16(value));
}

/* Returns the number of read bytes */
extern s32 i2c_smbus_read_block_data(const struct i2c_client *client,
				     u8 command, u8 *values);
extern s32 i2c_smbus_write_block_data(const struct i2c_client *client,
				      u8 command, u8 length, const u8 *values);
/* Returns the number of read bytes */
extern s32 i2c_smbus_read_i2c_block_data(const struct i2c_client *client,
					 u8 command, u8 length, u8 *values);
extern s32 i2c_smbus_write_i2c_block_data(const struct i2c_client *client,
					  u8 command, u8 length,
					  const u8 *values);
#endif /* I2C */

/**
 * struct i2c_driver - represent an I2C device driver
 * @class: What kind of i2c device we instantiate (for detect)
 * @attach_adapter: Callback for bus addition (deprecated)
 * @detach_adapter: Callback for bus removal (deprecated)
 * @probe: Callback for device binding
 * @remove: Callback for device unbinding
 * @shutdown: Callback for device shutdown
 * @suspend: Callback for device suspend
 * @resume: Callback for device resume
 * @alert: Alert callback, for example for the SMBus alert protocol
 * @command: Callback for bus-wide signaling (optional)
 * @driver: Device driver model driver
 * @id_table: List of I2C devices supported by this driver
 * @detect: Callback for device detection
 * @address_list: The I2C addresses to probe (for detect)
 * @clients: List of detected clients we created (for i2c-core use only)
 *
 * The driver.owner field should be set to the module owner of this driver.
 * The driver.name field should be set to the name of this driver.
 *
 * For automatic device detection, both @detect and @address_data must
 * be defined. @class should also be set, otherwise only devices forced
 * with module parameters will be created. The detect function must
 * fill at least the name field of the i2c_board_info structure it is
 * handed upon successful detection, and possibly also the flags field.
 *
 * If @detect is missing, the driver will still work fine for enumerated
 * devices. Detected devices simply won't be supported. This is expected
 * for the many I2C/SMBus devices which can't be detected reliably, and
 * the ones which can always be enumerated in practice.
 *
 * The i2c_client structure which is handed to the @detect callback is
 * not a real i2c_client. It is initialized just enough so that you can
 * call i2c_smbus_read_byte_data and friends on it. Don't do anything
 * else with it. In particular, calling dev_dbg and friends on it is
 * not allowed.
 */
struct i2c_driver {
	unsigned int class;

	/* Notifies the driver that a new bus has appeared or is about to be
	 * removed. You should avoid using this, it will be removed in a
	 * near future.
	 */
	int (*attach_adapter)(struct i2c_adapter *) __deprecated;
	int (*detach_adapter)(struct i2c_adapter *) __deprecated;

	/* Standard driver model interfaces */
	int (*probe)(struct i2c_client *, const struct i2c_device_id *);
	int (*remove)(struct i2c_client *);

	/* driver model interfaces that don't relate to enumeration  */
	void (*shutdown)(struct i2c_client *);
	int (*suspend)(struct i2c_client *, pm_message_t mesg);
	int (*resume)(struct i2c_client *);

	/* Alert callback, for example for the SMBus alert protocol.
	 * The format and meaning of the data value depends on the protocol.
	 * For the SMBus alert protocol, there is a single bit of data passed
	 * as the alert response's low bit ("event flag").
	 */
	void (*alert)(struct i2c_client *, unsigned int data);

	/* a ioctl like command that can be used to perform specific functions
	 * with the device.
	 */
	int (*command)(struct i2c_client *client, unsigned int cmd, void *arg);

	struct device_driver driver;
	const struct i2c_device_id *id_table;

	/* Device detection callback for automatic device creation */
	int (*detect)(struct i2c_client *, struct i2c_board_info *);
	const unsigned short *address_list;
	struct list_head clients;
};
#define to_i2c_driver(d) container_of(d, struct i2c_driver, driver)

/**
 * struct i2c_client - represent an I2C slave device
 * @flags: I2C_CLIENT_TEN indicates the device uses a ten bit chip address;
 *	I2C_CLIENT_PEC indicates it uses SMBus Packet Error Checking
 * @addr: Address used on the I2C bus connected to the parent adapter.
 * @name: Indicates the type of the device, usually a chip name that's
 *	generic enough to hide second-sourcing and compatible revisions.
 * @adapter: manages the bus segment hosting this I2C device
 * @driver: device's driver, hence pointer to access routines
 * @dev: Driver model device node for the slave.
 * @irq: indicates the IRQ generated by this device (if any)
 * @detected: member of an i2c_driver.clients list or i2c-core's
 *	userspace_devices list
 *
 * An i2c_client identifies a single device (i.e. chip) connected to an
 * i2c bus. The behaviour exposed to Linux is defined by the driver
 * managing the device.
 */
struct i2c_client {
	unsigned short flags;		/* div., see below		*/
	unsigned short addr;		/* chip address - NOTE: 7bit	*/
					/* addresses are stored in the	*/
					/* _LOWER_ 7 bits		*/
	char name[I2C_NAME_SIZE];
	struct i2c_adapter *adapter;	/* the adapter we sit on	*/
	struct i2c_driver *driver;	/* and our access routines	*/
	struct device dev;		/* the device structure		*/
	int irq;			/* irq issued by device		*/
	struct list_head detected;
};
#define to_i2c_client(d) container_of(d, struct i2c_client, dev)

extern struct i2c_client *i2c_verify_client(struct device *dev);
extern struct i2c_adapter *i2c_verify_adapter(struct device *dev);

static inline struct i2c_client *kobj_to_i2c_client(struct kobject *kobj)
{
	struct device * const dev = container_of(kobj, struct device, kobj);
	return to_i2c_client(dev);
}

static inline void *i2c_get_clientdata(const struct i2c_client *dev)
{
	return dev_get_drvdata(&dev->dev);
}

static inline void i2c_set_clientdata(struct i2c_client *dev, void *data)
{
	dev_set_drvdata(&dev->dev, data);
}

/**
 * struct i2c_board_info - template for device creation
 * @type: chip type, to initialize i2c_client.name
 * @flags: to initialize i2c_client.flags
 * @addr: stored in i2c_client.addr
 * @platform_data: stored in i2c_client.dev.platform_data
 * @archdata: copied into i2c_client.dev.archdata
 * @of_node: pointer to OpenFirmware device node
 * @irq: stored in i2c_client.irq
 *
 * I2C doesn't actually support hardware probing, although controllers and
 * devices may be able to use I2C_SMBUS_QUICK to tell whether or not there's
 * a device at a given address.  Drivers commonly need more information than
 * that, such as chip type, configuration, associated IRQ, and so on.
 *
 * i2c_board_info is used to build tables of information listing I2C devices
 * that are present.  This information is used to grow the driver model tree.
 * For mainboards this is done statically using i2c_register_board_info();
 * bus numbers identify adapters that aren't yet available.  For add-on boards,
 * i2c_new_device() does this dynamically with the adapter already known.
 */
struct i2c_board_info {
	char		type[I2C_NAME_SIZE];
	unsigned short	flags;
	unsigned short	addr;
	void		*platform_data;
	struct dev_archdata	*archdata;
	struct device_node *of_node;
	int		irq;
};

/**
 * I2C_BOARD_INFO - macro used to list an i2c device and its address
 * @dev_type: identifies the device type
 * @dev_addr: the device's address on the bus.
 *
 * This macro initializes essential fields of a struct i2c_board_info,
 * declaring what has been provided on a particular board.  Optional
 * fields (such as associated irq, or device-specific platform_data)
 * are provided using conventional syntax.
 */
#define I2C_BOARD_INFO(dev_type, dev_addr) \
	.type = dev_type, .addr = (dev_addr)


#if defined(CONFIG_I2C) || defined(CONFIG_I2C_MODULE)
/* Add-on boards should register/unregister their devices; e.g. a board
 * with integrated I2C, a config eeprom, sensors, and a codec that's
 * used in conjunction with the primary hardware.
 */
extern struct i2c_client *
i2c_new_device(struct i2c_adapter *adap, struct i2c_board_info const *info);

/* If you don't know the exact address of an I2C device, use this variant
 * instead, which can probe for device presence in a list of possible
 * addresses. The "probe" callback function is optional. If it is provided,
 * it must return 1 on successful probe, 0 otherwise. If it is not provided,
 * a default probing method is used.
 */
extern struct i2c_client *
i2c_new_probed_device(struct i2c_adapter *adap,
		      struct i2c_board_info *info,
		      unsigned short const *addr_list,
		      int (*probe)(struct i2c_adapter *, unsigned short addr));

/* Common custom probe functions */
extern int i2c_probe_func_quick_read(struct i2c_adapter *, unsigned short addr);

/* For devices that use several addresses, use i2c_new_dummy() to make
 * client handles for the extra addresses.
 */
extern struct i2c_client *
i2c_new_dummy(struct i2c_adapter *adap, u16 address);

extern void i2c_unregister_device(struct i2c_client *);
#endif /* I2C */

/* Mainboard arch_initcall() code should register all its I2C devices.
 * This is done at arch_initcall time, before declaring any i2c adapters.
 * Modules for add-on boards must use other calls.
 */
#ifdef CONFIG_I2C_BOARDINFO
extern int
i2c_register_board_info(int busnum, struct i2c_board_info const *info,
			unsigned n);
#else
static inline int
i2c_register_board_info(int busnum, struct i2c_board_info const *info,
			unsigned n)
{
	return 0;
}
#endif /* I2C_BOARDINFO */

/*
 * The following structs are for those who like to implement new bus drivers:
 * i2c_algorithm is the interface to a class of hardware solutions which can
 * be addressed using the same bus algorithms - i.e. bit-banging or the PCF8584
 * to name two of the most common.
 */
struct i2c_algorithm {
	/* If an adapter algorithm can't do I2C-level access, set master_xfer
	   to NULL. If an adapter algorithm can do SMBus access, set
	   smbus_xfer. If set to NULL, the SMBus protocol is simulated
	   using common I2C messages */
	/* master_xfer should return the number of messages successfully
	   processed, or a negative value on error */
	int (*master_xfer)(struct i2c_adapter *adap, struct i2c_msg *msgs,
			   int num);
	int (*smbus_xfer) (struct i2c_adapter *adap, u16 addr,
			   unsigned short flags, char read_write,
			   u8 command, int size, union i2c_smbus_data *data);

	/* To determine what the adapter supports */
	u32 (*functionality) (struct i2c_adapter *);
};

/*
 * i2c_adapter is the structure used to identify a physical i2c bus along
 * with the access algorithms necessary to access it.
 */
struct i2c_adapter {
	struct module *owner;
	unsigned int class;		  /* classes to allow probing for */
	const struct i2c_algorithm *algo; /* the algorithm to access the bus */
	void *algo_data;

	/* data fields that are valid for all devices	*/
	struct rt_mutex bus_lock;

	int timeout;			/* in jiffies */
	int retries;
	struct device dev;		/* the adapter device */

	int nr;
	char name[48];
	struct completion dev_released;

	struct mutex userspace_clients_lock;
	struct list_head userspace_clients;
};
#define to_i2c_adapter(d) container_of(d, struct i2c_adapter, dev)

static inline void *i2c_get_adapdata(const struct i2c_adapter *dev)
{
	return dev_get_drvdata(&dev->dev);
}

static inline void i2c_set_adapdata(struct i2c_adapter *dev, void *data)
{
	dev_set_drvdata(&dev->dev, data);
}

static inline struct i2c_adapter *
i2c_parent_is_i2c_adapter(const struct i2c_adapter *adapter)
{
	struct device *parent = adapter->dev.parent;

	if (parent != NULL && parent->type == &i2c_adapter_type)
		return to_i2c_adapter(parent);
	else
		return NULL;
}

int i2c_for_each_dev(void *data, int (*fn)(struct device *, void *));

/* Adapter locking functions, exported for shared pin cases */
void i2c_lock_adapter(struct i2c_adapter *);
void i2c_unlock_adapter(struct i2c_adapter *);

/*flags for the client struct: */
#define I2C_CLIENT_PEC	0x04		/* Use Packet Error Checking */
#define I2C_CLIENT_TEN	0x10		/* we have a ten bit chip address */
					/* Must equal I2C_M_TEN below */
#define I2C_CLIENT_WAKE	0x80		/* for board_info; true iff can wake */
#define I2C_CLIENT_SCCB	0x9000		/* Use Omnivision SCCB protocol */
					/* Must match I2C_M_STOP|IGNORE_NAK */

/* i2c adapter classes (bitmask) */
#define I2C_CLASS_HWMON		(1<<0)	/* lm_sensors, ... */
#define I2C_CLASS_DDC		(1<<3)	/* DDC bus on graphics adapters */
#define I2C_CLASS_SPD		(1<<7)	/* Memory modules */

/* Internal numbers to terminate lists */
#define I2C_CLIENT_END		0xfffeU

/* Construct an I2C_CLIENT_END-terminated array of i2c addresses */
#define I2C_ADDRS(addr, addrs...) \
	((const unsigned short []){ addr, ## addrs, I2C_CLIENT_END })


/* ----- functions exported by i2c.o */

/* administration...
 */
#if defined(CONFIG_I2C) || defined(CONFIG_I2C_MODULE)
extern int i2c_add_adapter(struct i2c_adapter *);
extern int i2c_del_adapter(struct i2c_adapter *);
extern int i2c_add_numbered_adapter(struct i2c_adapter *);

extern int i2c_register_driver(struct module *, struct i2c_driver *);
extern void i2c_del_driver(struct i2c_driver *);

/* use a define to avoid include chaining to get THIS_MODULE */
#define i2c_add_driver(driver) \
	i2c_register_driver(THIS_MODULE, driver)

extern struct i2c_client *i2c_use_client(struct i2c_client *client);
extern void i2c_release_client(struct i2c_client *client);

/* call the i2c_client->command() of all attached clients with
 * the given arguments */
extern void i2c_clients_command(struct i2c_adapter *adap,
				unsigned int cmd, void *arg);

extern struct i2c_adapter *i2c_get_adapter(int nr);
extern void i2c_put_adapter(struct i2c_adapter *adap);


/* Return the functionality mask */
static inline u32 i2c_get_functionality(struct i2c_adapter *adap)
{
	return adap->algo->functionality(adap);
}

/* Return 1 if adapter supports everything we need, 0 if not. */
static inline int i2c_check_functionality(struct i2c_adapter *adap, u32 func)
{
	return (func & i2c_get_functionality(adap)) == func;
}

/* Return the adapter number for a specific adapter */
static inline int i2c_adapter_id(struct i2c_adapter *adap)
{
	return adap->nr;
}

/**
 * module_i2c_driver() - Helper macro for registering a I2C driver
 * @__i2c_driver: i2c_driver struct
 *
 * Helper macro for I2C drivers which do not do anything special in module
 * init/exit. This eliminates a lot of boilerplate. Each module may only
 * use this macro once, and calling it replaces module_init() and module_exit()
 */
#define module_i2c_driver(__i2c_driver) \
	module_driver(__i2c_driver, i2c_add_driver, \
			i2c_del_driver)

#endif /* I2C */
#endif /* __KERNEL__ */

/**
 * struct i2c_msg - an I2C transaction segment beginning with START
 * @addr: Slave address, either seven or ten bits.  When this is a ten
 *	bit address, I2C_M_TEN must be set in @flags and the adapter
 *	must support I2C_FUNC_10BIT_ADDR.
 * @flags: I2C_M_RD is handled by all adapters.  No other flags may be
 *	provided unless the adapter exported the relevant I2C_FUNC_*
 *	flags through i2c_check_functionality().
 * @len: Number of data bytes in @buf being read from or written to the
 *	I2C slave address.  For read transactions where I2C_M_RECV_LEN
 *	is set, the caller guarantees that this buffer can hold up to
 *	32 bytes in addition to the initial length byte sent by the
 *	slave (plus, if used, the SMBus PEC); and this value will be
 *	incremented by the number of block data bytes received.
 * @buf: The buffer into which data is read, or from which it's written.
 *
 * An i2c_msg is the low level representation of one segment of an I2C
 * transaction.  It is visible to drivers in the @i2c_transfer() procedure,
 * to userspace from i2c-dev, and to I2C adapter drivers through the
 * @i2c_adapter.@master_xfer() method.
 *
 * Except when I2C "protocol mangling" is used, all I2C adapters implement
 * the standard rules for I2C transactions.  Each transaction begins with a
 * START.  That is followed by the slave address, and a bit encoding read
 * versus write.  Then follow all the data bytes, possibly including a byte
 * with SMBus PEC.  The transfer terminates with a NAK, or when all those
 * bytes have been transferred and ACKed.  If this is the last message in a
 * group, it is followed by a STOP.  Otherwise it is followed by the next
 * @i2c_msg transaction segment, beginning with a (repeated) START.
 *
 * Alternatively, when the adapter supports I2C_FUNC_PROTOCOL_MANGLING then
 * passing certain @flags may have changed those standard protocol behaviors.
 * Those flags are only for use with broken/nonconforming slaves, and with
 * adapters which are known to support the specific mangling options they
 * need (one or more of IGNORE_NAK, NO_RD_ACK, NOSTART, and REV_DIR_ADDR).
 */
struct i2c_msg {
	__u16 addr;	/* slave address			*/
	__u16 flags;
#define I2C_M_TEN		0x0010	/* this is a ten bit chip address */
#define I2C_M_RD		0x0001	/* read data, from slave to master */
<<<<<<< HEAD
#define I2C_M_STOP		0x8000	/* if I2C_FUNC_PROTOCOL_MANGLING */
=======
>>>>>>> 331fe70b
#define I2C_M_NOSTART		0x4000	/* if I2C_FUNC_NOSTART */
#define I2C_M_REV_DIR_ADDR	0x2000	/* if I2C_FUNC_PROTOCOL_MANGLING */
#define I2C_M_IGNORE_NAK	0x1000	/* if I2C_FUNC_PROTOCOL_MANGLING */
#define I2C_M_NO_RD_ACK		0x0800	/* if I2C_FUNC_PROTOCOL_MANGLING */
#define I2C_M_RECV_LEN		0x0400	/* length will be first received byte */
	__u16 len;		/* msg length				*/
	__u8 *buf;		/* pointer to msg data			*/
};

/* To determine what functionality is present */

#define I2C_FUNC_I2C			0x00000001
#define I2C_FUNC_10BIT_ADDR		0x00000002
#define I2C_FUNC_PROTOCOL_MANGLING	0x00000004 /* I2C_M_IGNORE_NAK etc. */
#define I2C_FUNC_SMBUS_PEC		0x00000008
#define I2C_FUNC_NOSTART		0x00000010 /* I2C_M_NOSTART */
#define I2C_FUNC_SMBUS_BLOCK_PROC_CALL	0x00008000 /* SMBus 2.0 */
#define I2C_FUNC_SMBUS_QUICK		0x00010000
#define I2C_FUNC_SMBUS_READ_BYTE	0x00020000
#define I2C_FUNC_SMBUS_WRITE_BYTE	0x00040000
#define I2C_FUNC_SMBUS_READ_BYTE_DATA	0x00080000
#define I2C_FUNC_SMBUS_WRITE_BYTE_DATA	0x00100000
#define I2C_FUNC_SMBUS_READ_WORD_DATA	0x00200000
#define I2C_FUNC_SMBUS_WRITE_WORD_DATA	0x00400000
#define I2C_FUNC_SMBUS_PROC_CALL	0x00800000
#define I2C_FUNC_SMBUS_READ_BLOCK_DATA	0x01000000
#define I2C_FUNC_SMBUS_WRITE_BLOCK_DATA 0x02000000
#define I2C_FUNC_SMBUS_READ_I2C_BLOCK	0x04000000 /* I2C-like block xfer  */
#define I2C_FUNC_SMBUS_WRITE_I2C_BLOCK	0x08000000 /* w/ 1-byte reg. addr. */

#define I2C_FUNC_SMBUS_BYTE		(I2C_FUNC_SMBUS_READ_BYTE | \
					 I2C_FUNC_SMBUS_WRITE_BYTE)
#define I2C_FUNC_SMBUS_BYTE_DATA	(I2C_FUNC_SMBUS_READ_BYTE_DATA | \
					 I2C_FUNC_SMBUS_WRITE_BYTE_DATA)
#define I2C_FUNC_SMBUS_WORD_DATA	(I2C_FUNC_SMBUS_READ_WORD_DATA | \
					 I2C_FUNC_SMBUS_WRITE_WORD_DATA)
#define I2C_FUNC_SMBUS_BLOCK_DATA	(I2C_FUNC_SMBUS_READ_BLOCK_DATA | \
					 I2C_FUNC_SMBUS_WRITE_BLOCK_DATA)
#define I2C_FUNC_SMBUS_I2C_BLOCK	(I2C_FUNC_SMBUS_READ_I2C_BLOCK | \
					 I2C_FUNC_SMBUS_WRITE_I2C_BLOCK)

#define I2C_FUNC_SMBUS_EMUL		(I2C_FUNC_SMBUS_QUICK | \
					 I2C_FUNC_SMBUS_BYTE | \
					 I2C_FUNC_SMBUS_BYTE_DATA | \
					 I2C_FUNC_SMBUS_WORD_DATA | \
					 I2C_FUNC_SMBUS_PROC_CALL | \
					 I2C_FUNC_SMBUS_WRITE_BLOCK_DATA | \
					 I2C_FUNC_SMBUS_I2C_BLOCK | \
					 I2C_FUNC_SMBUS_PEC)

/*
 * Data for SMBus Messages
 */
#define I2C_SMBUS_BLOCK_MAX	32	/* As specified in SMBus standard */
union i2c_smbus_data {
	__u8 byte;
	__u16 word;
	__u8 block[I2C_SMBUS_BLOCK_MAX + 2]; /* block[0] is used for length */
			       /* and one more for user-space compatibility */
};

/* i2c_smbus_xfer read or write markers */
#define I2C_SMBUS_READ	1
#define I2C_SMBUS_WRITE	0

/* SMBus transaction types (size parameter in the above functions)
   Note: these no longer correspond to the (arbitrary) PIIX4 internal codes! */
#define I2C_SMBUS_QUICK		    0
#define I2C_SMBUS_BYTE		    1
#define I2C_SMBUS_BYTE_DATA	    2
#define I2C_SMBUS_WORD_DATA	    3
#define I2C_SMBUS_PROC_CALL	    4
#define I2C_SMBUS_BLOCK_DATA	    5
#define I2C_SMBUS_I2C_BLOCK_BROKEN  6
#define I2C_SMBUS_BLOCK_PROC_CALL   7		/* SMBus 2.0 */
#define I2C_SMBUS_I2C_BLOCK_DATA    8

#endif /* _LINUX_I2C_H */<|MERGE_RESOLUTION|>--- conflicted
+++ resolved
@@ -546,10 +546,7 @@
 	__u16 flags;
 #define I2C_M_TEN		0x0010	/* this is a ten bit chip address */
 #define I2C_M_RD		0x0001	/* read data, from slave to master */
-<<<<<<< HEAD
 #define I2C_M_STOP		0x8000	/* if I2C_FUNC_PROTOCOL_MANGLING */
-=======
->>>>>>> 331fe70b
 #define I2C_M_NOSTART		0x4000	/* if I2C_FUNC_NOSTART */
 #define I2C_M_REV_DIR_ADDR	0x2000	/* if I2C_FUNC_PROTOCOL_MANGLING */
 #define I2C_M_IGNORE_NAK	0x1000	/* if I2C_FUNC_PROTOCOL_MANGLING */
