--- conflicted
+++ resolved
@@ -188,27 +188,21 @@
 	/* WM8958 microphone bias configuration */
 	int micbias[2];
 
-<<<<<<< HEAD
-=======
 	/* WM8958 microphone detection ranges */
 	u16 micd_lvl_sel;
 
->>>>>>> dcd6c922
 	/* Disable the internal pull downs on the LDOs if they are
 	 * always driven (eg, connected to an always on supply or
 	 * GPIO that always drives an output.  If they float power
 	 * consumption will rise.
 	 */
 	bool ldo_ena_always_driven;
-<<<<<<< HEAD
-=======
 
 	/*
 	 * SPKMODE must be pulled internally by the device on this
 	 * system.
 	 */
 	bool spkmode_pu;
->>>>>>> dcd6c922
 };
 
 #endif