/*
 * Platform data for Arizona devices
 *
 * Copyright 2012 Wolfson Microelectronics. PLC.
 *
 * This program is free software; you can redistribute it and/or modify
 * it under the terms of the GNU General Public License version 2 as
 * published by the Free Software Foundation.
 */

#ifndef _ARIZONA_PDATA_H
#define _ARIZONA_PDATA_H

#define ARIZONA_GPN_DIR                          0x8000  /* GPN_DIR */
#define ARIZONA_GPN_DIR_MASK                     0x8000  /* GPN_DIR */
#define ARIZONA_GPN_DIR_SHIFT                        15  /* GPN_DIR */
#define ARIZONA_GPN_DIR_WIDTH                         1  /* GPN_DIR */
#define ARIZONA_GPN_PU                           0x4000  /* GPN_PU */
#define ARIZONA_GPN_PU_MASK                      0x4000  /* GPN_PU */
#define ARIZONA_GPN_PU_SHIFT                         14  /* GPN_PU */
#define ARIZONA_GPN_PU_WIDTH                          1  /* GPN_PU */
#define ARIZONA_GPN_PD                           0x2000  /* GPN_PD */
#define ARIZONA_GPN_PD_MASK                      0x2000  /* GPN_PD */
#define ARIZONA_GPN_PD_SHIFT                         13  /* GPN_PD */
#define ARIZONA_GPN_PD_WIDTH                          1  /* GPN_PD */
#define ARIZONA_GPN_LVL                          0x0800  /* GPN_LVL */
#define ARIZONA_GPN_LVL_MASK                     0x0800  /* GPN_LVL */
#define ARIZONA_GPN_LVL_SHIFT                        11  /* GPN_LVL */
#define ARIZONA_GPN_LVL_WIDTH                         1  /* GPN_LVL */
#define ARIZONA_GPN_POL                          0x0400  /* GPN_POL */
#define ARIZONA_GPN_POL_MASK                     0x0400  /* GPN_POL */
#define ARIZONA_GPN_POL_SHIFT                        10  /* GPN_POL */
#define ARIZONA_GPN_POL_WIDTH                         1  /* GPN_POL */
#define ARIZONA_GPN_OP_CFG                       0x0200  /* GPN_OP_CFG */
#define ARIZONA_GPN_OP_CFG_MASK                  0x0200  /* GPN_OP_CFG */
#define ARIZONA_GPN_OP_CFG_SHIFT                      9  /* GPN_OP_CFG */
#define ARIZONA_GPN_OP_CFG_WIDTH                      1  /* GPN_OP_CFG */
#define ARIZONA_GPN_DB                           0x0100  /* GPN_DB */
#define ARIZONA_GPN_DB_MASK                      0x0100  /* GPN_DB */
#define ARIZONA_GPN_DB_SHIFT                          8  /* GPN_DB */
#define ARIZONA_GPN_DB_WIDTH                          1  /* GPN_DB */
#define ARIZONA_GPN_FN_MASK                      0x007F  /* GPN_FN - [6:0] */
#define ARIZONA_GPN_FN_SHIFT                          0  /* GPN_FN - [6:0] */
#define ARIZONA_GPN_FN_WIDTH                          7  /* GPN_FN - [6:0] */

#define ARIZONA_MAX_GPIO 5

#define ARIZONA_32KZ_MCLK1 1
#define ARIZONA_32KZ_MCLK2 2
#define ARIZONA_32KZ_NONE  3

#define ARIZONA_MAX_INPUT 4

#define ARIZONA_DMIC_MICVDD   0
#define ARIZONA_DMIC_MICBIAS1 1
#define ARIZONA_DMIC_MICBIAS2 2
#define ARIZONA_DMIC_MICBIAS3 3

#define ARIZONA_MAX_MICBIAS 3

#define ARIZONA_INMODE_DIFF 0
#define ARIZONA_INMODE_SE   1
#define ARIZONA_INMODE_DMIC 2

#define ARIZONA_MAX_OUTPUT 6

#define ARIZONA_MAX_AIF 3

#define ARIZONA_HAP_ACT_ERM 0
#define ARIZONA_HAP_ACT_LRA 2

#define ARIZONA_MAX_PDM_SPK 2

struct regulator_init_data;

struct arizona_micbias {
	int mV;                    /** Regulated voltage */
	unsigned int ext_cap:1;    /** External capacitor fitted */
	unsigned int discharge:1;  /** Actively discharge */
<<<<<<< HEAD
	unsigned int fast_start:1; /** Enable aggressive startup ramp rate */
=======
	unsigned int soft_start:1; /** Disable aggressive startup ramp rate */
>>>>>>> d0e0ac97
	unsigned int bypass:1;     /** Use bypass mode */
};

struct arizona_micd_config {
	unsigned int src;
	unsigned int bias;
	bool gpio;
};

struct arizona_micd_range {
	int max;  /** Ohms */
	int key;  /** Key to report to input layer */
};

struct arizona_pdata {
	int reset;      /** GPIO controlling /RESET, if any */
	int ldoena;     /** GPIO controlling LODENA, if any */

	/** Regulator configuration for MICVDD */
	struct regulator_init_data *micvdd;

	/** Regulator configuration for LDO1 */
	struct regulator_init_data *ldo1;

	/** If a direct 32kHz clock is provided on an MCLK specify it here */
	int clk32k_src;

	/** Mode for primary IRQ (defaults to active low) */
	unsigned int irq_flags;

	/* Base GPIO */
	int gpio_base;

	/** Pin state for GPIO pins */
	int gpio_defaults[ARIZONA_MAX_GPIO];

	/**
	 * Maximum number of channels clocks will be generated for,
	 * useful for systems where and I2S bus with multiple data
	 * lines is mastered.
	 */
	int max_channels_clocked[ARIZONA_MAX_AIF];

	/** GPIO5 is used for jack detection */
	bool jd_gpio5;

	/** Internal pull on GPIO5 is disabled when used for jack detection */
	bool jd_gpio5_nopull;

	/** Use the headphone detect circuit to identify the accessory */
	bool hpdet_acc_id;

	/** Check for line output with HPDET method */
	bool hpdet_acc_id_line;

	/** GPIO used for mic isolation with HPDET */
	int hpdet_id_gpio;

	/** Extra debounce timeout used during initial mic detection (ms) */
	int micd_detect_debounce;

	/** GPIO for mic detection polarity */
	int micd_pol_gpio;

	/** Mic detect ramp rate */
	int micd_bias_start_time;

	/** Mic detect sample rate */
	int micd_rate;

	/** Mic detect debounce level */
	int micd_dbtime;

	/** Mic detect timeout (ms) */
	int micd_timeout;

	/** Force MICBIAS on for mic detect */
	bool micd_force_micbias;

	/** Mic detect level parameters */
	const struct arizona_micd_range *micd_ranges;
	int num_micd_ranges;

	/** Headset polarity configurations */
	struct arizona_micd_config *micd_configs;
	int num_micd_configs;

	/** Reference voltage for DMIC inputs */
	int dmic_ref[ARIZONA_MAX_INPUT];

	/** MICBIAS configurations */
	struct arizona_micbias micbias[ARIZONA_MAX_MICBIAS];

	/** Mode of input structures */
	int inmode[ARIZONA_MAX_INPUT];

	/** Mode for outputs */
	bool out_mono[ARIZONA_MAX_OUTPUT];

	/** PDM speaker mute setting */
	unsigned int spk_mute[ARIZONA_MAX_PDM_SPK];

	/** PDM speaker format */
	unsigned int spk_fmt[ARIZONA_MAX_PDM_SPK];

	/** Haptic actuator type */
	unsigned int hap_act;

	/** GPIO for primary IRQ (used for edge triggered emulation) */
	int irq_gpio;
};

#endif<|MERGE_RESOLUTION|>--- conflicted
+++ resolved
@@ -77,11 +77,7 @@
 	int mV;                    /** Regulated voltage */
 	unsigned int ext_cap:1;    /** External capacitor fitted */
 	unsigned int discharge:1;  /** Actively discharge */
-<<<<<<< HEAD
-	unsigned int fast_start:1; /** Enable aggressive startup ramp rate */
-=======
 	unsigned int soft_start:1; /** Disable aggressive startup ramp rate */
->>>>>>> d0e0ac97
 	unsigned int bypass:1;     /** Use bypass mode */
 };
 
