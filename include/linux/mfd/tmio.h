--- conflicted
+++ resolved
@@ -68,14 +68,11 @@
  * controller and report the event to the driver.
  */
 #define TMIO_MMC_HAS_COLD_CD		(1 << 3)
-<<<<<<< HEAD
-=======
 /*
  * Some controllers require waiting for the SD bus to become
  * idle before writing to some registers.
  */
 #define TMIO_MMC_HAS_IDLE_WAIT		(1 << 4)
->>>>>>> b55ebc27
 
 int tmio_core_mmc_enable(void __iomem *cnf, int shift, unsigned long base);
 int tmio_core_mmc_resume(void __iomem *cnf, int shift, unsigned long base);
