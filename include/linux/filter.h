/*
 * Linux Socket Filter Data Structures
 */
#ifndef __LINUX_FILTER_H__
#define __LINUX_FILTER_H__

#include <linux/atomic.h>
#include <linux/compat.h>
<<<<<<< HEAD
#endif

/*
 * Current version of the filter code architecture.
 */
#define BPF_MAJOR_VERSION 1
#define BPF_MINOR_VERSION 1

/*
 *	Try and keep these values and structures similar to BSD, especially
 *	the BPF code definitions which need to match so you can share filters
 */
 
struct sock_filter {	/* Filter block */
	__u16	code;   /* Actual filter code */
	__u8	jt;	/* Jump true */
	__u8	jf;	/* Jump false */
	__u32	k;      /* Generic multiuse field */
};

struct sock_fprog {	/* Required for SO_ATTACH_FILTER. */
	unsigned short		len;	/* Number of filter blocks */
	struct sock_filter __user *filter;
};

/*
 * Instruction classes
 */

#define BPF_CLASS(code) ((code) & 0x07)
#define         BPF_LD          0x00
#define         BPF_LDX         0x01
#define         BPF_ST          0x02
#define         BPF_STX         0x03
#define         BPF_ALU         0x04
#define         BPF_JMP         0x05
#define         BPF_RET         0x06
#define         BPF_MISC        0x07

/* ld/ldx fields */
#define BPF_SIZE(code)  ((code) & 0x18)
#define         BPF_W           0x00
#define         BPF_H           0x08
#define         BPF_B           0x10
#define BPF_MODE(code)  ((code) & 0xe0)
#define         BPF_IMM         0x00
#define         BPF_ABS         0x20
#define         BPF_IND         0x40
#define         BPF_MEM         0x60
#define         BPF_LEN         0x80
#define         BPF_MSH         0xa0

/* alu/jmp fields */
#define BPF_OP(code)    ((code) & 0xf0)
#define         BPF_ADD         0x00
#define         BPF_SUB         0x10
#define         BPF_MUL         0x20
#define         BPF_DIV         0x30
#define         BPF_OR          0x40
#define         BPF_AND         0x50
#define         BPF_LSH         0x60
#define         BPF_RSH         0x70
#define         BPF_NEG         0x80
#define		BPF_MOD		0x90
#define		BPF_XOR		0xa0

#define         BPF_JA          0x00
#define         BPF_JEQ         0x10
#define         BPF_JGT         0x20
#define         BPF_JGE         0x30
#define         BPF_JSET        0x40
#define BPF_SRC(code)   ((code) & 0x08)
#define         BPF_K           0x00
#define         BPF_X           0x08

/* ret - BPF_K and BPF_X also apply */
#define BPF_RVAL(code)  ((code) & 0x18)
#define         BPF_A           0x10

/* misc */
#define BPF_MISCOP(code) ((code) & 0xf8)
#define         BPF_TAX         0x00
#define         BPF_TXA         0x80

#ifndef BPF_MAXINSNS
#define BPF_MAXINSNS 4096
#endif

/*
 * Macros for filter block array initializers.
 */
#ifndef BPF_STMT
#define BPF_STMT(code, k) { (unsigned short)(code), 0, 0, k }
#endif
#ifndef BPF_JUMP
#define BPF_JUMP(code, k, jt, jf) { (unsigned short)(code), jt, jf, k }
#endif

/*
 * Number of scratch memory words for: BPF_ST and BPF_STX
 */
#define BPF_MEMWORDS 16

/* RATIONALE. Negative offsets are invalid in BPF.
   We use them to reference ancillary data.
   Unlike introduction new instructions, it does not break
   existing compilers/optimizers.
 */
#define SKF_AD_OFF    (-0x1000)
#define SKF_AD_PROTOCOL 0
#define SKF_AD_PKTTYPE 	4
#define SKF_AD_IFINDEX 	8
#define SKF_AD_NLATTR	12
#define SKF_AD_NLATTR_NEST	16
#define SKF_AD_MARK 	20
#define SKF_AD_QUEUE	24
#define SKF_AD_HATYPE	28
#define SKF_AD_RXHASH	32
#define SKF_AD_CPU	36
#define SKF_AD_ALU_XOR_X	40
#define SKF_AD_MAX	44
#define SKF_NET_OFF   (-0x100000)
#define SKF_LL_OFF    (-0x200000)

#ifdef __KERNEL__
=======
#include <uapi/linux/filter.h>
>>>>>>> ddffeb8c

#ifdef CONFIG_COMPAT
/*
 * A struct sock_filter is architecture independent.
 */
struct compat_sock_fprog {
	u16		len;
	compat_uptr_t	filter;		/* struct sock_filter * */
};
#endif

struct sk_buff;
struct sock;

struct sk_filter
{
	atomic_t		refcnt;
	unsigned int         	len;	/* Number of filter blocks */
	unsigned int		(*bpf_func)(const struct sk_buff *skb,
					    const struct sock_filter *filter);
	struct rcu_head		rcu;
	struct sock_filter     	insns[0];
};

static inline unsigned int sk_filter_len(const struct sk_filter *fp)
{
	return fp->len * sizeof(struct sock_filter) + sizeof(*fp);
}

extern int sk_filter(struct sock *sk, struct sk_buff *skb);
extern unsigned int sk_run_filter(const struct sk_buff *skb,
				  const struct sock_filter *filter);
extern int sk_unattached_filter_create(struct sk_filter **pfp,
				       struct sock_fprog *fprog);
extern void sk_unattached_filter_destroy(struct sk_filter *fp);
extern int sk_attach_filter(struct sock_fprog *fprog, struct sock *sk);
extern int sk_detach_filter(struct sock *sk);
extern int sk_chk_filter(struct sock_filter *filter, unsigned int flen);

#ifdef CONFIG_BPF_JIT
extern void bpf_jit_compile(struct sk_filter *fp);
extern void bpf_jit_free(struct sk_filter *fp);
#define SK_RUN_FILTER(FILTER, SKB) (*FILTER->bpf_func)(SKB, FILTER->insns)
#else
static inline void bpf_jit_compile(struct sk_filter *fp)
{
}
static inline void bpf_jit_free(struct sk_filter *fp)
{
}
#define SK_RUN_FILTER(FILTER, SKB) sk_run_filter(SKB, FILTER->insns)
#endif

enum {
	BPF_S_RET_K = 1,
	BPF_S_RET_A,
	BPF_S_ALU_ADD_K,
	BPF_S_ALU_ADD_X,
	BPF_S_ALU_SUB_K,
	BPF_S_ALU_SUB_X,
	BPF_S_ALU_MUL_K,
	BPF_S_ALU_MUL_X,
	BPF_S_ALU_DIV_X,
	BPF_S_ALU_MOD_K,
	BPF_S_ALU_MOD_X,
	BPF_S_ALU_AND_K,
	BPF_S_ALU_AND_X,
	BPF_S_ALU_OR_K,
	BPF_S_ALU_OR_X,
	BPF_S_ALU_XOR_K,
	BPF_S_ALU_XOR_X,
	BPF_S_ALU_LSH_K,
	BPF_S_ALU_LSH_X,
	BPF_S_ALU_RSH_K,
	BPF_S_ALU_RSH_X,
	BPF_S_ALU_NEG,
	BPF_S_LD_W_ABS,
	BPF_S_LD_H_ABS,
	BPF_S_LD_B_ABS,
	BPF_S_LD_W_LEN,
	BPF_S_LD_W_IND,
	BPF_S_LD_H_IND,
	BPF_S_LD_B_IND,
	BPF_S_LD_IMM,
	BPF_S_LDX_W_LEN,
	BPF_S_LDX_B_MSH,
	BPF_S_LDX_IMM,
	BPF_S_MISC_TAX,
	BPF_S_MISC_TXA,
	BPF_S_ALU_DIV_K,
	BPF_S_LD_MEM,
	BPF_S_LDX_MEM,
	BPF_S_ST,
	BPF_S_STX,
	BPF_S_JMP_JA,
	BPF_S_JMP_JEQ_K,
	BPF_S_JMP_JEQ_X,
	BPF_S_JMP_JGE_K,
	BPF_S_JMP_JGE_X,
	BPF_S_JMP_JGT_K,
	BPF_S_JMP_JGT_X,
	BPF_S_JMP_JSET_K,
	BPF_S_JMP_JSET_X,
	/* Ancillary data */
	BPF_S_ANC_PROTOCOL,
	BPF_S_ANC_PKTTYPE,
	BPF_S_ANC_IFINDEX,
	BPF_S_ANC_NLATTR,
	BPF_S_ANC_NLATTR_NEST,
	BPF_S_ANC_MARK,
	BPF_S_ANC_QUEUE,
	BPF_S_ANC_HATYPE,
	BPF_S_ANC_RXHASH,
	BPF_S_ANC_CPU,
	BPF_S_ANC_ALU_XOR_X,
	BPF_S_ANC_SECCOMP_LD_W,
};

#endif /* __LINUX_FILTER_H__ */<|MERGE_RESOLUTION|>--- conflicted
+++ resolved
@@ -6,135 +6,7 @@
 
 #include <linux/atomic.h>
 #include <linux/compat.h>
-<<<<<<< HEAD
-#endif
-
-/*
- * Current version of the filter code architecture.
- */
-#define BPF_MAJOR_VERSION 1
-#define BPF_MINOR_VERSION 1
-
-/*
- *	Try and keep these values and structures similar to BSD, especially
- *	the BPF code definitions which need to match so you can share filters
- */
- 
-struct sock_filter {	/* Filter block */
-	__u16	code;   /* Actual filter code */
-	__u8	jt;	/* Jump true */
-	__u8	jf;	/* Jump false */
-	__u32	k;      /* Generic multiuse field */
-};
-
-struct sock_fprog {	/* Required for SO_ATTACH_FILTER. */
-	unsigned short		len;	/* Number of filter blocks */
-	struct sock_filter __user *filter;
-};
-
-/*
- * Instruction classes
- */
-
-#define BPF_CLASS(code) ((code) & 0x07)
-#define         BPF_LD          0x00
-#define         BPF_LDX         0x01
-#define         BPF_ST          0x02
-#define         BPF_STX         0x03
-#define         BPF_ALU         0x04
-#define         BPF_JMP         0x05
-#define         BPF_RET         0x06
-#define         BPF_MISC        0x07
-
-/* ld/ldx fields */
-#define BPF_SIZE(code)  ((code) & 0x18)
-#define         BPF_W           0x00
-#define         BPF_H           0x08
-#define         BPF_B           0x10
-#define BPF_MODE(code)  ((code) & 0xe0)
-#define         BPF_IMM         0x00
-#define         BPF_ABS         0x20
-#define         BPF_IND         0x40
-#define         BPF_MEM         0x60
-#define         BPF_LEN         0x80
-#define         BPF_MSH         0xa0
-
-/* alu/jmp fields */
-#define BPF_OP(code)    ((code) & 0xf0)
-#define         BPF_ADD         0x00
-#define         BPF_SUB         0x10
-#define         BPF_MUL         0x20
-#define         BPF_DIV         0x30
-#define         BPF_OR          0x40
-#define         BPF_AND         0x50
-#define         BPF_LSH         0x60
-#define         BPF_RSH         0x70
-#define         BPF_NEG         0x80
-#define		BPF_MOD		0x90
-#define		BPF_XOR		0xa0
-
-#define         BPF_JA          0x00
-#define         BPF_JEQ         0x10
-#define         BPF_JGT         0x20
-#define         BPF_JGE         0x30
-#define         BPF_JSET        0x40
-#define BPF_SRC(code)   ((code) & 0x08)
-#define         BPF_K           0x00
-#define         BPF_X           0x08
-
-/* ret - BPF_K and BPF_X also apply */
-#define BPF_RVAL(code)  ((code) & 0x18)
-#define         BPF_A           0x10
-
-/* misc */
-#define BPF_MISCOP(code) ((code) & 0xf8)
-#define         BPF_TAX         0x00
-#define         BPF_TXA         0x80
-
-#ifndef BPF_MAXINSNS
-#define BPF_MAXINSNS 4096
-#endif
-
-/*
- * Macros for filter block array initializers.
- */
-#ifndef BPF_STMT
-#define BPF_STMT(code, k) { (unsigned short)(code), 0, 0, k }
-#endif
-#ifndef BPF_JUMP
-#define BPF_JUMP(code, k, jt, jf) { (unsigned short)(code), jt, jf, k }
-#endif
-
-/*
- * Number of scratch memory words for: BPF_ST and BPF_STX
- */
-#define BPF_MEMWORDS 16
-
-/* RATIONALE. Negative offsets are invalid in BPF.
-   We use them to reference ancillary data.
-   Unlike introduction new instructions, it does not break
-   existing compilers/optimizers.
- */
-#define SKF_AD_OFF    (-0x1000)
-#define SKF_AD_PROTOCOL 0
-#define SKF_AD_PKTTYPE 	4
-#define SKF_AD_IFINDEX 	8
-#define SKF_AD_NLATTR	12
-#define SKF_AD_NLATTR_NEST	16
-#define SKF_AD_MARK 	20
-#define SKF_AD_QUEUE	24
-#define SKF_AD_HATYPE	28
-#define SKF_AD_RXHASH	32
-#define SKF_AD_CPU	36
-#define SKF_AD_ALU_XOR_X	40
-#define SKF_AD_MAX	44
-#define SKF_NET_OFF   (-0x100000)
-#define SKF_LL_OFF    (-0x200000)
-
-#ifdef __KERNEL__
-=======
 #include <uapi/linux/filter.h>
->>>>>>> ddffeb8c
 
 #ifdef CONFIG_COMPAT
 /*
