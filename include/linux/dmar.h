/*
 * Copyright (c) 2006, Intel Corporation.
 *
 * This program is free software; you can redistribute it and/or modify it
 * under the terms and conditions of the GNU General Public License,
 * version 2, as published by the Free Software Foundation.
 *
 * This program is distributed in the hope it will be useful, but WITHOUT
 * ANY WARRANTY; without even the implied warranty of MERCHANTABILITY or
 * FITNESS FOR A PARTICULAR PURPOSE.  See the GNU General Public License for
 * more details.
 *
 * You should have received a copy of the GNU General Public License along with
 * this program; if not, write to the Free Software Foundation, Inc., 59 Temple
 * Place - Suite 330, Boston, MA 02111-1307 USA.
 *
 * Copyright (C) Ashok Raj <ashok.raj@intel.com>
 * Copyright (C) Shaohua Li <shaohua.li@intel.com>
 */

#ifndef __DMAR_H__
#define __DMAR_H__

#include <linux/acpi.h>
#include <linux/types.h>
#include <linux/msi.h>
#include <linux/irqreturn.h>

<<<<<<< HEAD
=======
struct acpi_dmar_header;

>>>>>>> 7f80850d
/* DMAR Flags */
#define DMAR_INTR_REMAP		0x1
#define DMAR_X2APIC_OPT_OUT	0x2

struct intel_iommu;
#ifdef CONFIG_DMAR_TABLE
extern struct acpi_table_header *dmar_tbl;
struct dmar_drhd_unit {
	struct list_head list;		/* list of drhd units	*/
	struct  acpi_dmar_header *hdr;	/* ACPI header		*/
	u64	reg_base_addr;		/* register base address*/
	struct	pci_dev **devices; 	/* target device array	*/
	int	devices_cnt;		/* target device count	*/
	u16	segment;		/* PCI domain		*/
	u8	ignored:1; 		/* ignore drhd		*/
	u8	include_all:1;
	struct intel_iommu *iommu;
};

extern struct list_head dmar_drhd_units;

#define for_each_drhd_unit(drhd) \
	list_for_each_entry(drhd, &dmar_drhd_units, list)

#define for_each_active_iommu(i, drhd)					\
	list_for_each_entry(drhd, &dmar_drhd_units, list)		\
		if (i=drhd->iommu, drhd->ignored) {} else

#define for_each_iommu(i, drhd)						\
	list_for_each_entry(drhd, &dmar_drhd_units, list)		\
		if (i=drhd->iommu, 0) {} else 

extern int dmar_table_init(void);
extern int dmar_dev_scope_init(void);

/* Intel IOMMU detection */
extern int detect_intel_iommu(void);
extern int enable_drhd_fault_handling(void);

extern int parse_ioapics_under_ir(void);
extern int alloc_iommu(struct dmar_drhd_unit *);
#else
static inline int detect_intel_iommu(void)
{
	return -ENODEV;
}

static inline int dmar_table_init(void)
{
	return -ENODEV;
}
static inline int enable_drhd_fault_handling(void)
{
	return -1;
}
#endif /* !CONFIG_DMAR_TABLE */

struct irte {
	union {
		struct {
			__u64	present 	: 1,
				fpd		: 1,
				dst_mode	: 1,
				redir_hint	: 1,
				trigger_mode	: 1,
				dlvry_mode	: 3,
				avail		: 4,
				__reserved_1	: 4,
				vector		: 8,
				__reserved_2	: 8,
				dest_id		: 32;
		};
		__u64 low;
	};

	union {
		struct {
			__u64	sid		: 16,
				sq		: 2,
				svt		: 2,
				__reserved_3	: 44;
		};
		__u64 high;
	};
};

#ifdef CONFIG_IRQ_REMAP
extern int intr_remapping_enabled;
extern int intr_remapping_supported(void);
extern int enable_intr_remapping(void);
extern void disable_intr_remapping(void);
extern int reenable_intr_remapping(int);

extern int get_irte(int irq, struct irte *entry);
extern int modify_irte(int irq, struct irte *irte_modified);
extern int alloc_irte(struct intel_iommu *iommu, int irq, u16 count);
extern int set_irte_irq(int irq, struct intel_iommu *iommu, u16 index,
   			u16 sub_handle);
extern int map_irq_to_irte_handle(int irq, u16 *sub_handle);
extern int free_irte(int irq);

extern struct intel_iommu *map_dev_to_ir(struct pci_dev *dev);
extern struct intel_iommu *map_ioapic_to_ir(int apic);
extern struct intel_iommu *map_hpet_to_ir(u8 id);
extern int set_ioapic_sid(struct irte *irte, int apic);
extern int set_hpet_sid(struct irte *irte, u8 id);
extern int set_msi_sid(struct irte *irte, struct pci_dev *dev);
#else
static inline int alloc_irte(struct intel_iommu *iommu, int irq, u16 count)
{
	return -1;
}
static inline int modify_irte(int irq, struct irte *irte_modified)
{
	return -1;
}
static inline int free_irte(int irq)
{
	return -1;
}
static inline int map_irq_to_irte_handle(int irq, u16 *sub_handle)
{
	return -1;
}
static inline int set_irte_irq(int irq, struct intel_iommu *iommu, u16 index,
			       u16 sub_handle)
{
	return -1;
}
static inline struct intel_iommu *map_dev_to_ir(struct pci_dev *dev)
{
	return NULL;
}
static inline struct intel_iommu *map_ioapic_to_ir(int apic)
{
	return NULL;
}
static inline struct intel_iommu *map_hpet_to_ir(unsigned int hpet_id)
{
	return NULL;
}
static inline int set_ioapic_sid(struct irte *irte, int apic)
{
	return 0;
}
static inline int set_hpet_sid(struct irte *irte, u8 id)
{
	return -1;
}
static inline int set_msi_sid(struct irte *irte, struct pci_dev *dev)
{
	return 0;
}

#define intr_remapping_enabled		(0)

static inline int enable_intr_remapping(void)
{
	return -1;
}

static inline void disable_intr_remapping(void)
{
}

static inline int reenable_intr_remapping(int eim)
{
	return 0;
}
#endif

enum {
	IRQ_REMAP_XAPIC_MODE,
	IRQ_REMAP_X2APIC_MODE,
};

/* Can't use the common MSI interrupt functions
 * since DMAR is not a pci device
 */
struct irq_data;
extern void dmar_msi_unmask(struct irq_data *data);
extern void dmar_msi_mask(struct irq_data *data);
extern void dmar_msi_read(int irq, struct msi_msg *msg);
extern void dmar_msi_write(int irq, struct msi_msg *msg);
extern int dmar_set_interrupt(struct intel_iommu *iommu);
extern irqreturn_t dmar_fault(int irq, void *dev_id);
extern int arch_setup_dmar_msi(unsigned int irq);

#ifdef CONFIG_INTEL_IOMMU
extern int iommu_detected, no_iommu;
extern struct list_head dmar_rmrr_units;
struct dmar_rmrr_unit {
	struct list_head list;		/* list of rmrr units	*/
	struct acpi_dmar_header *hdr;	/* ACPI header		*/
	u64	base_address;		/* reserved base address*/
	u64	end_address;		/* reserved end address */
	struct pci_dev **devices;	/* target devices */
	int	devices_cnt;		/* target device count */
};

#define for_each_rmrr_units(rmrr) \
	list_for_each_entry(rmrr, &dmar_rmrr_units, list)

struct dmar_atsr_unit {
	struct list_head list;		/* list of ATSR units */
	struct acpi_dmar_header *hdr;	/* ACPI header */
	struct pci_dev **devices;	/* target devices */
	int devices_cnt;		/* target device count */
	u8 include_all:1;		/* include all ports */
};

int dmar_parse_rmrr_atsr_dev(void);
extern int dmar_parse_one_rmrr(struct acpi_dmar_header *header);
extern int dmar_parse_one_atsr(struct acpi_dmar_header *header);
extern int dmar_parse_dev_scope(void *start, void *end, int *cnt,
				struct pci_dev ***devices, u16 segment);
extern int intel_iommu_init(void);
#else /* !CONFIG_INTEL_IOMMU: */
static inline int intel_iommu_init(void) { return -ENODEV; }
static inline int dmar_parse_one_rmrr(struct acpi_dmar_header *header)
{
	return 0;
}
static inline int dmar_parse_one_atsr(struct acpi_dmar_header *header)
{
	return 0;
}
static inline int dmar_parse_rmrr_atsr_dev(void)
{
	return 0;
}
#endif /* CONFIG_INTEL_IOMMU */

#endif /* __DMAR_H__ */<|MERGE_RESOLUTION|>--- conflicted
+++ resolved
@@ -26,11 +26,8 @@
 #include <linux/msi.h>
 #include <linux/irqreturn.h>
 
-<<<<<<< HEAD
-=======
 struct acpi_dmar_header;
 
->>>>>>> 7f80850d
 /* DMAR Flags */
 #define DMAR_INTR_REMAP		0x1
 #define DMAR_X2APIC_OPT_OUT	0x2
