--- conflicted
+++ resolved
@@ -93,15 +93,6 @@
 
 #define __exit          __section(.exit.text) __exitused __cold notrace
 
-<<<<<<< HEAD
-/* Used for HOTPLUG_CPU */
-#define __cpuinit        __section(.cpuinit.text) __cold notrace
-#define __cpuinitdata    __section(.cpuinit.data)
-#define __cpuinitconst   __constsection(.cpuinit.rodata)
-#define __cpuexit        __section(.cpuexit.text) __exitused __cold notrace
-#define __cpuexitdata    __section(.cpuexit.data)
-#define __cpuexitconst   __constsection(.cpuexit.rodata)
-=======
 /* temporary, until all users are removed */
 #define __cpuinit
 #define __cpuinitdata
@@ -109,7 +100,6 @@
 #define __cpuexit
 #define __cpuexitdata
 #define __cpuexitconst
->>>>>>> d0e0ac97
 
 /* Used for MEMORY_HOTPLUG */
 #define __meminit        __section(.meminit.text) __cold notrace
