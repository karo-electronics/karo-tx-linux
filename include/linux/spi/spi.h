--- conflicted
+++ resolved
@@ -254,11 +254,7 @@
  *	driver is finished with this message, it must call
  *	spi_finalize_current_message() so the subsystem can issue the next
  *	transfer
-<<<<<<< HEAD
- * @prepare_transfer_hardware: there are currently no more messages on the
-=======
  * @unprepare_transfer_hardware: there are currently no more messages on the
->>>>>>> 711e1bfb
  *	queue so the subsystem notifies the driver that it may relax the
  *	hardware by issuing this call
  *
