#ifndef _FALLOC_H_
#define _FALLOC_H_

<<<<<<< HEAD
#define FALLOC_FL_KEEP_SIZE	0x01 /* default is extend size */
#define FALLOC_FL_PUNCH_HOLE	0x02 /* de-allocates range */
#define FALLOC_FL_NO_HIDE_STALE	0x04 /* reserved codepoint */
=======
#include <uapi/linux/falloc.h>
>>>>>>> ddffeb8c


/*
 * Space reservation ioctls and argument structure
 * are designed to be compatible with the legacy XFS ioctls.
 */
struct space_resv {
	__s16		l_type;
	__s16		l_whence;
	__s64		l_start;
	__s64		l_len;		/* len == 0 means until end of file */
	__s32		l_sysid;
	__u32		l_pid;
	__s32		l_pad[4];	/* reserved area */
};

#define FS_IOC_RESVSP		_IOW('X', 40, struct space_resv)
#define FS_IOC_RESVSP64		_IOW('X', 42, struct space_resv)

#endif /* _FALLOC_H_ */<|MERGE_RESOLUTION|>--- conflicted
+++ resolved
@@ -1,13 +1,7 @@
 #ifndef _FALLOC_H_
 #define _FALLOC_H_
 
-<<<<<<< HEAD
-#define FALLOC_FL_KEEP_SIZE	0x01 /* default is extend size */
-#define FALLOC_FL_PUNCH_HOLE	0x02 /* de-allocates range */
-#define FALLOC_FL_NO_HIDE_STALE	0x04 /* reserved codepoint */
-=======
 #include <uapi/linux/falloc.h>
->>>>>>> ddffeb8c
 
 
 /*
