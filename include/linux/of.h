#ifndef _LINUX_OF_H
#define _LINUX_OF_H
/*
 * Definitions for talking to the Open Firmware PROM on
 * Power Macintosh and other computers.
 *
 * Copyright (C) 1996-2005 Paul Mackerras.
 *
 * Updates for PPC64 by Peter Bergner & David Engebretsen, IBM Corp.
 * Updates for SPARC64 by David S. Miller
 * Derived from PowerPC and Sparc prom.h files by Stephen Rothwell, IBM Corp.
 *
 * This program is free software; you can redistribute it and/or
 * modify it under the terms of the GNU General Public License
 * as published by the Free Software Foundation; either version
 * 2 of the License, or (at your option) any later version.
 */
#include <linux/types.h>
#include <linux/bitops.h>
#include <linux/errno.h>
#include <linux/kref.h>
#include <linux/mod_devicetable.h>
#include <linux/spinlock.h>

#include <asm/byteorder.h>
#include <asm/errno.h>

typedef u32 phandle;
typedef u32 ihandle;

struct property {
	char	*name;
	int	length;
	void	*value;
	struct property *next;
	unsigned long _flags;
	unsigned int unique_id;
};

#if defined(CONFIG_SPARC)
struct of_irq_controller;
#endif

struct device_node {
	const char *name;
	const char *type;
	phandle phandle;
	char	*full_name;

	struct	property *properties;
	struct	property *deadprops;	/* removed properties */
	struct	device_node *parent;
	struct	device_node *child;
	struct	device_node *sibling;
	struct	device_node *next;	/* next device of same type */
	struct	device_node *allnext;	/* next in list of all nodes */
	struct	proc_dir_entry *pde;	/* this node's proc directory */
	struct	kref kref;
	unsigned long _flags;
	void	*data;
#if defined(CONFIG_SPARC)
	char	*path_component_name;
	unsigned int unique_id;
	struct of_irq_controller *irq_trans;
#endif
};

#ifdef CONFIG_OF

/* Pointer for first entry in chain of all nodes. */
extern struct device_node *allnodes;
extern struct device_node *of_chosen;
extern struct device_node *of_aliases;
extern rwlock_t devtree_lock;

static inline bool of_have_populated_dt(void)
{
	return allnodes != NULL;
}

static inline bool of_node_is_root(const struct device_node *node)
{
	return node && (node->parent == NULL);
}

static inline int of_node_check_flag(struct device_node *n, unsigned long flag)
{
	return test_bit(flag, &n->_flags);
}

static inline void of_node_set_flag(struct device_node *n, unsigned long flag)
{
	set_bit(flag, &n->_flags);
}

extern struct device_node *of_find_all_nodes(struct device_node *prev);

#if defined(CONFIG_SPARC)
/* Dummy ref counting routines - to be implemented later */
static inline struct device_node *of_node_get(struct device_node *node)
{
	return node;
}
static inline void of_node_put(struct device_node *node)
{
}

#else
extern struct device_node *of_node_get(struct device_node *node);
extern void of_node_put(struct device_node *node);
#endif

/*
 * OF address retrieval & translation
 */

/* Helper to read a big number; size is in cells (not bytes) */
static inline u64 of_read_number(const __be32 *cell, int size)
{
	u64 r = 0;
	while (size--)
		r = (r << 32) | be32_to_cpu(*(cell++));
	return r;
}

/* Like of_read_number, but we want an unsigned long result */
static inline unsigned long of_read_ulong(const __be32 *cell, int size)
{
	/* toss away upper bits if unsigned long is smaller than u64 */
	return of_read_number(cell, size);
}

#include <asm/prom.h>

/* Default #address and #size cells.  Allow arch asm/prom.h to override */
#if !defined(OF_ROOT_NODE_ADDR_CELLS_DEFAULT)
#define OF_ROOT_NODE_ADDR_CELLS_DEFAULT 1
#define OF_ROOT_NODE_SIZE_CELLS_DEFAULT 1
#endif

/* Default string compare functions, Allow arch asm/prom.h to override */
#if !defined(of_compat_cmp)
#define of_compat_cmp(s1, s2, l)	strcasecmp((s1), (s2))
#define of_prop_cmp(s1, s2)		strcmp((s1), (s2))
#define of_node_cmp(s1, s2)		strcasecmp((s1), (s2))
#endif

/* flag descriptions */
#define OF_DYNAMIC	1 /* node and properties were allocated via kmalloc */
#define OF_DETACHED	2 /* node has been detached from the device tree */

#define OF_IS_DYNAMIC(x) test_bit(OF_DYNAMIC, &x->_flags)
#define OF_MARK_DYNAMIC(x) set_bit(OF_DYNAMIC, &x->_flags)

#define OF_BAD_ADDR	((u64)-1)

#ifndef of_node_to_nid
static inline int of_node_to_nid(struct device_node *np) { return -1; }
#define of_node_to_nid of_node_to_nid
#endif

extern struct device_node *of_find_node_by_name(struct device_node *from,
	const char *name);
#define for_each_node_by_name(dn, name) \
	for (dn = of_find_node_by_name(NULL, name); dn; \
	     dn = of_find_node_by_name(dn, name))
extern struct device_node *of_find_node_by_type(struct device_node *from,
	const char *type);
#define for_each_node_by_type(dn, type) \
	for (dn = of_find_node_by_type(NULL, type); dn; \
	     dn = of_find_node_by_type(dn, type))
extern struct device_node *of_find_compatible_node(struct device_node *from,
	const char *type, const char *compat);
#define for_each_compatible_node(dn, type, compatible) \
	for (dn = of_find_compatible_node(NULL, type, compatible); dn; \
	     dn = of_find_compatible_node(dn, type, compatible))
extern struct device_node *of_find_matching_node(struct device_node *from,
	const struct of_device_id *matches);
#define for_each_matching_node(dn, matches) \
	for (dn = of_find_matching_node(NULL, matches); dn; \
	     dn = of_find_matching_node(dn, matches))
extern struct device_node *of_find_node_by_path(const char *path);
extern struct device_node *of_find_node_by_phandle(phandle handle);
extern struct device_node *of_get_parent(const struct device_node *node);
extern struct device_node *of_get_next_parent(struct device_node *node);
extern struct device_node *of_get_next_child(const struct device_node *node,
					     struct device_node *prev);
#define for_each_child_of_node(parent, child) \
	for (child = of_get_next_child(parent, NULL); child != NULL; \
	     child = of_get_next_child(parent, child))

extern struct device_node *of_find_node_with_property(
	struct device_node *from, const char *prop_name);
#define for_each_node_with_property(dn, prop_name) \
	for (dn = of_find_node_with_property(NULL, prop_name); dn; \
	     dn = of_find_node_with_property(dn, prop_name))

extern struct property *of_find_property(const struct device_node *np,
					 const char *name,
					 int *lenp);
extern int of_property_read_u32_array(const struct device_node *np,
				      const char *propname,
				      u32 *out_values,
				      size_t sz);
extern int of_property_read_u64(const struct device_node *np,
				const char *propname, u64 *out_value);

extern int of_property_read_string(struct device_node *np,
				   const char *propname,
				   const char **out_string);
extern int of_property_read_string_index(struct device_node *np,
					 const char *propname,
					 int index, const char **output);
extern int of_property_count_strings(struct device_node *np,
				     const char *propname);
extern int of_device_is_compatible(const struct device_node *device,
				   const char *);
extern int of_device_is_available(const struct device_node *device);
extern const void *of_get_property(const struct device_node *node,
				const char *name,
				int *lenp);
#define for_each_property(pp, properties) \
	for (pp = properties; pp != NULL; pp = pp->next)

extern int of_n_addr_cells(struct device_node *np);
extern int of_n_size_cells(struct device_node *np);
extern const struct of_device_id *of_match_node(
	const struct of_device_id *matches, const struct device_node *node);
extern int of_modalias_node(struct device_node *node, char *modalias, int len);
extern struct device_node *of_parse_phandle(struct device_node *np,
					    const char *phandle_name,
					    int index);
extern int of_parse_phandles_with_args(struct device_node *np,
	const char *list_name, const char *cells_name, int index,
	struct device_node **out_node, const void **out_args);

extern void of_alias_scan(void * (*dt_alloc)(u64 size, u64 align));
extern int of_alias_get_id(struct device_node *np, const char *stem);

extern int of_machine_is_compatible(const char *compat);

extern int prom_add_property(struct device_node* np, struct property* prop);
extern int prom_remove_property(struct device_node *np, struct property *prop);
extern int prom_update_property(struct device_node *np,
				struct property *newprop,
				struct property *oldprop);

#if defined(CONFIG_OF_DYNAMIC)
/* For updating the device tree at runtime */
extern void of_attach_node(struct device_node *);
extern void of_detach_node(struct device_node *);
#endif

#define of_match_ptr(_ptr)	(_ptr)
#else /* CONFIG_OF */

static inline bool of_have_populated_dt(void)
{
	return false;
}

#define for_each_child_of_node(parent, child) \
	while (0)

static inline int of_device_is_compatible(const struct device_node *device,
					  const char *name)
{
	return 0;
}

static inline struct property *of_find_property(const struct device_node *np,
						const char *name,
						int *lenp)
{
	return NULL;
}

static inline int of_property_read_u32_array(const struct device_node *np,
					     const char *propname,
					     u32 *out_values, size_t sz)
{
	return -ENOSYS;
}

static inline int of_property_read_string(struct device_node *np,
					  const char *propname,
					  const char **out_string)
{
	return -ENOSYS;
}

<<<<<<< HEAD
=======
static inline int of_property_read_string_index(struct device_node *np,
						const char *propname, int index,
						const char **out_string)
{
	return -ENOSYS;
}

static inline int of_property_count_strings(struct device_node *np,
					    const char *propname)
{
	return -ENOSYS;
}

>>>>>>> 0dacb764
static inline const void *of_get_property(const struct device_node *node,
				const char *name,
				int *lenp)
{
	return NULL;
}

<<<<<<< HEAD
=======
static inline int of_property_read_u64(const struct device_node *np,
				       const char *propname, u64 *out_value)
{
	return -ENOSYS;
}

static inline struct device_node *of_parse_phandle(struct device_node *np,
						   const char *phandle_name,
						   int index)
{
	return NULL;
}

static inline int of_alias_get_id(struct device_node *np, const char *stem)
{
	return -ENOSYS;
}

static inline int of_machine_is_compatible(const char *compat)
{
	return 0;
}

#define of_match_ptr(_ptr)	NULL
#define of_match_node(_matches, _node)	NULL
>>>>>>> 0dacb764
#endif /* CONFIG_OF */

static inline int of_property_read_u32(const struct device_node *np,
				       const char *propname,
				       u32 *out_value)
{
	return of_property_read_u32_array(np, propname, out_value, 1);
}

#endif /* _LINUX_OF_H */<|MERGE_RESOLUTION|>--- conflicted
+++ resolved
@@ -289,8 +289,6 @@
 	return -ENOSYS;
 }
 
-<<<<<<< HEAD
-=======
 static inline int of_property_read_string_index(struct device_node *np,
 						const char *propname, int index,
 						const char **out_string)
@@ -304,7 +302,6 @@
 	return -ENOSYS;
 }
 
->>>>>>> 0dacb764
 static inline const void *of_get_property(const struct device_node *node,
 				const char *name,
 				int *lenp)
@@ -312,8 +309,6 @@
 	return NULL;
 }
 
-<<<<<<< HEAD
-=======
 static inline int of_property_read_u64(const struct device_node *np,
 				       const char *propname, u64 *out_value)
 {
@@ -339,7 +334,6 @@
 
 #define of_match_ptr(_ptr)	NULL
 #define of_match_node(_matches, _node)	NULL
->>>>>>> 0dacb764
 #endif /* CONFIG_OF */
 
 static inline int of_property_read_u32(const struct device_node *np,
