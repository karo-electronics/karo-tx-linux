#ifndef _LINUX_IF_MACVLAN_H
#define _LINUX_IF_MACVLAN_H

#include <linux/if_link.h>
#include <linux/list.h>
#include <linux/netdevice.h>
#include <linux/netlink.h>
#include <net/netlink.h>
#include <linux/u64_stats_sync.h>

#if IS_ENABLED(CONFIG_MACVTAP)
struct socket *macvtap_get_socket(struct file *);
#else
#include <linux/err.h>
#include <linux/errno.h>
struct file;
struct socket;
static inline struct socket *macvtap_get_socket(struct file *f)
{
	return ERR_PTR(-EINVAL);
}
#endif /* CONFIG_MACVTAP */

struct macvlan_port;
struct macvtap_queue;

/**
 *	struct macvlan_pcpu_stats - MACVLAN percpu stats
 *	@rx_packets: number of received packets
 *	@rx_bytes: number of received bytes
 *	@rx_multicast: number of received multicast packets
 *	@tx_packets: number of transmitted packets
 *	@tx_bytes: number of transmitted bytes
 *	@syncp: synchronization point for 64bit counters
 *	@rx_errors: number of rx errors
 *	@tx_dropped: number of tx dropped packets
 */
struct macvlan_pcpu_stats {
	u64			rx_packets;
	u64			rx_bytes;
	u64			rx_multicast;
	u64			tx_packets;
	u64			tx_bytes;
	struct u64_stats_sync	syncp;
	u32			rx_errors;
	u32			tx_dropped;
};

/*
 * Maximum times a macvtap device can be opened. This can be used to
 * configure the number of receive queue, e.g. for multiqueue virtio.
 */
#define MAX_MACVTAP_QUEUES	16

#define MACVLAN_MC_FILTER_BITS	8
#define MACVLAN_MC_FILTER_SZ	(1 << MACVLAN_MC_FILTER_BITS)

#define MACVLAN_MC_FILTER_BITS	8
#define MACVLAN_MC_FILTER_SZ	(1 << MACVLAN_MC_FILTER_BITS)

struct macvlan_dev {
	struct net_device	*dev;
	struct list_head	list;
	struct hlist_node	hlist;
	struct macvlan_port	*port;
	struct net_device	*lowerdev;
	struct macvlan_pcpu_stats __percpu *pcpu_stats;

	DECLARE_BITMAP(mc_filter, MACVLAN_MC_FILTER_SZ);

<<<<<<< HEAD
=======
	netdev_features_t	set_features;
>>>>>>> d0e0ac97
	enum macvlan_mode	mode;
	u16			flags;
	int (*receive)(struct sk_buff *skb);
	int (*forward)(struct net_device *dev, struct sk_buff *skb);
	/* This array tracks active taps. */
	struct macvtap_queue	__rcu *taps[MAX_MACVTAP_QUEUES];
	/* This list tracks all taps (both enabled and disabled) */
	struct list_head	queue_list;
	int			numvtaps;
	int			numqueues;
	netdev_features_t	tap_features;
	int			minor;
};

static inline void macvlan_count_rx(const struct macvlan_dev *vlan,
				    unsigned int len, bool success,
				    bool multicast)
{
	if (likely(success)) {
		struct macvlan_pcpu_stats *pcpu_stats;

		pcpu_stats = this_cpu_ptr(vlan->pcpu_stats);
		u64_stats_update_begin(&pcpu_stats->syncp);
		pcpu_stats->rx_packets++;
		pcpu_stats->rx_bytes += len;
		if (multicast)
			pcpu_stats->rx_multicast++;
		u64_stats_update_end(&pcpu_stats->syncp);
	} else {
		this_cpu_inc(vlan->pcpu_stats->rx_errors);
	}
}

extern void macvlan_common_setup(struct net_device *dev);

extern int macvlan_common_newlink(struct net *src_net, struct net_device *dev,
				  struct nlattr *tb[], struct nlattr *data[],
				  int (*receive)(struct sk_buff *skb),
				  int (*forward)(struct net_device *dev,
						 struct sk_buff *skb));

extern void macvlan_count_rx(const struct macvlan_dev *vlan,
			     unsigned int len, bool success,
			     bool multicast);

extern void macvlan_dellink(struct net_device *dev, struct list_head *head);

extern int macvlan_link_register(struct rtnl_link_ops *ops);

extern netdev_tx_t macvlan_start_xmit(struct sk_buff *skb,
				      struct net_device *dev);

#endif /* _LINUX_IF_MACVLAN_H */<|MERGE_RESOLUTION|>--- conflicted
+++ resolved
@@ -55,9 +55,6 @@
 #define MACVLAN_MC_FILTER_BITS	8
 #define MACVLAN_MC_FILTER_SZ	(1 << MACVLAN_MC_FILTER_BITS)
 
-#define MACVLAN_MC_FILTER_BITS	8
-#define MACVLAN_MC_FILTER_SZ	(1 << MACVLAN_MC_FILTER_BITS)
-
 struct macvlan_dev {
 	struct net_device	*dev;
 	struct list_head	list;
@@ -68,10 +65,7 @@
 
 	DECLARE_BITMAP(mc_filter, MACVLAN_MC_FILTER_SZ);
 
-<<<<<<< HEAD
-=======
 	netdev_features_t	set_features;
->>>>>>> d0e0ac97
 	enum macvlan_mode	mode;
 	u16			flags;
 	int (*receive)(struct sk_buff *skb);
