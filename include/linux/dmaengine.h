--- conflicted
+++ resolved
@@ -23,10 +23,6 @@
 
 #include <linux/device.h>
 #include <linux/uio.h>
-<<<<<<< HEAD
-#include <linux/dma-direction.h>
-=======
->>>>>>> dcd6c922
 #include <linux/scatterlist.h>
 #include <linux/bitmap.h>
 #include <asm/page.h>
@@ -611,11 +607,7 @@
 
 static inline struct dma_async_tx_descriptor *dmaengine_prep_slave_single(
 	struct dma_chan *chan, void *buf, size_t len,
-<<<<<<< HEAD
-	enum dma_data_direction dir, unsigned long flags)
-=======
 	enum dma_transfer_direction dir, unsigned long flags)
->>>>>>> dcd6c922
 {
 	struct scatterlist sg;
 	sg_init_one(&sg, buf, len);
