/*
 * Copyright(c) 2004 - 2006 Intel Corporation. All rights reserved.
 *
 * This program is free software; you can redistribute it and/or modify it
 * under the terms of the GNU General Public License as published by the Free
 * Software Foundation; either version 2 of the License, or (at your option)
 * any later version.
 *
 * This program is distributed in the hope that it will be useful, but WITHOUT
 * ANY WARRANTY; without even the implied warranty of MERCHANTABILITY or
 * FITNESS FOR A PARTICULAR PURPOSE.  See the GNU General Public License for
 * more details.
 *
 * You should have received a copy of the GNU General Public License along with
 * this program; if not, write to the Free Software Foundation, Inc., 59
 * Temple Place - Suite 330, Boston, MA  02111-1307, USA.
 *
 * The full GNU General Public License is included in this distribution in the
 * file called COPYING.
 */
#ifndef LINUX_DMAENGINE_H
#define LINUX_DMAENGINE_H

#include <linux/device.h>
#include <linux/uio.h>
<<<<<<< HEAD
=======
#include <linux/bug.h>
>>>>>>> e816b57a
#include <linux/scatterlist.h>
#include <linux/bitmap.h>
#include <linux/types.h>
#include <asm/page.h>

/**
 * typedef dma_cookie_t - an opaque DMA cookie
 *
 * if dma_cookie_t is >0 it's a DMA request cookie, <0 it's an error code
 */
typedef s32 dma_cookie_t;
#define DMA_MIN_COOKIE	1
#define DMA_MAX_COOKIE	INT_MAX

#define dma_submit_error(cookie) ((cookie) < 0 ? 1 : 0)

/**
 * enum dma_status - DMA transaction status
 * @DMA_SUCCESS: transaction completed successfully
 * @DMA_IN_PROGRESS: transaction not yet processed
 * @DMA_PAUSED: transaction is paused
 * @DMA_ERROR: transaction failed
 */
enum dma_status {
	DMA_SUCCESS,
	DMA_IN_PROGRESS,
	DMA_PAUSED,
	DMA_ERROR,
};

/**
 * enum dma_transaction_type - DMA transaction types/indexes
 *
 * Note: The DMA_ASYNC_TX capability is not to be set by drivers.  It is
 * automatically set as dma devices are registered.
 */
enum dma_transaction_type {
	DMA_MEMCPY,
	DMA_XOR,
	DMA_PQ,
	DMA_XOR_VAL,
	DMA_PQ_VAL,
	DMA_MEMSET,
	DMA_INTERRUPT,
	DMA_SG,
	DMA_PRIVATE,
	DMA_ASYNC_TX,
	DMA_SLAVE,
	DMA_CYCLIC,
	DMA_INTERLEAVE,
/* last transaction type for creation of the capabilities mask */
	DMA_TX_TYPE_END,
};

/**
 * enum dma_transfer_direction - dma transfer mode and direction indicator
 * @DMA_MEM_TO_MEM: Async/Memcpy mode
 * @DMA_MEM_TO_DEV: Slave mode & From Memory to Device
 * @DMA_DEV_TO_MEM: Slave mode & From Device to Memory
 * @DMA_DEV_TO_DEV: Slave mode & From Device to Device
 */
enum dma_transfer_direction {
	DMA_MEM_TO_MEM,
	DMA_MEM_TO_DEV,
	DMA_DEV_TO_MEM,
	DMA_DEV_TO_DEV,
	DMA_TRANS_NONE,
};

/**
 * Interleaved Transfer Request
 * ----------------------------
 * A chunk is collection of contiguous bytes to be transfered.
 * The gap(in bytes) between two chunks is called inter-chunk-gap(ICG).
 * ICGs may or maynot change between chunks.
 * A FRAME is the smallest series of contiguous {chunk,icg} pairs,
 *  that when repeated an integral number of times, specifies the transfer.
 * A transfer template is specification of a Frame, the number of times
 *  it is to be repeated and other per-transfer attributes.
 *
 * Practically, a client driver would have ready a template for each
 *  type of transfer it is going to need during its lifetime and
 *  set only 'src_start' and 'dst_start' before submitting the requests.
 *
 *
 *  |      Frame-1        |       Frame-2       | ~ |       Frame-'numf'  |
 *  |====....==.===...=...|====....==.===...=...| ~ |====....==.===...=...|
 *
 *    ==  Chunk size
 *    ... ICG
 */

/**
 * struct data_chunk - Element of scatter-gather list that makes a frame.
 * @size: Number of bytes to read from source.
 *	  size_dst := fn(op, size_src), so doesn't mean much for destination.
 * @icg: Number of bytes to jump after last src/dst address of this
 *	 chunk and before first src/dst address for next chunk.
 *	 Ignored for dst(assumed 0), if dst_inc is true and dst_sgl is false.
 *	 Ignored for src(assumed 0), if src_inc is true and src_sgl is false.
 */
struct data_chunk {
	size_t size;
	size_t icg;
};

/**
 * struct dma_interleaved_template - Template to convey DMAC the transfer pattern
 *	 and attributes.
 * @src_start: Bus address of source for the first chunk.
 * @dst_start: Bus address of destination for the first chunk.
 * @dir: Specifies the type of Source and Destination.
 * @src_inc: If the source address increments after reading from it.
 * @dst_inc: If the destination address increments after writing to it.
 * @src_sgl: If the 'icg' of sgl[] applies to Source (scattered read).
 *		Otherwise, source is read contiguously (icg ignored).
 *		Ignored if src_inc is false.
 * @dst_sgl: If the 'icg' of sgl[] applies to Destination (scattered write).
 *		Otherwise, destination is filled contiguously (icg ignored).
 *		Ignored if dst_inc is false.
 * @numf: Number of frames in this template.
 * @frame_size: Number of chunks in a frame i.e, size of sgl[].
 * @sgl: Array of {chunk,icg} pairs that make up a frame.
 */
struct dma_interleaved_template {
	dma_addr_t src_start;
	dma_addr_t dst_start;
	enum dma_transfer_direction dir;
	bool src_inc;
	bool dst_inc;
	bool src_sgl;
	bool dst_sgl;
	size_t numf;
	size_t frame_size;
	struct data_chunk sgl[0];
};

/**
 * enum dma_ctrl_flags - DMA flags to augment operation preparation,
 *  control completion, and communicate status.
 * @DMA_PREP_INTERRUPT - trigger an interrupt (callback) upon completion of
 *  this transaction
 * @DMA_CTRL_ACK - if clear, the descriptor cannot be reused until the client
 *  acknowledges receipt, i.e. has has a chance to establish any dependency
 *  chains
 * @DMA_COMPL_SKIP_SRC_UNMAP - set to disable dma-unmapping the source buffer(s)
 * @DMA_COMPL_SKIP_DEST_UNMAP - set to disable dma-unmapping the destination(s)
 * @DMA_COMPL_SRC_UNMAP_SINGLE - set to do the source dma-unmapping as single
 * 	(if not set, do the source dma-unmapping as page)
 * @DMA_COMPL_DEST_UNMAP_SINGLE - set to do the destination dma-unmapping as single
 * 	(if not set, do the destination dma-unmapping as page)
 * @DMA_PREP_PQ_DISABLE_P - prevent generation of P while generating Q
 * @DMA_PREP_PQ_DISABLE_Q - prevent generation of Q while generating P
 * @DMA_PREP_CONTINUE - indicate to a driver that it is reusing buffers as
 *  sources that were the result of a previous operation, in the case of a PQ
 *  operation it continues the calculation with new sources
 * @DMA_PREP_FENCE - tell the driver that subsequent operations depend
 *  on the result of this operation
 */
enum dma_ctrl_flags {
	DMA_PREP_INTERRUPT = (1 << 0),
	DMA_CTRL_ACK = (1 << 1),
	DMA_COMPL_SKIP_SRC_UNMAP = (1 << 2),
	DMA_COMPL_SKIP_DEST_UNMAP = (1 << 3),
	DMA_COMPL_SRC_UNMAP_SINGLE = (1 << 4),
	DMA_COMPL_DEST_UNMAP_SINGLE = (1 << 5),
	DMA_PREP_PQ_DISABLE_P = (1 << 6),
	DMA_PREP_PQ_DISABLE_Q = (1 << 7),
	DMA_PREP_CONTINUE = (1 << 8),
	DMA_PREP_FENCE = (1 << 9),
};

/**
 * enum dma_ctrl_cmd - DMA operations that can optionally be exercised
 * on a running channel.
 * @DMA_TERMINATE_ALL: terminate all ongoing transfers
 * @DMA_PAUSE: pause ongoing transfers
 * @DMA_RESUME: resume paused transfer
 * @DMA_SLAVE_CONFIG: this command is only implemented by DMA controllers
 * that need to runtime reconfigure the slave channels (as opposed to passing
 * configuration data in statically from the platform). An additional
 * argument of struct dma_slave_config must be passed in with this
 * command.
 * @FSLDMA_EXTERNAL_START: this command will put the Freescale DMA controller
 * into external start mode.
 */
enum dma_ctrl_cmd {
	DMA_TERMINATE_ALL,
	DMA_PAUSE,
	DMA_RESUME,
	DMA_SLAVE_CONFIG,
	FSLDMA_EXTERNAL_START,
};

/**
 * enum sum_check_bits - bit position of pq_check_flags
 */
enum sum_check_bits {
	SUM_CHECK_P = 0,
	SUM_CHECK_Q = 1,
};

/**
 * enum pq_check_flags - result of async_{xor,pq}_zero_sum operations
 * @SUM_CHECK_P_RESULT - 1 if xor zero sum error, 0 otherwise
 * @SUM_CHECK_Q_RESULT - 1 if reed-solomon zero sum error, 0 otherwise
 */
enum sum_check_flags {
	SUM_CHECK_P_RESULT = (1 << SUM_CHECK_P),
	SUM_CHECK_Q_RESULT = (1 << SUM_CHECK_Q),
};


/**
 * dma_cap_mask_t - capabilities bitmap modeled after cpumask_t.
 * See linux/cpumask.h
 */
typedef struct { DECLARE_BITMAP(bits, DMA_TX_TYPE_END); } dma_cap_mask_t;

/**
 * struct dma_chan_percpu - the per-CPU part of struct dma_chan
 * @memcpy_count: transaction counter
 * @bytes_transferred: byte counter
 */

struct dma_chan_percpu {
	/* stats */
	unsigned long memcpy_count;
	unsigned long bytes_transferred;
};

/**
 * struct dma_chan - devices supply DMA channels, clients use them
 * @device: ptr to the dma device who supplies this channel, always !%NULL
 * @cookie: last cookie value returned to client
 * @completed_cookie: last completed cookie for this channel
 * @chan_id: channel ID for sysfs
 * @dev: class device for sysfs
 * @device_node: used to add this to the device chan list
 * @local: per-cpu pointer to a struct dma_chan_percpu
 * @client-count: how many clients are using this channel
 * @table_count: number of appearances in the mem-to-mem allocation table
 * @private: private data for certain client-channel associations
 */
struct dma_chan {
	struct dma_device *device;
	dma_cookie_t cookie;
	dma_cookie_t completed_cookie;

	/* sysfs */
	int chan_id;
	struct dma_chan_dev *dev;

	struct list_head device_node;
	struct dma_chan_percpu __percpu *local;
	int client_count;
	int table_count;
	void *private;
};

/**
 * struct dma_chan_dev - relate sysfs device node to backing channel device
 * @chan - driver channel device
 * @device - sysfs device
 * @dev_id - parent dma_device dev_id
 * @idr_ref - reference count to gate release of dma_device dev_id
 */
struct dma_chan_dev {
	struct dma_chan *chan;
	struct device device;
	int dev_id;
	atomic_t *idr_ref;
};

/**
 * enum dma_slave_buswidth - defines bus with of the DMA slave
 * device, source or target buses
 */
enum dma_slave_buswidth {
	DMA_SLAVE_BUSWIDTH_UNDEFINED = 0,
	DMA_SLAVE_BUSWIDTH_1_BYTE = 1,
	DMA_SLAVE_BUSWIDTH_2_BYTES = 2,
	DMA_SLAVE_BUSWIDTH_4_BYTES = 4,
	DMA_SLAVE_BUSWIDTH_8_BYTES = 8,
};

/**
 * struct dma_slave_config - dma slave channel runtime config
 * @direction: whether the data shall go in or out on this slave
 * channel, right now. DMA_TO_DEVICE and DMA_FROM_DEVICE are
 * legal values, DMA_BIDIRECTIONAL is not acceptable since we
 * need to differentiate source and target addresses.
 * @src_addr: this is the physical address where DMA slave data
 * should be read (RX), if the source is memory this argument is
 * ignored.
 * @dst_addr: this is the physical address where DMA slave data
 * should be written (TX), if the source is memory this argument
 * is ignored.
 * @src_addr_width: this is the width in bytes of the source (RX)
 * register where DMA data shall be read. If the source
 * is memory this may be ignored depending on architecture.
 * Legal values: 1, 2, 4, 8.
 * @dst_addr_width: same as src_addr_width but for destination
 * target (TX) mutatis mutandis.
 * @src_maxburst: the maximum number of words (note: words, as in
 * units of the src_addr_width member, not bytes) that can be sent
 * in one burst to the device. Typically something like half the
 * FIFO depth on I/O peripherals so you don't overflow it. This
 * may or may not be applicable on memory sources.
 * @dst_maxburst: same as src_maxburst but for destination target
 * mutatis mutandis.
 * @device_fc: Flow Controller Settings. Only valid for slave channels. Fill
 * with 'true' if peripheral should be flow controller. Direction will be
 * selected at Runtime.
 *
 * This struct is passed in as configuration data to a DMA engine
 * in order to set up a certain channel for DMA transport at runtime.
 * The DMA device/engine has to provide support for an additional
 * command in the channel config interface, DMA_SLAVE_CONFIG
 * and this struct will then be passed in as an argument to the
 * DMA engine device_control() function.
 *
 * The rationale for adding configuration information to this struct
 * is as follows: if it is likely that most DMA slave controllers in
 * the world will support the configuration option, then make it
 * generic. If not: if it is fixed so that it be sent in static from
 * the platform data, then prefer to do that. Else, if it is neither
 * fixed at runtime, nor generic enough (such as bus mastership on
 * some CPU family and whatnot) then create a custom slave config
 * struct and pass that, then make this config a member of that
 * struct, if applicable.
 */
struct dma_slave_config {
	enum dma_transfer_direction direction;
	dma_addr_t src_addr;
	dma_addr_t dst_addr;
	enum dma_slave_buswidth src_addr_width;
	enum dma_slave_buswidth dst_addr_width;
	u32 src_maxburst;
	u32 dst_maxburst;
	bool device_fc;
};

static inline const char *dma_chan_name(struct dma_chan *chan)
{
	return dev_name(&chan->dev->device);
}

void dma_chan_cleanup(struct kref *kref);

/**
 * typedef dma_filter_fn - callback filter for dma_request_channel
 * @chan: channel to be reviewed
 * @filter_param: opaque parameter passed through dma_request_channel
 *
 * When this optional parameter is specified in a call to dma_request_channel a
 * suitable channel is passed to this routine for further dispositioning before
 * being returned.  Where 'suitable' indicates a non-busy channel that
 * satisfies the given capability mask.  It returns 'true' to indicate that the
 * channel is suitable.
 */
typedef bool (*dma_filter_fn)(struct dma_chan *chan, void *filter_param);

typedef void (*dma_async_tx_callback)(void *dma_async_param);
/**
 * struct dma_async_tx_descriptor - async transaction descriptor
 * ---dma generic offload fields---
 * @cookie: tracking cookie for this transaction, set to -EBUSY if
 *	this tx is sitting on a dependency list
 * @flags: flags to augment operation preparation, control completion, and
 * 	communicate status
 * @phys: physical address of the descriptor
 * @chan: target channel for this operation
 * @tx_submit: set the prepared descriptor(s) to be executed by the engine
 * @callback: routine to call after this operation is complete
 * @callback_param: general parameter to pass to the callback routine
 * ---async_tx api specific fields---
 * @next: at completion submit this descriptor
 * @parent: pointer to the next level up in the dependency chain
 * @lock: protect the parent and next pointers
 */
struct dma_async_tx_descriptor {
	dma_cookie_t cookie;
	enum dma_ctrl_flags flags; /* not a 'long' to pack with cookie */
	dma_addr_t phys;
	struct dma_chan *chan;
	dma_cookie_t (*tx_submit)(struct dma_async_tx_descriptor *tx);
	dma_async_tx_callback callback;
	void *callback_param;
#ifdef CONFIG_ASYNC_TX_ENABLE_CHANNEL_SWITCH
	struct dma_async_tx_descriptor *next;
	struct dma_async_tx_descriptor *parent;
	spinlock_t lock;
#endif
};

#ifndef CONFIG_ASYNC_TX_ENABLE_CHANNEL_SWITCH
static inline void txd_lock(struct dma_async_tx_descriptor *txd)
{
}
static inline void txd_unlock(struct dma_async_tx_descriptor *txd)
{
}
static inline void txd_chain(struct dma_async_tx_descriptor *txd, struct dma_async_tx_descriptor *next)
{
	BUG();
}
static inline void txd_clear_parent(struct dma_async_tx_descriptor *txd)
{
}
static inline void txd_clear_next(struct dma_async_tx_descriptor *txd)
{
}
static inline struct dma_async_tx_descriptor *txd_next(struct dma_async_tx_descriptor *txd)
{
	return NULL;
}
static inline struct dma_async_tx_descriptor *txd_parent(struct dma_async_tx_descriptor *txd)
{
	return NULL;
}

#else
static inline void txd_lock(struct dma_async_tx_descriptor *txd)
{
	spin_lock_bh(&txd->lock);
}
static inline void txd_unlock(struct dma_async_tx_descriptor *txd)
{
	spin_unlock_bh(&txd->lock);
}
static inline void txd_chain(struct dma_async_tx_descriptor *txd, struct dma_async_tx_descriptor *next)
{
	txd->next = next;
	next->parent = txd;
}
static inline void txd_clear_parent(struct dma_async_tx_descriptor *txd)
{
	txd->parent = NULL;
}
static inline void txd_clear_next(struct dma_async_tx_descriptor *txd)
{
	txd->next = NULL;
}
static inline struct dma_async_tx_descriptor *txd_parent(struct dma_async_tx_descriptor *txd)
{
	return txd->parent;
}
static inline struct dma_async_tx_descriptor *txd_next(struct dma_async_tx_descriptor *txd)
{
	return txd->next;
}
#endif

/**
 * struct dma_tx_state - filled in to report the status of
 * a transfer.
 * @last: last completed DMA cookie
 * @used: last issued DMA cookie (i.e. the one in progress)
 * @residue: the remaining number of bytes left to transmit
 *	on the selected transfer for states DMA_IN_PROGRESS and
 *	DMA_PAUSED if this is implemented in the driver, else 0
 */
struct dma_tx_state {
	dma_cookie_t last;
	dma_cookie_t used;
	u32 residue;
};

/**
 * struct dma_device - info on the entity supplying DMA services
 * @chancnt: how many DMA channels are supported
 * @privatecnt: how many DMA channels are requested by dma_request_channel
 * @channels: the list of struct dma_chan
 * @global_node: list_head for global dma_device_list
 * @cap_mask: one or more dma_capability flags
 * @max_xor: maximum number of xor sources, 0 if no capability
 * @max_pq: maximum number of PQ sources and PQ-continue capability
 * @copy_align: alignment shift for memcpy operations
 * @xor_align: alignment shift for xor operations
 * @pq_align: alignment shift for pq operations
 * @fill_align: alignment shift for memset operations
 * @dev_id: unique device ID
 * @dev: struct device reference for dma mapping api
 * @device_alloc_chan_resources: allocate resources and return the
 *	number of allocated descriptors
 * @device_free_chan_resources: release DMA channel's resources
 * @device_prep_dma_memcpy: prepares a memcpy operation
 * @device_prep_dma_xor: prepares a xor operation
 * @device_prep_dma_xor_val: prepares a xor validation operation
 * @device_prep_dma_pq: prepares a pq operation
 * @device_prep_dma_pq_val: prepares a pqzero_sum operation
 * @device_prep_dma_memset: prepares a memset operation
 * @device_prep_dma_interrupt: prepares an end of chain interrupt operation
 * @device_prep_slave_sg: prepares a slave dma operation
 * @device_prep_dma_cyclic: prepare a cyclic dma operation suitable for audio.
 *	The function takes a buffer of size buf_len. The callback function will
 *	be called after period_len bytes have been transferred.
 * @device_prep_interleaved_dma: Transfer expression in a generic way.
 * @device_control: manipulate all pending operations on a channel, returns
 *	zero or error code
 * @device_tx_status: poll for transaction completion, the optional
 *	txstate parameter can be supplied with a pointer to get a
 *	struct with auxiliary transfer status information, otherwise the call
 *	will just return a simple status code
 * @device_issue_pending: push pending transactions to hardware
 */
struct dma_device {

	unsigned int chancnt;
	unsigned int privatecnt;
	struct list_head channels;
	struct list_head global_node;
	dma_cap_mask_t  cap_mask;
	unsigned short max_xor;
	unsigned short max_pq;
	u8 copy_align;
	u8 xor_align;
	u8 pq_align;
	u8 fill_align;
	#define DMA_HAS_PQ_CONTINUE (1 << 15)

	int dev_id;
	struct device *dev;

	int (*device_alloc_chan_resources)(struct dma_chan *chan);
	void (*device_free_chan_resources)(struct dma_chan *chan);

	struct dma_async_tx_descriptor *(*device_prep_dma_memcpy)(
		struct dma_chan *chan, dma_addr_t dest, dma_addr_t src,
		size_t len, unsigned long flags);
	struct dma_async_tx_descriptor *(*device_prep_dma_xor)(
		struct dma_chan *chan, dma_addr_t dest, dma_addr_t *src,
		unsigned int src_cnt, size_t len, unsigned long flags);
	struct dma_async_tx_descriptor *(*device_prep_dma_xor_val)(
		struct dma_chan *chan, dma_addr_t *src,	unsigned int src_cnt,
		size_t len, enum sum_check_flags *result, unsigned long flags);
	struct dma_async_tx_descriptor *(*device_prep_dma_pq)(
		struct dma_chan *chan, dma_addr_t *dst, dma_addr_t *src,
		unsigned int src_cnt, const unsigned char *scf,
		size_t len, unsigned long flags);
	struct dma_async_tx_descriptor *(*device_prep_dma_pq_val)(
		struct dma_chan *chan, dma_addr_t *pq, dma_addr_t *src,
		unsigned int src_cnt, const unsigned char *scf, size_t len,
		enum sum_check_flags *pqres, unsigned long flags);
	struct dma_async_tx_descriptor *(*device_prep_dma_memset)(
		struct dma_chan *chan, dma_addr_t dest, int value, size_t len,
		unsigned long flags);
	struct dma_async_tx_descriptor *(*device_prep_dma_interrupt)(
		struct dma_chan *chan, unsigned long flags);
	struct dma_async_tx_descriptor *(*device_prep_dma_sg)(
		struct dma_chan *chan,
		struct scatterlist *dst_sg, unsigned int dst_nents,
		struct scatterlist *src_sg, unsigned int src_nents,
		unsigned long flags);

	struct dma_async_tx_descriptor *(*device_prep_slave_sg)(
		struct dma_chan *chan, struct scatterlist *sgl,
		unsigned int sg_len, enum dma_transfer_direction direction,
<<<<<<< HEAD
		unsigned long flags);
	struct dma_async_tx_descriptor *(*device_prep_dma_cyclic)(
		struct dma_chan *chan, dma_addr_t buf_addr, size_t buf_len,
		size_t period_len, enum dma_transfer_direction direction);
=======
		unsigned long flags, void *context);
	struct dma_async_tx_descriptor *(*device_prep_dma_cyclic)(
		struct dma_chan *chan, dma_addr_t buf_addr, size_t buf_len,
		size_t period_len, enum dma_transfer_direction direction,
		void *context);
>>>>>>> e816b57a
	struct dma_async_tx_descriptor *(*device_prep_interleaved_dma)(
		struct dma_chan *chan, struct dma_interleaved_template *xt,
		unsigned long flags);
	int (*device_control)(struct dma_chan *chan, enum dma_ctrl_cmd cmd,
		unsigned long arg);

	enum dma_status (*device_tx_status)(struct dma_chan *chan,
					    dma_cookie_t cookie,
					    struct dma_tx_state *txstate);
	void (*device_issue_pending)(struct dma_chan *chan);
};

static inline int dmaengine_device_control(struct dma_chan *chan,
					   enum dma_ctrl_cmd cmd,
					   unsigned long arg)
{
	return chan->device->device_control(chan, cmd, arg);
}

static inline int dmaengine_slave_config(struct dma_chan *chan,
					  struct dma_slave_config *config)
{
	return dmaengine_device_control(chan, DMA_SLAVE_CONFIG,
			(unsigned long)config);
}

static inline struct dma_async_tx_descriptor *dmaengine_prep_slave_single(
	struct dma_chan *chan, void *buf, size_t len,
	enum dma_transfer_direction dir, unsigned long flags)
{
	struct scatterlist sg;
	sg_init_one(&sg, buf, len);

	return chan->device->device_prep_slave_sg(chan, &sg, 1,
						  dir, flags, NULL);
}

static inline struct dma_async_tx_descriptor *dmaengine_prep_slave_sg(
	struct dma_chan *chan, struct scatterlist *sgl,	unsigned int sg_len,
	enum dma_transfer_direction dir, unsigned long flags)
{
	return chan->device->device_prep_slave_sg(chan, sgl, sg_len,
						  dir, flags, NULL);
}

static inline struct dma_async_tx_descriptor *dmaengine_prep_dma_cyclic(
		struct dma_chan *chan, dma_addr_t buf_addr, size_t buf_len,
		size_t period_len, enum dma_transfer_direction dir)
{
	return chan->device->device_prep_dma_cyclic(chan, buf_addr, buf_len,
						period_len, dir, NULL);
}

static inline int dmaengine_terminate_all(struct dma_chan *chan)
{
	return dmaengine_device_control(chan, DMA_TERMINATE_ALL, 0);
}

static inline int dmaengine_pause(struct dma_chan *chan)
{
	return dmaengine_device_control(chan, DMA_PAUSE, 0);
}

static inline int dmaengine_resume(struct dma_chan *chan)
{
	return dmaengine_device_control(chan, DMA_RESUME, 0);
}

static inline dma_cookie_t dmaengine_submit(struct dma_async_tx_descriptor *desc)
{
	return desc->tx_submit(desc);
}

static inline bool dmaengine_check_align(u8 align, size_t off1, size_t off2, size_t len)
{
	size_t mask;

	if (!align)
		return true;
	mask = (1 << align) - 1;
	if (mask & (off1 | off2 | len))
		return false;
	return true;
}

static inline bool is_dma_copy_aligned(struct dma_device *dev, size_t off1,
				       size_t off2, size_t len)
{
	return dmaengine_check_align(dev->copy_align, off1, off2, len);
}

static inline bool is_dma_xor_aligned(struct dma_device *dev, size_t off1,
				      size_t off2, size_t len)
{
	return dmaengine_check_align(dev->xor_align, off1, off2, len);
}

static inline bool is_dma_pq_aligned(struct dma_device *dev, size_t off1,
				     size_t off2, size_t len)
{
	return dmaengine_check_align(dev->pq_align, off1, off2, len);
}

static inline bool is_dma_fill_aligned(struct dma_device *dev, size_t off1,
				       size_t off2, size_t len)
{
	return dmaengine_check_align(dev->fill_align, off1, off2, len);
}

static inline void
dma_set_maxpq(struct dma_device *dma, int maxpq, int has_pq_continue)
{
	dma->max_pq = maxpq;
	if (has_pq_continue)
		dma->max_pq |= DMA_HAS_PQ_CONTINUE;
}

static inline bool dmaf_continue(enum dma_ctrl_flags flags)
{
	return (flags & DMA_PREP_CONTINUE) == DMA_PREP_CONTINUE;
}

static inline bool dmaf_p_disabled_continue(enum dma_ctrl_flags flags)
{
	enum dma_ctrl_flags mask = DMA_PREP_CONTINUE | DMA_PREP_PQ_DISABLE_P;

	return (flags & mask) == mask;
}

static inline bool dma_dev_has_pq_continue(struct dma_device *dma)
{
	return (dma->max_pq & DMA_HAS_PQ_CONTINUE) == DMA_HAS_PQ_CONTINUE;
}

static inline unsigned short dma_dev_to_maxpq(struct dma_device *dma)
{
	return dma->max_pq & ~DMA_HAS_PQ_CONTINUE;
}

/* dma_maxpq - reduce maxpq in the face of continued operations
 * @dma - dma device with PQ capability
 * @flags - to check if DMA_PREP_CONTINUE and DMA_PREP_PQ_DISABLE_P are set
 *
 * When an engine does not support native continuation we need 3 extra
 * source slots to reuse P and Q with the following coefficients:
 * 1/ {00} * P : remove P from Q', but use it as a source for P'
 * 2/ {01} * Q : use Q to continue Q' calculation
 * 3/ {00} * Q : subtract Q from P' to cancel (2)
 *
 * In the case where P is disabled we only need 1 extra source:
 * 1/ {01} * Q : use Q to continue Q' calculation
 */
static inline int dma_maxpq(struct dma_device *dma, enum dma_ctrl_flags flags)
{
	if (dma_dev_has_pq_continue(dma) || !dmaf_continue(flags))
		return dma_dev_to_maxpq(dma);
	else if (dmaf_p_disabled_continue(flags))
		return dma_dev_to_maxpq(dma) - 1;
	else if (dmaf_continue(flags))
		return dma_dev_to_maxpq(dma) - 3;
	BUG();
}

/* --- public DMA engine API --- */

#ifdef CONFIG_DMA_ENGINE
void dmaengine_get(void);
void dmaengine_put(void);
#else
static inline void dmaengine_get(void)
{
}
static inline void dmaengine_put(void)
{
}
#endif

#ifdef CONFIG_NET_DMA
#define net_dmaengine_get()	dmaengine_get()
#define net_dmaengine_put()	dmaengine_put()
#else
static inline void net_dmaengine_get(void)
{
}
static inline void net_dmaengine_put(void)
{
}
#endif

#ifdef CONFIG_ASYNC_TX_DMA
#define async_dmaengine_get()	dmaengine_get()
#define async_dmaengine_put()	dmaengine_put()
#ifndef CONFIG_ASYNC_TX_ENABLE_CHANNEL_SWITCH
#define async_dma_find_channel(type) dma_find_channel(DMA_ASYNC_TX)
#else
#define async_dma_find_channel(type) dma_find_channel(type)
#endif /* CONFIG_ASYNC_TX_ENABLE_CHANNEL_SWITCH */
#else
static inline void async_dmaengine_get(void)
{
}
static inline void async_dmaengine_put(void)
{
}
static inline struct dma_chan *
async_dma_find_channel(enum dma_transaction_type type)
{
	return NULL;
}
#endif /* CONFIG_ASYNC_TX_DMA */

dma_cookie_t dma_async_memcpy_buf_to_buf(struct dma_chan *chan,
	void *dest, void *src, size_t len);
dma_cookie_t dma_async_memcpy_buf_to_pg(struct dma_chan *chan,
	struct page *page, unsigned int offset, void *kdata, size_t len);
dma_cookie_t dma_async_memcpy_pg_to_pg(struct dma_chan *chan,
	struct page *dest_pg, unsigned int dest_off, struct page *src_pg,
	unsigned int src_off, size_t len);
void dma_async_tx_descriptor_init(struct dma_async_tx_descriptor *tx,
	struct dma_chan *chan);

static inline void async_tx_ack(struct dma_async_tx_descriptor *tx)
{
	tx->flags |= DMA_CTRL_ACK;
}

static inline void async_tx_clear_ack(struct dma_async_tx_descriptor *tx)
{
	tx->flags &= ~DMA_CTRL_ACK;
}

static inline bool async_tx_test_ack(struct dma_async_tx_descriptor *tx)
{
	return (tx->flags & DMA_CTRL_ACK) == DMA_CTRL_ACK;
}

#define first_dma_cap(mask) __first_dma_cap(&(mask))
static inline int __first_dma_cap(const dma_cap_mask_t *srcp)
{
	return min_t(int, DMA_TX_TYPE_END,
		find_first_bit(srcp->bits, DMA_TX_TYPE_END));
}

#define next_dma_cap(n, mask) __next_dma_cap((n), &(mask))
static inline int __next_dma_cap(int n, const dma_cap_mask_t *srcp)
{
	return min_t(int, DMA_TX_TYPE_END,
		find_next_bit(srcp->bits, DMA_TX_TYPE_END, n+1));
}

#define dma_cap_set(tx, mask) __dma_cap_set((tx), &(mask))
static inline void
__dma_cap_set(enum dma_transaction_type tx_type, dma_cap_mask_t *dstp)
{
	set_bit(tx_type, dstp->bits);
}

#define dma_cap_clear(tx, mask) __dma_cap_clear((tx), &(mask))
static inline void
__dma_cap_clear(enum dma_transaction_type tx_type, dma_cap_mask_t *dstp)
{
	clear_bit(tx_type, dstp->bits);
}

#define dma_cap_zero(mask) __dma_cap_zero(&(mask))
static inline void __dma_cap_zero(dma_cap_mask_t *dstp)
{
	bitmap_zero(dstp->bits, DMA_TX_TYPE_END);
}

#define dma_has_cap(tx, mask) __dma_has_cap((tx), &(mask))
static inline int
__dma_has_cap(enum dma_transaction_type tx_type, dma_cap_mask_t *srcp)
{
	return test_bit(tx_type, srcp->bits);
}

#define for_each_dma_cap_mask(cap, mask) \
	for ((cap) = first_dma_cap(mask);	\
		(cap) < DMA_TX_TYPE_END;	\
		(cap) = next_dma_cap((cap), (mask)))

/**
 * dma_async_issue_pending - flush pending transactions to HW
 * @chan: target DMA channel
 *
 * This allows drivers to push copies to HW in batches,
 * reducing MMIO writes where possible.
 */
static inline void dma_async_issue_pending(struct dma_chan *chan)
{
	chan->device->device_issue_pending(chan);
}

#define dma_async_memcpy_issue_pending(chan) dma_async_issue_pending(chan)

/**
 * dma_async_is_tx_complete - poll for transaction completion
 * @chan: DMA channel
 * @cookie: transaction identifier to check status of
 * @last: returns last completed cookie, can be NULL
 * @used: returns last issued cookie, can be NULL
 *
 * If @last and @used are passed in, upon return they reflect the driver
 * internal state and can be used with dma_async_is_complete() to check
 * the status of multiple cookies without re-checking hardware state.
 */
static inline enum dma_status dma_async_is_tx_complete(struct dma_chan *chan,
	dma_cookie_t cookie, dma_cookie_t *last, dma_cookie_t *used)
{
	struct dma_tx_state state;
	enum dma_status status;

	status = chan->device->device_tx_status(chan, cookie, &state);
	if (last)
		*last = state.last;
	if (used)
		*used = state.used;
	return status;
}

#define dma_async_memcpy_complete(chan, cookie, last, used)\
	dma_async_is_tx_complete(chan, cookie, last, used)

/**
 * dma_async_is_complete - test a cookie against chan state
 * @cookie: transaction identifier to test status of
 * @last_complete: last know completed transaction
 * @last_used: last cookie value handed out
 *
 * dma_async_is_complete() is used in dma_async_memcpy_complete()
 * the test logic is separated for lightweight testing of multiple cookies
 */
static inline enum dma_status dma_async_is_complete(dma_cookie_t cookie,
			dma_cookie_t last_complete, dma_cookie_t last_used)
{
	if (last_complete <= last_used) {
		if ((cookie <= last_complete) || (cookie > last_used))
			return DMA_SUCCESS;
	} else {
		if ((cookie <= last_complete) && (cookie > last_used))
			return DMA_SUCCESS;
	}
	return DMA_IN_PROGRESS;
}

static inline void
dma_set_tx_state(struct dma_tx_state *st, dma_cookie_t last, dma_cookie_t used, u32 residue)
{
	if (st) {
		st->last = last;
		st->used = used;
		st->residue = residue;
	}
}

enum dma_status dma_sync_wait(struct dma_chan *chan, dma_cookie_t cookie);
#ifdef CONFIG_DMA_ENGINE
enum dma_status dma_wait_for_async_tx(struct dma_async_tx_descriptor *tx);
void dma_issue_pending_all(void);
struct dma_chan *__dma_request_channel(dma_cap_mask_t *mask, dma_filter_fn fn, void *fn_param);
void dma_release_channel(struct dma_chan *chan);
#else
static inline enum dma_status dma_wait_for_async_tx(struct dma_async_tx_descriptor *tx)
{
	return DMA_SUCCESS;
}
static inline void dma_issue_pending_all(void)
{
}
static inline struct dma_chan *__dma_request_channel(dma_cap_mask_t *mask,
					      dma_filter_fn fn, void *fn_param)
{
	return NULL;
}
static inline void dma_release_channel(struct dma_chan *chan)
{
}
#endif

/* --- DMA device --- */

int dma_async_device_register(struct dma_device *device);
void dma_async_device_unregister(struct dma_device *device);
void dma_run_dependencies(struct dma_async_tx_descriptor *tx);
struct dma_chan *dma_find_channel(enum dma_transaction_type tx_type);
struct dma_chan *net_dma_find_channel(void);
#define dma_request_channel(mask, x, y) __dma_request_channel(&(mask), x, y)

/* --- Helper iov-locking functions --- */

struct dma_page_list {
	char __user *base_address;
	int nr_pages;
	struct page **pages;
};

struct dma_pinned_list {
	int nr_iovecs;
	struct dma_page_list page_list[0];
};

struct dma_pinned_list *dma_pin_iovec_pages(struct iovec *iov, size_t len);
void dma_unpin_iovec_pages(struct dma_pinned_list* pinned_list);

dma_cookie_t dma_memcpy_to_iovec(struct dma_chan *chan, struct iovec *iov,
	struct dma_pinned_list *pinned_list, unsigned char *kdata, size_t len);
dma_cookie_t dma_memcpy_pg_to_iovec(struct dma_chan *chan, struct iovec *iov,
	struct dma_pinned_list *pinned_list, struct page *page,
	unsigned int offset, size_t len);

#endif /* DMAENGINE_H */<|MERGE_RESOLUTION|>--- conflicted
+++ resolved
@@ -23,10 +23,7 @@
 
 #include <linux/device.h>
 #include <linux/uio.h>
-<<<<<<< HEAD
-=======
 #include <linux/bug.h>
->>>>>>> e816b57a
 #include <linux/scatterlist.h>
 #include <linux/bitmap.h>
 #include <linux/types.h>
@@ -586,18 +583,11 @@
 	struct dma_async_tx_descriptor *(*device_prep_slave_sg)(
 		struct dma_chan *chan, struct scatterlist *sgl,
 		unsigned int sg_len, enum dma_transfer_direction direction,
-<<<<<<< HEAD
-		unsigned long flags);
-	struct dma_async_tx_descriptor *(*device_prep_dma_cyclic)(
-		struct dma_chan *chan, dma_addr_t buf_addr, size_t buf_len,
-		size_t period_len, enum dma_transfer_direction direction);
-=======
 		unsigned long flags, void *context);
 	struct dma_async_tx_descriptor *(*device_prep_dma_cyclic)(
 		struct dma_chan *chan, dma_addr_t buf_addr, size_t buf_len,
 		size_t period_len, enum dma_transfer_direction direction,
 		void *context);
->>>>>>> e816b57a
 	struct dma_async_tx_descriptor *(*device_prep_interleaved_dma)(
 		struct dma_chan *chan, struct dma_interleaved_template *xt,
 		unsigned long flags);
