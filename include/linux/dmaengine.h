--- conflicted
+++ resolved
@@ -24,14 +24,9 @@
 #include <linux/device.h>
 #include <linux/uio.h>
 #include <linux/dma-direction.h>
-<<<<<<< HEAD
 #include <linux/scatterlist.h>
-=======
 #include <linux/bitmap.h>
 #include <asm/page.h>
-
-struct scatterlist;
->>>>>>> f29fbbbc
 
 /**
  * typedef dma_cookie_t - an opaque DMA cookie
