#ifndef __LINUX_MEMORY_HOTPLUG_H
#define __LINUX_MEMORY_HOTPLUG_H

#include <linux/mmzone.h>
#include <linux/spinlock.h>
#include <linux/notifier.h>
#include <linux/bug.h>

struct page;
struct zone;
struct pglist_data;
struct mem_section;
struct memory_block;

#ifdef CONFIG_MEMORY_HOTPLUG

/*
 * Types for free bootmem stored in page->lru.next. These have to be in
 * some random range in unsigned long space for debugging purposes.
 */
enum {
	MEMORY_HOTPLUG_MIN_BOOTMEM_TYPE = 12,
	SECTION_INFO = MEMORY_HOTPLUG_MIN_BOOTMEM_TYPE,
	MIX_SECTION_INFO,
	NODE_INFO,
	MEMORY_HOTPLUG_MAX_BOOTMEM_TYPE = NODE_INFO,
};

/* Types for control the zone type of onlined memory */
enum {
	ONLINE_KEEP,
	ONLINE_KERNEL,
	ONLINE_MOVABLE,
};

/*
 * pgdat resizing functions
 */
static inline
void pgdat_resize_lock(struct pglist_data *pgdat, unsigned long *flags)
{
	spin_lock_irqsave(&pgdat->node_size_lock, *flags);
}
static inline
void pgdat_resize_unlock(struct pglist_data *pgdat, unsigned long *flags)
{
	spin_unlock_irqrestore(&pgdat->node_size_lock, *flags);
}
static inline
void pgdat_resize_init(struct pglist_data *pgdat)
{
	spin_lock_init(&pgdat->node_size_lock);
}
/*
 * Zone resizing functions
 *
 * Note: any attempt to resize a zone should has pgdat_resize_lock()
 * zone_span_writelock() both held. This ensure the size of a zone
 * can't be changed while pgdat_resize_lock() held.
 */
static inline unsigned zone_span_seqbegin(struct zone *zone)
{
	return read_seqbegin(&zone->span_seqlock);
}
static inline int zone_span_seqretry(struct zone *zone, unsigned iv)
{
	return read_seqretry(&zone->span_seqlock, iv);
}
static inline void zone_span_writelock(struct zone *zone)
{
	write_seqlock(&zone->span_seqlock);
}
static inline void zone_span_writeunlock(struct zone *zone)
{
	write_sequnlock(&zone->span_seqlock);
}
static inline void zone_seqlock_init(struct zone *zone)
{
	seqlock_init(&zone->span_seqlock);
}
extern int zone_grow_free_lists(struct zone *zone, unsigned long new_nr_pages);
extern int zone_grow_waitqueues(struct zone *zone, unsigned long nr_pages);
extern int add_one_highpage(struct page *page, int pfn, int bad_ppro);
/* VM interface that may be used by firmware interface */
extern int online_pages(unsigned long, unsigned long, int);
extern void __offline_isolated_pages(unsigned long, unsigned long);

typedef void (*online_page_callback_t)(struct page *page);

extern int set_online_page_callback(online_page_callback_t callback);
extern int restore_online_page_callback(online_page_callback_t callback);

extern void __online_page_set_limits(struct page *page);
extern void __online_page_increment_counters(struct page *page);
extern void __online_page_free(struct page *page);

#ifdef CONFIG_MEMORY_HOTREMOVE
extern bool is_pageblock_removable_nolock(struct page *page);
extern int arch_remove_memory(u64 start, u64 size);
extern int __remove_pages(struct zone *zone, unsigned long start_pfn,
	unsigned long nr_pages);
#endif /* CONFIG_MEMORY_HOTREMOVE */

/* reasonably generic interface to expand the physical pages in a zone  */
extern int __add_pages(int nid, struct zone *zone, unsigned long start_pfn,
	unsigned long nr_pages);

#ifdef CONFIG_NUMA
extern int memory_add_physaddr_to_nid(u64 start);
#else
static inline int memory_add_physaddr_to_nid(u64 start)
{
	return 0;
}
#endif

#ifdef CONFIG_HAVE_ARCH_NODEDATA_EXTENSION
/*
 * For supporting node-hotadd, we have to allocate a new pgdat.
 *
 * If an arch has generic style NODE_DATA(),
 * node_data[nid] = kzalloc() works well. But it depends on the architecture.
 *
 * In general, generic_alloc_nodedata() is used.
 * Now, arch_free_nodedata() is just defined for error path of node_hot_add.
 *
 */
extern pg_data_t *arch_alloc_nodedata(int nid);
extern void arch_free_nodedata(pg_data_t *pgdat);
extern void arch_refresh_nodedata(int nid, pg_data_t *pgdat);

#else /* CONFIG_HAVE_ARCH_NODEDATA_EXTENSION */

#define arch_alloc_nodedata(nid)	generic_alloc_nodedata(nid)
#define arch_free_nodedata(pgdat)	generic_free_nodedata(pgdat)

#ifdef CONFIG_NUMA
/*
 * If ARCH_HAS_NODEDATA_EXTENSION=n, this func is used to allocate pgdat.
 * XXX: kmalloc_node() can't work well to get new node's memory at this time.
 *	Because, pgdat for the new node is not allocated/initialized yet itself.
 *	To use new node's memory, more consideration will be necessary.
 */
#define generic_alloc_nodedata(nid)				\
({								\
	kzalloc(sizeof(pg_data_t), GFP_KERNEL);			\
})
/*
 * This definition is just for error path in node hotadd.
 * For node hotremove, we have to replace this.
 */
#define generic_free_nodedata(pgdat)	kfree(pgdat)

extern pg_data_t *node_data[];
static inline void arch_refresh_nodedata(int nid, pg_data_t *pgdat)
{
	node_data[nid] = pgdat;
}

#else /* !CONFIG_NUMA */

/* never called */
static inline pg_data_t *generic_alloc_nodedata(int nid)
{
	BUG();
	return NULL;
}
static inline void generic_free_nodedata(pg_data_t *pgdat)
{
}
static inline void arch_refresh_nodedata(int nid, pg_data_t *pgdat)
{
}
#endif /* CONFIG_NUMA */
#endif /* CONFIG_HAVE_ARCH_NODEDATA_EXTENSION */

#ifdef CONFIG_HAVE_BOOTMEM_INFO_NODE
extern void register_page_bootmem_info_node(struct pglist_data *pgdat);
#else
static inline void register_page_bootmem_info_node(struct pglist_data *pgdat)
{
}
#endif
extern void put_page_bootmem(struct page *page);
extern void get_page_bootmem(unsigned long ingo, struct page *page,
			     unsigned long type);

/*
 * Lock for memory hotplug guarantees 1) all callbacks for memory hotplug
 * notifier will be called under this. 2) offline/online/add/remove memory
 * will not run simultaneously.
 */

void lock_memory_hotplug(void);
void unlock_memory_hotplug(void);

#else /* ! CONFIG_MEMORY_HOTPLUG */
/*
 * Stub functions for when hotplug is off
 */
static inline void pgdat_resize_lock(struct pglist_data *p, unsigned long *f) {}
static inline void pgdat_resize_unlock(struct pglist_data *p, unsigned long *f) {}
static inline void pgdat_resize_init(struct pglist_data *pgdat) {}

static inline unsigned zone_span_seqbegin(struct zone *zone)
{
	return 0;
}
static inline int zone_span_seqretry(struct zone *zone, unsigned iv)
{
	return 0;
}
static inline void zone_span_writelock(struct zone *zone) {}
static inline void zone_span_writeunlock(struct zone *zone) {}
static inline void zone_seqlock_init(struct zone *zone) {}

static inline int mhp_notimplemented(const char *func)
{
	printk(KERN_WARNING "%s() called, with CONFIG_MEMORY_HOTPLUG disabled\n", func);
	dump_stack();
	return -ENOSYS;
}

static inline void register_page_bootmem_info_node(struct pglist_data *pgdat)
{
}

static inline void lock_memory_hotplug(void) {}
static inline void unlock_memory_hotplug(void) {}

#endif /* ! CONFIG_MEMORY_HOTPLUG */

#ifdef CONFIG_MEMORY_HOTREMOVE

extern int is_mem_section_removable(unsigned long pfn, unsigned long nr_pages);
extern void try_offline_node(int nid);
<<<<<<< HEAD
=======
extern int offline_pages(unsigned long start_pfn, unsigned long nr_pages);
extern void remove_memory(int nid, u64 start, u64 size);
>>>>>>> d0e0ac97

#else
static inline int is_mem_section_removable(unsigned long pfn,
					unsigned long nr_pages)
{
	return 0;
}

static inline void try_offline_node(int nid) {}
<<<<<<< HEAD
=======

static inline int offline_pages(unsigned long start_pfn, unsigned long nr_pages)
{
	return -EINVAL;
}

static inline void remove_memory(int nid, u64 start, u64 size) {}
>>>>>>> d0e0ac97
#endif /* CONFIG_MEMORY_HOTREMOVE */

extern int walk_memory_range(unsigned long start_pfn, unsigned long end_pfn,
		void *arg, int (*func)(struct memory_block *, void *));
extern int mem_online_node(int nid);
extern int add_memory(int nid, u64 start, u64 size);
extern int arch_add_memory(int nid, u64 start, u64 size);
extern int offline_pages(unsigned long start_pfn, unsigned long nr_pages);
<<<<<<< HEAD
extern int offline_memory_block(struct memory_block *mem);
extern bool is_memblock_offlined(struct memory_block *mem);
extern int remove_memory(int nid, u64 start, u64 size);
=======
extern bool is_memblock_offlined(struct memory_block *mem);
extern void remove_memory(int nid, u64 start, u64 size);
>>>>>>> d0e0ac97
extern int sparse_add_one_section(struct zone *zone, unsigned long start_pfn,
								int nr_pages);
extern void sparse_remove_one_section(struct zone *zone, struct mem_section *ms);
extern struct page *sparse_decode_mem_map(unsigned long coded_mem_map,
					  unsigned long pnum);

#endif /* __LINUX_MEMORY_HOTPLUG_H */<|MERGE_RESOLUTION|>--- conflicted
+++ resolved
@@ -234,11 +234,8 @@
 
 extern int is_mem_section_removable(unsigned long pfn, unsigned long nr_pages);
 extern void try_offline_node(int nid);
-<<<<<<< HEAD
-=======
 extern int offline_pages(unsigned long start_pfn, unsigned long nr_pages);
 extern void remove_memory(int nid, u64 start, u64 size);
->>>>>>> d0e0ac97
 
 #else
 static inline int is_mem_section_removable(unsigned long pfn,
@@ -248,8 +245,6 @@
 }
 
 static inline void try_offline_node(int nid) {}
-<<<<<<< HEAD
-=======
 
 static inline int offline_pages(unsigned long start_pfn, unsigned long nr_pages)
 {
@@ -257,7 +252,6 @@
 }
 
 static inline void remove_memory(int nid, u64 start, u64 size) {}
->>>>>>> d0e0ac97
 #endif /* CONFIG_MEMORY_HOTREMOVE */
 
 extern int walk_memory_range(unsigned long start_pfn, unsigned long end_pfn,
@@ -266,14 +260,8 @@
 extern int add_memory(int nid, u64 start, u64 size);
 extern int arch_add_memory(int nid, u64 start, u64 size);
 extern int offline_pages(unsigned long start_pfn, unsigned long nr_pages);
-<<<<<<< HEAD
-extern int offline_memory_block(struct memory_block *mem);
-extern bool is_memblock_offlined(struct memory_block *mem);
-extern int remove_memory(int nid, u64 start, u64 size);
-=======
 extern bool is_memblock_offlined(struct memory_block *mem);
 extern void remove_memory(int nid, u64 start, u64 size);
->>>>>>> d0e0ac97
 extern int sparse_add_one_section(struct zone *zone, unsigned long start_pfn,
 								int nr_pages);
 extern void sparse_remove_one_section(struct zone *zone, struct mem_section *ms);
