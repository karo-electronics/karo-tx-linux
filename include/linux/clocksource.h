--- conflicted
+++ resolved
@@ -339,11 +339,8 @@
 	static const struct of_device_id __clksrc_of_table_##name	\
 		__used __section(__clksrc_of_table)			\
 		 = { .compatible = compat, .data = fn };
-<<<<<<< HEAD
-=======
 #else
 #define CLOCKSOURCE_OF_DECLARE(name, compat, fn)
->>>>>>> 801e6a01
 #endif
 
 #endif /* _LINUX_CLOCKSOURCE_H */