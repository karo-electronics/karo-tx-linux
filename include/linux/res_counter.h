--- conflicted
+++ resolved
@@ -169,55 +169,6 @@
 	return excess;
 }
 
-<<<<<<< HEAD
-/*
- * Helper function to detect if the cgroup is within it's limit or
- * not. It's currently called from cgroup_rss_prepare()
- */
-static inline bool res_counter_check_under_limit(struct res_counter *cnt)
-{
-	bool ret;
-	unsigned long flags;
-
-	spin_lock_irqsave(&cnt->lock, flags);
-	ret = res_counter_limit_check_locked(cnt);
-	spin_unlock_irqrestore(&cnt->lock, flags);
-	return ret;
-}
-
-/**
- * res_counter_check_margin - check if the counter allows charging
- * @cnt: the resource counter to check
- * @bytes: the number of bytes to check the remaining space against
- *
- * Returns a boolean value on whether the counter can be charged
- * @bytes or whether this would exceed the limit.
- */
-static inline bool res_counter_check_margin(struct res_counter *cnt,
-					    unsigned long bytes)
-{
-	bool ret;
-	unsigned long flags;
-
-	spin_lock_irqsave(&cnt->lock, flags);
-	ret = cnt->limit - cnt->usage >= bytes;
-	spin_unlock_irqrestore(&cnt->lock, flags);
-	return ret;
-}
-
-static inline bool res_counter_check_under_soft_limit(struct res_counter *cnt)
-{
-	bool ret;
-	unsigned long flags;
-
-	spin_lock_irqsave(&cnt->lock, flags);
-	ret = res_counter_soft_limit_check_locked(cnt);
-	spin_unlock_irqrestore(&cnt->lock, flags);
-	return ret;
-}
-
-=======
->>>>>>> 0ce790e7
 static inline void res_counter_reset_max(struct res_counter *cnt)
 {
 	unsigned long flags;
