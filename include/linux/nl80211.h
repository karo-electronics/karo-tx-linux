#ifndef __LINUX_NL80211_H
#define __LINUX_NL80211_H
/*
 * 802.11 netlink interface public header
 *
 * Copyright 2006-2010 Johannes Berg <johannes@sipsolutions.net>
 * Copyright 2008 Michael Wu <flamingice@sourmilk.net>
 * Copyright 2008 Luis Carlos Cobo <luisca@cozybit.com>
 * Copyright 2008 Michael Buesch <m@bues.ch>
 * Copyright 2008, 2009 Luis R. Rodriguez <lrodriguez@atheros.com>
 * Copyright 2008 Jouni Malinen <jouni.malinen@atheros.com>
 * Copyright 2008 Colin McCabe <colin@cozybit.com>
 *
 * Permission to use, copy, modify, and/or distribute this software for any
 * purpose with or without fee is hereby granted, provided that the above
 * copyright notice and this permission notice appear in all copies.
 *
 * THE SOFTWARE IS PROVIDED "AS IS" AND THE AUTHOR DISCLAIMS ALL WARRANTIES
 * WITH REGARD TO THIS SOFTWARE INCLUDING ALL IMPLIED WARRANTIES OF
 * MERCHANTABILITY AND FITNESS. IN NO EVENT SHALL THE AUTHOR BE LIABLE FOR
 * ANY SPECIAL, DIRECT, INDIRECT, OR CONSEQUENTIAL DAMAGES OR ANY DAMAGES
 * WHATSOEVER RESULTING FROM LOSS OF USE, DATA OR PROFITS, WHETHER IN AN
 * ACTION OF CONTRACT, NEGLIGENCE OR OTHER TORTIOUS ACTION, ARISING OUT OF
 * OR IN CONNECTION WITH THE USE OR PERFORMANCE OF THIS SOFTWARE.
 *
 */

#include <linux/types.h>

/**
 * DOC: Station handling
 *
 * Stations are added per interface, but a special case exists with VLAN
 * interfaces. When a station is bound to an AP interface, it may be moved
 * into a VLAN identified by a VLAN interface index (%NL80211_ATTR_STA_VLAN).
 * The station is still assumed to belong to the AP interface it was added
 * to.
 *
 * TODO: need more info?
 */

/**
 * DOC: Frame transmission/registration support
 *
 * Frame transmission and registration support exists to allow userspace
 * management entities such as wpa_supplicant react to management frames
 * that are not being handled by the kernel. This includes, for example,
 * certain classes of action frames that cannot be handled in the kernel
 * for various reasons.
 *
 * Frame registration is done on a per-interface basis and registrations
 * cannot be removed other than by closing the socket. It is possible to
 * specify a registration filter to register, for example, only for a
 * certain type of action frame. In particular with action frames, those
 * that userspace registers for will not be returned as unhandled by the
 * driver, so that the registered application has to take responsibility
 * for doing that.
 *
 * The type of frame that can be registered for is also dependent on the
 * driver and interface type. The frame types are advertised in wiphy
 * attributes so applications know what to expect.
 *
 * NOTE: When an interface changes type while registrations are active,
 *       these registrations are ignored until the interface type is
 *       changed again. This means that changing the interface type can
 *       lead to a situation that couldn't otherwise be produced, but
 *       any such registrations will be dormant in the sense that they
 *       will not be serviced, i.e. they will not receive any frames.
 *
 * Frame transmission allows userspace to send for example the required
 * responses to action frames. It is subject to some sanity checking,
 * but many frames can be transmitted. When a frame was transmitted, its
 * status is indicated to the sending socket.
 *
 * For more technical details, see the corresponding command descriptions
 * below.
 */

/**
 * DOC: Virtual interface / concurrency capabilities
 *
 * Some devices are able to operate with virtual MACs, they can have
 * more than one virtual interface. The capability handling for this
 * is a bit complex though, as there may be a number of restrictions
 * on the types of concurrency that are supported.
 *
 * To start with, each device supports the interface types listed in
 * the %NL80211_ATTR_SUPPORTED_IFTYPES attribute, but by listing the
 * types there no concurrency is implied.
 *
 * Once concurrency is desired, more attributes must be observed:
 * To start with, since some interface types are purely managed in
 * software, like the AP-VLAN type in mac80211 for example, there's
 * an additional list of these, they can be added at any time and
 * are only restricted by some semantic restrictions (e.g. AP-VLAN
 * cannot be added without a corresponding AP interface). This list
 * is exported in the %NL80211_ATTR_SOFTWARE_IFTYPES attribute.
 *
 * Further, the list of supported combinations is exported. This is
 * in the %NL80211_ATTR_INTERFACE_COMBINATIONS attribute. Basically,
 * it exports a list of "groups", and at any point in time the
 * interfaces that are currently active must fall into any one of
 * the advertised groups. Within each group, there are restrictions
 * on the number of interfaces of different types that are supported
 * and also the number of different channels, along with potentially
 * some other restrictions. See &enum nl80211_if_combination_attrs.
 *
 * All together, these attributes define the concurrency of virtual
 * interfaces that a given device supports.
 */

/**
 * enum nl80211_commands - supported nl80211 commands
 *
 * @NL80211_CMD_UNSPEC: unspecified command to catch errors
 *
 * @NL80211_CMD_GET_WIPHY: request information about a wiphy or dump request
 *	to get a list of all present wiphys.
 * @NL80211_CMD_SET_WIPHY: set wiphy parameters, needs %NL80211_ATTR_WIPHY or
 *	%NL80211_ATTR_IFINDEX; can be used to set %NL80211_ATTR_WIPHY_NAME,
 *	%NL80211_ATTR_WIPHY_TXQ_PARAMS, %NL80211_ATTR_WIPHY_FREQ,
 *	%NL80211_ATTR_WIPHY_CHANNEL_TYPE, %NL80211_ATTR_WIPHY_RETRY_SHORT,
 *	%NL80211_ATTR_WIPHY_RETRY_LONG, %NL80211_ATTR_WIPHY_FRAG_THRESHOLD,
 *	and/or %NL80211_ATTR_WIPHY_RTS_THRESHOLD.
 *	However, for setting the channel, see %NL80211_CMD_SET_CHANNEL
 *	instead, the support here is for backward compatibility only.
 * @NL80211_CMD_NEW_WIPHY: Newly created wiphy, response to get request
 *	or rename notification. Has attributes %NL80211_ATTR_WIPHY and
 *	%NL80211_ATTR_WIPHY_NAME.
 * @NL80211_CMD_DEL_WIPHY: Wiphy deleted. Has attributes
 *	%NL80211_ATTR_WIPHY and %NL80211_ATTR_WIPHY_NAME.
 *
 * @NL80211_CMD_GET_INTERFACE: Request an interface's configuration;
 *	either a dump request on a %NL80211_ATTR_WIPHY or a specific get
 *	on an %NL80211_ATTR_IFINDEX is supported.
 * @NL80211_CMD_SET_INTERFACE: Set type of a virtual interface, requires
 *	%NL80211_ATTR_IFINDEX and %NL80211_ATTR_IFTYPE.
 * @NL80211_CMD_NEW_INTERFACE: Newly created virtual interface or response
 *	to %NL80211_CMD_GET_INTERFACE. Has %NL80211_ATTR_IFINDEX,
 *	%NL80211_ATTR_WIPHY and %NL80211_ATTR_IFTYPE attributes. Can also
 *	be sent from userspace to request creation of a new virtual interface,
 *	then requires attributes %NL80211_ATTR_WIPHY, %NL80211_ATTR_IFTYPE and
 *	%NL80211_ATTR_IFNAME.
 * @NL80211_CMD_DEL_INTERFACE: Virtual interface was deleted, has attributes
 *	%NL80211_ATTR_IFINDEX and %NL80211_ATTR_WIPHY. Can also be sent from
 *	userspace to request deletion of a virtual interface, then requires
 *	attribute %NL80211_ATTR_IFINDEX.
 *
 * @NL80211_CMD_GET_KEY: Get sequence counter information for a key specified
 *	by %NL80211_ATTR_KEY_IDX and/or %NL80211_ATTR_MAC.
 * @NL80211_CMD_SET_KEY: Set key attributes %NL80211_ATTR_KEY_DEFAULT,
 *	%NL80211_ATTR_KEY_DEFAULT_MGMT, or %NL80211_ATTR_KEY_THRESHOLD.
 * @NL80211_CMD_NEW_KEY: add a key with given %NL80211_ATTR_KEY_DATA,
 *	%NL80211_ATTR_KEY_IDX, %NL80211_ATTR_MAC, %NL80211_ATTR_KEY_CIPHER,
 *	and %NL80211_ATTR_KEY_SEQ attributes.
 * @NL80211_CMD_DEL_KEY: delete a key identified by %NL80211_ATTR_KEY_IDX
 *	or %NL80211_ATTR_MAC.
 *
 * @NL80211_CMD_GET_BEACON: retrieve beacon information (returned in a
 *	%NL80222_CMD_NEW_BEACON message)
 * @NL80211_CMD_SET_BEACON: set the beacon on an access point interface
 *	using the %NL80211_ATTR_BEACON_INTERVAL, %NL80211_ATTR_DTIM_PERIOD,
 *	%NL80211_ATTR_BEACON_HEAD and %NL80211_ATTR_BEACON_TAIL attributes.
 *	Following attributes are provided for drivers that generate full Beacon
 *	and Probe Response frames internally: %NL80211_ATTR_SSID,
 *	%NL80211_ATTR_HIDDEN_SSID, %NL80211_ATTR_CIPHERS_PAIRWISE,
 *	%NL80211_ATTR_CIPHER_GROUP, %NL80211_ATTR_WPA_VERSIONS,
 *	%NL80211_ATTR_AKM_SUITES, %NL80211_ATTR_PRIVACY,
 *	%NL80211_ATTR_AUTH_TYPE, %NL80211_ATTR_IE, %NL80211_ATTR_IE_PROBE_RESP,
 *	%NL80211_ATTR_IE_ASSOC_RESP.
 * @NL80211_CMD_NEW_BEACON: add a new beacon to an access point interface,
 *	parameters are like for %NL80211_CMD_SET_BEACON.
 * @NL80211_CMD_DEL_BEACON: remove the beacon, stop sending it
 *
 * @NL80211_CMD_GET_STATION: Get station attributes for station identified by
 *	%NL80211_ATTR_MAC on the interface identified by %NL80211_ATTR_IFINDEX.
 * @NL80211_CMD_SET_STATION: Set station attributes for station identified by
 *	%NL80211_ATTR_MAC on the interface identified by %NL80211_ATTR_IFINDEX.
 * @NL80211_CMD_NEW_STATION: Add a station with given attributes to the
 *	the interface identified by %NL80211_ATTR_IFINDEX.
 * @NL80211_CMD_DEL_STATION: Remove a station identified by %NL80211_ATTR_MAC
 *	or, if no MAC address given, all stations, on the interface identified
 *	by %NL80211_ATTR_IFINDEX.
 *
 * @NL80211_CMD_GET_MPATH: Get mesh path attributes for mesh path to
 * 	destination %NL80211_ATTR_MAC on the interface identified by
 * 	%NL80211_ATTR_IFINDEX.
 * @NL80211_CMD_SET_MPATH:  Set mesh path attributes for mesh path to
 * 	destination %NL80211_ATTR_MAC on the interface identified by
 * 	%NL80211_ATTR_IFINDEX.
 * @NL80211_CMD_NEW_MPATH: Create a new mesh path for the destination given by
 *	%NL80211_ATTR_MAC via %NL80211_ATTR_MPATH_NEXT_HOP.
 * @NL80211_CMD_DEL_MPATH: Delete a mesh path to the destination given by
 *	%NL80211_ATTR_MAC.
 * @NL80211_CMD_NEW_PATH: Add a mesh path with given attributes to the
 *	the interface identified by %NL80211_ATTR_IFINDEX.
 * @NL80211_CMD_DEL_PATH: Remove a mesh path identified by %NL80211_ATTR_MAC
 *	or, if no MAC address given, all mesh paths, on the interface identified
 *	by %NL80211_ATTR_IFINDEX.
 * @NL80211_CMD_SET_BSS: Set BSS attributes for BSS identified by
 *	%NL80211_ATTR_IFINDEX.
 *
 * @NL80211_CMD_GET_REG: ask the wireless core to send us its currently set
 * 	regulatory domain.
 * @NL80211_CMD_SET_REG: Set current regulatory domain. CRDA sends this command
 *	after being queried by the kernel. CRDA replies by sending a regulatory
 *	domain structure which consists of %NL80211_ATTR_REG_ALPHA set to our
 *	current alpha2 if it found a match. It also provides
 * 	NL80211_ATTR_REG_RULE_FLAGS, and a set of regulatory rules. Each
 * 	regulatory rule is a nested set of attributes  given by
 * 	%NL80211_ATTR_REG_RULE_FREQ_[START|END] and
 * 	%NL80211_ATTR_FREQ_RANGE_MAX_BW with an attached power rule given by
 * 	%NL80211_ATTR_REG_RULE_POWER_MAX_ANT_GAIN and
 * 	%NL80211_ATTR_REG_RULE_POWER_MAX_EIRP.
 * @NL80211_CMD_REQ_SET_REG: ask the wireless core to set the regulatory domain
 * 	to the specified ISO/IEC 3166-1 alpha2 country code. The core will
 * 	store this as a valid request and then query userspace for it.
 *
 * @NL80211_CMD_GET_MESH_CONFIG: Get mesh networking properties for the
 *	interface identified by %NL80211_ATTR_IFINDEX
 *
 * @NL80211_CMD_SET_MESH_CONFIG: Set mesh networking properties for the
 *      interface identified by %NL80211_ATTR_IFINDEX
 *
 * @NL80211_CMD_SET_MGMT_EXTRA_IE: Set extra IEs for management frames. The
 *	interface is identified with %NL80211_ATTR_IFINDEX and the management
 *	frame subtype with %NL80211_ATTR_MGMT_SUBTYPE. The extra IE data to be
 *	added to the end of the specified management frame is specified with
 *	%NL80211_ATTR_IE. If the command succeeds, the requested data will be
 *	added to all specified management frames generated by
 *	kernel/firmware/driver.
 *	Note: This command has been removed and it is only reserved at this
 *	point to avoid re-using existing command number. The functionality this
 *	command was planned for has been provided with cleaner design with the
 *	option to specify additional IEs in NL80211_CMD_TRIGGER_SCAN,
 *	NL80211_CMD_AUTHENTICATE, NL80211_CMD_ASSOCIATE,
 *	NL80211_CMD_DEAUTHENTICATE, and NL80211_CMD_DISASSOCIATE.
 *
 * @NL80211_CMD_GET_SCAN: get scan results
 * @NL80211_CMD_TRIGGER_SCAN: trigger a new scan with the given parameters
 *	%NL80211_ATTR_TX_NO_CCK_RATE is used to decide whether to send the
 *	probe requests at CCK rate or not.
 * @NL80211_CMD_NEW_SCAN_RESULTS: scan notification (as a reply to
 *	NL80211_CMD_GET_SCAN and on the "scan" multicast group)
 * @NL80211_CMD_SCAN_ABORTED: scan was aborted, for unspecified reasons,
 *	partial scan results may be available
 *
 * @NL80211_CMD_START_SCHED_SCAN: start a scheduled scan at certain
 *	intervals, as specified by %NL80211_ATTR_SCHED_SCAN_INTERVAL.
 *	Like with normal scans, if SSIDs (%NL80211_ATTR_SCAN_SSIDS)
 *	are passed, they are used in the probe requests.  For
 *	broadcast, a broadcast SSID must be passed (ie. an empty
 *	string).  If no SSID is passed, no probe requests are sent and
 *	a passive scan is performed.  %NL80211_ATTR_SCAN_FREQUENCIES,
 *	if passed, define which channels should be scanned; if not
 *	passed, all channels allowed for the current regulatory domain
 *	are used.  Extra IEs can also be passed from the userspace by
 *	using the %NL80211_ATTR_IE attribute.
 * @NL80211_CMD_STOP_SCHED_SCAN: stop a scheduled scan.  Returns -ENOENT
 *	if scheduled scan is not running.
 * @NL80211_CMD_SCHED_SCAN_RESULTS: indicates that there are scheduled scan
 *	results available.
 * @NL80211_CMD_SCHED_SCAN_STOPPED: indicates that the scheduled scan has
 *	stopped.  The driver may issue this event at any time during a
 *	scheduled scan.  One reason for stopping the scan is if the hardware
 *	does not support starting an association or a normal scan while running
 *	a scheduled scan.  This event is also sent when the
 *	%NL80211_CMD_STOP_SCHED_SCAN command is received or when the interface
 *	is brought down while a scheduled scan was running.
 *
 * @NL80211_CMD_GET_SURVEY: get survey resuls, e.g. channel occupation
 *      or noise level
 * @NL80211_CMD_NEW_SURVEY_RESULTS: survey data notification (as a reply to
 *	NL80211_CMD_GET_SURVEY and on the "scan" multicast group)
 *
 * @NL80211_CMD_REG_CHANGE: indicates to userspace the regulatory domain
 * 	has been changed and provides details of the request information
 * 	that caused the change such as who initiated the regulatory request
 * 	(%NL80211_ATTR_REG_INITIATOR), the wiphy_idx
 * 	(%NL80211_ATTR_REG_ALPHA2) on which the request was made from if
 * 	the initiator was %NL80211_REGDOM_SET_BY_COUNTRY_IE or
 * 	%NL80211_REGDOM_SET_BY_DRIVER, the type of regulatory domain
 * 	set (%NL80211_ATTR_REG_TYPE), if the type of regulatory domain is
 * 	%NL80211_REG_TYPE_COUNTRY the alpha2 to which we have moved on
 * 	to (%NL80211_ATTR_REG_ALPHA2).
 * @NL80211_CMD_REG_BEACON_HINT: indicates to userspace that an AP beacon
 * 	has been found while world roaming thus enabling active scan or
 * 	any mode of operation that initiates TX (beacons) on a channel
 * 	where we would not have been able to do either before. As an example
 * 	if you are world roaming (regulatory domain set to world or if your
 * 	driver is using a custom world roaming regulatory domain) and while
 * 	doing a passive scan on the 5 GHz band you find an AP there (if not
 * 	on a DFS channel) you will now be able to actively scan for that AP
 * 	or use AP mode on your card on that same channel. Note that this will
 * 	never be used for channels 1-11 on the 2 GHz band as they are always
 * 	enabled world wide. This beacon hint is only sent if your device had
 * 	either disabled active scanning or beaconing on a channel. We send to
 * 	userspace the wiphy on which we removed a restriction from
 * 	(%NL80211_ATTR_WIPHY) and the channel on which this occurred
 * 	before (%NL80211_ATTR_FREQ_BEFORE) and after (%NL80211_ATTR_FREQ_AFTER)
 * 	the beacon hint was processed.
 *
 * @NL80211_CMD_AUTHENTICATE: authentication request and notification.
 *	This command is used both as a command (request to authenticate) and
 *	as an event on the "mlme" multicast group indicating completion of the
 *	authentication process.
 *	When used as a command, %NL80211_ATTR_IFINDEX is used to identify the
 *	interface. %NL80211_ATTR_MAC is used to specify PeerSTAAddress (and
 *	BSSID in case of station mode). %NL80211_ATTR_SSID is used to specify
 *	the SSID (mainly for association, but is included in authentication
 *	request, too, to help BSS selection. %NL80211_ATTR_WIPHY_FREQ is used
 *	to specify the frequence of the channel in MHz. %NL80211_ATTR_AUTH_TYPE
 *	is used to specify the authentication type. %NL80211_ATTR_IE is used to
 *	define IEs (VendorSpecificInfo, but also including RSN IE and FT IEs)
 *	to be added to the frame.
 *	When used as an event, this reports reception of an Authentication
 *	frame in station and IBSS modes when the local MLME processed the
 *	frame, i.e., it was for the local STA and was received in correct
 *	state. This is similar to MLME-AUTHENTICATE.confirm primitive in the
 *	MLME SAP interface (kernel providing MLME, userspace SME). The
 *	included %NL80211_ATTR_FRAME attribute contains the management frame
 *	(including both the header and frame body, but not FCS). This event is
 *	also used to indicate if the authentication attempt timed out. In that
 *	case the %NL80211_ATTR_FRAME attribute is replaced with a
 *	%NL80211_ATTR_TIMED_OUT flag (and %NL80211_ATTR_MAC to indicate which
 *	pending authentication timed out).
 * @NL80211_CMD_ASSOCIATE: association request and notification; like
 *	NL80211_CMD_AUTHENTICATE but for Association and Reassociation
 *	(similar to MLME-ASSOCIATE.request, MLME-REASSOCIATE.request,
 *	MLME-ASSOCIATE.confirm or MLME-REASSOCIATE.confirm primitives).
 * @NL80211_CMD_DEAUTHENTICATE: deauthentication request and notification; like
 *	NL80211_CMD_AUTHENTICATE but for Deauthentication frames (similar to
 *	MLME-DEAUTHENTICATION.request and MLME-DEAUTHENTICATE.indication
 *	primitives).
 * @NL80211_CMD_DISASSOCIATE: disassociation request and notification; like
 *	NL80211_CMD_AUTHENTICATE but for Disassociation frames (similar to
 *	MLME-DISASSOCIATE.request and MLME-DISASSOCIATE.indication primitives).
 *
 * @NL80211_CMD_MICHAEL_MIC_FAILURE: notification of a locally detected Michael
 *	MIC (part of TKIP) failure; sent on the "mlme" multicast group; the
 *	event includes %NL80211_ATTR_MAC to describe the source MAC address of
 *	the frame with invalid MIC, %NL80211_ATTR_KEY_TYPE to show the key
 *	type, %NL80211_ATTR_KEY_IDX to indicate the key identifier, and
 *	%NL80211_ATTR_KEY_SEQ to indicate the TSC value of the frame; this
 *	event matches with MLME-MICHAELMICFAILURE.indication() primitive
 *
 * @NL80211_CMD_JOIN_IBSS: Join a new IBSS -- given at least an SSID and a
 *	FREQ attribute (for the initial frequency if no peer can be found)
 *	and optionally a MAC (as BSSID) and FREQ_FIXED attribute if those
 *	should be fixed rather than automatically determined. Can only be
 *	executed on a network interface that is UP, and fixed BSSID/FREQ
 *	may be rejected. Another optional parameter is the beacon interval,
 *	given in the %NL80211_ATTR_BEACON_INTERVAL attribute, which if not
 *	given defaults to 100 TU (102.4ms).
 * @NL80211_CMD_LEAVE_IBSS: Leave the IBSS -- no special arguments, the IBSS is
 *	determined by the network interface.
 *
 * @NL80211_CMD_TESTMODE: testmode command, takes a wiphy (or ifindex) attribute
 *	to identify the device, and the TESTDATA blob attribute to pass through
 *	to the driver.
 *
 * @NL80211_CMD_CONNECT: connection request and notification; this command
 *	requests to connect to a specified network but without separating
 *	auth and assoc steps. For this, you need to specify the SSID in a
 *	%NL80211_ATTR_SSID attribute, and can optionally specify the association
 *	IEs in %NL80211_ATTR_IE, %NL80211_ATTR_AUTH_TYPE, %NL80211_ATTR_MAC,
 *	%NL80211_ATTR_WIPHY_FREQ, %NL80211_ATTR_CONTROL_PORT,
 *	%NL80211_ATTR_CONTROL_PORT_ETHERTYPE and
 *	%NL80211_ATTR_CONTROL_PORT_NO_ENCRYPT.
 *	It is also sent as an event, with the BSSID and response IEs when the
 *	connection is established or failed to be established. This can be
 *	determined by the STATUS_CODE attribute.
 * @NL80211_CMD_ROAM: request that the card roam (currently not implemented),
 *	sent as an event when the card/driver roamed by itself.
 * @NL80211_CMD_DISCONNECT: drop a given connection; also used to notify
 *	userspace that a connection was dropped by the AP or due to other
 *	reasons, for this the %NL80211_ATTR_DISCONNECTED_BY_AP and
 *	%NL80211_ATTR_REASON_CODE attributes are used.
 *
 * @NL80211_CMD_SET_WIPHY_NETNS: Set a wiphy's netns. Note that all devices
 *	associated with this wiphy must be down and will follow.
 *
 * @NL80211_CMD_REMAIN_ON_CHANNEL: Request to remain awake on the specified
 *	channel for the specified amount of time. This can be used to do
 *	off-channel operations like transmit a Public Action frame and wait for
 *	a response while being associated to an AP on another channel.
 *	%NL80211_ATTR_IFINDEX is used to specify which interface (and thus
 *	radio) is used. %NL80211_ATTR_WIPHY_FREQ is used to specify the
 *	frequency for the operation and %NL80211_ATTR_WIPHY_CHANNEL_TYPE may be
 *	optionally used to specify additional channel parameters.
 *	%NL80211_ATTR_DURATION is used to specify the duration in milliseconds
 *	to remain on the channel. This command is also used as an event to
 *	notify when the requested duration starts (it may take a while for the
 *	driver to schedule this time due to other concurrent needs for the
 *	radio).
 *	When called, this operation returns a cookie (%NL80211_ATTR_COOKIE)
 *	that will be included with any events pertaining to this request;
 *	the cookie is also used to cancel the request.
 * @NL80211_CMD_CANCEL_REMAIN_ON_CHANNEL: This command can be used to cancel a
 *	pending remain-on-channel duration if the desired operation has been
 *	completed prior to expiration of the originally requested duration.
 *	%NL80211_ATTR_WIPHY or %NL80211_ATTR_IFINDEX is used to specify the
 *	radio. The %NL80211_ATTR_COOKIE attribute must be given as well to
 *	uniquely identify the request.
 *	This command is also used as an event to notify when a requested
 *	remain-on-channel duration has expired.
 *
 * @NL80211_CMD_SET_TX_BITRATE_MASK: Set the mask of rates to be used in TX
 *	rate selection. %NL80211_ATTR_IFINDEX is used to specify the interface
 *	and @NL80211_ATTR_TX_RATES the set of allowed rates.
 *
 * @NL80211_CMD_REGISTER_FRAME: Register for receiving certain mgmt frames
 *	(via @NL80211_CMD_FRAME) for processing in userspace. This command
 *	requires an interface index, a frame type attribute (optional for
 *	backward compatibility reasons, if not given assumes action frames)
 *	and a match attribute containing the first few bytes of the frame
 *	that should match, e.g. a single byte for only a category match or
 *	four bytes for vendor frames including the OUI. The registration
 *	cannot be dropped, but is removed automatically when the netlink
 *	socket is closed. Multiple registrations can be made.
 * @NL80211_CMD_REGISTER_ACTION: Alias for @NL80211_CMD_REGISTER_FRAME for
 *	backward compatibility
 * @NL80211_CMD_FRAME: Management frame TX request and RX notification. This
 *	command is used both as a request to transmit a management frame and
 *	as an event indicating reception of a frame that was not processed in
 *	kernel code, but is for us (i.e., which may need to be processed in a
 *	user space application). %NL80211_ATTR_FRAME is used to specify the
 *	frame contents (including header). %NL80211_ATTR_WIPHY_FREQ (and
 *	optionally %NL80211_ATTR_WIPHY_CHANNEL_TYPE) is used to indicate on
 *	which channel the frame is to be transmitted or was received. If this
 *	channel is not the current channel (remain-on-channel or the
 *	operational channel) the device will switch to the given channel and
 *	transmit the frame, optionally waiting for a response for the time
 *	specified using %NL80211_ATTR_DURATION. When called, this operation
 *	returns a cookie (%NL80211_ATTR_COOKIE) that will be included with the
 *	TX status event pertaining to the TX request.
 *	%NL80211_ATTR_TX_NO_CCK_RATE is used to decide whether to send the
 *	management frames at CCK rate or not in 2GHz band.
 * @NL80211_CMD_FRAME_WAIT_CANCEL: When an off-channel TX was requested, this
 *	command may be used with the corresponding cookie to cancel the wait
 *	time if it is known that it is no longer necessary.
 * @NL80211_CMD_ACTION: Alias for @NL80211_CMD_FRAME for backward compatibility.
 * @NL80211_CMD_FRAME_TX_STATUS: Report TX status of a management frame
 *	transmitted with %NL80211_CMD_FRAME. %NL80211_ATTR_COOKIE identifies
 *	the TX command and %NL80211_ATTR_FRAME includes the contents of the
 *	frame. %NL80211_ATTR_ACK flag is included if the recipient acknowledged
 *	the frame.
 * @NL80211_CMD_ACTION_TX_STATUS: Alias for @NL80211_CMD_FRAME_TX_STATUS for
 *	backward compatibility.
 * @NL80211_CMD_SET_CQM: Connection quality monitor configuration. This command
 *	is used to configure connection quality monitoring notification trigger
 *	levels.
 * @NL80211_CMD_NOTIFY_CQM: Connection quality monitor notification. This
 *	command is used as an event to indicate the that a trigger level was
 *	reached.
 * @NL80211_CMD_SET_CHANNEL: Set the channel (using %NL80211_ATTR_WIPHY_FREQ
 *	and %NL80211_ATTR_WIPHY_CHANNEL_TYPE) the given interface (identifed
 *	by %NL80211_ATTR_IFINDEX) shall operate on.
 *	In case multiple channels are supported by the device, the mechanism
 *	with which it switches channels is implementation-defined.
 *	When a monitor interface is given, it can only switch channel while
 *	no other interfaces are operating to avoid disturbing the operation
 *	of any other interfaces, and other interfaces will again take
 *	precedence when they are used.
 *
 * @NL80211_CMD_SET_WDS_PEER: Set the MAC address of the peer on a WDS interface.
 *
 * @NL80211_CMD_JOIN_MESH: Join a mesh. The mesh ID must be given, and initial
 *	mesh config parameters may be given.
 * @NL80211_CMD_LEAVE_MESH: Leave the mesh network -- no special arguments, the
 *	network is determined by the network interface.
 *
 * @NL80211_CMD_UNPROT_DEAUTHENTICATE: Unprotected deauthentication frame
 *	notification. This event is used to indicate that an unprotected
 *	deauthentication frame was dropped when MFP is in use.
 * @NL80211_CMD_UNPROT_DISASSOCIATE: Unprotected disassociation frame
 *	notification. This event is used to indicate that an unprotected
 *	disassociation frame was dropped when MFP is in use.
 *
 * @NL80211_CMD_NEW_PEER_CANDIDATE: Notification on the reception of a
 *      beacon or probe response from a compatible mesh peer.  This is only
 *      sent while no station information (sta_info) exists for the new peer
 *      candidate and when @NL80211_MESH_SETUP_USERSPACE_AUTH is set.  On
 *      reception of this notification, userspace may decide to create a new
 *      station (@NL80211_CMD_NEW_STATION).  To stop this notification from
 *      reoccurring, the userspace authentication daemon may want to create the
 *      new station with the AUTHENTICATED flag unset and maybe change it later
 *      depending on the authentication result.
 *
 * @NL80211_CMD_GET_WOWLAN: get Wake-on-Wireless-LAN (WoWLAN) settings.
 * @NL80211_CMD_SET_WOWLAN: set Wake-on-Wireless-LAN (WoWLAN) settings.
 *	Since wireless is more complex than wired ethernet, it supports
 *	various triggers. These triggers can be configured through this
 *	command with the %NL80211_ATTR_WOWLAN_TRIGGERS attribute. For
 *	more background information, see
 *	http://wireless.kernel.org/en/users/Documentation/WoWLAN.
 *
 * @NL80211_CMD_SET_REKEY_OFFLOAD: This command is used give the driver
 *	the necessary information for supporting GTK rekey offload. This
 *	feature is typically used during WoWLAN. The configuration data
 *	is contained in %NL80211_ATTR_REKEY_DATA (which is nested and
 *	contains the data in sub-attributes). After rekeying happened,
 *	this command may also be sent by the driver as an MLME event to
 *	inform userspace of the new replay counter.
 *
 * @NL80211_CMD_PMKSA_CANDIDATE: This is used as an event to inform userspace
 *	of PMKSA caching dandidates.
 *
 * @NL80211_CMD_TDLS_OPER: Perform a high-level TDLS command (e.g. link setup).
 * @NL80211_CMD_TDLS_MGMT: Send a TDLS management frame.
 *
 * @NL80211_CMD_UNEXPECTED_FRAME: Used by an application controlling an AP
 *	(or GO) interface (i.e. hostapd) to ask for unexpected frames to
 *	implement sending deauth to stations that send unexpected class 3
 *	frames. Also used as the event sent by the kernel when such a frame
 *	is received.
 *	For the event, the %NL80211_ATTR_MAC attribute carries the TA and
 *	other attributes like the interface index are present.
 *	If used as the command it must have an interface index and you can
 *	only unsubscribe from the event by closing the socket. Subscription
 *	is also for %NL80211_CMD_UNEXPECTED_4ADDR_FRAME events.
 *
 * @NL80211_CMD_UNEXPECTED_4ADDR_FRAME: Sent as an event indicating that the
 *	associated station identified by %NL80211_ATTR_MAC sent a 4addr frame
 *	and wasn't already in a 4-addr VLAN. The event will be sent similarly
 *	to the %NL80211_CMD_UNEXPECTED_FRAME event, to the same listener.
 *
 * @NL80211_CMD_PROBE_CLIENT: Probe an associated station on an AP interface
 *	by sending a null data frame to it and reporting when the frame is
 *	acknowleged. This is used to allow timing out inactive clients. Uses
 *	%NL80211_ATTR_IFINDEX and %NL80211_ATTR_MAC. The command returns a
 *	direct reply with an %NL80211_ATTR_COOKIE that is later used to match
 *	up the event with the request. The event includes the same data and
 *	has %NL80211_ATTR_ACK set if the frame was ACKed.
 *
 * @NL80211_CMD_REGISTER_BEACONS: Register this socket to receive beacons from
 *	other BSSes when any interfaces are in AP mode. This helps implement
 *	OLBC handling in hostapd. Beacons are reported in %NL80211_CMD_FRAME
 *	messages. Note that per PHY only one application may register.
 *
 * @NL80211_CMD_SET_NOACK_MAP: sets a bitmap for the individual TIDs whether
 *      No Acknowledgement Policy should be applied.
 *
 * @NL80211_CMD_MAX: highest used command number
 * @__NL80211_CMD_AFTER_LAST: internal use
 */
enum nl80211_commands {
/* don't change the order or add anything between, this is ABI! */
	NL80211_CMD_UNSPEC,

	NL80211_CMD_GET_WIPHY,		/* can dump */
	NL80211_CMD_SET_WIPHY,
	NL80211_CMD_NEW_WIPHY,
	NL80211_CMD_DEL_WIPHY,

	NL80211_CMD_GET_INTERFACE,	/* can dump */
	NL80211_CMD_SET_INTERFACE,
	NL80211_CMD_NEW_INTERFACE,
	NL80211_CMD_DEL_INTERFACE,

	NL80211_CMD_GET_KEY,
	NL80211_CMD_SET_KEY,
	NL80211_CMD_NEW_KEY,
	NL80211_CMD_DEL_KEY,

	NL80211_CMD_GET_BEACON,
	NL80211_CMD_SET_BEACON,
	NL80211_CMD_NEW_BEACON,
	NL80211_CMD_DEL_BEACON,

	NL80211_CMD_GET_STATION,
	NL80211_CMD_SET_STATION,
	NL80211_CMD_NEW_STATION,
	NL80211_CMD_DEL_STATION,

	NL80211_CMD_GET_MPATH,
	NL80211_CMD_SET_MPATH,
	NL80211_CMD_NEW_MPATH,
	NL80211_CMD_DEL_MPATH,

	NL80211_CMD_SET_BSS,

	NL80211_CMD_SET_REG,
	NL80211_CMD_REQ_SET_REG,

	NL80211_CMD_GET_MESH_CONFIG,
	NL80211_CMD_SET_MESH_CONFIG,

	NL80211_CMD_SET_MGMT_EXTRA_IE /* reserved; not used */,

	NL80211_CMD_GET_REG,

	NL80211_CMD_GET_SCAN,
	NL80211_CMD_TRIGGER_SCAN,
	NL80211_CMD_NEW_SCAN_RESULTS,
	NL80211_CMD_SCAN_ABORTED,

	NL80211_CMD_REG_CHANGE,

	NL80211_CMD_AUTHENTICATE,
	NL80211_CMD_ASSOCIATE,
	NL80211_CMD_DEAUTHENTICATE,
	NL80211_CMD_DISASSOCIATE,

	NL80211_CMD_MICHAEL_MIC_FAILURE,

	NL80211_CMD_REG_BEACON_HINT,

	NL80211_CMD_JOIN_IBSS,
	NL80211_CMD_LEAVE_IBSS,

	NL80211_CMD_TESTMODE,

	NL80211_CMD_CONNECT,
	NL80211_CMD_ROAM,
	NL80211_CMD_DISCONNECT,

	NL80211_CMD_SET_WIPHY_NETNS,

	NL80211_CMD_GET_SURVEY,
	NL80211_CMD_NEW_SURVEY_RESULTS,

	NL80211_CMD_SET_PMKSA,
	NL80211_CMD_DEL_PMKSA,
	NL80211_CMD_FLUSH_PMKSA,

	NL80211_CMD_REMAIN_ON_CHANNEL,
	NL80211_CMD_CANCEL_REMAIN_ON_CHANNEL,

	NL80211_CMD_SET_TX_BITRATE_MASK,

	NL80211_CMD_REGISTER_FRAME,
	NL80211_CMD_REGISTER_ACTION = NL80211_CMD_REGISTER_FRAME,
	NL80211_CMD_FRAME,
	NL80211_CMD_ACTION = NL80211_CMD_FRAME,
	NL80211_CMD_FRAME_TX_STATUS,
	NL80211_CMD_ACTION_TX_STATUS = NL80211_CMD_FRAME_TX_STATUS,

	NL80211_CMD_SET_POWER_SAVE,
	NL80211_CMD_GET_POWER_SAVE,

	NL80211_CMD_SET_CQM,
	NL80211_CMD_NOTIFY_CQM,

	NL80211_CMD_SET_CHANNEL,
	NL80211_CMD_SET_WDS_PEER,

	NL80211_CMD_FRAME_WAIT_CANCEL,

	NL80211_CMD_JOIN_MESH,
	NL80211_CMD_LEAVE_MESH,

	NL80211_CMD_UNPROT_DEAUTHENTICATE,
	NL80211_CMD_UNPROT_DISASSOCIATE,

	NL80211_CMD_NEW_PEER_CANDIDATE,

	NL80211_CMD_GET_WOWLAN,
	NL80211_CMD_SET_WOWLAN,

	NL80211_CMD_START_SCHED_SCAN,
	NL80211_CMD_STOP_SCHED_SCAN,
	NL80211_CMD_SCHED_SCAN_RESULTS,
	NL80211_CMD_SCHED_SCAN_STOPPED,

	NL80211_CMD_SET_REKEY_OFFLOAD,

	NL80211_CMD_PMKSA_CANDIDATE,

	NL80211_CMD_TDLS_OPER,
	NL80211_CMD_TDLS_MGMT,

	NL80211_CMD_UNEXPECTED_FRAME,

	NL80211_CMD_PROBE_CLIENT,

	NL80211_CMD_REGISTER_BEACONS,

	NL80211_CMD_UNEXPECTED_4ADDR_FRAME,

	NL80211_CMD_SET_NOACK_MAP,

	/* add new commands above here */

	/* used to define NL80211_CMD_MAX below */
	__NL80211_CMD_AFTER_LAST,
	NL80211_CMD_MAX = __NL80211_CMD_AFTER_LAST - 1
};

/*
 * Allow user space programs to use #ifdef on new commands by defining them
 * here
 */
#define NL80211_CMD_SET_BSS NL80211_CMD_SET_BSS
#define NL80211_CMD_SET_MGMT_EXTRA_IE NL80211_CMD_SET_MGMT_EXTRA_IE
#define NL80211_CMD_REG_CHANGE NL80211_CMD_REG_CHANGE
#define NL80211_CMD_AUTHENTICATE NL80211_CMD_AUTHENTICATE
#define NL80211_CMD_ASSOCIATE NL80211_CMD_ASSOCIATE
#define NL80211_CMD_DEAUTHENTICATE NL80211_CMD_DEAUTHENTICATE
#define NL80211_CMD_DISASSOCIATE NL80211_CMD_DISASSOCIATE
#define NL80211_CMD_REG_BEACON_HINT NL80211_CMD_REG_BEACON_HINT

#define NL80211_ATTR_FEATURE_FLAGS NL80211_ATTR_FEATURE_FLAGS

/* source-level API compatibility */
#define NL80211_CMD_GET_MESH_PARAMS NL80211_CMD_GET_MESH_CONFIG
#define NL80211_CMD_SET_MESH_PARAMS NL80211_CMD_SET_MESH_CONFIG
#define NL80211_MESH_SETUP_VENDOR_PATH_SEL_IE NL80211_MESH_SETUP_IE

/**
 * enum nl80211_attrs - nl80211 netlink attributes
 *
 * @NL80211_ATTR_UNSPEC: unspecified attribute to catch errors
 *
 * @NL80211_ATTR_WIPHY: index of wiphy to operate on, cf.
 *	/sys/class/ieee80211/<phyname>/index
 * @NL80211_ATTR_WIPHY_NAME: wiphy name (used for renaming)
 * @NL80211_ATTR_WIPHY_TXQ_PARAMS: a nested array of TX queue parameters
 * @NL80211_ATTR_WIPHY_FREQ: frequency of the selected channel in MHz
 * @NL80211_ATTR_WIPHY_CHANNEL_TYPE: included with NL80211_ATTR_WIPHY_FREQ
 *	if HT20 or HT40 are allowed (i.e., 802.11n disabled if not included):
 *	NL80211_CHAN_NO_HT = HT not allowed (i.e., same as not including
 *		this attribute)
 *	NL80211_CHAN_HT20 = HT20 only
 *	NL80211_CHAN_HT40MINUS = secondary channel is below the primary channel
 *	NL80211_CHAN_HT40PLUS = secondary channel is above the primary channel
 * @NL80211_ATTR_WIPHY_RETRY_SHORT: TX retry limit for frames whose length is
 *	less than or equal to the RTS threshold; allowed range: 1..255;
 *	dot11ShortRetryLimit; u8
 * @NL80211_ATTR_WIPHY_RETRY_LONG: TX retry limit for frames whose length is
 *	greater than the RTS threshold; allowed range: 1..255;
 *	dot11ShortLongLimit; u8
 * @NL80211_ATTR_WIPHY_FRAG_THRESHOLD: fragmentation threshold, i.e., maximum
 *	length in octets for frames; allowed range: 256..8000, disable
 *	fragmentation with (u32)-1; dot11FragmentationThreshold; u32
 * @NL80211_ATTR_WIPHY_RTS_THRESHOLD: RTS threshold (TX frames with length
 *	larger than or equal to this use RTS/CTS handshake); allowed range:
 *	0..65536, disable with (u32)-1; dot11RTSThreshold; u32
 * @NL80211_ATTR_WIPHY_COVERAGE_CLASS: Coverage Class as defined by IEEE 802.11
 *	section 7.3.2.9; dot11CoverageClass; u8
 *
 * @NL80211_ATTR_IFINDEX: network interface index of the device to operate on
 * @NL80211_ATTR_IFNAME: network interface name
 * @NL80211_ATTR_IFTYPE: type of virtual interface, see &enum nl80211_iftype
 *
 * @NL80211_ATTR_MAC: MAC address (various uses)
 *
 * @NL80211_ATTR_KEY_DATA: (temporal) key data; for TKIP this consists of
 *	16 bytes encryption key followed by 8 bytes each for TX and RX MIC
 *	keys
 * @NL80211_ATTR_KEY_IDX: key ID (u8, 0-3)
 * @NL80211_ATTR_KEY_CIPHER: key cipher suite (u32, as defined by IEEE 802.11
 *	section 7.3.2.25.1, e.g. 0x000FAC04)
 * @NL80211_ATTR_KEY_SEQ: transmit key sequence number (IV/PN) for TKIP and
 *	CCMP keys, each six bytes in little endian
 *
 * @NL80211_ATTR_BEACON_INTERVAL: beacon interval in TU
 * @NL80211_ATTR_DTIM_PERIOD: DTIM period for beaconing
 * @NL80211_ATTR_BEACON_HEAD: portion of the beacon before the TIM IE
 * @NL80211_ATTR_BEACON_TAIL: portion of the beacon after the TIM IE
 *
 * @NL80211_ATTR_STA_AID: Association ID for the station (u16)
 * @NL80211_ATTR_STA_FLAGS: flags, nested element with NLA_FLAG attributes of
 *	&enum nl80211_sta_flags (deprecated, use %NL80211_ATTR_STA_FLAGS2)
 * @NL80211_ATTR_STA_LISTEN_INTERVAL: listen interval as defined by
 *	IEEE 802.11 7.3.1.6 (u16).
 * @NL80211_ATTR_STA_SUPPORTED_RATES: supported rates, array of supported
 *	rates as defined by IEEE 802.11 7.3.2.2 but without the length
 *	restriction (at most %NL80211_MAX_SUPP_RATES).
 * @NL80211_ATTR_STA_VLAN: interface index of VLAN interface to move station
 *	to, or the AP interface the station was originally added to to.
 * @NL80211_ATTR_STA_INFO: information about a station, part of station info
 *	given for %NL80211_CMD_GET_STATION, nested attribute containing
 *	info as possible, see &enum nl80211_sta_info.
 *
 * @NL80211_ATTR_WIPHY_BANDS: Information about an operating bands,
 *	consisting of a nested array.
 *
 * @NL80211_ATTR_MESH_ID: mesh id (1-32 bytes).
 * @NL80211_ATTR_STA_PLINK_ACTION: action to perform on the mesh peer link.
 * @NL80211_ATTR_MPATH_NEXT_HOP: MAC address of the next hop for a mesh path.
 * @NL80211_ATTR_MPATH_INFO: information about a mesh_path, part of mesh path
 * 	info given for %NL80211_CMD_GET_MPATH, nested attribute described at
 *	&enum nl80211_mpath_info.
 *
 * @NL80211_ATTR_MNTR_FLAGS: flags, nested element with NLA_FLAG attributes of
 *      &enum nl80211_mntr_flags.
 *
 * @NL80211_ATTR_REG_ALPHA2: an ISO-3166-alpha2 country code for which the
 * 	current regulatory domain should be set to or is already set to.
 * 	For example, 'CR', for Costa Rica. This attribute is used by the kernel
 * 	to query the CRDA to retrieve one regulatory domain. This attribute can
 * 	also be used by userspace to query the kernel for the currently set
 * 	regulatory domain. We chose an alpha2 as that is also used by the
 * 	IEEE-802.11d country information element to identify a country.
 * 	Users can also simply ask the wireless core to set regulatory domain
 * 	to a specific alpha2.
 * @NL80211_ATTR_REG_RULES: a nested array of regulatory domain regulatory
 *	rules.
 *
 * @NL80211_ATTR_BSS_CTS_PROT: whether CTS protection is enabled (u8, 0 or 1)
 * @NL80211_ATTR_BSS_SHORT_PREAMBLE: whether short preamble is enabled
 *	(u8, 0 or 1)
 * @NL80211_ATTR_BSS_SHORT_SLOT_TIME: whether short slot time enabled
 *	(u8, 0 or 1)
 * @NL80211_ATTR_BSS_BASIC_RATES: basic rates, array of basic
 *	rates in format defined by IEEE 802.11 7.3.2.2 but without the length
 *	restriction (at most %NL80211_MAX_SUPP_RATES).
 *
 * @NL80211_ATTR_HT_CAPABILITY: HT Capability information element (from
 *	association request when used with NL80211_CMD_NEW_STATION)
 *
 * @NL80211_ATTR_SUPPORTED_IFTYPES: nested attribute containing all
 *	supported interface types, each a flag attribute with the number
 *	of the interface mode.
 *
 * @NL80211_ATTR_MGMT_SUBTYPE: Management frame subtype for
 *	%NL80211_CMD_SET_MGMT_EXTRA_IE.
 *
 * @NL80211_ATTR_IE: Information element(s) data (used, e.g., with
 *	%NL80211_CMD_SET_MGMT_EXTRA_IE).
 *
 * @NL80211_ATTR_MAX_NUM_SCAN_SSIDS: number of SSIDs you can scan with
 *	a single scan request, a wiphy attribute.
 * @NL80211_ATTR_MAX_NUM_SCHED_SCAN_SSIDS: number of SSIDs you can
 *	scan with a single scheduled scan request, a wiphy attribute.
 * @NL80211_ATTR_MAX_SCAN_IE_LEN: maximum length of information elements
 *	that can be added to a scan request
 * @NL80211_ATTR_MAX_SCHED_SCAN_IE_LEN: maximum length of information
 *	elements that can be added to a scheduled scan request
 * @NL80211_ATTR_MAX_MATCH_SETS: maximum number of sets that can be
 *	used with @NL80211_ATTR_SCHED_SCAN_MATCH, a wiphy attribute.
 *
 * @NL80211_ATTR_SCAN_FREQUENCIES: nested attribute with frequencies (in MHz)
 * @NL80211_ATTR_SCAN_SSIDS: nested attribute with SSIDs, leave out for passive
 *	scanning and include a zero-length SSID (wildcard) for wildcard scan
 * @NL80211_ATTR_BSS: scan result BSS
 *
 * @NL80211_ATTR_REG_INITIATOR: indicates who requested the regulatory domain
 * 	currently in effect. This could be any of the %NL80211_REGDOM_SET_BY_*
 * @NL80211_ATTR_REG_TYPE: indicates the type of the regulatory domain currently
 * 	set. This can be one of the nl80211_reg_type (%NL80211_REGDOM_TYPE_*)
 *
 * @NL80211_ATTR_SUPPORTED_COMMANDS: wiphy attribute that specifies
 *	an array of command numbers (i.e. a mapping index to command number)
 *	that the driver for the given wiphy supports.
 *
 * @NL80211_ATTR_FRAME: frame data (binary attribute), including frame header
 *	and body, but not FCS; used, e.g., with NL80211_CMD_AUTHENTICATE and
 *	NL80211_CMD_ASSOCIATE events
 * @NL80211_ATTR_SSID: SSID (binary attribute, 0..32 octets)
 * @NL80211_ATTR_AUTH_TYPE: AuthenticationType, see &enum nl80211_auth_type,
 *	represented as a u32
 * @NL80211_ATTR_REASON_CODE: ReasonCode for %NL80211_CMD_DEAUTHENTICATE and
 *	%NL80211_CMD_DISASSOCIATE, u16
 *
 * @NL80211_ATTR_KEY_TYPE: Key Type, see &enum nl80211_key_type, represented as
 *	a u32
 *
 * @NL80211_ATTR_FREQ_BEFORE: A channel which has suffered a regulatory change
 * 	due to considerations from a beacon hint. This attribute reflects
 * 	the state of the channel _before_ the beacon hint processing. This
 * 	attributes consists of a nested attribute containing
 * 	NL80211_FREQUENCY_ATTR_*
 * @NL80211_ATTR_FREQ_AFTER: A channel which has suffered a regulatory change
 * 	due to considerations from a beacon hint. This attribute reflects
 * 	the state of the channel _after_ the beacon hint processing. This
 * 	attributes consists of a nested attribute containing
 * 	NL80211_FREQUENCY_ATTR_*
 *
 * @NL80211_ATTR_CIPHER_SUITES: a set of u32 values indicating the supported
 *	cipher suites
 *
 * @NL80211_ATTR_FREQ_FIXED: a flag indicating the IBSS should not try to look
 *	for other networks on different channels
 *
 * @NL80211_ATTR_TIMED_OUT: a flag indicating than an operation timed out; this
 *	is used, e.g., with %NL80211_CMD_AUTHENTICATE event
 *
 * @NL80211_ATTR_USE_MFP: Whether management frame protection (IEEE 802.11w) is
 *	used for the association (&enum nl80211_mfp, represented as a u32);
 *	this attribute can be used
 *	with %NL80211_CMD_ASSOCIATE request
 *
 * @NL80211_ATTR_STA_FLAGS2: Attribute containing a
 *	&struct nl80211_sta_flag_update.
 *
 * @NL80211_ATTR_CONTROL_PORT: A flag indicating whether user space controls
 *	IEEE 802.1X port, i.e., sets/clears %NL80211_STA_FLAG_AUTHORIZED, in
 *	station mode. If the flag is included in %NL80211_CMD_ASSOCIATE
 *	request, the driver will assume that the port is unauthorized until
 *	authorized by user space. Otherwise, port is marked authorized by
 *	default in station mode.
 * @NL80211_ATTR_CONTROL_PORT_ETHERTYPE: A 16-bit value indicating the
 *	ethertype that will be used for key negotiation. It can be
 *	specified with the associate and connect commands. If it is not
 *	specified, the value defaults to 0x888E (PAE, 802.1X). This
 *	attribute is also used as a flag in the wiphy information to
 *	indicate that protocols other than PAE are supported.
 * @NL80211_ATTR_CONTROL_PORT_NO_ENCRYPT: When included along with
 *	%NL80211_ATTR_CONTROL_PORT_ETHERTYPE, indicates that the custom
 *	ethertype frames used for key negotiation must not be encrypted.
 *
 * @NL80211_ATTR_TESTDATA: Testmode data blob, passed through to the driver.
 *	We recommend using nested, driver-specific attributes within this.
 *
 * @NL80211_ATTR_DISCONNECTED_BY_AP: A flag indicating that the DISCONNECT
 *	event was due to the AP disconnecting the station, and not due to
 *	a local disconnect request.
 * @NL80211_ATTR_STATUS_CODE: StatusCode for the %NL80211_CMD_CONNECT
 *	event (u16)
 * @NL80211_ATTR_PRIVACY: Flag attribute, used with connect(), indicating
 *	that protected APs should be used. This is also used with NEW_BEACON to
 *	indicate that the BSS is to use protection.
 *
 * @NL80211_ATTR_CIPHERS_PAIRWISE: Used with CONNECT, ASSOCIATE, and NEW_BEACON
 *	to indicate which unicast key ciphers will be used with the connection
 *	(an array of u32).
 * @NL80211_ATTR_CIPHER_GROUP: Used with CONNECT, ASSOCIATE, and NEW_BEACON to
 *	indicate which group key cipher will be used with the connection (a
 *	u32).
 * @NL80211_ATTR_WPA_VERSIONS: Used with CONNECT, ASSOCIATE, and NEW_BEACON to
 *	indicate which WPA version(s) the AP we want to associate with is using
 *	(a u32 with flags from &enum nl80211_wpa_versions).
 * @NL80211_ATTR_AKM_SUITES: Used with CONNECT, ASSOCIATE, and NEW_BEACON to
 *	indicate which key management algorithm(s) to use (an array of u32).
 *
 * @NL80211_ATTR_REQ_IE: (Re)association request information elements as
 *	sent out by the card, for ROAM and successful CONNECT events.
 * @NL80211_ATTR_RESP_IE: (Re)association response information elements as
 *	sent by peer, for ROAM and successful CONNECT events.
 *
 * @NL80211_ATTR_PREV_BSSID: previous BSSID, to be used by in ASSOCIATE
 *	commands to specify using a reassociate frame
 *
 * @NL80211_ATTR_KEY: key information in a nested attribute with
 *	%NL80211_KEY_* sub-attributes
 * @NL80211_ATTR_KEYS: array of keys for static WEP keys for connect()
 *	and join_ibss(), key information is in a nested attribute each
 *	with %NL80211_KEY_* sub-attributes
 *
 * @NL80211_ATTR_PID: Process ID of a network namespace.
 *
 * @NL80211_ATTR_GENERATION: Used to indicate consistent snapshots for
 *	dumps. This number increases whenever the object list being
 *	dumped changes, and as such userspace can verify that it has
 *	obtained a complete and consistent snapshot by verifying that
 *	all dump messages contain the same generation number. If it
 *	changed then the list changed and the dump should be repeated
 *	completely from scratch.
 *
 * @NL80211_ATTR_4ADDR: Use 4-address frames on a virtual interface
 *
 * @NL80211_ATTR_SURVEY_INFO: survey information about a channel, part of
 *      the survey response for %NL80211_CMD_GET_SURVEY, nested attribute
 *      containing info as possible, see &enum survey_info.
 *
 * @NL80211_ATTR_PMKID: PMK material for PMKSA caching.
 * @NL80211_ATTR_MAX_NUM_PMKIDS: maximum number of PMKIDs a firmware can
 *	cache, a wiphy attribute.
 *
 * @NL80211_ATTR_DURATION: Duration of an operation in milliseconds, u32.
 * @NL80211_ATTR_MAX_REMAIN_ON_CHANNEL_DURATION: Device attribute that
 *	specifies the maximum duration that can be requested with the
 *	remain-on-channel operation, in milliseconds, u32.
 *
 * @NL80211_ATTR_COOKIE: Generic 64-bit cookie to identify objects.
 *
 * @NL80211_ATTR_TX_RATES: Nested set of attributes
 *	(enum nl80211_tx_rate_attributes) describing TX rates per band. The
 *	enum nl80211_band value is used as the index (nla_type() of the nested
 *	data. If a band is not included, it will be configured to allow all
 *	rates based on negotiated supported rates information. This attribute
 *	is used with %NL80211_CMD_SET_TX_BITRATE_MASK.
 *
 * @NL80211_ATTR_FRAME_MATCH: A binary attribute which typically must contain
 *	at least one byte, currently used with @NL80211_CMD_REGISTER_FRAME.
 * @NL80211_ATTR_FRAME_TYPE: A u16 indicating the frame type/subtype for the
 *	@NL80211_CMD_REGISTER_FRAME command.
 * @NL80211_ATTR_TX_FRAME_TYPES: wiphy capability attribute, which is a
 *	nested attribute of %NL80211_ATTR_FRAME_TYPE attributes, containing
 *	information about which frame types can be transmitted with
 *	%NL80211_CMD_FRAME.
 * @NL80211_ATTR_RX_FRAME_TYPES: wiphy capability attribute, which is a
 *	nested attribute of %NL80211_ATTR_FRAME_TYPE attributes, containing
 *	information about which frame types can be registered for RX.
 *
 * @NL80211_ATTR_ACK: Flag attribute indicating that the frame was
 *	acknowledged by the recipient.
 *
 * @NL80211_ATTR_CQM: connection quality monitor configuration in a
 *	nested attribute with %NL80211_ATTR_CQM_* sub-attributes.
 *
 * @NL80211_ATTR_LOCAL_STATE_CHANGE: Flag attribute to indicate that a command
 *	is requesting a local authentication/association state change without
 *	invoking actual management frame exchange. This can be used with
 *	NL80211_CMD_AUTHENTICATE, NL80211_CMD_DEAUTHENTICATE,
 *	NL80211_CMD_DISASSOCIATE.
 *
 * @NL80211_ATTR_AP_ISOLATE: (AP mode) Do not forward traffic between stations
 *	connected to this BSS.
 *
 * @NL80211_ATTR_WIPHY_TX_POWER_SETTING: Transmit power setting type. See
 *      &enum nl80211_tx_power_setting for possible values.
 * @NL80211_ATTR_WIPHY_TX_POWER_LEVEL: Transmit power level in signed mBm units.
 *      This is used in association with @NL80211_ATTR_WIPHY_TX_POWER_SETTING
 *      for non-automatic settings.
 *
 * @NL80211_ATTR_SUPPORT_IBSS_RSN: The device supports IBSS RSN, which mostly
 *	means support for per-station GTKs.
 *
 * @NL80211_ATTR_WIPHY_ANTENNA_TX: Bitmap of allowed antennas for transmitting.
 *	This can be used to mask out antennas which are not attached or should
 *	not be used for transmitting. If an antenna is not selected in this
 *	bitmap the hardware is not allowed to transmit on this antenna.
 *
 *	Each bit represents one antenna, starting with antenna 1 at the first
 *	bit. Depending on which antennas are selected in the bitmap, 802.11n
 *	drivers can derive which chainmasks to use (if all antennas belonging to
 *	a particular chain are disabled this chain should be disabled) and if
 *	a chain has diversity antennas wether diversity should be used or not.
 *	HT capabilities (STBC, TX Beamforming, Antenna selection) can be
 *	derived from the available chains after applying the antenna mask.
 *	Non-802.11n drivers can derive wether to use diversity or not.
 *	Drivers may reject configurations or RX/TX mask combinations they cannot
 *	support by returning -EINVAL.
 *
 * @NL80211_ATTR_WIPHY_ANTENNA_RX: Bitmap of allowed antennas for receiving.
 *	This can be used to mask out antennas which are not attached or should
 *	not be used for receiving. If an antenna is not selected in this bitmap
 *	the hardware should not be configured to receive on this antenna.
 *	For a more detailed description see @NL80211_ATTR_WIPHY_ANTENNA_TX.
 *
 * @NL80211_ATTR_WIPHY_ANTENNA_AVAIL_TX: Bitmap of antennas which are available
 *	for configuration as TX antennas via the above parameters.
 *
 * @NL80211_ATTR_WIPHY_ANTENNA_AVAIL_RX: Bitmap of antennas which are available
 *	for configuration as RX antennas via the above parameters.
 *
 * @NL80211_ATTR_MCAST_RATE: Multicast tx rate (in 100 kbps) for IBSS
 *
 * @NL80211_ATTR_OFFCHANNEL_TX_OK: For management frame TX, the frame may be
 *	transmitted on another channel when the channel given doesn't match
 *	the current channel. If the current channel doesn't match and this
 *	flag isn't set, the frame will be rejected. This is also used as an
 *	nl80211 capability flag.
 *
 * @NL80211_ATTR_BSS_HTOPMODE: HT operation mode (u16)
 *
 * @NL80211_ATTR_KEY_DEFAULT_TYPES: A nested attribute containing flags
 *	attributes, specifying what a key should be set as default as.
 *	See &enum nl80211_key_default_types.
 *
 * @NL80211_ATTR_MESH_SETUP: Optional mesh setup parameters.  These cannot be
 *	changed once the mesh is active.
 * @NL80211_ATTR_MESH_CONFIG: Mesh configuration parameters, a nested attribute
 *	containing attributes from &enum nl80211_meshconf_params.
 * @NL80211_ATTR_SUPPORT_MESH_AUTH: Currently, this means the underlying driver
 *	allows auth frames in a mesh to be passed to userspace for processing via
 *	the @NL80211_MESH_SETUP_USERSPACE_AUTH flag.
 * @NL80211_ATTR_STA_PLINK_STATE: The state of a mesh peer link as
 *	defined in &enum nl80211_plink_state. Used when userspace is
 *	driving the peer link management state machine.
 *	@NL80211_MESH_SETUP_USERSPACE_AMPE must be enabled.
 *
 * @NL80211_ATTR_WOWLAN_TRIGGERS_SUPPORTED: indicates, as part of the wiphy
 *	capabilities, the supported WoWLAN triggers
 * @NL80211_ATTR_WOWLAN_TRIGGERS: used by %NL80211_CMD_SET_WOWLAN to
 *	indicate which WoW triggers should be enabled. This is also
 *	used by %NL80211_CMD_GET_WOWLAN to get the currently enabled WoWLAN
 *	triggers.

 * @NL80211_ATTR_SCHED_SCAN_INTERVAL: Interval between scheduled scan
 *	cycles, in msecs.

 * @NL80211_ATTR_SCHED_SCAN_MATCH: Nested attribute with one or more
 *	sets of attributes to match during scheduled scans.  Only BSSs
 *	that match any of the sets will be reported.  These are
 *	pass-thru filter rules.
 *	For a match to succeed, the BSS must match all attributes of a
 *	set.  Since not every hardware supports matching all types of
 *	attributes, there is no guarantee that the reported BSSs are
 *	fully complying with the match sets and userspace needs to be
 *	able to ignore them by itself.
 *	Thus, the implementation is somewhat hardware-dependent, but
 *	this is only an optimization and the userspace application
 *	needs to handle all the non-filtered results anyway.
 *	If the match attributes don't make sense when combined with
 *	the values passed in @NL80211_ATTR_SCAN_SSIDS (eg. if an SSID
 *	is included in the probe request, but the match attributes
 *	will never let it go through), -EINVAL may be returned.
 *	If ommited, no filtering is done.
 *
 * @NL80211_ATTR_INTERFACE_COMBINATIONS: Nested attribute listing the supported
 *	interface combinations. In each nested item, it contains attributes
 *	defined in &enum nl80211_if_combination_attrs.
 * @NL80211_ATTR_SOFTWARE_IFTYPES: Nested attribute (just like
 *	%NL80211_ATTR_SUPPORTED_IFTYPES) containing the interface types that
 *	are managed in software: interfaces of these types aren't subject to
 *	any restrictions in their number or combinations.
 *
 * @%NL80211_ATTR_REKEY_DATA: nested attribute containing the information
 *	necessary for GTK rekeying in the device, see &enum nl80211_rekey_data.
 *
 * @NL80211_ATTR_SCAN_SUPP_RATES: rates per to be advertised as supported in scan,
 *	nested array attribute containing an entry for each band, with the entry
 *	being a list of supported rates as defined by IEEE 802.11 7.3.2.2 but
 *	without the length restriction (at most %NL80211_MAX_SUPP_RATES).
 *
 * @NL80211_ATTR_HIDDEN_SSID: indicates whether SSID is to be hidden from Beacon
 *	and Probe Response (when response to wildcard Probe Request); see
 *	&enum nl80211_hidden_ssid, represented as a u32
 *
 * @NL80211_ATTR_IE_PROBE_RESP: Information element(s) for Probe Response frame.
 *	This is used with %NL80211_CMD_NEW_BEACON and %NL80211_CMD_SET_BEACON to
 *	provide extra IEs (e.g., WPS/P2P IE) into Probe Response frames when the
 *	driver (or firmware) replies to Probe Request frames.
 * @NL80211_ATTR_IE_ASSOC_RESP: Information element(s) for (Re)Association
 *	Response frames. This is used with %NL80211_CMD_NEW_BEACON and
 *	%NL80211_CMD_SET_BEACON to provide extra IEs (e.g., WPS/P2P IE) into
 *	(Re)Association Response frames when the driver (or firmware) replies to
 *	(Re)Association Request frames.
 *
 * @NL80211_ATTR_STA_WME: Nested attribute containing the wme configuration
 *	of the station, see &enum nl80211_sta_wme_attr.
 * @NL80211_ATTR_SUPPORT_AP_UAPSD: the device supports uapsd when working
 *	as AP.
 *
 * @NL80211_ATTR_ROAM_SUPPORT: Indicates whether the firmware is capable of
 *	roaming to another AP in the same ESS if the signal lever is low.
 *
 * @NL80211_ATTR_PMKSA_CANDIDATE: Nested attribute containing the PMKSA caching
 *	candidate information, see &enum nl80211_pmksa_candidate_attr.
 *
 * @NL80211_ATTR_TX_NO_CCK_RATE: Indicates whether to use CCK rate or not
 *	for management frames transmission. In order to avoid p2p probe/action
 *	frames are being transmitted at CCK rate in 2GHz band, the user space
 *	applications use this attribute.
 *	This attribute is used with %NL80211_CMD_TRIGGER_SCAN and
 *	%NL80211_CMD_FRAME commands.
 *
 * @NL80211_ATTR_TDLS_ACTION: Low level TDLS action code (e.g. link setup
 *	request, link setup confirm, link teardown, etc.). Values are
 *	described in the TDLS (802.11z) specification.
 * @NL80211_ATTR_TDLS_DIALOG_TOKEN: Non-zero token for uniquely identifying a
 *	TDLS conversation between two devices.
 * @NL80211_ATTR_TDLS_OPERATION: High level TDLS operation; see
 *	&enum nl80211_tdls_operation, represented as a u8.
 * @NL80211_ATTR_TDLS_SUPPORT: A flag indicating the device can operate
 *	as a TDLS peer sta.
 * @NL80211_ATTR_TDLS_EXTERNAL_SETUP: The TDLS discovery/setup and teardown
 *	procedures should be performed by sending TDLS packets via
 *	%NL80211_CMD_TDLS_MGMT. Otherwise %NL80211_CMD_TDLS_OPER should be
 *	used for asking the driver to perform a TDLS operation.
 *
 * @NL80211_ATTR_DEVICE_AP_SME: This u32 attribute may be listed for devices
 *	that have AP support to indicate that they have the AP SME integrated
 *	with support for the features listed in this attribute, see
 *	&enum nl80211_ap_sme_features.
 *
 * @NL80211_ATTR_DONT_WAIT_FOR_ACK: Used with %NL80211_CMD_FRAME, this tells
 *	the driver to not wait for an acknowledgement. Note that due to this,
 *	it will also not give a status callback nor return a cookie. This is
 *	mostly useful for probe responses to save airtime.
 *
 * @NL80211_ATTR_FEATURE_FLAGS: This u32 attribute contains flags from
 *	&enum nl80211_feature_flags and is advertised in wiphy information.
 * @NL80211_ATTR_PROBE_RESP_OFFLOAD: Indicates that the HW responds to probe
 *
 *	requests while operating in AP-mode.
 *	This attribute holds a bitmap of the supported protocols for
 *	offloading (see &enum nl80211_probe_resp_offload_support_attr).
 *
 * @NL80211_ATTR_PROBE_RESP: Probe Response template data. Contains the entire
 *	probe-response frame. The DA field in the 802.11 header is zero-ed out,
 *	to be filled by the FW.
 * @NL80211_ATTR_DISABLE_HT:  Force HT capable interfaces to disable
 *      this feature.  Currently, only supported in mac80211 drivers.
 * @NL80211_ATTR_HT_CAPABILITY_MASK: Specify which bits of the
 *      ATTR_HT_CAPABILITY to which attention should be paid.
 *      Currently, only mac80211 NICs support this feature.
 *      The values that may be configured are:
 *       MCS rates, MAX-AMSDU, HT-20-40 and HT_CAP_SGI_40
 *       AMPDU density and AMPDU factor.
 *      All values are treated as suggestions and may be ignored
 *      by the driver as required.  The actual values may be seen in
 *      the station debugfs ht_caps file.
 *
 * @NL80211_ATTR_DFS_REGION: region for regulatory rules which this country
 *    abides to when initiating radiation on DFS channels. A country maps
 *    to one DFS region.
 *
 * @NL80211_ATTR_NOACK_MAP: This u16 bitmap contains the No Ack Policy of
 *      up to 16 TIDs.
 *
 * @NL80211_ATTR_MAX: highest attribute number currently defined
 * @__NL80211_ATTR_AFTER_LAST: internal use
 */
enum nl80211_attrs {
/* don't change the order or add anything between, this is ABI! */
	NL80211_ATTR_UNSPEC,

	NL80211_ATTR_WIPHY,
	NL80211_ATTR_WIPHY_NAME,

	NL80211_ATTR_IFINDEX,
	NL80211_ATTR_IFNAME,
	NL80211_ATTR_IFTYPE,

	NL80211_ATTR_MAC,

	NL80211_ATTR_KEY_DATA,
	NL80211_ATTR_KEY_IDX,
	NL80211_ATTR_KEY_CIPHER,
	NL80211_ATTR_KEY_SEQ,
	NL80211_ATTR_KEY_DEFAULT,

	NL80211_ATTR_BEACON_INTERVAL,
	NL80211_ATTR_DTIM_PERIOD,
	NL80211_ATTR_BEACON_HEAD,
	NL80211_ATTR_BEACON_TAIL,

	NL80211_ATTR_STA_AID,
	NL80211_ATTR_STA_FLAGS,
	NL80211_ATTR_STA_LISTEN_INTERVAL,
	NL80211_ATTR_STA_SUPPORTED_RATES,
	NL80211_ATTR_STA_VLAN,
	NL80211_ATTR_STA_INFO,

	NL80211_ATTR_WIPHY_BANDS,

	NL80211_ATTR_MNTR_FLAGS,

	NL80211_ATTR_MESH_ID,
	NL80211_ATTR_STA_PLINK_ACTION,
	NL80211_ATTR_MPATH_NEXT_HOP,
	NL80211_ATTR_MPATH_INFO,

	NL80211_ATTR_BSS_CTS_PROT,
	NL80211_ATTR_BSS_SHORT_PREAMBLE,
	NL80211_ATTR_BSS_SHORT_SLOT_TIME,

	NL80211_ATTR_HT_CAPABILITY,

	NL80211_ATTR_SUPPORTED_IFTYPES,

	NL80211_ATTR_REG_ALPHA2,
	NL80211_ATTR_REG_RULES,

	NL80211_ATTR_MESH_CONFIG,

	NL80211_ATTR_BSS_BASIC_RATES,

	NL80211_ATTR_WIPHY_TXQ_PARAMS,
	NL80211_ATTR_WIPHY_FREQ,
	NL80211_ATTR_WIPHY_CHANNEL_TYPE,

	NL80211_ATTR_KEY_DEFAULT_MGMT,

	NL80211_ATTR_MGMT_SUBTYPE,
	NL80211_ATTR_IE,

	NL80211_ATTR_MAX_NUM_SCAN_SSIDS,

	NL80211_ATTR_SCAN_FREQUENCIES,
	NL80211_ATTR_SCAN_SSIDS,
	NL80211_ATTR_GENERATION, /* replaces old SCAN_GENERATION */
	NL80211_ATTR_BSS,

	NL80211_ATTR_REG_INITIATOR,
	NL80211_ATTR_REG_TYPE,

	NL80211_ATTR_SUPPORTED_COMMANDS,

	NL80211_ATTR_FRAME,
	NL80211_ATTR_SSID,
	NL80211_ATTR_AUTH_TYPE,
	NL80211_ATTR_REASON_CODE,

	NL80211_ATTR_KEY_TYPE,

	NL80211_ATTR_MAX_SCAN_IE_LEN,
	NL80211_ATTR_CIPHER_SUITES,

	NL80211_ATTR_FREQ_BEFORE,
	NL80211_ATTR_FREQ_AFTER,

	NL80211_ATTR_FREQ_FIXED,


	NL80211_ATTR_WIPHY_RETRY_SHORT,
	NL80211_ATTR_WIPHY_RETRY_LONG,
	NL80211_ATTR_WIPHY_FRAG_THRESHOLD,
	NL80211_ATTR_WIPHY_RTS_THRESHOLD,

	NL80211_ATTR_TIMED_OUT,

	NL80211_ATTR_USE_MFP,

	NL80211_ATTR_STA_FLAGS2,

	NL80211_ATTR_CONTROL_PORT,

	NL80211_ATTR_TESTDATA,

	NL80211_ATTR_PRIVACY,

	NL80211_ATTR_DISCONNECTED_BY_AP,
	NL80211_ATTR_STATUS_CODE,

	NL80211_ATTR_CIPHER_SUITES_PAIRWISE,
	NL80211_ATTR_CIPHER_SUITE_GROUP,
	NL80211_ATTR_WPA_VERSIONS,
	NL80211_ATTR_AKM_SUITES,

	NL80211_ATTR_REQ_IE,
	NL80211_ATTR_RESP_IE,

	NL80211_ATTR_PREV_BSSID,

	NL80211_ATTR_KEY,
	NL80211_ATTR_KEYS,

	NL80211_ATTR_PID,

	NL80211_ATTR_4ADDR,

	NL80211_ATTR_SURVEY_INFO,

	NL80211_ATTR_PMKID,
	NL80211_ATTR_MAX_NUM_PMKIDS,

	NL80211_ATTR_DURATION,

	NL80211_ATTR_COOKIE,

	NL80211_ATTR_WIPHY_COVERAGE_CLASS,

	NL80211_ATTR_TX_RATES,

	NL80211_ATTR_FRAME_MATCH,

	NL80211_ATTR_ACK,

	NL80211_ATTR_PS_STATE,

	NL80211_ATTR_CQM,

	NL80211_ATTR_LOCAL_STATE_CHANGE,

	NL80211_ATTR_AP_ISOLATE,

	NL80211_ATTR_WIPHY_TX_POWER_SETTING,
	NL80211_ATTR_WIPHY_TX_POWER_LEVEL,

	NL80211_ATTR_TX_FRAME_TYPES,
	NL80211_ATTR_RX_FRAME_TYPES,
	NL80211_ATTR_FRAME_TYPE,

	NL80211_ATTR_CONTROL_PORT_ETHERTYPE,
	NL80211_ATTR_CONTROL_PORT_NO_ENCRYPT,

	NL80211_ATTR_SUPPORT_IBSS_RSN,

	NL80211_ATTR_WIPHY_ANTENNA_TX,
	NL80211_ATTR_WIPHY_ANTENNA_RX,

	NL80211_ATTR_MCAST_RATE,

	NL80211_ATTR_OFFCHANNEL_TX_OK,

	NL80211_ATTR_BSS_HT_OPMODE,

	NL80211_ATTR_KEY_DEFAULT_TYPES,

	NL80211_ATTR_MAX_REMAIN_ON_CHANNEL_DURATION,

	NL80211_ATTR_MESH_SETUP,

	NL80211_ATTR_WIPHY_ANTENNA_AVAIL_TX,
	NL80211_ATTR_WIPHY_ANTENNA_AVAIL_RX,

	NL80211_ATTR_SUPPORT_MESH_AUTH,
	NL80211_ATTR_STA_PLINK_STATE,

	NL80211_ATTR_WOWLAN_TRIGGERS,
	NL80211_ATTR_WOWLAN_TRIGGERS_SUPPORTED,

	NL80211_ATTR_SCHED_SCAN_INTERVAL,

	NL80211_ATTR_INTERFACE_COMBINATIONS,
	NL80211_ATTR_SOFTWARE_IFTYPES,

	NL80211_ATTR_REKEY_DATA,

	NL80211_ATTR_MAX_NUM_SCHED_SCAN_SSIDS,
	NL80211_ATTR_MAX_SCHED_SCAN_IE_LEN,

	NL80211_ATTR_SCAN_SUPP_RATES,

	NL80211_ATTR_HIDDEN_SSID,

	NL80211_ATTR_IE_PROBE_RESP,
	NL80211_ATTR_IE_ASSOC_RESP,

	NL80211_ATTR_STA_WME,
	NL80211_ATTR_SUPPORT_AP_UAPSD,

	NL80211_ATTR_ROAM_SUPPORT,

	NL80211_ATTR_SCHED_SCAN_MATCH,
	NL80211_ATTR_MAX_MATCH_SETS,

	NL80211_ATTR_PMKSA_CANDIDATE,

	NL80211_ATTR_TX_NO_CCK_RATE,

	NL80211_ATTR_TDLS_ACTION,
	NL80211_ATTR_TDLS_DIALOG_TOKEN,
	NL80211_ATTR_TDLS_OPERATION,
	NL80211_ATTR_TDLS_SUPPORT,
	NL80211_ATTR_TDLS_EXTERNAL_SETUP,

	NL80211_ATTR_DEVICE_AP_SME,

	NL80211_ATTR_DONT_WAIT_FOR_ACK,

	NL80211_ATTR_FEATURE_FLAGS,

	NL80211_ATTR_PROBE_RESP_OFFLOAD,

	NL80211_ATTR_PROBE_RESP,

	NL80211_ATTR_DFS_REGION,

	NL80211_ATTR_DISABLE_HT,
	NL80211_ATTR_HT_CAPABILITY_MASK,

	NL80211_ATTR_NOACK_MAP,

	/* add attributes here, update the policy in nl80211.c */

	__NL80211_ATTR_AFTER_LAST,
	NL80211_ATTR_MAX = __NL80211_ATTR_AFTER_LAST - 1
};

/* source-level API compatibility */
#define NL80211_ATTR_SCAN_GENERATION NL80211_ATTR_GENERATION
#define	NL80211_ATTR_MESH_PARAMS NL80211_ATTR_MESH_CONFIG

/*
 * Allow user space programs to use #ifdef on new attributes by defining them
 * here
 */
#define NL80211_CMD_CONNECT NL80211_CMD_CONNECT
#define NL80211_ATTR_HT_CAPABILITY NL80211_ATTR_HT_CAPABILITY
#define NL80211_ATTR_BSS_BASIC_RATES NL80211_ATTR_BSS_BASIC_RATES
#define NL80211_ATTR_WIPHY_TXQ_PARAMS NL80211_ATTR_WIPHY_TXQ_PARAMS
#define NL80211_ATTR_WIPHY_FREQ NL80211_ATTR_WIPHY_FREQ
#define NL80211_ATTR_WIPHY_CHANNEL_TYPE NL80211_ATTR_WIPHY_CHANNEL_TYPE
#define NL80211_ATTR_MGMT_SUBTYPE NL80211_ATTR_MGMT_SUBTYPE
#define NL80211_ATTR_IE NL80211_ATTR_IE
#define NL80211_ATTR_REG_INITIATOR NL80211_ATTR_REG_INITIATOR
#define NL80211_ATTR_REG_TYPE NL80211_ATTR_REG_TYPE
#define NL80211_ATTR_FRAME NL80211_ATTR_FRAME
#define NL80211_ATTR_SSID NL80211_ATTR_SSID
#define NL80211_ATTR_AUTH_TYPE NL80211_ATTR_AUTH_TYPE
#define NL80211_ATTR_REASON_CODE NL80211_ATTR_REASON_CODE
#define NL80211_ATTR_CIPHER_SUITES_PAIRWISE NL80211_ATTR_CIPHER_SUITES_PAIRWISE
#define NL80211_ATTR_CIPHER_SUITE_GROUP NL80211_ATTR_CIPHER_SUITE_GROUP
#define NL80211_ATTR_WPA_VERSIONS NL80211_ATTR_WPA_VERSIONS
#define NL80211_ATTR_AKM_SUITES NL80211_ATTR_AKM_SUITES
#define NL80211_ATTR_KEY NL80211_ATTR_KEY
#define NL80211_ATTR_KEYS NL80211_ATTR_KEYS
#define NL80211_ATTR_FEATURE_FLAGS NL80211_ATTR_FEATURE_FLAGS

#define NL80211_MAX_SUPP_RATES			32
#define NL80211_MAX_SUPP_REG_RULES		32
#define NL80211_TKIP_DATA_OFFSET_ENCR_KEY	0
#define NL80211_TKIP_DATA_OFFSET_TX_MIC_KEY	16
#define NL80211_TKIP_DATA_OFFSET_RX_MIC_KEY	24
#define NL80211_HT_CAPABILITY_LEN		26

#define NL80211_MAX_NR_CIPHER_SUITES		5
#define NL80211_MAX_NR_AKM_SUITES		2

/**
 * enum nl80211_iftype - (virtual) interface types
 *
 * @NL80211_IFTYPE_UNSPECIFIED: unspecified type, driver decides
 * @NL80211_IFTYPE_ADHOC: independent BSS member
 * @NL80211_IFTYPE_STATION: managed BSS member
 * @NL80211_IFTYPE_AP: access point
 * @NL80211_IFTYPE_AP_VLAN: VLAN interface for access points; VLAN interfaces
 *	are a bit special in that they must always be tied to a pre-existing
 *	AP type interface.
 * @NL80211_IFTYPE_WDS: wireless distribution interface
 * @NL80211_IFTYPE_MONITOR: monitor interface receiving all frames
 * @NL80211_IFTYPE_MESH_POINT: mesh point
 * @NL80211_IFTYPE_P2P_CLIENT: P2P client
 * @NL80211_IFTYPE_P2P_GO: P2P group owner
 * @NL80211_IFTYPE_MAX: highest interface type number currently defined
 * @NUM_NL80211_IFTYPES: number of defined interface types
 *
 * These values are used with the %NL80211_ATTR_IFTYPE
 * to set the type of an interface.
 *
 */
enum nl80211_iftype {
	NL80211_IFTYPE_UNSPECIFIED,
	NL80211_IFTYPE_ADHOC,
	NL80211_IFTYPE_STATION,
	NL80211_IFTYPE_AP,
	NL80211_IFTYPE_AP_VLAN,
	NL80211_IFTYPE_WDS,
	NL80211_IFTYPE_MONITOR,
	NL80211_IFTYPE_MESH_POINT,
	NL80211_IFTYPE_P2P_CLIENT,
	NL80211_IFTYPE_P2P_GO,

	/* keep last */
	NUM_NL80211_IFTYPES,
	NL80211_IFTYPE_MAX = NUM_NL80211_IFTYPES - 1
};

/**
 * enum nl80211_sta_flags - station flags
 *
 * Station flags. When a station is added to an AP interface, it is
 * assumed to be already associated (and hence authenticated.)
 *
 * @__NL80211_STA_FLAG_INVALID: attribute number 0 is reserved
 * @NL80211_STA_FLAG_AUTHORIZED: station is authorized (802.1X)
 * @NL80211_STA_FLAG_SHORT_PREAMBLE: station is capable of receiving frames
 *	with short barker preamble
 * @NL80211_STA_FLAG_WME: station is WME/QoS capable
 * @NL80211_STA_FLAG_MFP: station uses management frame protection
 * @NL80211_STA_FLAG_AUTHENTICATED: station is authenticated
 * @NL80211_STA_FLAG_TDLS_PEER: station is a TDLS peer
 * @NL80211_STA_FLAG_MAX: highest station flag number currently defined
 * @__NL80211_STA_FLAG_AFTER_LAST: internal use
 */
enum nl80211_sta_flags {
	__NL80211_STA_FLAG_INVALID,
	NL80211_STA_FLAG_AUTHORIZED,
	NL80211_STA_FLAG_SHORT_PREAMBLE,
	NL80211_STA_FLAG_WME,
	NL80211_STA_FLAG_MFP,
	NL80211_STA_FLAG_AUTHENTICATED,
	NL80211_STA_FLAG_TDLS_PEER,

	/* keep last */
	__NL80211_STA_FLAG_AFTER_LAST,
	NL80211_STA_FLAG_MAX = __NL80211_STA_FLAG_AFTER_LAST - 1
};

/**
 * struct nl80211_sta_flag_update - station flags mask/set
 * @mask: mask of station flags to set
 * @set: which values to set them to
 *
 * Both mask and set contain bits as per &enum nl80211_sta_flags.
 */
struct nl80211_sta_flag_update {
	__u32 mask;
	__u32 set;
} __attribute__((packed));

/**
 * enum nl80211_rate_info - bitrate information
 *
 * These attribute types are used with %NL80211_STA_INFO_TXRATE
 * when getting information about the bitrate of a station.
 *
 * @__NL80211_RATE_INFO_INVALID: attribute number 0 is reserved
 * @NL80211_RATE_INFO_BITRATE: total bitrate (u16, 100kbit/s)
 * @NL80211_RATE_INFO_MCS: mcs index for 802.11n (u8)
 * @NL80211_RATE_INFO_40_MHZ_WIDTH: 40 Mhz dualchannel bitrate
 * @NL80211_RATE_INFO_SHORT_GI: 400ns guard interval
 * @NL80211_RATE_INFO_MAX: highest rate_info number currently defined
 * @__NL80211_RATE_INFO_AFTER_LAST: internal use
 */
enum nl80211_rate_info {
	__NL80211_RATE_INFO_INVALID,
	NL80211_RATE_INFO_BITRATE,
	NL80211_RATE_INFO_MCS,
	NL80211_RATE_INFO_40_MHZ_WIDTH,
	NL80211_RATE_INFO_SHORT_GI,

	/* keep last */
	__NL80211_RATE_INFO_AFTER_LAST,
	NL80211_RATE_INFO_MAX = __NL80211_RATE_INFO_AFTER_LAST - 1
};

/**
 * enum nl80211_sta_bss_param - BSS information collected by STA
 *
 * These attribute types are used with %NL80211_STA_INFO_BSS_PARAM
 * when getting information about the bitrate of a station.
 *
 * @__NL80211_STA_BSS_PARAM_INVALID: attribute number 0 is reserved
 * @NL80211_STA_BSS_PARAM_CTS_PROT: whether CTS protection is enabled (flag)
 * @NL80211_STA_BSS_PARAM_SHORT_PREAMBLE:  whether short preamble is enabled
 *	(flag)
 * @NL80211_STA_BSS_PARAM_SHORT_SLOT_TIME:  whether short slot time is enabled
 *	(flag)
 * @NL80211_STA_BSS_PARAM_DTIM_PERIOD: DTIM period for beaconing (u8)
 * @NL80211_STA_BSS_PARAM_BEACON_INTERVAL: Beacon interval (u16)
 * @NL80211_STA_BSS_PARAM_MAX: highest sta_bss_param number currently defined
 * @__NL80211_STA_BSS_PARAM_AFTER_LAST: internal use
 */
enum nl80211_sta_bss_param {
	__NL80211_STA_BSS_PARAM_INVALID,
	NL80211_STA_BSS_PARAM_CTS_PROT,
	NL80211_STA_BSS_PARAM_SHORT_PREAMBLE,
	NL80211_STA_BSS_PARAM_SHORT_SLOT_TIME,
	NL80211_STA_BSS_PARAM_DTIM_PERIOD,
	NL80211_STA_BSS_PARAM_BEACON_INTERVAL,

	/* keep last */
	__NL80211_STA_BSS_PARAM_AFTER_LAST,
	NL80211_STA_BSS_PARAM_MAX = __NL80211_STA_BSS_PARAM_AFTER_LAST - 1
};

/**
 * enum nl80211_sta_info - station information
 *
 * These attribute types are used with %NL80211_ATTR_STA_INFO
 * when getting information about a station.
 *
 * @__NL80211_STA_INFO_INVALID: attribute number 0 is reserved
 * @NL80211_STA_INFO_INACTIVE_TIME: time since last activity (u32, msecs)
 * @NL80211_STA_INFO_RX_BYTES: total received bytes (u32, from this station)
 * @NL80211_STA_INFO_TX_BYTES: total transmitted bytes (u32, to this station)
 * @NL80211_STA_INFO_SIGNAL: signal strength of last received PPDU (u8, dBm)
 * @NL80211_STA_INFO_TX_BITRATE: current unicast tx rate, nested attribute
 * 	containing info as possible, see &enum nl80211_rate_info
 * @NL80211_STA_INFO_RX_PACKETS: total received packet (u32, from this station)
 * @NL80211_STA_INFO_TX_PACKETS: total transmitted packets (u32, to this
 *	station)
 * @NL80211_STA_INFO_TX_RETRIES: total retries (u32, to this station)
 * @NL80211_STA_INFO_TX_FAILED: total failed packets (u32, to this station)
 * @NL80211_STA_INFO_SIGNAL_AVG: signal strength average (u8, dBm)
 * @NL80211_STA_INFO_LLID: the station's mesh LLID
 * @NL80211_STA_INFO_PLID: the station's mesh PLID
 * @NL80211_STA_INFO_PLINK_STATE: peer link state for the station
 *	(see %enum nl80211_plink_state)
 * @NL80211_STA_INFO_RX_BITRATE: last unicast data frame rx rate, nested
 *	attribute, like NL80211_STA_INFO_TX_BITRATE.
 * @NL80211_STA_INFO_BSS_PARAM: current station's view of BSS, nested attribute
 *     containing info as possible, see &enum nl80211_sta_bss_param
 * @NL80211_STA_INFO_CONNECTED_TIME: time since the station is last connected
 * @NL80211_STA_INFO_STA_FLAGS: Contains a struct nl80211_sta_flag_update.
 * @__NL80211_STA_INFO_AFTER_LAST: internal
 * @NL80211_STA_INFO_MAX: highest possible station info attribute
 */
enum nl80211_sta_info {
	__NL80211_STA_INFO_INVALID,
	NL80211_STA_INFO_INACTIVE_TIME,
	NL80211_STA_INFO_RX_BYTES,
	NL80211_STA_INFO_TX_BYTES,
	NL80211_STA_INFO_LLID,
	NL80211_STA_INFO_PLID,
	NL80211_STA_INFO_PLINK_STATE,
	NL80211_STA_INFO_SIGNAL,
	NL80211_STA_INFO_TX_BITRATE,
	NL80211_STA_INFO_RX_PACKETS,
	NL80211_STA_INFO_TX_PACKETS,
	NL80211_STA_INFO_TX_RETRIES,
	NL80211_STA_INFO_TX_FAILED,
	NL80211_STA_INFO_SIGNAL_AVG,
	NL80211_STA_INFO_RX_BITRATE,
	NL80211_STA_INFO_BSS_PARAM,
	NL80211_STA_INFO_CONNECTED_TIME,
	NL80211_STA_INFO_STA_FLAGS,

	/* keep last */
	__NL80211_STA_INFO_AFTER_LAST,
	NL80211_STA_INFO_MAX = __NL80211_STA_INFO_AFTER_LAST - 1
};

/**
 * enum nl80211_mpath_flags - nl80211 mesh path flags
 *
 * @NL80211_MPATH_FLAG_ACTIVE: the mesh path is active
 * @NL80211_MPATH_FLAG_RESOLVING: the mesh path discovery process is running
 * @NL80211_MPATH_FLAG_SN_VALID: the mesh path contains a valid SN
 * @NL80211_MPATH_FLAG_FIXED: the mesh path has been manually set
 * @NL80211_MPATH_FLAG_RESOLVED: the mesh path discovery process succeeded
 */
enum nl80211_mpath_flags {
	NL80211_MPATH_FLAG_ACTIVE =	1<<0,
	NL80211_MPATH_FLAG_RESOLVING =	1<<1,
	NL80211_MPATH_FLAG_SN_VALID =	1<<2,
	NL80211_MPATH_FLAG_FIXED =	1<<3,
	NL80211_MPATH_FLAG_RESOLVED =	1<<4,
};

/**
 * enum nl80211_mpath_info - mesh path information
 *
 * These attribute types are used with %NL80211_ATTR_MPATH_INFO when getting
 * information about a mesh path.
 *
 * @__NL80211_MPATH_INFO_INVALID: attribute number 0 is reserved
 * @NL80211_MPATH_INFO_FRAME_QLEN: number of queued frames for this destination
 * @NL80211_MPATH_INFO_SN: destination sequence number
 * @NL80211_MPATH_INFO_METRIC: metric (cost) of this mesh path
 * @NL80211_MPATH_INFO_EXPTIME: expiration time for the path, in msec from now
 * @NL80211_MPATH_INFO_FLAGS: mesh path flags, enumerated in
 * 	&enum nl80211_mpath_flags;
 * @NL80211_MPATH_INFO_DISCOVERY_TIMEOUT: total path discovery timeout, in msec
 * @NL80211_MPATH_INFO_DISCOVERY_RETRIES: mesh path discovery retries
 * @NL80211_MPATH_INFO_MAX: highest mesh path information attribute number
 *	currently defind
 * @__NL80211_MPATH_INFO_AFTER_LAST: internal use
 */
enum nl80211_mpath_info {
	__NL80211_MPATH_INFO_INVALID,
	NL80211_MPATH_INFO_FRAME_QLEN,
	NL80211_MPATH_INFO_SN,
	NL80211_MPATH_INFO_METRIC,
	NL80211_MPATH_INFO_EXPTIME,
	NL80211_MPATH_INFO_FLAGS,
	NL80211_MPATH_INFO_DISCOVERY_TIMEOUT,
	NL80211_MPATH_INFO_DISCOVERY_RETRIES,

	/* keep last */
	__NL80211_MPATH_INFO_AFTER_LAST,
	NL80211_MPATH_INFO_MAX = __NL80211_MPATH_INFO_AFTER_LAST - 1
};

/**
 * enum nl80211_band_attr - band attributes
 * @__NL80211_BAND_ATTR_INVALID: attribute number 0 is reserved
 * @NL80211_BAND_ATTR_FREQS: supported frequencies in this band,
 *	an array of nested frequency attributes
 * @NL80211_BAND_ATTR_RATES: supported bitrates in this band,
 *	an array of nested bitrate attributes
 * @NL80211_BAND_ATTR_HT_MCS_SET: 16-byte attribute containing the MCS set as
 *	defined in 802.11n
 * @NL80211_BAND_ATTR_HT_CAPA: HT capabilities, as in the HT information IE
 * @NL80211_BAND_ATTR_HT_AMPDU_FACTOR: A-MPDU factor, as in 11n
 * @NL80211_BAND_ATTR_HT_AMPDU_DENSITY: A-MPDU density, as in 11n
 * @NL80211_BAND_ATTR_MAX: highest band attribute currently defined
 * @__NL80211_BAND_ATTR_AFTER_LAST: internal use
 */
enum nl80211_band_attr {
	__NL80211_BAND_ATTR_INVALID,
	NL80211_BAND_ATTR_FREQS,
	NL80211_BAND_ATTR_RATES,

	NL80211_BAND_ATTR_HT_MCS_SET,
	NL80211_BAND_ATTR_HT_CAPA,
	NL80211_BAND_ATTR_HT_AMPDU_FACTOR,
	NL80211_BAND_ATTR_HT_AMPDU_DENSITY,

	/* keep last */
	__NL80211_BAND_ATTR_AFTER_LAST,
	NL80211_BAND_ATTR_MAX = __NL80211_BAND_ATTR_AFTER_LAST - 1
};

#define NL80211_BAND_ATTR_HT_CAPA NL80211_BAND_ATTR_HT_CAPA

/**
 * enum nl80211_frequency_attr - frequency attributes
 * @__NL80211_FREQUENCY_ATTR_INVALID: attribute number 0 is reserved
 * @NL80211_FREQUENCY_ATTR_FREQ: Frequency in MHz
 * @NL80211_FREQUENCY_ATTR_DISABLED: Channel is disabled in current
 *	regulatory domain.
 * @NL80211_FREQUENCY_ATTR_PASSIVE_SCAN: Only passive scanning is
 *	permitted on this channel in current regulatory domain.
 * @NL80211_FREQUENCY_ATTR_NO_IBSS: IBSS networks are not permitted
 *	on this channel in current regulatory domain.
 * @NL80211_FREQUENCY_ATTR_RADAR: Radar detection is mandatory
 *	on this channel in current regulatory domain.
 * @NL80211_FREQUENCY_ATTR_MAX_TX_POWER: Maximum transmission power in mBm
 *	(100 * dBm).
 * @NL80211_FREQUENCY_ATTR_MAX: highest frequency attribute number
 *	currently defined
 * @__NL80211_FREQUENCY_ATTR_AFTER_LAST: internal use
 */
enum nl80211_frequency_attr {
	__NL80211_FREQUENCY_ATTR_INVALID,
	NL80211_FREQUENCY_ATTR_FREQ,
	NL80211_FREQUENCY_ATTR_DISABLED,
	NL80211_FREQUENCY_ATTR_PASSIVE_SCAN,
	NL80211_FREQUENCY_ATTR_NO_IBSS,
	NL80211_FREQUENCY_ATTR_RADAR,
	NL80211_FREQUENCY_ATTR_MAX_TX_POWER,

	/* keep last */
	__NL80211_FREQUENCY_ATTR_AFTER_LAST,
	NL80211_FREQUENCY_ATTR_MAX = __NL80211_FREQUENCY_ATTR_AFTER_LAST - 1
};

#define NL80211_FREQUENCY_ATTR_MAX_TX_POWER NL80211_FREQUENCY_ATTR_MAX_TX_POWER

/**
 * enum nl80211_bitrate_attr - bitrate attributes
 * @__NL80211_BITRATE_ATTR_INVALID: attribute number 0 is reserved
 * @NL80211_BITRATE_ATTR_RATE: Bitrate in units of 100 kbps
 * @NL80211_BITRATE_ATTR_2GHZ_SHORTPREAMBLE: Short preamble supported
 *	in 2.4 GHz band.
 * @NL80211_BITRATE_ATTR_MAX: highest bitrate attribute number
 *	currently defined
 * @__NL80211_BITRATE_ATTR_AFTER_LAST: internal use
 */
enum nl80211_bitrate_attr {
	__NL80211_BITRATE_ATTR_INVALID,
	NL80211_BITRATE_ATTR_RATE,
	NL80211_BITRATE_ATTR_2GHZ_SHORTPREAMBLE,

	/* keep last */
	__NL80211_BITRATE_ATTR_AFTER_LAST,
	NL80211_BITRATE_ATTR_MAX = __NL80211_BITRATE_ATTR_AFTER_LAST - 1
};

/**
 * enum nl80211_initiator - Indicates the initiator of a reg domain request
 * @NL80211_REGDOM_SET_BY_CORE: Core queried CRDA for a dynamic world
 * 	regulatory domain.
 * @NL80211_REGDOM_SET_BY_USER: User asked the wireless core to set the
 * 	regulatory domain.
 * @NL80211_REGDOM_SET_BY_DRIVER: a wireless drivers has hinted to the
 * 	wireless core it thinks its knows the regulatory domain we should be in.
 * @NL80211_REGDOM_SET_BY_COUNTRY_IE: the wireless core has received an
 * 	802.11 country information element with regulatory information it
 * 	thinks we should consider. cfg80211 only processes the country
 *	code from the IE, and relies on the regulatory domain information
 *	structure passed by userspace (CRDA) from our wireless-regdb.
 *	If a channel is enabled but the country code indicates it should
 *	be disabled we disable the channel and re-enable it upon disassociation.
 */
enum nl80211_reg_initiator {
	NL80211_REGDOM_SET_BY_CORE,
	NL80211_REGDOM_SET_BY_USER,
	NL80211_REGDOM_SET_BY_DRIVER,
	NL80211_REGDOM_SET_BY_COUNTRY_IE,
};

/**
 * enum nl80211_reg_type - specifies the type of regulatory domain
 * @NL80211_REGDOM_TYPE_COUNTRY: the regulatory domain set is one that pertains
 *	to a specific country. When this is set you can count on the
 *	ISO / IEC 3166 alpha2 country code being valid.
 * @NL80211_REGDOM_TYPE_WORLD: the regulatory set domain is the world regulatory
 * 	domain.
 * @NL80211_REGDOM_TYPE_CUSTOM_WORLD: the regulatory domain set is a custom
 * 	driver specific world regulatory domain. These do not apply system-wide
 * 	and are only applicable to the individual devices which have requested
 * 	them to be applied.
 * @NL80211_REGDOM_TYPE_INTERSECTION: the regulatory domain set is the product
 *	of an intersection between two regulatory domains -- the previously
 *	set regulatory domain on the system and the last accepted regulatory
 *	domain request to be processed.
 */
enum nl80211_reg_type {
	NL80211_REGDOM_TYPE_COUNTRY,
	NL80211_REGDOM_TYPE_WORLD,
	NL80211_REGDOM_TYPE_CUSTOM_WORLD,
	NL80211_REGDOM_TYPE_INTERSECTION,
};

/**
 * enum nl80211_reg_rule_attr - regulatory rule attributes
 * @__NL80211_REG_RULE_ATTR_INVALID: attribute number 0 is reserved
 * @NL80211_ATTR_REG_RULE_FLAGS: a set of flags which specify additional
 * 	considerations for a given frequency range. These are the
 * 	&enum nl80211_reg_rule_flags.
 * @NL80211_ATTR_FREQ_RANGE_START: starting frequencry for the regulatory
 * 	rule in KHz. This is not a center of frequency but an actual regulatory
 * 	band edge.
 * @NL80211_ATTR_FREQ_RANGE_END: ending frequency for the regulatory rule
 * 	in KHz. This is not a center a frequency but an actual regulatory
 * 	band edge.
 * @NL80211_ATTR_FREQ_RANGE_MAX_BW: maximum allowed bandwidth for this
 * 	frequency range, in KHz.
 * @NL80211_ATTR_POWER_RULE_MAX_ANT_GAIN: the maximum allowed antenna gain
 * 	for a given frequency range. The value is in mBi (100 * dBi).
 * 	If you don't have one then don't send this.
 * @NL80211_ATTR_POWER_RULE_MAX_EIRP: the maximum allowed EIRP for
 * 	a given frequency range. The value is in mBm (100 * dBm).
 * @NL80211_REG_RULE_ATTR_MAX: highest regulatory rule attribute number
 *	currently defined
 * @__NL80211_REG_RULE_ATTR_AFTER_LAST: internal use
 */
enum nl80211_reg_rule_attr {
	__NL80211_REG_RULE_ATTR_INVALID,
	NL80211_ATTR_REG_RULE_FLAGS,

	NL80211_ATTR_FREQ_RANGE_START,
	NL80211_ATTR_FREQ_RANGE_END,
	NL80211_ATTR_FREQ_RANGE_MAX_BW,

	NL80211_ATTR_POWER_RULE_MAX_ANT_GAIN,
	NL80211_ATTR_POWER_RULE_MAX_EIRP,

	/* keep last */
	__NL80211_REG_RULE_ATTR_AFTER_LAST,
	NL80211_REG_RULE_ATTR_MAX = __NL80211_REG_RULE_ATTR_AFTER_LAST - 1
};

/**
 * enum nl80211_sched_scan_match_attr - scheduled scan match attributes
 * @__NL80211_SCHED_SCAN_MATCH_ATTR_INVALID: attribute number 0 is reserved
 * @NL80211_SCHED_SCAN_MATCH_ATTR_SSID: SSID to be used for matching,
 * only report BSS with matching SSID.
 * @NL80211_SCHED_SCAN_MATCH_ATTR_MAX: highest scheduled scan filter
 *	attribute number currently defined
 * @__NL80211_SCHED_SCAN_MATCH_ATTR_AFTER_LAST: internal use
 */
enum nl80211_sched_scan_match_attr {
	__NL80211_SCHED_SCAN_MATCH_ATTR_INVALID,

	NL80211_ATTR_SCHED_SCAN_MATCH_SSID,

	/* keep last */
	__NL80211_SCHED_SCAN_MATCH_ATTR_AFTER_LAST,
	NL80211_SCHED_SCAN_MATCH_ATTR_MAX =
		__NL80211_SCHED_SCAN_MATCH_ATTR_AFTER_LAST - 1
};

/**
 * enum nl80211_reg_rule_flags - regulatory rule flags
 *
 * @NL80211_RRF_NO_OFDM: OFDM modulation not allowed
 * @NL80211_RRF_NO_CCK: CCK modulation not allowed
 * @NL80211_RRF_NO_INDOOR: indoor operation not allowed
 * @NL80211_RRF_NO_OUTDOOR: outdoor operation not allowed
 * @NL80211_RRF_DFS: DFS support is required to be used
 * @NL80211_RRF_PTP_ONLY: this is only for Point To Point links
 * @NL80211_RRF_PTMP_ONLY: this is only for Point To Multi Point links
 * @NL80211_RRF_PASSIVE_SCAN: passive scan is required
 * @NL80211_RRF_NO_IBSS: no IBSS is allowed
 */
enum nl80211_reg_rule_flags {
	NL80211_RRF_NO_OFDM		= 1<<0,
	NL80211_RRF_NO_CCK		= 1<<1,
	NL80211_RRF_NO_INDOOR		= 1<<2,
	NL80211_RRF_NO_OUTDOOR		= 1<<3,
	NL80211_RRF_DFS			= 1<<4,
	NL80211_RRF_PTP_ONLY		= 1<<5,
	NL80211_RRF_PTMP_ONLY		= 1<<6,
	NL80211_RRF_PASSIVE_SCAN	= 1<<7,
	NL80211_RRF_NO_IBSS		= 1<<8,
};

/**
 * enum nl80211_dfs_regions - regulatory DFS regions
 *
 * @NL80211_DFS_UNSET: Country has no DFS master region specified
 * @NL80211_DFS_FCC_: Country follows DFS master rules from FCC
 * @NL80211_DFS_FCC_: Country follows DFS master rules from ETSI
 * @NL80211_DFS_JP_: Country follows DFS master rules from JP/MKK/Telec
 */
enum nl80211_dfs_regions {
	NL80211_DFS_UNSET	= 0,
	NL80211_DFS_FCC		= 1,
	NL80211_DFS_ETSI	= 2,
	NL80211_DFS_JP		= 3,
};

/**
 * enum nl80211_survey_info - survey information
 *
 * These attribute types are used with %NL80211_ATTR_SURVEY_INFO
 * when getting information about a survey.
 *
 * @__NL80211_SURVEY_INFO_INVALID: attribute number 0 is reserved
 * @NL80211_SURVEY_INFO_FREQUENCY: center frequency of channel
 * @NL80211_SURVEY_INFO_NOISE: noise level of channel (u8, dBm)
 * @NL80211_SURVEY_INFO_IN_USE: channel is currently being used
 * @NL80211_SURVEY_INFO_CHANNEL_TIME: amount of time (in ms) that the radio
 *	spent on this channel
 * @NL80211_SURVEY_INFO_CHANNEL_TIME_BUSY: amount of the time the primary
 *	channel was sensed busy (either due to activity or energy detect)
 * @NL80211_SURVEY_INFO_CHANNEL_TIME_EXT_BUSY: amount of time the extension
 *	channel was sensed busy
 * @NL80211_SURVEY_INFO_CHANNEL_TIME_RX: amount of time the radio spent
 *	receiving data
 * @NL80211_SURVEY_INFO_CHANNEL_TIME_TX: amount of time the radio spent
 *	transmitting data
 * @NL80211_SURVEY_INFO_MAX: highest survey info attribute number
 *	currently defined
 * @__NL80211_SURVEY_INFO_AFTER_LAST: internal use
 */
enum nl80211_survey_info {
	__NL80211_SURVEY_INFO_INVALID,
	NL80211_SURVEY_INFO_FREQUENCY,
	NL80211_SURVEY_INFO_NOISE,
	NL80211_SURVEY_INFO_IN_USE,
	NL80211_SURVEY_INFO_CHANNEL_TIME,
	NL80211_SURVEY_INFO_CHANNEL_TIME_BUSY,
	NL80211_SURVEY_INFO_CHANNEL_TIME_EXT_BUSY,
	NL80211_SURVEY_INFO_CHANNEL_TIME_RX,
	NL80211_SURVEY_INFO_CHANNEL_TIME_TX,

	/* keep last */
	__NL80211_SURVEY_INFO_AFTER_LAST,
	NL80211_SURVEY_INFO_MAX = __NL80211_SURVEY_INFO_AFTER_LAST - 1
};

/**
 * enum nl80211_mntr_flags - monitor configuration flags
 *
 * Monitor configuration flags.
 *
 * @__NL80211_MNTR_FLAG_INVALID: reserved
 *
 * @NL80211_MNTR_FLAG_FCSFAIL: pass frames with bad FCS
 * @NL80211_MNTR_FLAG_PLCPFAIL: pass frames with bad PLCP
 * @NL80211_MNTR_FLAG_CONTROL: pass control frames
 * @NL80211_MNTR_FLAG_OTHER_BSS: disable BSSID filtering
 * @NL80211_MNTR_FLAG_COOK_FRAMES: report frames after processing.
 *	overrides all other flags.
 *
 * @__NL80211_MNTR_FLAG_AFTER_LAST: internal use
 * @NL80211_MNTR_FLAG_MAX: highest possible monitor flag
 */
enum nl80211_mntr_flags {
	__NL80211_MNTR_FLAG_INVALID,
	NL80211_MNTR_FLAG_FCSFAIL,
	NL80211_MNTR_FLAG_PLCPFAIL,
	NL80211_MNTR_FLAG_CONTROL,
	NL80211_MNTR_FLAG_OTHER_BSS,
	NL80211_MNTR_FLAG_COOK_FRAMES,

	/* keep last */
	__NL80211_MNTR_FLAG_AFTER_LAST,
	NL80211_MNTR_FLAG_MAX = __NL80211_MNTR_FLAG_AFTER_LAST - 1
};

/**
 * enum nl80211_meshconf_params - mesh configuration parameters
 *
 * Mesh configuration parameters. These can be changed while the mesh is
 * active.
 *
 * @__NL80211_MESHCONF_INVALID: internal use
 *
 * @NL80211_MESHCONF_RETRY_TIMEOUT: specifies the initial retry timeout in
 * millisecond units, used by the Peer Link Open message
 *
 * @NL80211_MESHCONF_CONFIRM_TIMEOUT: specifies the initial confirm timeout, in
 * millisecond units, used by the peer link management to close a peer link
 *
 * @NL80211_MESHCONF_HOLDING_TIMEOUT: specifies the holding timeout, in
 * millisecond units
 *
 * @NL80211_MESHCONF_MAX_PEER_LINKS: maximum number of peer links allowed
 * on this mesh interface
 *
 * @NL80211_MESHCONF_MAX_RETRIES: specifies the maximum number of peer link
 * open retries that can be sent to establish a new peer link instance in a
 * mesh
 *
 * @NL80211_MESHCONF_TTL: specifies the value of TTL field set at a source mesh
 * point.
 *
 * @NL80211_MESHCONF_AUTO_OPEN_PLINKS: whether we should automatically
 * open peer links when we detect compatible mesh peers.
 *
 * @NL80211_MESHCONF_HWMP_MAX_PREQ_RETRIES: the number of action frames
 * containing a PREQ that an MP can send to a particular destination (path
 * target)
 *
 * @NL80211_MESHCONF_PATH_REFRESH_TIME: how frequently to refresh mesh paths
 * (in milliseconds)
 *
 * @NL80211_MESHCONF_MIN_DISCOVERY_TIMEOUT: minimum length of time to wait
 * until giving up on a path discovery (in milliseconds)
 *
 * @NL80211_MESHCONF_HWMP_ACTIVE_PATH_TIMEOUT: The time (in TUs) for which mesh
 * points receiving a PREQ shall consider the forwarding information from the
 * root to be valid. (TU = time unit)
 *
 * @NL80211_MESHCONF_HWMP_PREQ_MIN_INTERVAL: The minimum interval of time (in
 * TUs) during which an MP can send only one action frame containing a PREQ
 * reference element
 *
 * @NL80211_MESHCONF_HWMP_NET_DIAM_TRVS_TIME: The interval of time (in TUs)
 * that it takes for an HWMP information element to propagate across the mesh
 *
 * @NL80211_MESHCONF_HWMP_ROOTMODE: whether root mode is enabled or not
 *
 * @NL80211_MESHCONF_ELEMENT_TTL: specifies the value of TTL field set at a
 * source mesh point for path selection elements.
 *
 * @NL80211_MESHCONF_HWMP_RANN_INTERVAL:  The interval of time (in TUs) between
 * root announcements are transmitted.
 *
 * @NL80211_MESHCONF_GATE_ANNOUNCEMENTS: Advertise that this mesh station has
 * access to a broader network beyond the MBSS.  This is done via Root
 * Announcement frames.
 *
 * @NL80211_MESHCONF_HWMP_PERR_MIN_INTERVAL: The minimum interval of time (in
 * TUs) during which a mesh STA can send only one Action frame containing a
 * PERR element.
 *
 * @NL80211_MESHCONF_ATTR_MAX: highest possible mesh configuration attribute
 *
 * @__NL80211_MESHCONF_ATTR_AFTER_LAST: internal use
 */
enum nl80211_meshconf_params {
	__NL80211_MESHCONF_INVALID,
	NL80211_MESHCONF_RETRY_TIMEOUT,
	NL80211_MESHCONF_CONFIRM_TIMEOUT,
	NL80211_MESHCONF_HOLDING_TIMEOUT,
	NL80211_MESHCONF_MAX_PEER_LINKS,
	NL80211_MESHCONF_MAX_RETRIES,
	NL80211_MESHCONF_TTL,
	NL80211_MESHCONF_AUTO_OPEN_PLINKS,
	NL80211_MESHCONF_HWMP_MAX_PREQ_RETRIES,
	NL80211_MESHCONF_PATH_REFRESH_TIME,
	NL80211_MESHCONF_MIN_DISCOVERY_TIMEOUT,
	NL80211_MESHCONF_HWMP_ACTIVE_PATH_TIMEOUT,
	NL80211_MESHCONF_HWMP_PREQ_MIN_INTERVAL,
	NL80211_MESHCONF_HWMP_NET_DIAM_TRVS_TIME,
	NL80211_MESHCONF_HWMP_ROOTMODE,
	NL80211_MESHCONF_ELEMENT_TTL,
	NL80211_MESHCONF_HWMP_RANN_INTERVAL,
	NL80211_MESHCONF_GATE_ANNOUNCEMENTS,
	NL80211_MESHCONF_HWMP_PERR_MIN_INTERVAL,

	/* keep last */
	__NL80211_MESHCONF_ATTR_AFTER_LAST,
	NL80211_MESHCONF_ATTR_MAX = __NL80211_MESHCONF_ATTR_AFTER_LAST - 1
};

/**
 * enum nl80211_mesh_setup_params - mesh setup parameters
 *
 * Mesh setup parameters.  These are used to start/join a mesh and cannot be
 * changed while the mesh is active.
 *
 * @__NL80211_MESH_SETUP_INVALID: Internal use
 *
 * @NL80211_MESH_SETUP_ENABLE_VENDOR_PATH_SEL: Enable this option to use a
 * vendor specific path selection algorithm or disable it to use the default
 * HWMP.
 *
 * @NL80211_MESH_SETUP_ENABLE_VENDOR_METRIC: Enable this option to use a
 * vendor specific path metric or disable it to use the default Airtime
 * metric.
 *
 * @NL80211_MESH_SETUP_IE: Information elements for this mesh, for instance, a
 * robust security network ie, or a vendor specific information element that
 * vendors will use to identify the path selection methods and metrics in use.
 *
 * @NL80211_MESH_SETUP_USERSPACE_AUTH: Enable this option if an authentication
 * daemon will be authenticating mesh candidates.
 *
 * @NL80211_MESH_SETUP_USERSPACE_AMPE: Enable this option if an authentication
 * daemon will be securing peer link frames.  AMPE is a secured version of Mesh
 * Peering Management (MPM) and is implemented with the assistance of a
 * userspace daemon.  When this flag is set, the kernel will send peer
 * management frames to a userspace daemon that will implement AMPE
 * functionality (security capabilities selection, key confirmation, and key
 * management).  When the flag is unset (default), the kernel can autonomously
 * complete (unsecured) mesh peering without the need of a userspace daemon.
 *
 * @NL80211_MESH_SETUP_ATTR_MAX: highest possible mesh setup attribute number
 * @__NL80211_MESH_SETUP_ATTR_AFTER_LAST: Internal use
 */
enum nl80211_mesh_setup_params {
	__NL80211_MESH_SETUP_INVALID,
	NL80211_MESH_SETUP_ENABLE_VENDOR_PATH_SEL,
	NL80211_MESH_SETUP_ENABLE_VENDOR_METRIC,
	NL80211_MESH_SETUP_IE,
	NL80211_MESH_SETUP_USERSPACE_AUTH,
	NL80211_MESH_SETUP_USERSPACE_AMPE,

	/* keep last */
	__NL80211_MESH_SETUP_ATTR_AFTER_LAST,
	NL80211_MESH_SETUP_ATTR_MAX = __NL80211_MESH_SETUP_ATTR_AFTER_LAST - 1
};

/**
 * enum nl80211_txq_attr - TX queue parameter attributes
 * @__NL80211_TXQ_ATTR_INVALID: Attribute number 0 is reserved
 * @NL80211_TXQ_ATTR_QUEUE: TX queue identifier (NL80211_TXQ_Q_*)
 * @NL80211_TXQ_ATTR_TXOP: Maximum burst time in units of 32 usecs, 0 meaning
 *	disabled
 * @NL80211_TXQ_ATTR_CWMIN: Minimum contention window [a value of the form
 *	2^n-1 in the range 1..32767]
 * @NL80211_TXQ_ATTR_CWMAX: Maximum contention window [a value of the form
 *	2^n-1 in the range 1..32767]
 * @NL80211_TXQ_ATTR_AIFS: Arbitration interframe space [0..255]
 * @__NL80211_TXQ_ATTR_AFTER_LAST: Internal
 * @NL80211_TXQ_ATTR_MAX: Maximum TXQ attribute number
 */
enum nl80211_txq_attr {
	__NL80211_TXQ_ATTR_INVALID,
	NL80211_TXQ_ATTR_QUEUE,
	NL80211_TXQ_ATTR_TXOP,
	NL80211_TXQ_ATTR_CWMIN,
	NL80211_TXQ_ATTR_CWMAX,
	NL80211_TXQ_ATTR_AIFS,

	/* keep last */
	__NL80211_TXQ_ATTR_AFTER_LAST,
	NL80211_TXQ_ATTR_MAX = __NL80211_TXQ_ATTR_AFTER_LAST - 1
};

enum nl80211_txq_q {
	NL80211_TXQ_Q_VO,
	NL80211_TXQ_Q_VI,
	NL80211_TXQ_Q_BE,
	NL80211_TXQ_Q_BK
};

enum nl80211_channel_type {
	NL80211_CHAN_NO_HT,
	NL80211_CHAN_HT20,
	NL80211_CHAN_HT40MINUS,
	NL80211_CHAN_HT40PLUS
};

/**
 * enum nl80211_bss - netlink attributes for a BSS
 *
 * @__NL80211_BSS_INVALID: invalid
 * @NL80211_BSS_BSSID: BSSID of the BSS (6 octets)
 * @NL80211_BSS_FREQUENCY: frequency in MHz (u32)
 * @NL80211_BSS_TSF: TSF of the received probe response/beacon (u64)
 * @NL80211_BSS_BEACON_INTERVAL: beacon interval of the (I)BSS (u16)
 * @NL80211_BSS_CAPABILITY: capability field (CPU order, u16)
 * @NL80211_BSS_INFORMATION_ELEMENTS: binary attribute containing the
 *	raw information elements from the probe response/beacon (bin);
 *	if the %NL80211_BSS_BEACON_IES attribute is present, the IEs here are
 *	from a Probe Response frame; otherwise they are from a Beacon frame.
 *	However, if the driver does not indicate the source of the IEs, these
 *	IEs may be from either frame subtype.
 * @NL80211_BSS_SIGNAL_MBM: signal strength of probe response/beacon
 *	in mBm (100 * dBm) (s32)
 * @NL80211_BSS_SIGNAL_UNSPEC: signal strength of the probe response/beacon
 *	in unspecified units, scaled to 0..100 (u8)
 * @NL80211_BSS_STATUS: status, if this BSS is "used"
 * @NL80211_BSS_SEEN_MS_AGO: age of this BSS entry in ms
 * @NL80211_BSS_BEACON_IES: binary attribute containing the raw information
 *	elements from a Beacon frame (bin); not present if no Beacon frame has
 *	yet been received
 * @__NL80211_BSS_AFTER_LAST: internal
 * @NL80211_BSS_MAX: highest BSS attribute
 */
enum nl80211_bss {
	__NL80211_BSS_INVALID,
	NL80211_BSS_BSSID,
	NL80211_BSS_FREQUENCY,
	NL80211_BSS_TSF,
	NL80211_BSS_BEACON_INTERVAL,
	NL80211_BSS_CAPABILITY,
	NL80211_BSS_INFORMATION_ELEMENTS,
	NL80211_BSS_SIGNAL_MBM,
	NL80211_BSS_SIGNAL_UNSPEC,
	NL80211_BSS_STATUS,
	NL80211_BSS_SEEN_MS_AGO,
	NL80211_BSS_BEACON_IES,

	/* keep last */
	__NL80211_BSS_AFTER_LAST,
	NL80211_BSS_MAX = __NL80211_BSS_AFTER_LAST - 1
};

/**
 * enum nl80211_bss_status - BSS "status"
 * @NL80211_BSS_STATUS_AUTHENTICATED: Authenticated with this BSS.
 * @NL80211_BSS_STATUS_ASSOCIATED: Associated with this BSS.
 * @NL80211_BSS_STATUS_IBSS_JOINED: Joined to this IBSS.
 *
 * The BSS status is a BSS attribute in scan dumps, which
 * indicates the status the interface has wrt. this BSS.
 */
enum nl80211_bss_status {
	NL80211_BSS_STATUS_AUTHENTICATED,
	NL80211_BSS_STATUS_ASSOCIATED,
	NL80211_BSS_STATUS_IBSS_JOINED,
};

/**
 * enum nl80211_auth_type - AuthenticationType
 *
 * @NL80211_AUTHTYPE_OPEN_SYSTEM: Open System authentication
 * @NL80211_AUTHTYPE_SHARED_KEY: Shared Key authentication (WEP only)
 * @NL80211_AUTHTYPE_FT: Fast BSS Transition (IEEE 802.11r)
 * @NL80211_AUTHTYPE_NETWORK_EAP: Network EAP (some Cisco APs and mainly LEAP)
 * @__NL80211_AUTHTYPE_NUM: internal
 * @NL80211_AUTHTYPE_MAX: maximum valid auth algorithm
 * @NL80211_AUTHTYPE_AUTOMATIC: determine automatically (if necessary by
 *	trying multiple times); this is invalid in netlink -- leave out
 *	the attribute for this on CONNECT commands.
 */
enum nl80211_auth_type {
	NL80211_AUTHTYPE_OPEN_SYSTEM,
	NL80211_AUTHTYPE_SHARED_KEY,
	NL80211_AUTHTYPE_FT,
	NL80211_AUTHTYPE_NETWORK_EAP,

	/* keep last */
	__NL80211_AUTHTYPE_NUM,
	NL80211_AUTHTYPE_MAX = __NL80211_AUTHTYPE_NUM - 1,
	NL80211_AUTHTYPE_AUTOMATIC
};

/**
 * enum nl80211_key_type - Key Type
 * @NL80211_KEYTYPE_GROUP: Group (broadcast/multicast) key
 * @NL80211_KEYTYPE_PAIRWISE: Pairwise (unicast/individual) key
 * @NL80211_KEYTYPE_PEERKEY: PeerKey (DLS)
 * @NUM_NL80211_KEYTYPES: number of defined key types
 */
enum nl80211_key_type {
	NL80211_KEYTYPE_GROUP,
	NL80211_KEYTYPE_PAIRWISE,
	NL80211_KEYTYPE_PEERKEY,

	NUM_NL80211_KEYTYPES
};

/**
 * enum nl80211_mfp - Management frame protection state
 * @NL80211_MFP_NO: Management frame protection not used
 * @NL80211_MFP_REQUIRED: Management frame protection required
 */
enum nl80211_mfp {
	NL80211_MFP_NO,
	NL80211_MFP_REQUIRED,
};

enum nl80211_wpa_versions {
	NL80211_WPA_VERSION_1 = 1 << 0,
	NL80211_WPA_VERSION_2 = 1 << 1,
};

/**
 * enum nl80211_key_default_types - key default types
 * @__NL80211_KEY_DEFAULT_TYPE_INVALID: invalid
 * @NL80211_KEY_DEFAULT_TYPE_UNICAST: key should be used as default
 *	unicast key
 * @NL80211_KEY_DEFAULT_TYPE_MULTICAST: key should be used as default
 *	multicast key
 * @NUM_NL80211_KEY_DEFAULT_TYPES: number of default types
 */
enum nl80211_key_default_types {
	__NL80211_KEY_DEFAULT_TYPE_INVALID,
	NL80211_KEY_DEFAULT_TYPE_UNICAST,
	NL80211_KEY_DEFAULT_TYPE_MULTICAST,

	NUM_NL80211_KEY_DEFAULT_TYPES
};

/**
 * enum nl80211_key_attributes - key attributes
 * @__NL80211_KEY_INVALID: invalid
 * @NL80211_KEY_DATA: (temporal) key data; for TKIP this consists of
 *	16 bytes encryption key followed by 8 bytes each for TX and RX MIC
 *	keys
 * @NL80211_KEY_IDX: key ID (u8, 0-3)
 * @NL80211_KEY_CIPHER: key cipher suite (u32, as defined by IEEE 802.11
 *	section 7.3.2.25.1, e.g. 0x000FAC04)
 * @NL80211_KEY_SEQ: transmit key sequence number (IV/PN) for TKIP and
 *	CCMP keys, each six bytes in little endian
 * @NL80211_KEY_DEFAULT: flag indicating default key
 * @NL80211_KEY_DEFAULT_MGMT: flag indicating default management key
 * @NL80211_KEY_TYPE: the key type from enum nl80211_key_type, if not
 *	specified the default depends on whether a MAC address was
 *	given with the command using the key or not (u32)
 * @NL80211_KEY_DEFAULT_TYPES: A nested attribute containing flags
 *	attributes, specifying what a key should be set as default as.
 *	See &enum nl80211_key_default_types.
 * @__NL80211_KEY_AFTER_LAST: internal
 * @NL80211_KEY_MAX: highest key attribute
 */
enum nl80211_key_attributes {
	__NL80211_KEY_INVALID,
	NL80211_KEY_DATA,
	NL80211_KEY_IDX,
	NL80211_KEY_CIPHER,
	NL80211_KEY_SEQ,
	NL80211_KEY_DEFAULT,
	NL80211_KEY_DEFAULT_MGMT,
	NL80211_KEY_TYPE,
	NL80211_KEY_DEFAULT_TYPES,

	/* keep last */
	__NL80211_KEY_AFTER_LAST,
	NL80211_KEY_MAX = __NL80211_KEY_AFTER_LAST - 1
};

/**
 * enum nl80211_tx_rate_attributes - TX rate set attributes
 * @__NL80211_TXRATE_INVALID: invalid
 * @NL80211_TXRATE_LEGACY: Legacy (non-MCS) rates allowed for TX rate selection
 *	in an array of rates as defined in IEEE 802.11 7.3.2.2 (u8 values with
 *	1 = 500 kbps) but without the IE length restriction (at most
 *	%NL80211_MAX_SUPP_RATES in a single array).
 * @__NL80211_TXRATE_AFTER_LAST: internal
 * @NL80211_TXRATE_MAX: highest TX rate attribute
 */
enum nl80211_tx_rate_attributes {
	__NL80211_TXRATE_INVALID,
	NL80211_TXRATE_LEGACY,

	/* keep last */
	__NL80211_TXRATE_AFTER_LAST,
	NL80211_TXRATE_MAX = __NL80211_TXRATE_AFTER_LAST - 1
};

/**
 * enum nl80211_band - Frequency band
 * @NL80211_BAND_2GHZ: 2.4 GHz ISM band
 * @NL80211_BAND_5GHZ: around 5 GHz band (4.9 - 5.7 GHz)
 */
enum nl80211_band {
	NL80211_BAND_2GHZ,
	NL80211_BAND_5GHZ,
};

enum nl80211_ps_state {
	NL80211_PS_DISABLED,
	NL80211_PS_ENABLED,
};

/**
 * enum nl80211_attr_cqm - connection quality monitor attributes
 * @__NL80211_ATTR_CQM_INVALID: invalid
 * @NL80211_ATTR_CQM_RSSI_THOLD: RSSI threshold in dBm. This value specifies
 *	the threshold for the RSSI level at which an event will be sent. Zero
 *	to disable.
 * @NL80211_ATTR_CQM_RSSI_HYST: RSSI hysteresis in dBm. This value specifies
 *	the minimum amount the RSSI level must change after an event before a
 *	new event may be issued (to reduce effects of RSSI oscillation).
 * @NL80211_ATTR_CQM_RSSI_THRESHOLD_EVENT: RSSI threshold event
 * @NL80211_ATTR_CQM_PKT_LOSS_EVENT: a u32 value indicating that this many
 *	consecutive packets were not acknowledged by the peer
 * @__NL80211_ATTR_CQM_AFTER_LAST: internal
 * @NL80211_ATTR_CQM_MAX: highest key attribute
 */
enum nl80211_attr_cqm {
	__NL80211_ATTR_CQM_INVALID,
	NL80211_ATTR_CQM_RSSI_THOLD,
	NL80211_ATTR_CQM_RSSI_HYST,
	NL80211_ATTR_CQM_RSSI_THRESHOLD_EVENT,
	NL80211_ATTR_CQM_PKT_LOSS_EVENT,

	/* keep last */
	__NL80211_ATTR_CQM_AFTER_LAST,
	NL80211_ATTR_CQM_MAX = __NL80211_ATTR_CQM_AFTER_LAST - 1
};

/**
 * enum nl80211_cqm_rssi_threshold_event - RSSI threshold event
 * @NL80211_CQM_RSSI_THRESHOLD_EVENT_LOW: The RSSI level is lower than the
 *      configured threshold
 * @NL80211_CQM_RSSI_THRESHOLD_EVENT_HIGH: The RSSI is higher than the
 *      configured threshold
 */
enum nl80211_cqm_rssi_threshold_event {
	NL80211_CQM_RSSI_THRESHOLD_EVENT_LOW,
	NL80211_CQM_RSSI_THRESHOLD_EVENT_HIGH,
};


/**
 * enum nl80211_tx_power_setting - TX power adjustment
 * @NL80211_TX_POWER_AUTOMATIC: automatically determine transmit power
 * @NL80211_TX_POWER_LIMITED: limit TX power by the mBm parameter
 * @NL80211_TX_POWER_FIXED: fix TX power to the mBm parameter
 */
enum nl80211_tx_power_setting {
	NL80211_TX_POWER_AUTOMATIC,
	NL80211_TX_POWER_LIMITED,
	NL80211_TX_POWER_FIXED,
};

/**
 * enum nl80211_wowlan_packet_pattern_attr - WoWLAN packet pattern attribute
 * @__NL80211_WOWLAN_PKTPAT_INVALID: invalid number for nested attribute
 * @NL80211_WOWLAN_PKTPAT_PATTERN: the pattern, values where the mask has
 *	a zero bit are ignored
 * @NL80211_WOWLAN_PKTPAT_MASK: pattern mask, must be long enough to have
 *	a bit for each byte in the pattern. The lowest-order bit corresponds
 *	to the first byte of the pattern, but the bytes of the pattern are
 *	in a little-endian-like format, i.e. the 9th byte of the pattern
 *	corresponds to the lowest-order bit in the second byte of the mask.
 *	For example: The match 00:xx:00:00:xx:00:00:00:00:xx:xx:xx (where
 *	xx indicates "don't care") would be represented by a pattern of
 *	twelve zero bytes, and a mask of "0xed,0x07".
 *	Note that the pattern matching is done as though frames were not
 *	802.11 frames but 802.3 frames, i.e. the frame is fully unpacked
 *	first (including SNAP header unpacking) and then matched.
 * @NUM_NL80211_WOWLAN_PKTPAT: number of attributes
 * @MAX_NL80211_WOWLAN_PKTPAT: max attribute number
 */
enum nl80211_wowlan_packet_pattern_attr {
	__NL80211_WOWLAN_PKTPAT_INVALID,
	NL80211_WOWLAN_PKTPAT_MASK,
	NL80211_WOWLAN_PKTPAT_PATTERN,

	NUM_NL80211_WOWLAN_PKTPAT,
	MAX_NL80211_WOWLAN_PKTPAT = NUM_NL80211_WOWLAN_PKTPAT - 1,
};

/**
 * struct nl80211_wowlan_pattern_support - pattern support information
 * @max_patterns: maximum number of patterns supported
 * @min_pattern_len: minimum length of each pattern
 * @max_pattern_len: maximum length of each pattern
 *
 * This struct is carried in %NL80211_WOWLAN_TRIG_PKT_PATTERN when
 * that is part of %NL80211_ATTR_WOWLAN_TRIGGERS_SUPPORTED in the
 * capability information given by the kernel to userspace.
 */
struct nl80211_wowlan_pattern_support {
	__u32 max_patterns;
	__u32 min_pattern_len;
	__u32 max_pattern_len;
} __attribute__((packed));

/**
 * enum nl80211_wowlan_triggers - WoWLAN trigger definitions
 * @__NL80211_WOWLAN_TRIG_INVALID: invalid number for nested attributes
 * @NL80211_WOWLAN_TRIG_ANY: wake up on any activity, do not really put
 *	the chip into a special state -- works best with chips that have
 *	support for low-power operation already (flag)
 * @NL80211_WOWLAN_TRIG_DISCONNECT: wake up on disconnect, the way disconnect
 *	is detected is implementation-specific (flag)
 * @NL80211_WOWLAN_TRIG_MAGIC_PKT: wake up on magic packet (6x 0xff, followed
 *	by 16 repetitions of MAC addr, anywhere in payload) (flag)
 * @NL80211_WOWLAN_TRIG_PKT_PATTERN: wake up on the specified packet patterns
 *	which are passed in an array of nested attributes, each nested attribute
 *	defining a with attributes from &struct nl80211_wowlan_trig_pkt_pattern.
 *	Each pattern defines a wakeup packet. The matching is done on the MSDU,
 *	i.e. as though the packet was an 802.3 packet, so the pattern matching
 *	is done after the packet is converted to the MSDU.
 *
 *	In %NL80211_ATTR_WOWLAN_TRIGGERS_SUPPORTED, it is a binary attribute
 *	carrying a &struct nl80211_wowlan_pattern_support.
 * @NL80211_WOWLAN_TRIG_GTK_REKEY_SUPPORTED: Not a real trigger, and cannot be
 *	used when setting, used only to indicate that GTK rekeying is supported
 *	by the device (flag)
 * @NL80211_WOWLAN_TRIG_GTK_REKEY_FAILURE: wake up on GTK rekey failure (if
 *	done by the device) (flag)
 * @NL80211_WOWLAN_TRIG_EAP_IDENT_REQUEST: wake up on EAP Identity Request
 *	packet (flag)
 * @NL80211_WOWLAN_TRIG_4WAY_HANDSHAKE: wake up on 4-way handshake (flag)
 * @NL80211_WOWLAN_TRIG_RFKILL_RELEASE: wake up when rfkill is released
 *	(on devices that have rfkill in the device) (flag)
 * @NUM_NL80211_WOWLAN_TRIG: number of wake on wireless triggers
 * @MAX_NL80211_WOWLAN_TRIG: highest wowlan trigger attribute number
 */
enum nl80211_wowlan_triggers {
	__NL80211_WOWLAN_TRIG_INVALID,
	NL80211_WOWLAN_TRIG_ANY,
	NL80211_WOWLAN_TRIG_DISCONNECT,
	NL80211_WOWLAN_TRIG_MAGIC_PKT,
	NL80211_WOWLAN_TRIG_PKT_PATTERN,
	NL80211_WOWLAN_TRIG_GTK_REKEY_SUPPORTED,
	NL80211_WOWLAN_TRIG_GTK_REKEY_FAILURE,
	NL80211_WOWLAN_TRIG_EAP_IDENT_REQUEST,
	NL80211_WOWLAN_TRIG_4WAY_HANDSHAKE,
	NL80211_WOWLAN_TRIG_RFKILL_RELEASE,

	/* keep last */
	NUM_NL80211_WOWLAN_TRIG,
	MAX_NL80211_WOWLAN_TRIG = NUM_NL80211_WOWLAN_TRIG - 1
};

/**
 * enum nl80211_iface_limit_attrs - limit attributes
 * @NL80211_IFACE_LIMIT_UNSPEC: (reserved)
 * @NL80211_IFACE_LIMIT_MAX: maximum number of interfaces that
 *	can be chosen from this set of interface types (u32)
 * @NL80211_IFACE_LIMIT_TYPES: nested attribute containing a
 *	flag attribute for each interface type in this set
 * @NUM_NL80211_IFACE_LIMIT: number of attributes
 * @MAX_NL80211_IFACE_LIMIT: highest attribute number
 */
enum nl80211_iface_limit_attrs {
	NL80211_IFACE_LIMIT_UNSPEC,
	NL80211_IFACE_LIMIT_MAX,
	NL80211_IFACE_LIMIT_TYPES,

	/* keep last */
	NUM_NL80211_IFACE_LIMIT,
	MAX_NL80211_IFACE_LIMIT = NUM_NL80211_IFACE_LIMIT - 1
};

/**
 * enum nl80211_if_combination_attrs -- interface combination attributes
 *
 * @NL80211_IFACE_COMB_UNSPEC: (reserved)
 * @NL80211_IFACE_COMB_LIMITS: Nested attributes containing the limits
 *	for given interface types, see &enum nl80211_iface_limit_attrs.
 * @NL80211_IFACE_COMB_MAXNUM: u32 attribute giving the total number of
 *	interfaces that can be created in this group. This number doesn't
 *	apply to interfaces purely managed in software, which are listed
 *	in a separate attribute %NL80211_ATTR_INTERFACES_SOFTWARE.
 * @NL80211_IFACE_COMB_STA_AP_BI_MATCH: flag attribute specifying that
 *	beacon intervals within this group must be all the same even for
 *	infrastructure and AP/GO combinations, i.e. the GO(s) must adopt
 *	the infrastructure network's beacon interval.
 * @NL80211_IFACE_COMB_NUM_CHANNELS: u32 attribute specifying how many
 *	different channels may be used within this group.
 * @NUM_NL80211_IFACE_COMB: number of attributes
 * @MAX_NL80211_IFACE_COMB: highest attribute number
 *
 * Examples:
 *	limits = [ #{STA} <= 1, #{AP} <= 1 ], matching BI, channels = 1, max = 2
 *	=> allows an AP and a STA that must match BIs
 *
 *	numbers = [ #{AP, P2P-GO} <= 8 ], channels = 1, max = 8
 *	=> allows 8 of AP/GO
 *
 *	numbers = [ #{STA} <= 2 ], channels = 2, max = 2
 *	=> allows two STAs on different channels
 *
 *	numbers = [ #{STA} <= 1, #{P2P-client,P2P-GO} <= 3 ], max = 4
 *	=> allows a STA plus three P2P interfaces
 *
 * The list of these four possiblities could completely be contained
 * within the %NL80211_ATTR_INTERFACE_COMBINATIONS attribute to indicate
 * that any of these groups must match.
 *
 * "Combinations" of just a single interface will not be listed here,
 * a single interface of any valid interface type is assumed to always
 * be possible by itself. This means that implicitly, for each valid
 * interface type, the following group always exists:
 *	numbers = [ #{<type>} <= 1 ], channels = 1, max = 1
 */
enum nl80211_if_combination_attrs {
	NL80211_IFACE_COMB_UNSPEC,
	NL80211_IFACE_COMB_LIMITS,
	NL80211_IFACE_COMB_MAXNUM,
	NL80211_IFACE_COMB_STA_AP_BI_MATCH,
	NL80211_IFACE_COMB_NUM_CHANNELS,

	/* keep last */
	NUM_NL80211_IFACE_COMB,
	MAX_NL80211_IFACE_COMB = NUM_NL80211_IFACE_COMB - 1
};


/**
 * enum nl80211_plink_state - state of a mesh peer link finite state machine
 *
 * @NL80211_PLINK_LISTEN: initial state, considered the implicit
 *	state of non existant mesh peer links
 * @NL80211_PLINK_OPN_SNT: mesh plink open frame has been sent to
 *	this mesh peer
 * @NL80211_PLINK_OPN_RCVD: mesh plink open frame has been received
 *	from this mesh peer
 * @NL80211_PLINK_CNF_RCVD: mesh plink confirm frame has been
 *	received from this mesh peer
 * @NL80211_PLINK_ESTAB: mesh peer link is established
 * @NL80211_PLINK_HOLDING: mesh peer link is being closed or cancelled
 * @NL80211_PLINK_BLOCKED: all frames transmitted from this mesh
 *	plink are discarded
 * @NUM_NL80211_PLINK_STATES: number of peer link states
 * @MAX_NL80211_PLINK_STATES: highest numerical value of plink states
 */
enum nl80211_plink_state {
	NL80211_PLINK_LISTEN,
	NL80211_PLINK_OPN_SNT,
	NL80211_PLINK_OPN_RCVD,
	NL80211_PLINK_CNF_RCVD,
	NL80211_PLINK_ESTAB,
	NL80211_PLINK_HOLDING,
	NL80211_PLINK_BLOCKED,

	/* keep last */
	NUM_NL80211_PLINK_STATES,
	MAX_NL80211_PLINK_STATES = NUM_NL80211_PLINK_STATES - 1
};

#define NL80211_KCK_LEN			16
#define NL80211_KEK_LEN			16
#define NL80211_REPLAY_CTR_LEN		8

/**
 * enum nl80211_rekey_data - attributes for GTK rekey offload
 * @__NL80211_REKEY_DATA_INVALID: invalid number for nested attributes
 * @NL80211_REKEY_DATA_KEK: key encryption key (binary)
 * @NL80211_REKEY_DATA_KCK: key confirmation key (binary)
 * @NL80211_REKEY_DATA_REPLAY_CTR: replay counter (binary)
 * @NUM_NL80211_REKEY_DATA: number of rekey attributes (internal)
 * @MAX_NL80211_REKEY_DATA: highest rekey attribute (internal)
 */
enum nl80211_rekey_data {
	__NL80211_REKEY_DATA_INVALID,
	NL80211_REKEY_DATA_KEK,
	NL80211_REKEY_DATA_KCK,
	NL80211_REKEY_DATA_REPLAY_CTR,

	/* keep last */
	NUM_NL80211_REKEY_DATA,
	MAX_NL80211_REKEY_DATA = NUM_NL80211_REKEY_DATA - 1
};

/**
 * enum nl80211_hidden_ssid - values for %NL80211_ATTR_HIDDEN_SSID
 * @NL80211_HIDDEN_SSID_NOT_IN_USE: do not hide SSID (i.e., broadcast it in
 *	Beacon frames)
 * @NL80211_HIDDEN_SSID_ZERO_LEN: hide SSID by using zero-length SSID element
 *	in Beacon frames
 * @NL80211_HIDDEN_SSID_ZERO_CONTENTS: hide SSID by using correct length of SSID
 *	element in Beacon frames but zero out each byte in the SSID
 */
enum nl80211_hidden_ssid {
	NL80211_HIDDEN_SSID_NOT_IN_USE,
	NL80211_HIDDEN_SSID_ZERO_LEN,
	NL80211_HIDDEN_SSID_ZERO_CONTENTS
};

/**
 * enum nl80211_sta_wme_attr - station WME attributes
 * @__NL80211_STA_WME_INVALID: invalid number for nested attribute
 * @NL80211_STA_WME_UAPSD_QUEUES: bitmap of uapsd queues. the format
 *	is the same as the AC bitmap in the QoS info field.
 * @NL80211_STA_WME_MAX_SP: max service period. the format is the same
 *	as the MAX_SP field in the QoS info field (but already shifted down).
 * @__NL80211_STA_WME_AFTER_LAST: internal
 * @NL80211_STA_WME_MAX: highest station WME attribute
 */
enum nl80211_sta_wme_attr {
	__NL80211_STA_WME_INVALID,
	NL80211_STA_WME_UAPSD_QUEUES,
	NL80211_STA_WME_MAX_SP,

	/* keep last */
	__NL80211_STA_WME_AFTER_LAST,
	NL80211_STA_WME_MAX = __NL80211_STA_WME_AFTER_LAST - 1
};

/**
 * enum nl80211_pmksa_candidate_attr - attributes for PMKSA caching candidates
 * @__NL80211_PMKSA_CANDIDATE_INVALID: invalid number for nested attributes
 * @NL80211_PMKSA_CANDIDATE_INDEX: candidate index (u32; the smaller, the higher
 *	priority)
 * @NL80211_PMKSA_CANDIDATE_BSSID: candidate BSSID (6 octets)
 * @NL80211_PMKSA_CANDIDATE_PREAUTH: RSN pre-authentication supported (flag)
 * @NUM_NL80211_PMKSA_CANDIDATE: number of PMKSA caching candidate attributes
 *	(internal)
 * @MAX_NL80211_PMKSA_CANDIDATE: highest PMKSA caching candidate attribute
 *	(internal)
 */
enum nl80211_pmksa_candidate_attr {
	__NL80211_PMKSA_CANDIDATE_INVALID,
	NL80211_PMKSA_CANDIDATE_INDEX,
	NL80211_PMKSA_CANDIDATE_BSSID,
	NL80211_PMKSA_CANDIDATE_PREAUTH,

	/* keep last */
	NUM_NL80211_PMKSA_CANDIDATE,
	MAX_NL80211_PMKSA_CANDIDATE = NUM_NL80211_PMKSA_CANDIDATE - 1
};

/**
 * enum nl80211_tdls_operation - values for %NL80211_ATTR_TDLS_OPERATION
 * @NL80211_TDLS_DISCOVERY_REQ: Send a TDLS discovery request
 * @NL80211_TDLS_SETUP: Setup TDLS link
 * @NL80211_TDLS_TEARDOWN: Teardown a TDLS link which is already established
 * @NL80211_TDLS_ENABLE_LINK: Enable TDLS link
 * @NL80211_TDLS_DISABLE_LINK: Disable TDLS link
 */
enum nl80211_tdls_operation {
	NL80211_TDLS_DISCOVERY_REQ,
	NL80211_TDLS_SETUP,
	NL80211_TDLS_TEARDOWN,
	NL80211_TDLS_ENABLE_LINK,
	NL80211_TDLS_DISABLE_LINK,
};

/*
 * enum nl80211_ap_sme_features - device-integrated AP features
 * Reserved for future use, no bits are defined in
 * NL80211_ATTR_DEVICE_AP_SME yet.
enum nl80211_ap_sme_features {
};
 */

/**
 * enum nl80211_feature_flags - device/driver features
 * @NL80211_FEATURE_SK_TX_STATUS: This driver supports reflecting back
 *	TX status to the socket error queue when requested with the
 *	socket option.
<<<<<<< HEAD
 */
enum nl80211_feature_flags {
	NL80211_FEATURE_SK_TX_STATUS	= 1 << 0,
=======
 * @NL80211_FEATURE_HT_IBSS: This driver supports IBSS with HT datarates.
 */
enum nl80211_feature_flags {
	NL80211_FEATURE_SK_TX_STATUS	= 1 << 0,
	NL80211_FEATURE_HT_IBSS		= 1 << 1,
>>>>>>> b6a27d1e
};

/**
 * enum nl80211_probe_resp_offload_support_attr - optional supported
 *	protocols for probe-response offloading by the driver/FW.
 *	To be used with the %NL80211_ATTR_PROBE_RESP_OFFLOAD attribute.
 *	Each enum value represents a bit in the bitmap of supported
 *	protocols. Typically a subset of probe-requests belonging to a
 *	supported protocol will be excluded from offload and uploaded
 *	to the host.
 *
 * @NL80211_PROBE_RESP_OFFLOAD_SUPPORT_WPS: Support for WPS ver. 1
 * @NL80211_PROBE_RESP_OFFLOAD_SUPPORT_WPS2: Support for WPS ver. 2
 * @NL80211_PROBE_RESP_OFFLOAD_SUPPORT_P2P: Support for P2P
 * @NL80211_PROBE_RESP_OFFLOAD_SUPPORT_80211U: Support for 802.11u
 */
enum nl80211_probe_resp_offload_support_attr {
	NL80211_PROBE_RESP_OFFLOAD_SUPPORT_WPS =	1<<0,
	NL80211_PROBE_RESP_OFFLOAD_SUPPORT_WPS2 =	1<<1,
	NL80211_PROBE_RESP_OFFLOAD_SUPPORT_P2P =	1<<2,
	NL80211_PROBE_RESP_OFFLOAD_SUPPORT_80211U =	1<<3,
};

#endif /* __LINUX_NL80211_H */<|MERGE_RESOLUTION|>--- conflicted
+++ resolved
@@ -2785,17 +2785,11 @@
  * @NL80211_FEATURE_SK_TX_STATUS: This driver supports reflecting back
  *	TX status to the socket error queue when requested with the
  *	socket option.
-<<<<<<< HEAD
- */
-enum nl80211_feature_flags {
-	NL80211_FEATURE_SK_TX_STATUS	= 1 << 0,
-=======
  * @NL80211_FEATURE_HT_IBSS: This driver supports IBSS with HT datarates.
  */
 enum nl80211_feature_flags {
 	NL80211_FEATURE_SK_TX_STATUS	= 1 << 0,
 	NL80211_FEATURE_HT_IBSS		= 1 << 1,
->>>>>>> b6a27d1e
 };
 
 /**
