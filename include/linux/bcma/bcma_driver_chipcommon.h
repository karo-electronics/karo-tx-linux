--- conflicted
+++ resolved
@@ -522,11 +522,8 @@
 	u32 blocksize;
 	u16 numblocks;
 	u32 size;
-<<<<<<< HEAD
-=======
 
 	struct mtd_info *mtd;
->>>>>>> 42ae99e2
 };
 #endif
 
