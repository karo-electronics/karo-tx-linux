/*
 * Performance events:
 *
 *    Copyright (C) 2008-2009, Thomas Gleixner <tglx@linutronix.de>
 *    Copyright (C) 2008-2011, Red Hat, Inc., Ingo Molnar
 *    Copyright (C) 2008-2011, Red Hat, Inc., Peter Zijlstra
 *
 * Data type definitions, declarations, prototypes.
 *
 *    Started by: Thomas Gleixner and Ingo Molnar
 *
 * For licencing details see kernel-base/COPYING
 */
#ifndef _LINUX_PERF_EVENT_H
#define _LINUX_PERF_EVENT_H

#include <uapi/linux/perf_event.h>

/*
<<<<<<< HEAD
 * User-space ABI bits:
 */

/*
 * attr.type
 */
enum perf_type_id {
	PERF_TYPE_HARDWARE			= 0,
	PERF_TYPE_SOFTWARE			= 1,
	PERF_TYPE_TRACEPOINT			= 2,
	PERF_TYPE_HW_CACHE			= 3,
	PERF_TYPE_RAW				= 4,
	PERF_TYPE_BREAKPOINT			= 5,

	PERF_TYPE_MAX,				/* non-ABI */
};

/*
 * Generalized performance event event_id types, used by the
 * attr.event_id parameter of the sys_perf_event_open()
 * syscall:
 */
enum perf_hw_id {
	/*
	 * Common hardware events, generalized by the kernel:
	 */
	PERF_COUNT_HW_CPU_CYCLES		= 0,
	PERF_COUNT_HW_INSTRUCTIONS		= 1,
	PERF_COUNT_HW_CACHE_REFERENCES		= 2,
	PERF_COUNT_HW_CACHE_MISSES		= 3,
	PERF_COUNT_HW_BRANCH_INSTRUCTIONS	= 4,
	PERF_COUNT_HW_BRANCH_MISSES		= 5,
	PERF_COUNT_HW_BUS_CYCLES		= 6,
	PERF_COUNT_HW_STALLED_CYCLES_FRONTEND	= 7,
	PERF_COUNT_HW_STALLED_CYCLES_BACKEND	= 8,
	PERF_COUNT_HW_REF_CPU_CYCLES		= 9,

	PERF_COUNT_HW_MAX,			/* non-ABI */
};

/*
 * Generalized hardware cache events:
 *
 *       { L1-D, L1-I, LLC, ITLB, DTLB, BPU, NODE } x
 *       { read, write, prefetch } x
 *       { accesses, misses }
 */
enum perf_hw_cache_id {
	PERF_COUNT_HW_CACHE_L1D			= 0,
	PERF_COUNT_HW_CACHE_L1I			= 1,
	PERF_COUNT_HW_CACHE_LL			= 2,
	PERF_COUNT_HW_CACHE_DTLB		= 3,
	PERF_COUNT_HW_CACHE_ITLB		= 4,
	PERF_COUNT_HW_CACHE_BPU			= 5,
	PERF_COUNT_HW_CACHE_NODE		= 6,

	PERF_COUNT_HW_CACHE_MAX,		/* non-ABI */
};

enum perf_hw_cache_op_id {
	PERF_COUNT_HW_CACHE_OP_READ		= 0,
	PERF_COUNT_HW_CACHE_OP_WRITE		= 1,
	PERF_COUNT_HW_CACHE_OP_PREFETCH		= 2,

	PERF_COUNT_HW_CACHE_OP_MAX,		/* non-ABI */
};

enum perf_hw_cache_op_result_id {
	PERF_COUNT_HW_CACHE_RESULT_ACCESS	= 0,
	PERF_COUNT_HW_CACHE_RESULT_MISS		= 1,

	PERF_COUNT_HW_CACHE_RESULT_MAX,		/* non-ABI */
};

/*
 * Special "software" events provided by the kernel, even if the hardware
 * does not support performance events. These events measure various
 * physical and sw events of the kernel (and allow the profiling of them as
 * well):
 */
enum perf_sw_ids {
	PERF_COUNT_SW_CPU_CLOCK			= 0,
	PERF_COUNT_SW_TASK_CLOCK		= 1,
	PERF_COUNT_SW_PAGE_FAULTS		= 2,
	PERF_COUNT_SW_CONTEXT_SWITCHES		= 3,
	PERF_COUNT_SW_CPU_MIGRATIONS		= 4,
	PERF_COUNT_SW_PAGE_FAULTS_MIN		= 5,
	PERF_COUNT_SW_PAGE_FAULTS_MAJ		= 6,
	PERF_COUNT_SW_ALIGNMENT_FAULTS		= 7,
	PERF_COUNT_SW_EMULATION_FAULTS		= 8,

	PERF_COUNT_SW_MAX,			/* non-ABI */
};

/*
 * Bits that can be set in attr.sample_type to request information
 * in the overflow packets.
 */
enum perf_event_sample_format {
	PERF_SAMPLE_IP				= 1U << 0,
	PERF_SAMPLE_TID				= 1U << 1,
	PERF_SAMPLE_TIME			= 1U << 2,
	PERF_SAMPLE_ADDR			= 1U << 3,
	PERF_SAMPLE_READ			= 1U << 4,
	PERF_SAMPLE_CALLCHAIN			= 1U << 5,
	PERF_SAMPLE_ID				= 1U << 6,
	PERF_SAMPLE_CPU				= 1U << 7,
	PERF_SAMPLE_PERIOD			= 1U << 8,
	PERF_SAMPLE_STREAM_ID			= 1U << 9,
	PERF_SAMPLE_RAW				= 1U << 10,
	PERF_SAMPLE_BRANCH_STACK		= 1U << 11,
	PERF_SAMPLE_REGS_USER			= 1U << 12,
	PERF_SAMPLE_STACK_USER			= 1U << 13,

	PERF_SAMPLE_MAX = 1U << 14,		/* non-ABI */
};

/*
 * values to program into branch_sample_type when PERF_SAMPLE_BRANCH is set
 *
 * If the user does not pass priv level information via branch_sample_type,
 * the kernel uses the event's priv level. Branch and event priv levels do
 * not have to match. Branch priv level is checked for permissions.
 *
 * The branch types can be combined, however BRANCH_ANY covers all types
 * of branches and therefore it supersedes all the other types.
 */
enum perf_branch_sample_type {
	PERF_SAMPLE_BRANCH_USER		= 1U << 0, /* user branches */
	PERF_SAMPLE_BRANCH_KERNEL	= 1U << 1, /* kernel branches */
	PERF_SAMPLE_BRANCH_HV		= 1U << 2, /* hypervisor branches */

	PERF_SAMPLE_BRANCH_ANY		= 1U << 3, /* any branch types */
	PERF_SAMPLE_BRANCH_ANY_CALL	= 1U << 4, /* any call branch */
	PERF_SAMPLE_BRANCH_ANY_RETURN	= 1U << 5, /* any return branch */
	PERF_SAMPLE_BRANCH_IND_CALL	= 1U << 6, /* indirect calls */

	PERF_SAMPLE_BRANCH_MAX		= 1U << 7, /* non-ABI */
};

#define PERF_SAMPLE_BRANCH_PLM_ALL \
	(PERF_SAMPLE_BRANCH_USER|\
	 PERF_SAMPLE_BRANCH_KERNEL|\
	 PERF_SAMPLE_BRANCH_HV)

/*
 * Values to determine ABI of the registers dump.
 */
enum perf_sample_regs_abi {
	PERF_SAMPLE_REGS_ABI_NONE	= 0,
	PERF_SAMPLE_REGS_ABI_32		= 1,
	PERF_SAMPLE_REGS_ABI_64		= 2,
};

/*
 * The format of the data returned by read() on a perf event fd,
 * as specified by attr.read_format:
 *
 * struct read_format {
 *	{ u64		value;
 *	  { u64		time_enabled; } && PERF_FORMAT_TOTAL_TIME_ENABLED
 *	  { u64		time_running; } && PERF_FORMAT_TOTAL_TIME_RUNNING
 *	  { u64		id;           } && PERF_FORMAT_ID
 *	} && !PERF_FORMAT_GROUP
 *
 *	{ u64		nr;
 *	  { u64		time_enabled; } && PERF_FORMAT_TOTAL_TIME_ENABLED
 *	  { u64		time_running; } && PERF_FORMAT_TOTAL_TIME_RUNNING
 *	  { u64		value;
 *	    { u64	id;           } && PERF_FORMAT_ID
 *	  }		cntr[nr];
 *	} && PERF_FORMAT_GROUP
 * };
 */
enum perf_event_read_format {
	PERF_FORMAT_TOTAL_TIME_ENABLED		= 1U << 0,
	PERF_FORMAT_TOTAL_TIME_RUNNING		= 1U << 1,
	PERF_FORMAT_ID				= 1U << 2,
	PERF_FORMAT_GROUP			= 1U << 3,

	PERF_FORMAT_MAX = 1U << 4,		/* non-ABI */
};

#define PERF_ATTR_SIZE_VER0	64	/* sizeof first published struct */
#define PERF_ATTR_SIZE_VER1	72	/* add: config2 */
#define PERF_ATTR_SIZE_VER2	80	/* add: branch_sample_type */
#define PERF_ATTR_SIZE_VER3	96	/* add: sample_regs_user */
					/* add: sample_stack_user */

/*
 * Hardware event_id to monitor via a performance monitoring event:
 */
struct perf_event_attr {

	/*
	 * Major type: hardware/software/tracepoint/etc.
	 */
	__u32			type;

	/*
	 * Size of the attr structure, for fwd/bwd compat.
	 */
	__u32			size;

	/*
	 * Type specific configuration information.
	 */
	__u64			config;

	union {
		__u64		sample_period;
		__u64		sample_freq;
	};

	__u64			sample_type;
	__u64			read_format;

	__u64			disabled       :  1, /* off by default        */
				inherit	       :  1, /* children inherit it   */
				pinned	       :  1, /* must always be on PMU */
				exclusive      :  1, /* only group on PMU     */
				exclude_user   :  1, /* don't count user      */
				exclude_kernel :  1, /* ditto kernel          */
				exclude_hv     :  1, /* ditto hypervisor      */
				exclude_idle   :  1, /* don't count when idle */
				mmap           :  1, /* include mmap data     */
				comm	       :  1, /* include comm data     */
				freq           :  1, /* use freq, not period  */
				inherit_stat   :  1, /* per task counts       */
				enable_on_exec :  1, /* next exec enables     */
				task           :  1, /* trace fork/exit       */
				watermark      :  1, /* wakeup_watermark      */
				/*
				 * precise_ip:
				 *
				 *  0 - SAMPLE_IP can have arbitrary skid
				 *  1 - SAMPLE_IP must have constant skid
				 *  2 - SAMPLE_IP requested to have 0 skid
				 *  3 - SAMPLE_IP must have 0 skid
				 *
				 *  See also PERF_RECORD_MISC_EXACT_IP
				 */
				precise_ip     :  2, /* skid constraint       */
				mmap_data      :  1, /* non-exec mmap data    */
				sample_id_all  :  1, /* sample_type all events */

				exclude_host   :  1, /* don't count in host   */
				exclude_guest  :  1, /* don't count in guest  */

				exclude_callchain_kernel : 1, /* exclude kernel callchains */
				exclude_callchain_user   : 1, /* exclude user callchains */

				__reserved_1   : 41;

	union {
		__u32		wakeup_events;	  /* wakeup every n events */
		__u32		wakeup_watermark; /* bytes before wakeup   */
	};

	__u32			bp_type;
	union {
		__u64		bp_addr;
		__u64		config1; /* extension of config */
	};
	union {
		__u64		bp_len;
		__u64		config2; /* extension of config1 */
	};
	__u64	branch_sample_type; /* enum perf_branch_sample_type */

	/*
	 * Defines set of user regs to dump on samples.
	 * See asm/perf_regs.h for details.
	 */
	__u64	sample_regs_user;

	/*
	 * Defines size of the user stack to dump on samples.
	 */
	__u32	sample_stack_user;

	/* Align to u64. */
	__u32	__reserved_2;
};

#define perf_flags(attr)	(*(&(attr)->read_format + 1))

/*
 * Ioctls that can be done on a perf event fd:
 */
#define PERF_EVENT_IOC_ENABLE		_IO ('$', 0)
#define PERF_EVENT_IOC_DISABLE		_IO ('$', 1)
#define PERF_EVENT_IOC_REFRESH		_IO ('$', 2)
#define PERF_EVENT_IOC_RESET		_IO ('$', 3)
#define PERF_EVENT_IOC_PERIOD		_IOW('$', 4, __u64)
#define PERF_EVENT_IOC_SET_OUTPUT	_IO ('$', 5)
#define PERF_EVENT_IOC_SET_FILTER	_IOW('$', 6, char *)

enum perf_event_ioc_flags {
	PERF_IOC_FLAG_GROUP		= 1U << 0,
};

/*
 * Structure of the page that can be mapped via mmap
 */
struct perf_event_mmap_page {
	__u32	version;		/* version number of this structure */
	__u32	compat_version;		/* lowest version this is compat with */

	/*
	 * Bits needed to read the hw events in user-space.
	 *
	 *   u32 seq, time_mult, time_shift, idx, width;
	 *   u64 count, enabled, running;
	 *   u64 cyc, time_offset;
	 *   s64 pmc = 0;
	 *
	 *   do {
	 *     seq = pc->lock;
	 *     barrier()
	 *
	 *     enabled = pc->time_enabled;
	 *     running = pc->time_running;
	 *
	 *     if (pc->cap_usr_time && enabled != running) {
	 *       cyc = rdtsc();
	 *       time_offset = pc->time_offset;
	 *       time_mult   = pc->time_mult;
	 *       time_shift  = pc->time_shift;
	 *     }
	 *
	 *     idx = pc->index;
	 *     count = pc->offset;
	 *     if (pc->cap_usr_rdpmc && idx) {
	 *       width = pc->pmc_width;
	 *       pmc = rdpmc(idx - 1);
	 *     }
	 *
	 *     barrier();
	 *   } while (pc->lock != seq);
	 *
	 * NOTE: for obvious reason this only works on self-monitoring
	 *       processes.
	 */
	__u32	lock;			/* seqlock for synchronization */
	__u32	index;			/* hardware event identifier */
	__s64	offset;			/* add to hardware event value */
	__u64	time_enabled;		/* time event active */
	__u64	time_running;		/* time event on cpu */
	union {
		__u64	capabilities;
		__u64	cap_usr_time  : 1,
			cap_usr_rdpmc : 1,
			cap_____res   : 62;
	};

	/*
	 * If cap_usr_rdpmc this field provides the bit-width of the value
	 * read using the rdpmc() or equivalent instruction. This can be used
	 * to sign extend the result like:
	 *
	 *   pmc <<= 64 - width;
	 *   pmc >>= 64 - width; // signed shift right
	 *   count += pmc;
	 */
	__u16	pmc_width;

	/*
	 * If cap_usr_time the below fields can be used to compute the time
	 * delta since time_enabled (in ns) using rdtsc or similar.
	 *
	 *   u64 quot, rem;
	 *   u64 delta;
	 *
	 *   quot = (cyc >> time_shift);
	 *   rem = cyc & ((1 << time_shift) - 1);
	 *   delta = time_offset + quot * time_mult +
	 *              ((rem * time_mult) >> time_shift);
	 *
	 * Where time_offset,time_mult,time_shift and cyc are read in the
	 * seqcount loop described above. This delta can then be added to
	 * enabled and possible running (if idx), improving the scaling:
	 *
	 *   enabled += delta;
	 *   if (idx)
	 *     running += delta;
	 *
	 *   quot = count / running;
	 *   rem  = count % running;
	 *   count = quot * enabled + (rem * enabled) / running;
	 */
	__u16	time_shift;
	__u32	time_mult;
	__u64	time_offset;

		/*
		 * Hole for extension of the self monitor capabilities
		 */

	__u64	__reserved[120];	/* align to 1k */

	/*
	 * Control data for the mmap() data buffer.
	 *
	 * User-space reading the @data_head value should issue an rmb(), on
	 * SMP capable platforms, after reading this value -- see
	 * perf_event_wakeup().
	 *
	 * When the mapping is PROT_WRITE the @data_tail value should be
	 * written by userspace to reflect the last read data. In this case
	 * the kernel will not over-write unread data.
	 */
	__u64   data_head;		/* head in the data section */
	__u64	data_tail;		/* user-space written tail */
};

#define PERF_RECORD_MISC_CPUMODE_MASK		(7 << 0)
#define PERF_RECORD_MISC_CPUMODE_UNKNOWN	(0 << 0)
#define PERF_RECORD_MISC_KERNEL			(1 << 0)
#define PERF_RECORD_MISC_USER			(2 << 0)
#define PERF_RECORD_MISC_HYPERVISOR		(3 << 0)
#define PERF_RECORD_MISC_GUEST_KERNEL		(4 << 0)
#define PERF_RECORD_MISC_GUEST_USER		(5 << 0)

/*
 * Indicates that the content of PERF_SAMPLE_IP points to
 * the actual instruction that triggered the event. See also
 * perf_event_attr::precise_ip.
 */
#define PERF_RECORD_MISC_EXACT_IP		(1 << 14)
/*
 * Reserve the last bit to indicate some extended misc field
 */
#define PERF_RECORD_MISC_EXT_RESERVED		(1 << 15)

struct perf_event_header {
	__u32	type;
	__u16	misc;
	__u16	size;
};

enum perf_event_type {

	/*
	 * If perf_event_attr.sample_id_all is set then all event types will
	 * have the sample_type selected fields related to where/when
	 * (identity) an event took place (TID, TIME, ID, CPU, STREAM_ID)
	 * described in PERF_RECORD_SAMPLE below, it will be stashed just after
	 * the perf_event_header and the fields already present for the existing
	 * fields, i.e. at the end of the payload. That way a newer perf.data
	 * file will be supported by older perf tools, with these new optional
	 * fields being ignored.
	 *
	 * The MMAP events record the PROT_EXEC mappings so that we can
	 * correlate userspace IPs to code. They have the following structure:
	 *
	 * struct {
	 *	struct perf_event_header	header;
	 *
	 *	u32				pid, tid;
	 *	u64				addr;
	 *	u64				len;
	 *	u64				pgoff;
	 *	char				filename[];
	 * };
	 */
	PERF_RECORD_MMAP			= 1,

	/*
	 * struct {
	 *	struct perf_event_header	header;
	 *	u64				id;
	 *	u64				lost;
	 * };
	 */
	PERF_RECORD_LOST			= 2,

	/*
	 * struct {
	 *	struct perf_event_header	header;
	 *
	 *	u32				pid, tid;
	 *	char				comm[];
	 * };
	 */
	PERF_RECORD_COMM			= 3,

	/*
	 * struct {
	 *	struct perf_event_header	header;
	 *	u32				pid, ppid;
	 *	u32				tid, ptid;
	 *	u64				time;
	 * };
	 */
	PERF_RECORD_EXIT			= 4,

	/*
	 * struct {
	 *	struct perf_event_header	header;
	 *	u64				time;
	 *	u64				id;
	 *	u64				stream_id;
	 * };
	 */
	PERF_RECORD_THROTTLE			= 5,
	PERF_RECORD_UNTHROTTLE			= 6,

	/*
	 * struct {
	 *	struct perf_event_header	header;
	 *	u32				pid, ppid;
	 *	u32				tid, ptid;
	 *	u64				time;
	 * };
	 */
	PERF_RECORD_FORK			= 7,

	/*
	 * struct {
	 *	struct perf_event_header	header;
	 *	u32				pid, tid;
	 *
	 *	struct read_format		values;
	 * };
	 */
	PERF_RECORD_READ			= 8,

	/*
	 * struct {
	 *	struct perf_event_header	header;
	 *
	 *	{ u64			ip;	  } && PERF_SAMPLE_IP
	 *	{ u32			pid, tid; } && PERF_SAMPLE_TID
	 *	{ u64			time;     } && PERF_SAMPLE_TIME
	 *	{ u64			addr;     } && PERF_SAMPLE_ADDR
	 *	{ u64			id;	  } && PERF_SAMPLE_ID
	 *	{ u64			stream_id;} && PERF_SAMPLE_STREAM_ID
	 *	{ u32			cpu, res; } && PERF_SAMPLE_CPU
	 *	{ u64			period;   } && PERF_SAMPLE_PERIOD
	 *
	 *	{ struct read_format	values;	  } && PERF_SAMPLE_READ
	 *
	 *	{ u64			nr,
	 *	  u64			ips[nr];  } && PERF_SAMPLE_CALLCHAIN
	 *
	 *	#
	 *	# The RAW record below is opaque data wrt the ABI
	 *	#
	 *	# That is, the ABI doesn't make any promises wrt to
	 *	# the stability of its content, it may vary depending
	 *	# on event, hardware, kernel version and phase of
	 *	# the moon.
	 *	#
	 *	# In other words, PERF_SAMPLE_RAW contents are not an ABI.
	 *	#
	 *
	 *	{ u32			size;
	 *	  char                  data[size];}&& PERF_SAMPLE_RAW
	 *
	 *	{ u64 from, to, flags } lbr[nr];} && PERF_SAMPLE_BRANCH_STACK
	 *
	 * 	{ u64			abi; # enum perf_sample_regs_abi
	 * 	  u64			regs[weight(mask)]; } && PERF_SAMPLE_REGS_USER
	 *
	 * 	{ u64			size;
	 * 	  char			data[size];
	 * 	  u64			dyn_size; } && PERF_SAMPLE_STACK_USER
	 * };
	 */
	PERF_RECORD_SAMPLE			= 9,

	PERF_RECORD_MAX,			/* non-ABI */
};

#define PERF_MAX_STACK_DEPTH		127

enum perf_callchain_context {
	PERF_CONTEXT_HV			= (__u64)-32,
	PERF_CONTEXT_KERNEL		= (__u64)-128,
	PERF_CONTEXT_USER		= (__u64)-512,

	PERF_CONTEXT_GUEST		= (__u64)-2048,
	PERF_CONTEXT_GUEST_KERNEL	= (__u64)-2176,
	PERF_CONTEXT_GUEST_USER		= (__u64)-2560,

	PERF_CONTEXT_MAX		= (__u64)-4095,
};

#define PERF_FLAG_FD_NO_GROUP		(1U << 0)
#define PERF_FLAG_FD_OUTPUT		(1U << 1)
#define PERF_FLAG_PID_CGROUP		(1U << 2) /* pid=cgroup id, per-cpu mode only */

#ifdef __KERNEL__
/*
=======
>>>>>>> ddffeb8c
 * Kernel-internal data types and definitions:
 */

#ifdef CONFIG_PERF_EVENTS
# include <linux/cgroup.h>
# include <asm/perf_event.h>
# include <asm/local64.h>
#endif

struct perf_guest_info_callbacks {
	int				(*is_in_guest)(void);
	int				(*is_user_mode)(void);
	unsigned long			(*get_guest_ip)(void);
};

#ifdef CONFIG_HAVE_HW_BREAKPOINT
#include <asm/hw_breakpoint.h>
#endif

#include <linux/list.h>
#include <linux/mutex.h>
#include <linux/rculist.h>
#include <linux/rcupdate.h>
#include <linux/spinlock.h>
#include <linux/hrtimer.h>
#include <linux/fs.h>
#include <linux/pid_namespace.h>
#include <linux/workqueue.h>
#include <linux/ftrace.h>
#include <linux/cpu.h>
#include <linux/irq_work.h>
#include <linux/static_key.h>
#include <linux/atomic.h>
#include <linux/sysfs.h>
#include <linux/perf_regs.h>
#include <asm/local.h>

struct perf_callchain_entry {
	__u64				nr;
	__u64				ip[PERF_MAX_STACK_DEPTH];
};

struct perf_raw_record {
	u32				size;
	void				*data;
};

/*
 * single taken branch record layout:
 *
 *      from: source instruction (may not always be a branch insn)
 *        to: branch target
 *   mispred: branch target was mispredicted
 * predicted: branch target was predicted
 *
 * support for mispred, predicted is optional. In case it
 * is not supported mispred = predicted = 0.
 */
struct perf_branch_entry {
	__u64	from;
	__u64	to;
	__u64	mispred:1,  /* target mispredicted */
		predicted:1,/* target predicted */
		reserved:62;
};

/*
 * branch stack layout:
 *  nr: number of taken branches stored in entries[]
 *
 * Note that nr can vary from sample to sample
 * branches (to, from) are stored from most recent
 * to least recent, i.e., entries[0] contains the most
 * recent branch.
 */
struct perf_branch_stack {
	__u64				nr;
	struct perf_branch_entry	entries[0];
};

struct perf_regs_user {
	__u64		abi;
	struct pt_regs	*regs;
};

struct task_struct;

/*
 * extra PMU register associated with an event
 */
struct hw_perf_event_extra {
	u64		config;	/* register value */
	unsigned int	reg;	/* register address or index */
	int		alloc;	/* extra register already allocated */
	int		idx;	/* index in shared_regs->regs[] */
};

/**
 * struct hw_perf_event - performance event hardware details:
 */
struct hw_perf_event {
#ifdef CONFIG_PERF_EVENTS
	union {
		struct { /* hardware */
			u64		config;
			u64		last_tag;
			unsigned long	config_base;
			unsigned long	event_base;
			int		event_base_rdpmc;
			int		idx;
			int		last_cpu;

			struct hw_perf_event_extra extra_reg;
			struct hw_perf_event_extra branch_reg;
		};
		struct { /* software */
			struct hrtimer	hrtimer;
		};
#ifdef CONFIG_HAVE_HW_BREAKPOINT
		struct { /* breakpoint */
			struct arch_hw_breakpoint	info;
			struct list_head		bp_list;
			/*
			 * Crufty hack to avoid the chicken and egg
			 * problem hw_breakpoint has with context
			 * creation and event initalization.
			 */
			struct task_struct		*bp_target;
		};
#endif
	};
	int				state;
	local64_t			prev_count;
	u64				sample_period;
	u64				last_period;
	local64_t			period_left;
	u64                             interrupts_seq;
	u64				interrupts;

	u64				freq_time_stamp;
	u64				freq_count_stamp;
#endif
};

/*
 * hw_perf_event::state flags
 */
#define PERF_HES_STOPPED	0x01 /* the counter is stopped */
#define PERF_HES_UPTODATE	0x02 /* event->count up-to-date */
#define PERF_HES_ARCH		0x04

struct perf_event;

/*
 * Common implementation detail of pmu::{start,commit,cancel}_txn
 */
#define PERF_EVENT_TXN 0x1

/**
 * struct pmu - generic performance monitoring unit
 */
struct pmu {
	struct list_head		entry;

	struct device			*dev;
	const struct attribute_group	**attr_groups;
	char				*name;
	int				type;

	int * __percpu			pmu_disable_count;
	struct perf_cpu_context * __percpu pmu_cpu_context;
	int				task_ctx_nr;

	/*
	 * Fully disable/enable this PMU, can be used to protect from the PMI
	 * as well as for lazy/batch writing of the MSRs.
	 */
	void (*pmu_enable)		(struct pmu *pmu); /* optional */
	void (*pmu_disable)		(struct pmu *pmu); /* optional */

	/*
	 * Try and initialize the event for this PMU.
	 * Should return -ENOENT when the @event doesn't match this PMU.
	 */
	int (*event_init)		(struct perf_event *event);

#define PERF_EF_START	0x01		/* start the counter when adding    */
#define PERF_EF_RELOAD	0x02		/* reload the counter when starting */
#define PERF_EF_UPDATE	0x04		/* update the counter when stopping */

	/*
	 * Adds/Removes a counter to/from the PMU, can be done inside
	 * a transaction, see the ->*_txn() methods.
	 */
	int  (*add)			(struct perf_event *event, int flags);
	void (*del)			(struct perf_event *event, int flags);

	/*
	 * Starts/Stops a counter present on the PMU. The PMI handler
	 * should stop the counter when perf_event_overflow() returns
	 * !0. ->start() will be used to continue.
	 */
	void (*start)			(struct perf_event *event, int flags);
	void (*stop)			(struct perf_event *event, int flags);

	/*
	 * Updates the counter value of the event.
	 */
	void (*read)			(struct perf_event *event);

	/*
	 * Group events scheduling is treated as a transaction, add
	 * group events as a whole and perform one schedulability test.
	 * If the test fails, roll back the whole group
	 *
	 * Start the transaction, after this ->add() doesn't need to
	 * do schedulability tests.
	 */
	void (*start_txn)		(struct pmu *pmu); /* optional */
	/*
	 * If ->start_txn() disabled the ->add() schedulability test
	 * then ->commit_txn() is required to perform one. On success
	 * the transaction is closed. On error the transaction is kept
	 * open until ->cancel_txn() is called.
	 */
	int  (*commit_txn)		(struct pmu *pmu); /* optional */
	/*
	 * Will cancel the transaction, assumes ->del() is called
	 * for each successful ->add() during the transaction.
	 */
	void (*cancel_txn)		(struct pmu *pmu); /* optional */

	/*
	 * Will return the value for perf_event_mmap_page::index for this event,
	 * if no implementation is provided it will default to: event->hw.idx + 1.
	 */
	int (*event_idx)		(struct perf_event *event); /*optional */

	/*
	 * flush branch stack on context-switches (needed in cpu-wide mode)
	 */
	void (*flush_branch_stack)	(void);
};

/**
 * enum perf_event_active_state - the states of a event
 */
enum perf_event_active_state {
	PERF_EVENT_STATE_ERROR		= -2,
	PERF_EVENT_STATE_OFF		= -1,
	PERF_EVENT_STATE_INACTIVE	=  0,
	PERF_EVENT_STATE_ACTIVE		=  1,
};

struct file;
struct perf_sample_data;

typedef void (*perf_overflow_handler_t)(struct perf_event *,
					struct perf_sample_data *,
					struct pt_regs *regs);

enum perf_group_flag {
	PERF_GROUP_SOFTWARE		= 0x1,
};

#define SWEVENT_HLIST_BITS		8
#define SWEVENT_HLIST_SIZE		(1 << SWEVENT_HLIST_BITS)

struct swevent_hlist {
	struct hlist_head		heads[SWEVENT_HLIST_SIZE];
	struct rcu_head			rcu_head;
};

#define PERF_ATTACH_CONTEXT	0x01
#define PERF_ATTACH_GROUP	0x02
#define PERF_ATTACH_TASK	0x04

#ifdef CONFIG_CGROUP_PERF
/*
 * perf_cgroup_info keeps track of time_enabled for a cgroup.
 * This is a per-cpu dynamically allocated data structure.
 */
struct perf_cgroup_info {
	u64				time;
	u64				timestamp;
};

struct perf_cgroup {
	struct				cgroup_subsys_state css;
	struct				perf_cgroup_info *info;	/* timing info, one per cpu */
};
#endif

struct ring_buffer;

/**
 * struct perf_event - performance event kernel representation:
 */
struct perf_event {
#ifdef CONFIG_PERF_EVENTS
	struct list_head		group_entry;
	struct list_head		event_entry;
	struct list_head		sibling_list;
	struct hlist_node		hlist_entry;
	int				nr_siblings;
	int				group_flags;
	struct perf_event		*group_leader;
	struct pmu			*pmu;

	enum perf_event_active_state	state;
	unsigned int			attach_state;
	local64_t			count;
	atomic64_t			child_count;

	/*
	 * These are the total time in nanoseconds that the event
	 * has been enabled (i.e. eligible to run, and the task has
	 * been scheduled in, if this is a per-task event)
	 * and running (scheduled onto the CPU), respectively.
	 *
	 * They are computed from tstamp_enabled, tstamp_running and
	 * tstamp_stopped when the event is in INACTIVE or ACTIVE state.
	 */
	u64				total_time_enabled;
	u64				total_time_running;

	/*
	 * These are timestamps used for computing total_time_enabled
	 * and total_time_running when the event is in INACTIVE or
	 * ACTIVE state, measured in nanoseconds from an arbitrary point
	 * in time.
	 * tstamp_enabled: the notional time when the event was enabled
	 * tstamp_running: the notional time when the event was scheduled on
	 * tstamp_stopped: in INACTIVE state, the notional time when the
	 *	event was scheduled off.
	 */
	u64				tstamp_enabled;
	u64				tstamp_running;
	u64				tstamp_stopped;

	/*
	 * timestamp shadows the actual context timing but it can
	 * be safely used in NMI interrupt context. It reflects the
	 * context time as it was when the event was last scheduled in.
	 *
	 * ctx_time already accounts for ctx->timestamp. Therefore to
	 * compute ctx_time for a sample, simply add perf_clock().
	 */
	u64				shadow_ctx_time;

	struct perf_event_attr		attr;
	u16				header_size;
	u16				id_header_size;
	u16				read_size;
	struct hw_perf_event		hw;

	struct perf_event_context	*ctx;
	atomic_long_t			refcount;

	/*
	 * These accumulate total time (in nanoseconds) that children
	 * events have been enabled and running, respectively.
	 */
	atomic64_t			child_total_time_enabled;
	atomic64_t			child_total_time_running;

	/*
	 * Protect attach/detach and child_list:
	 */
	struct mutex			child_mutex;
	struct list_head		child_list;
	struct perf_event		*parent;

	int				oncpu;
	int				cpu;

	struct list_head		owner_entry;
	struct task_struct		*owner;

	/* mmap bits */
	struct mutex			mmap_mutex;
	atomic_t			mmap_count;
	int				mmap_locked;
	struct user_struct		*mmap_user;
	struct ring_buffer		*rb;
	struct list_head		rb_entry;

	/* poll related */
	wait_queue_head_t		waitq;
	struct fasync_struct		*fasync;

	/* delayed work for NMIs and such */
	int				pending_wakeup;
	int				pending_kill;
	int				pending_disable;
	struct irq_work			pending;

	atomic_t			event_limit;

	void (*destroy)(struct perf_event *);
	struct rcu_head			rcu_head;

	struct pid_namespace		*ns;
	u64				id;

	perf_overflow_handler_t		overflow_handler;
	void				*overflow_handler_context;

#ifdef CONFIG_EVENT_TRACING
	struct ftrace_event_call	*tp_event;
	struct event_filter		*filter;
#ifdef CONFIG_FUNCTION_TRACER
	struct ftrace_ops               ftrace_ops;
#endif
#endif

#ifdef CONFIG_CGROUP_PERF
	struct perf_cgroup		*cgrp; /* cgroup event is attach to */
	int				cgrp_defer_enabled;
#endif

#endif /* CONFIG_PERF_EVENTS */
};

enum perf_event_context_type {
	task_context,
	cpu_context,
};

/**
 * struct perf_event_context - event context structure
 *
 * Used as a container for task events and CPU events as well:
 */
struct perf_event_context {
	struct pmu			*pmu;
	enum perf_event_context_type	type;
	/*
	 * Protect the states of the events in the list,
	 * nr_active, and the list:
	 */
	raw_spinlock_t			lock;
	/*
	 * Protect the list of events.  Locking either mutex or lock
	 * is sufficient to ensure the list doesn't change; to change
	 * the list you need to lock both the mutex and the spinlock.
	 */
	struct mutex			mutex;

	struct list_head		pinned_groups;
	struct list_head		flexible_groups;
	struct list_head		event_list;
	int				nr_events;
	int				nr_active;
	int				is_active;
	int				nr_stat;
	int				nr_freq;
	int				rotate_disable;
	atomic_t			refcount;
	struct task_struct		*task;

	/*
	 * Context clock, runs when context enabled.
	 */
	u64				time;
	u64				timestamp;

	/*
	 * These fields let us detect when two contexts have both
	 * been cloned (inherited) from a common ancestor.
	 */
	struct perf_event_context	*parent_ctx;
	u64				parent_gen;
	u64				generation;
	int				pin_count;
	int				nr_cgroups;	 /* cgroup evts */
	int				nr_branch_stack; /* branch_stack evt */
	struct rcu_head			rcu_head;
};

/*
 * Number of contexts where an event can trigger:
 *	task, softirq, hardirq, nmi.
 */
#define PERF_NR_CONTEXTS	4

/**
 * struct perf_event_cpu_context - per cpu event context structure
 */
struct perf_cpu_context {
	struct perf_event_context	ctx;
	struct perf_event_context	*task_ctx;
	int				active_oncpu;
	int				exclusive;
	struct list_head		rotation_list;
	int				jiffies_interval;
	struct pmu			*unique_pmu;
	struct perf_cgroup		*cgrp;
};

struct perf_output_handle {
	struct perf_event		*event;
	struct ring_buffer		*rb;
	unsigned long			wakeup;
	unsigned long			size;
	void				*addr;
	int				page;
};

#ifdef CONFIG_PERF_EVENTS

extern int perf_pmu_register(struct pmu *pmu, char *name, int type);
extern void perf_pmu_unregister(struct pmu *pmu);

extern int perf_num_counters(void);
extern const char *perf_pmu_name(void);
extern void __perf_event_task_sched_in(struct task_struct *prev,
				       struct task_struct *task);
extern void __perf_event_task_sched_out(struct task_struct *prev,
					struct task_struct *next);
extern int perf_event_init_task(struct task_struct *child);
extern void perf_event_exit_task(struct task_struct *child);
extern void perf_event_free_task(struct task_struct *task);
extern void perf_event_delayed_put(struct task_struct *task);
extern void perf_event_print_debug(void);
extern void perf_pmu_disable(struct pmu *pmu);
extern void perf_pmu_enable(struct pmu *pmu);
extern int perf_event_task_disable(void);
extern int perf_event_task_enable(void);
extern int perf_event_refresh(struct perf_event *event, int refresh);
extern void perf_event_update_userpage(struct perf_event *event);
extern int perf_event_release_kernel(struct perf_event *event);
extern struct perf_event *
perf_event_create_kernel_counter(struct perf_event_attr *attr,
				int cpu,
				struct task_struct *task,
				perf_overflow_handler_t callback,
				void *context);
extern void perf_pmu_migrate_context(struct pmu *pmu,
				int src_cpu, int dst_cpu);
extern u64 perf_event_read_value(struct perf_event *event,
				 u64 *enabled, u64 *running);


struct perf_sample_data {
	u64				type;

	u64				ip;
	struct {
		u32	pid;
		u32	tid;
	}				tid_entry;
	u64				time;
	u64				addr;
	u64				id;
	u64				stream_id;
	struct {
		u32	cpu;
		u32	reserved;
	}				cpu_entry;
	u64				period;
	struct perf_callchain_entry	*callchain;
	struct perf_raw_record		*raw;
	struct perf_branch_stack	*br_stack;
	struct perf_regs_user		regs_user;
	u64				stack_user_size;
};

static inline void perf_sample_data_init(struct perf_sample_data *data,
					 u64 addr, u64 period)
{
	/* remaining struct members initialized in perf_prepare_sample() */
	data->addr = addr;
	data->raw  = NULL;
	data->br_stack = NULL;
	data->period = period;
	data->regs_user.abi = PERF_SAMPLE_REGS_ABI_NONE;
	data->regs_user.regs = NULL;
	data->stack_user_size = 0;
}

extern void perf_output_sample(struct perf_output_handle *handle,
			       struct perf_event_header *header,
			       struct perf_sample_data *data,
			       struct perf_event *event);
extern void perf_prepare_sample(struct perf_event_header *header,
				struct perf_sample_data *data,
				struct perf_event *event,
				struct pt_regs *regs);

extern int perf_event_overflow(struct perf_event *event,
				 struct perf_sample_data *data,
				 struct pt_regs *regs);

static inline bool is_sampling_event(struct perf_event *event)
{
	return event->attr.sample_period != 0;
}

/*
 * Return 1 for a software event, 0 for a hardware event
 */
static inline int is_software_event(struct perf_event *event)
{
	return event->pmu->task_ctx_nr == perf_sw_context;
}

extern struct static_key perf_swevent_enabled[PERF_COUNT_SW_MAX];

extern void __perf_sw_event(u32, u64, struct pt_regs *, u64);

#ifndef perf_arch_fetch_caller_regs
static inline void perf_arch_fetch_caller_regs(struct pt_regs *regs, unsigned long ip) { }
#endif

/*
 * Take a snapshot of the regs. Skip ip and frame pointer to
 * the nth caller. We only need a few of the regs:
 * - ip for PERF_SAMPLE_IP
 * - cs for user_mode() tests
 * - bp for callchains
 * - eflags, for future purposes, just in case
 */
static inline void perf_fetch_caller_regs(struct pt_regs *regs)
{
	memset(regs, 0, sizeof(*regs));

	perf_arch_fetch_caller_regs(regs, CALLER_ADDR0);
}

static __always_inline void
perf_sw_event(u32 event_id, u64 nr, struct pt_regs *regs, u64 addr)
{
	struct pt_regs hot_regs;

	if (static_key_false(&perf_swevent_enabled[event_id])) {
		if (!regs) {
			perf_fetch_caller_regs(&hot_regs);
			regs = &hot_regs;
		}
		__perf_sw_event(event_id, nr, regs, addr);
	}
}

extern struct static_key_deferred perf_sched_events;

static inline void perf_event_task_sched_in(struct task_struct *prev,
					    struct task_struct *task)
{
	if (static_key_false(&perf_sched_events.key))
		__perf_event_task_sched_in(prev, task);
}

static inline void perf_event_task_sched_out(struct task_struct *prev,
					     struct task_struct *next)
{
	perf_sw_event(PERF_COUNT_SW_CONTEXT_SWITCHES, 1, NULL, 0);

	if (static_key_false(&perf_sched_events.key))
		__perf_event_task_sched_out(prev, next);
}

extern void perf_event_mmap(struct vm_area_struct *vma);
extern struct perf_guest_info_callbacks *perf_guest_cbs;
extern int perf_register_guest_info_callbacks(struct perf_guest_info_callbacks *callbacks);
extern int perf_unregister_guest_info_callbacks(struct perf_guest_info_callbacks *callbacks);

extern void perf_event_comm(struct task_struct *tsk);
extern void perf_event_fork(struct task_struct *tsk);

/* Callchains */
DECLARE_PER_CPU(struct perf_callchain_entry, perf_callchain_entry);

extern void perf_callchain_user(struct perf_callchain_entry *entry, struct pt_regs *regs);
extern void perf_callchain_kernel(struct perf_callchain_entry *entry, struct pt_regs *regs);

static inline void perf_callchain_store(struct perf_callchain_entry *entry, u64 ip)
{
	if (entry->nr < PERF_MAX_STACK_DEPTH)
		entry->ip[entry->nr++] = ip;
}

extern int sysctl_perf_event_paranoid;
extern int sysctl_perf_event_mlock;
extern int sysctl_perf_event_sample_rate;

extern int perf_proc_update_handler(struct ctl_table *table, int write,
		void __user *buffer, size_t *lenp,
		loff_t *ppos);

static inline bool perf_paranoid_tracepoint_raw(void)
{
	return sysctl_perf_event_paranoid > -1;
}

static inline bool perf_paranoid_cpu(void)
{
	return sysctl_perf_event_paranoid > 0;
}

static inline bool perf_paranoid_kernel(void)
{
	return sysctl_perf_event_paranoid > 1;
}

extern void perf_event_init(void);
extern void perf_tp_event(u64 addr, u64 count, void *record,
			  int entry_size, struct pt_regs *regs,
			  struct hlist_head *head, int rctx,
			  struct task_struct *task);
extern void perf_bp_event(struct perf_event *event, void *data);

#ifndef perf_misc_flags
# define perf_misc_flags(regs) \
		(user_mode(regs) ? PERF_RECORD_MISC_USER : PERF_RECORD_MISC_KERNEL)
# define perf_instruction_pointer(regs)	instruction_pointer(regs)
#endif

static inline bool has_branch_stack(struct perf_event *event)
{
	return event->attr.sample_type & PERF_SAMPLE_BRANCH_STACK;
}

extern int perf_output_begin(struct perf_output_handle *handle,
			     struct perf_event *event, unsigned int size);
extern void perf_output_end(struct perf_output_handle *handle);
extern unsigned int perf_output_copy(struct perf_output_handle *handle,
			     const void *buf, unsigned int len);
extern unsigned int perf_output_skip(struct perf_output_handle *handle,
				     unsigned int len);
extern int perf_swevent_get_recursion_context(void);
extern void perf_swevent_put_recursion_context(int rctx);
extern void perf_event_enable(struct perf_event *event);
extern void perf_event_disable(struct perf_event *event);
extern int __perf_event_disable(void *info);
extern void perf_event_task_tick(void);
#else
static inline void
perf_event_task_sched_in(struct task_struct *prev,
			 struct task_struct *task)			{ }
static inline void
perf_event_task_sched_out(struct task_struct *prev,
			  struct task_struct *next)			{ }
static inline int perf_event_init_task(struct task_struct *child)	{ return 0; }
static inline void perf_event_exit_task(struct task_struct *child)	{ }
static inline void perf_event_free_task(struct task_struct *task)	{ }
static inline void perf_event_delayed_put(struct task_struct *task)	{ }
static inline void perf_event_print_debug(void)				{ }
static inline int perf_event_task_disable(void)				{ return -EINVAL; }
static inline int perf_event_task_enable(void)				{ return -EINVAL; }
static inline int perf_event_refresh(struct perf_event *event, int refresh)
{
	return -EINVAL;
}

static inline void
perf_sw_event(u32 event_id, u64 nr, struct pt_regs *regs, u64 addr)	{ }
static inline void
perf_bp_event(struct perf_event *event, void *data)			{ }

static inline int perf_register_guest_info_callbacks
(struct perf_guest_info_callbacks *callbacks)				{ return 0; }
static inline int perf_unregister_guest_info_callbacks
(struct perf_guest_info_callbacks *callbacks)				{ return 0; }

static inline void perf_event_mmap(struct vm_area_struct *vma)		{ }
static inline void perf_event_comm(struct task_struct *tsk)		{ }
static inline void perf_event_fork(struct task_struct *tsk)		{ }
static inline void perf_event_init(void)				{ }
static inline int  perf_swevent_get_recursion_context(void)		{ return -1; }
static inline void perf_swevent_put_recursion_context(int rctx)		{ }
static inline void perf_event_enable(struct perf_event *event)		{ }
static inline void perf_event_disable(struct perf_event *event)		{ }
static inline int __perf_event_disable(void *info)			{ return -1; }
static inline void perf_event_task_tick(void)				{ }
#endif

#define perf_output_put(handle, x) perf_output_copy((handle), &(x), sizeof(x))

/*
 * This has to have a higher priority than migration_notifier in sched.c.
 */
#define perf_cpu_notifier(fn)						\
do {									\
	static struct notifier_block fn##_nb __cpuinitdata =		\
		{ .notifier_call = fn, .priority = CPU_PRI_PERF };	\
	fn(&fn##_nb, (unsigned long)CPU_UP_PREPARE,			\
		(void *)(unsigned long)smp_processor_id());		\
	fn(&fn##_nb, (unsigned long)CPU_STARTING,			\
		(void *)(unsigned long)smp_processor_id());		\
	fn(&fn##_nb, (unsigned long)CPU_ONLINE,				\
		(void *)(unsigned long)smp_processor_id());		\
	register_cpu_notifier(&fn##_nb);				\
} while (0)


#define PMU_FORMAT_ATTR(_name, _format)					\
static ssize_t								\
_name##_show(struct device *dev,					\
			       struct device_attribute *attr,		\
			       char *page)				\
{									\
	BUILD_BUG_ON(sizeof(_format) >= PAGE_SIZE);			\
	return sprintf(page, _format "\n");				\
}									\
									\
static struct device_attribute format_attr_##_name = __ATTR_RO(_name)

#endif /* _LINUX_PERF_EVENT_H */<|MERGE_RESOLUTION|>--- conflicted
+++ resolved
@@ -17,604 +17,6 @@
 #include <uapi/linux/perf_event.h>
 
 /*
-<<<<<<< HEAD
- * User-space ABI bits:
- */
-
-/*
- * attr.type
- */
-enum perf_type_id {
-	PERF_TYPE_HARDWARE			= 0,
-	PERF_TYPE_SOFTWARE			= 1,
-	PERF_TYPE_TRACEPOINT			= 2,
-	PERF_TYPE_HW_CACHE			= 3,
-	PERF_TYPE_RAW				= 4,
-	PERF_TYPE_BREAKPOINT			= 5,
-
-	PERF_TYPE_MAX,				/* non-ABI */
-};
-
-/*
- * Generalized performance event event_id types, used by the
- * attr.event_id parameter of the sys_perf_event_open()
- * syscall:
- */
-enum perf_hw_id {
-	/*
-	 * Common hardware events, generalized by the kernel:
-	 */
-	PERF_COUNT_HW_CPU_CYCLES		= 0,
-	PERF_COUNT_HW_INSTRUCTIONS		= 1,
-	PERF_COUNT_HW_CACHE_REFERENCES		= 2,
-	PERF_COUNT_HW_CACHE_MISSES		= 3,
-	PERF_COUNT_HW_BRANCH_INSTRUCTIONS	= 4,
-	PERF_COUNT_HW_BRANCH_MISSES		= 5,
-	PERF_COUNT_HW_BUS_CYCLES		= 6,
-	PERF_COUNT_HW_STALLED_CYCLES_FRONTEND	= 7,
-	PERF_COUNT_HW_STALLED_CYCLES_BACKEND	= 8,
-	PERF_COUNT_HW_REF_CPU_CYCLES		= 9,
-
-	PERF_COUNT_HW_MAX,			/* non-ABI */
-};
-
-/*
- * Generalized hardware cache events:
- *
- *       { L1-D, L1-I, LLC, ITLB, DTLB, BPU, NODE } x
- *       { read, write, prefetch } x
- *       { accesses, misses }
- */
-enum perf_hw_cache_id {
-	PERF_COUNT_HW_CACHE_L1D			= 0,
-	PERF_COUNT_HW_CACHE_L1I			= 1,
-	PERF_COUNT_HW_CACHE_LL			= 2,
-	PERF_COUNT_HW_CACHE_DTLB		= 3,
-	PERF_COUNT_HW_CACHE_ITLB		= 4,
-	PERF_COUNT_HW_CACHE_BPU			= 5,
-	PERF_COUNT_HW_CACHE_NODE		= 6,
-
-	PERF_COUNT_HW_CACHE_MAX,		/* non-ABI */
-};
-
-enum perf_hw_cache_op_id {
-	PERF_COUNT_HW_CACHE_OP_READ		= 0,
-	PERF_COUNT_HW_CACHE_OP_WRITE		= 1,
-	PERF_COUNT_HW_CACHE_OP_PREFETCH		= 2,
-
-	PERF_COUNT_HW_CACHE_OP_MAX,		/* non-ABI */
-};
-
-enum perf_hw_cache_op_result_id {
-	PERF_COUNT_HW_CACHE_RESULT_ACCESS	= 0,
-	PERF_COUNT_HW_CACHE_RESULT_MISS		= 1,
-
-	PERF_COUNT_HW_CACHE_RESULT_MAX,		/* non-ABI */
-};
-
-/*
- * Special "software" events provided by the kernel, even if the hardware
- * does not support performance events. These events measure various
- * physical and sw events of the kernel (and allow the profiling of them as
- * well):
- */
-enum perf_sw_ids {
-	PERF_COUNT_SW_CPU_CLOCK			= 0,
-	PERF_COUNT_SW_TASK_CLOCK		= 1,
-	PERF_COUNT_SW_PAGE_FAULTS		= 2,
-	PERF_COUNT_SW_CONTEXT_SWITCHES		= 3,
-	PERF_COUNT_SW_CPU_MIGRATIONS		= 4,
-	PERF_COUNT_SW_PAGE_FAULTS_MIN		= 5,
-	PERF_COUNT_SW_PAGE_FAULTS_MAJ		= 6,
-	PERF_COUNT_SW_ALIGNMENT_FAULTS		= 7,
-	PERF_COUNT_SW_EMULATION_FAULTS		= 8,
-
-	PERF_COUNT_SW_MAX,			/* non-ABI */
-};
-
-/*
- * Bits that can be set in attr.sample_type to request information
- * in the overflow packets.
- */
-enum perf_event_sample_format {
-	PERF_SAMPLE_IP				= 1U << 0,
-	PERF_SAMPLE_TID				= 1U << 1,
-	PERF_SAMPLE_TIME			= 1U << 2,
-	PERF_SAMPLE_ADDR			= 1U << 3,
-	PERF_SAMPLE_READ			= 1U << 4,
-	PERF_SAMPLE_CALLCHAIN			= 1U << 5,
-	PERF_SAMPLE_ID				= 1U << 6,
-	PERF_SAMPLE_CPU				= 1U << 7,
-	PERF_SAMPLE_PERIOD			= 1U << 8,
-	PERF_SAMPLE_STREAM_ID			= 1U << 9,
-	PERF_SAMPLE_RAW				= 1U << 10,
-	PERF_SAMPLE_BRANCH_STACK		= 1U << 11,
-	PERF_SAMPLE_REGS_USER			= 1U << 12,
-	PERF_SAMPLE_STACK_USER			= 1U << 13,
-
-	PERF_SAMPLE_MAX = 1U << 14,		/* non-ABI */
-};
-
-/*
- * values to program into branch_sample_type when PERF_SAMPLE_BRANCH is set
- *
- * If the user does not pass priv level information via branch_sample_type,
- * the kernel uses the event's priv level. Branch and event priv levels do
- * not have to match. Branch priv level is checked for permissions.
- *
- * The branch types can be combined, however BRANCH_ANY covers all types
- * of branches and therefore it supersedes all the other types.
- */
-enum perf_branch_sample_type {
-	PERF_SAMPLE_BRANCH_USER		= 1U << 0, /* user branches */
-	PERF_SAMPLE_BRANCH_KERNEL	= 1U << 1, /* kernel branches */
-	PERF_SAMPLE_BRANCH_HV		= 1U << 2, /* hypervisor branches */
-
-	PERF_SAMPLE_BRANCH_ANY		= 1U << 3, /* any branch types */
-	PERF_SAMPLE_BRANCH_ANY_CALL	= 1U << 4, /* any call branch */
-	PERF_SAMPLE_BRANCH_ANY_RETURN	= 1U << 5, /* any return branch */
-	PERF_SAMPLE_BRANCH_IND_CALL	= 1U << 6, /* indirect calls */
-
-	PERF_SAMPLE_BRANCH_MAX		= 1U << 7, /* non-ABI */
-};
-
-#define PERF_SAMPLE_BRANCH_PLM_ALL \
-	(PERF_SAMPLE_BRANCH_USER|\
-	 PERF_SAMPLE_BRANCH_KERNEL|\
-	 PERF_SAMPLE_BRANCH_HV)
-
-/*
- * Values to determine ABI of the registers dump.
- */
-enum perf_sample_regs_abi {
-	PERF_SAMPLE_REGS_ABI_NONE	= 0,
-	PERF_SAMPLE_REGS_ABI_32		= 1,
-	PERF_SAMPLE_REGS_ABI_64		= 2,
-};
-
-/*
- * The format of the data returned by read() on a perf event fd,
- * as specified by attr.read_format:
- *
- * struct read_format {
- *	{ u64		value;
- *	  { u64		time_enabled; } && PERF_FORMAT_TOTAL_TIME_ENABLED
- *	  { u64		time_running; } && PERF_FORMAT_TOTAL_TIME_RUNNING
- *	  { u64		id;           } && PERF_FORMAT_ID
- *	} && !PERF_FORMAT_GROUP
- *
- *	{ u64		nr;
- *	  { u64		time_enabled; } && PERF_FORMAT_TOTAL_TIME_ENABLED
- *	  { u64		time_running; } && PERF_FORMAT_TOTAL_TIME_RUNNING
- *	  { u64		value;
- *	    { u64	id;           } && PERF_FORMAT_ID
- *	  }		cntr[nr];
- *	} && PERF_FORMAT_GROUP
- * };
- */
-enum perf_event_read_format {
-	PERF_FORMAT_TOTAL_TIME_ENABLED		= 1U << 0,
-	PERF_FORMAT_TOTAL_TIME_RUNNING		= 1U << 1,
-	PERF_FORMAT_ID				= 1U << 2,
-	PERF_FORMAT_GROUP			= 1U << 3,
-
-	PERF_FORMAT_MAX = 1U << 4,		/* non-ABI */
-};
-
-#define PERF_ATTR_SIZE_VER0	64	/* sizeof first published struct */
-#define PERF_ATTR_SIZE_VER1	72	/* add: config2 */
-#define PERF_ATTR_SIZE_VER2	80	/* add: branch_sample_type */
-#define PERF_ATTR_SIZE_VER3	96	/* add: sample_regs_user */
-					/* add: sample_stack_user */
-
-/*
- * Hardware event_id to monitor via a performance monitoring event:
- */
-struct perf_event_attr {
-
-	/*
-	 * Major type: hardware/software/tracepoint/etc.
-	 */
-	__u32			type;
-
-	/*
-	 * Size of the attr structure, for fwd/bwd compat.
-	 */
-	__u32			size;
-
-	/*
-	 * Type specific configuration information.
-	 */
-	__u64			config;
-
-	union {
-		__u64		sample_period;
-		__u64		sample_freq;
-	};
-
-	__u64			sample_type;
-	__u64			read_format;
-
-	__u64			disabled       :  1, /* off by default        */
-				inherit	       :  1, /* children inherit it   */
-				pinned	       :  1, /* must always be on PMU */
-				exclusive      :  1, /* only group on PMU     */
-				exclude_user   :  1, /* don't count user      */
-				exclude_kernel :  1, /* ditto kernel          */
-				exclude_hv     :  1, /* ditto hypervisor      */
-				exclude_idle   :  1, /* don't count when idle */
-				mmap           :  1, /* include mmap data     */
-				comm	       :  1, /* include comm data     */
-				freq           :  1, /* use freq, not period  */
-				inherit_stat   :  1, /* per task counts       */
-				enable_on_exec :  1, /* next exec enables     */
-				task           :  1, /* trace fork/exit       */
-				watermark      :  1, /* wakeup_watermark      */
-				/*
-				 * precise_ip:
-				 *
-				 *  0 - SAMPLE_IP can have arbitrary skid
-				 *  1 - SAMPLE_IP must have constant skid
-				 *  2 - SAMPLE_IP requested to have 0 skid
-				 *  3 - SAMPLE_IP must have 0 skid
-				 *
-				 *  See also PERF_RECORD_MISC_EXACT_IP
-				 */
-				precise_ip     :  2, /* skid constraint       */
-				mmap_data      :  1, /* non-exec mmap data    */
-				sample_id_all  :  1, /* sample_type all events */
-
-				exclude_host   :  1, /* don't count in host   */
-				exclude_guest  :  1, /* don't count in guest  */
-
-				exclude_callchain_kernel : 1, /* exclude kernel callchains */
-				exclude_callchain_user   : 1, /* exclude user callchains */
-
-				__reserved_1   : 41;
-
-	union {
-		__u32		wakeup_events;	  /* wakeup every n events */
-		__u32		wakeup_watermark; /* bytes before wakeup   */
-	};
-
-	__u32			bp_type;
-	union {
-		__u64		bp_addr;
-		__u64		config1; /* extension of config */
-	};
-	union {
-		__u64		bp_len;
-		__u64		config2; /* extension of config1 */
-	};
-	__u64	branch_sample_type; /* enum perf_branch_sample_type */
-
-	/*
-	 * Defines set of user regs to dump on samples.
-	 * See asm/perf_regs.h for details.
-	 */
-	__u64	sample_regs_user;
-
-	/*
-	 * Defines size of the user stack to dump on samples.
-	 */
-	__u32	sample_stack_user;
-
-	/* Align to u64. */
-	__u32	__reserved_2;
-};
-
-#define perf_flags(attr)	(*(&(attr)->read_format + 1))
-
-/*
- * Ioctls that can be done on a perf event fd:
- */
-#define PERF_EVENT_IOC_ENABLE		_IO ('$', 0)
-#define PERF_EVENT_IOC_DISABLE		_IO ('$', 1)
-#define PERF_EVENT_IOC_REFRESH		_IO ('$', 2)
-#define PERF_EVENT_IOC_RESET		_IO ('$', 3)
-#define PERF_EVENT_IOC_PERIOD		_IOW('$', 4, __u64)
-#define PERF_EVENT_IOC_SET_OUTPUT	_IO ('$', 5)
-#define PERF_EVENT_IOC_SET_FILTER	_IOW('$', 6, char *)
-
-enum perf_event_ioc_flags {
-	PERF_IOC_FLAG_GROUP		= 1U << 0,
-};
-
-/*
- * Structure of the page that can be mapped via mmap
- */
-struct perf_event_mmap_page {
-	__u32	version;		/* version number of this structure */
-	__u32	compat_version;		/* lowest version this is compat with */
-
-	/*
-	 * Bits needed to read the hw events in user-space.
-	 *
-	 *   u32 seq, time_mult, time_shift, idx, width;
-	 *   u64 count, enabled, running;
-	 *   u64 cyc, time_offset;
-	 *   s64 pmc = 0;
-	 *
-	 *   do {
-	 *     seq = pc->lock;
-	 *     barrier()
-	 *
-	 *     enabled = pc->time_enabled;
-	 *     running = pc->time_running;
-	 *
-	 *     if (pc->cap_usr_time && enabled != running) {
-	 *       cyc = rdtsc();
-	 *       time_offset = pc->time_offset;
-	 *       time_mult   = pc->time_mult;
-	 *       time_shift  = pc->time_shift;
-	 *     }
-	 *
-	 *     idx = pc->index;
-	 *     count = pc->offset;
-	 *     if (pc->cap_usr_rdpmc && idx) {
-	 *       width = pc->pmc_width;
-	 *       pmc = rdpmc(idx - 1);
-	 *     }
-	 *
-	 *     barrier();
-	 *   } while (pc->lock != seq);
-	 *
-	 * NOTE: for obvious reason this only works on self-monitoring
-	 *       processes.
-	 */
-	__u32	lock;			/* seqlock for synchronization */
-	__u32	index;			/* hardware event identifier */
-	__s64	offset;			/* add to hardware event value */
-	__u64	time_enabled;		/* time event active */
-	__u64	time_running;		/* time event on cpu */
-	union {
-		__u64	capabilities;
-		__u64	cap_usr_time  : 1,
-			cap_usr_rdpmc : 1,
-			cap_____res   : 62;
-	};
-
-	/*
-	 * If cap_usr_rdpmc this field provides the bit-width of the value
-	 * read using the rdpmc() or equivalent instruction. This can be used
-	 * to sign extend the result like:
-	 *
-	 *   pmc <<= 64 - width;
-	 *   pmc >>= 64 - width; // signed shift right
-	 *   count += pmc;
-	 */
-	__u16	pmc_width;
-
-	/*
-	 * If cap_usr_time the below fields can be used to compute the time
-	 * delta since time_enabled (in ns) using rdtsc or similar.
-	 *
-	 *   u64 quot, rem;
-	 *   u64 delta;
-	 *
-	 *   quot = (cyc >> time_shift);
-	 *   rem = cyc & ((1 << time_shift) - 1);
-	 *   delta = time_offset + quot * time_mult +
-	 *              ((rem * time_mult) >> time_shift);
-	 *
-	 * Where time_offset,time_mult,time_shift and cyc are read in the
-	 * seqcount loop described above. This delta can then be added to
-	 * enabled and possible running (if idx), improving the scaling:
-	 *
-	 *   enabled += delta;
-	 *   if (idx)
-	 *     running += delta;
-	 *
-	 *   quot = count / running;
-	 *   rem  = count % running;
-	 *   count = quot * enabled + (rem * enabled) / running;
-	 */
-	__u16	time_shift;
-	__u32	time_mult;
-	__u64	time_offset;
-
-		/*
-		 * Hole for extension of the self monitor capabilities
-		 */
-
-	__u64	__reserved[120];	/* align to 1k */
-
-	/*
-	 * Control data for the mmap() data buffer.
-	 *
-	 * User-space reading the @data_head value should issue an rmb(), on
-	 * SMP capable platforms, after reading this value -- see
-	 * perf_event_wakeup().
-	 *
-	 * When the mapping is PROT_WRITE the @data_tail value should be
-	 * written by userspace to reflect the last read data. In this case
-	 * the kernel will not over-write unread data.
-	 */
-	__u64   data_head;		/* head in the data section */
-	__u64	data_tail;		/* user-space written tail */
-};
-
-#define PERF_RECORD_MISC_CPUMODE_MASK		(7 << 0)
-#define PERF_RECORD_MISC_CPUMODE_UNKNOWN	(0 << 0)
-#define PERF_RECORD_MISC_KERNEL			(1 << 0)
-#define PERF_RECORD_MISC_USER			(2 << 0)
-#define PERF_RECORD_MISC_HYPERVISOR		(3 << 0)
-#define PERF_RECORD_MISC_GUEST_KERNEL		(4 << 0)
-#define PERF_RECORD_MISC_GUEST_USER		(5 << 0)
-
-/*
- * Indicates that the content of PERF_SAMPLE_IP points to
- * the actual instruction that triggered the event. See also
- * perf_event_attr::precise_ip.
- */
-#define PERF_RECORD_MISC_EXACT_IP		(1 << 14)
-/*
- * Reserve the last bit to indicate some extended misc field
- */
-#define PERF_RECORD_MISC_EXT_RESERVED		(1 << 15)
-
-struct perf_event_header {
-	__u32	type;
-	__u16	misc;
-	__u16	size;
-};
-
-enum perf_event_type {
-
-	/*
-	 * If perf_event_attr.sample_id_all is set then all event types will
-	 * have the sample_type selected fields related to where/when
-	 * (identity) an event took place (TID, TIME, ID, CPU, STREAM_ID)
-	 * described in PERF_RECORD_SAMPLE below, it will be stashed just after
-	 * the perf_event_header and the fields already present for the existing
-	 * fields, i.e. at the end of the payload. That way a newer perf.data
-	 * file will be supported by older perf tools, with these new optional
-	 * fields being ignored.
-	 *
-	 * The MMAP events record the PROT_EXEC mappings so that we can
-	 * correlate userspace IPs to code. They have the following structure:
-	 *
-	 * struct {
-	 *	struct perf_event_header	header;
-	 *
-	 *	u32				pid, tid;
-	 *	u64				addr;
-	 *	u64				len;
-	 *	u64				pgoff;
-	 *	char				filename[];
-	 * };
-	 */
-	PERF_RECORD_MMAP			= 1,
-
-	/*
-	 * struct {
-	 *	struct perf_event_header	header;
-	 *	u64				id;
-	 *	u64				lost;
-	 * };
-	 */
-	PERF_RECORD_LOST			= 2,
-
-	/*
-	 * struct {
-	 *	struct perf_event_header	header;
-	 *
-	 *	u32				pid, tid;
-	 *	char				comm[];
-	 * };
-	 */
-	PERF_RECORD_COMM			= 3,
-
-	/*
-	 * struct {
-	 *	struct perf_event_header	header;
-	 *	u32				pid, ppid;
-	 *	u32				tid, ptid;
-	 *	u64				time;
-	 * };
-	 */
-	PERF_RECORD_EXIT			= 4,
-
-	/*
-	 * struct {
-	 *	struct perf_event_header	header;
-	 *	u64				time;
-	 *	u64				id;
-	 *	u64				stream_id;
-	 * };
-	 */
-	PERF_RECORD_THROTTLE			= 5,
-	PERF_RECORD_UNTHROTTLE			= 6,
-
-	/*
-	 * struct {
-	 *	struct perf_event_header	header;
-	 *	u32				pid, ppid;
-	 *	u32				tid, ptid;
-	 *	u64				time;
-	 * };
-	 */
-	PERF_RECORD_FORK			= 7,
-
-	/*
-	 * struct {
-	 *	struct perf_event_header	header;
-	 *	u32				pid, tid;
-	 *
-	 *	struct read_format		values;
-	 * };
-	 */
-	PERF_RECORD_READ			= 8,
-
-	/*
-	 * struct {
-	 *	struct perf_event_header	header;
-	 *
-	 *	{ u64			ip;	  } && PERF_SAMPLE_IP
-	 *	{ u32			pid, tid; } && PERF_SAMPLE_TID
-	 *	{ u64			time;     } && PERF_SAMPLE_TIME
-	 *	{ u64			addr;     } && PERF_SAMPLE_ADDR
-	 *	{ u64			id;	  } && PERF_SAMPLE_ID
-	 *	{ u64			stream_id;} && PERF_SAMPLE_STREAM_ID
-	 *	{ u32			cpu, res; } && PERF_SAMPLE_CPU
-	 *	{ u64			period;   } && PERF_SAMPLE_PERIOD
-	 *
-	 *	{ struct read_format	values;	  } && PERF_SAMPLE_READ
-	 *
-	 *	{ u64			nr,
-	 *	  u64			ips[nr];  } && PERF_SAMPLE_CALLCHAIN
-	 *
-	 *	#
-	 *	# The RAW record below is opaque data wrt the ABI
-	 *	#
-	 *	# That is, the ABI doesn't make any promises wrt to
-	 *	# the stability of its content, it may vary depending
-	 *	# on event, hardware, kernel version and phase of
-	 *	# the moon.
-	 *	#
-	 *	# In other words, PERF_SAMPLE_RAW contents are not an ABI.
-	 *	#
-	 *
-	 *	{ u32			size;
-	 *	  char                  data[size];}&& PERF_SAMPLE_RAW
-	 *
-	 *	{ u64 from, to, flags } lbr[nr];} && PERF_SAMPLE_BRANCH_STACK
-	 *
-	 * 	{ u64			abi; # enum perf_sample_regs_abi
-	 * 	  u64			regs[weight(mask)]; } && PERF_SAMPLE_REGS_USER
-	 *
-	 * 	{ u64			size;
-	 * 	  char			data[size];
-	 * 	  u64			dyn_size; } && PERF_SAMPLE_STACK_USER
-	 * };
-	 */
-	PERF_RECORD_SAMPLE			= 9,
-
-	PERF_RECORD_MAX,			/* non-ABI */
-};
-
-#define PERF_MAX_STACK_DEPTH		127
-
-enum perf_callchain_context {
-	PERF_CONTEXT_HV			= (__u64)-32,
-	PERF_CONTEXT_KERNEL		= (__u64)-128,
-	PERF_CONTEXT_USER		= (__u64)-512,
-
-	PERF_CONTEXT_GUEST		= (__u64)-2048,
-	PERF_CONTEXT_GUEST_KERNEL	= (__u64)-2176,
-	PERF_CONTEXT_GUEST_USER		= (__u64)-2560,
-
-	PERF_CONTEXT_MAX		= (__u64)-4095,
-};
-
-#define PERF_FLAG_FD_NO_GROUP		(1U << 0)
-#define PERF_FLAG_FD_OUTPUT		(1U << 1)
-#define PERF_FLAG_PID_CGROUP		(1U << 2) /* pid=cgroup id, per-cpu mode only */
-
-#ifdef __KERNEL__
-/*
-=======
->>>>>>> ddffeb8c
  * Kernel-internal data types and definitions:
  */
 
