/*
 * include/linux/serial.h
 *
 * Copyright (C) 1992 by Theodore Ts'o.
 * 
 * Redistribution of this file is permitted under the terms of the GNU 
 * Public License (GPL)
 */
#ifndef _LINUX_SERIAL_H
#define _LINUX_SERIAL_H

<<<<<<< HEAD
#include <linux/types.h>

#include <linux/tty_flags.h>

#ifdef __KERNEL__
=======
>>>>>>> ddffeb8c
#include <asm/page.h>
#include <uapi/linux/serial.h>



/*
 * Counters of the input lines (CTS, DSR, RI, CD) interrupts
 */

struct async_icount {
	__u32	cts, dsr, rng, dcd, tx, rx;
	__u32	frame, parity, overrun, brk;
	__u32	buf_overrun;
};

/*
 * The size of the serial xmit buffer is 1 page, or 4096 bytes
 */
#define SERIAL_XMIT_SIZE PAGE_SIZE

<<<<<<< HEAD
#endif

struct serial_struct {
	int	type;
	int	line;
	unsigned int	port;
	int	irq;
	int	flags;
	int	xmit_fifo_size;
	int	custom_divisor;
	int	baud_base;
	unsigned short	close_delay;
	char	io_type;
	char	reserved_char[1];
	int	hub6;
	unsigned short	closing_wait; /* time to wait before closing */
	unsigned short	closing_wait2; /* no longer used... */
	unsigned char	*iomem_base;
	unsigned short	iomem_reg_shift;
	unsigned int	port_high;
	unsigned long	iomap_base;	/* cookie passed into ioremap */
};

/*
 * For the close wait times, 0 means wait forever for serial port to
 * flush its output.  65535 means don't wait at all.
 */
#define ASYNC_CLOSING_WAIT_INF	0
#define ASYNC_CLOSING_WAIT_NONE	65535

/*
 * These are the supported serial types.
 */
#define PORT_UNKNOWN	0
#define PORT_8250	1
#define PORT_16450	2
#define PORT_16550	3
#define PORT_16550A	4
#define PORT_CIRRUS     5	/* usurped by cyclades.c */
#define PORT_16650	6
#define PORT_16650V2	7
#define PORT_16750	8
#define PORT_STARTECH	9	/* usurped by cyclades.c */
#define PORT_16C950	10	/* Oxford Semiconductor */
#define PORT_16654	11
#define PORT_16850	12
#define PORT_RSA	13	/* RSA-DV II/S card */
#define PORT_MAX	13

#define SERIAL_IO_PORT	0
#define SERIAL_IO_HUB6	1
#define SERIAL_IO_MEM	2

#define UART_CLEAR_FIFO		0x01
#define UART_USE_FIFO		0x02
#define UART_STARTECH		0x04
#define UART_NATSEMI		0x08


/*
 * Multiport serial configuration structure --- external structure
 */
struct serial_multiport_struct {
	int		irq;
	int		port1;
	unsigned char	mask1, match1;
	int		port2;
	unsigned char	mask2, match2;
	int		port3;
	unsigned char	mask3, match3;
	int		port4;
	unsigned char	mask4, match4;
	int		port_monitor;
	int	reserved[32];
};

/*
 * Serial input interrupt line counters -- external structure
 * Four lines can interrupt: CTS, DSR, RI, DCD
 */
struct serial_icounter_struct {
	int cts, dsr, rng, dcd;
	int rx, tx;
	int frame, overrun, parity, brk;
	int buf_overrun;
	int reserved[9];
};

/*
 * Serial interface for controlling RS485 settings on chips with suitable
 * support. Set with TIOCSRS485 and get with TIOCGRS485 if supported by your
 * platform. The set function returns the new state, with any unsupported bits
 * reverted appropriately.
 */

struct serial_rs485 {
	__u32	flags;			/* RS485 feature flags */
#define SER_RS485_ENABLED		(1 << 0)	/* If enabled */
#define SER_RS485_RTS_ON_SEND		(1 << 1)	/* Logical level for
							   RTS pin when
							   sending */
#define SER_RS485_RTS_AFTER_SEND	(1 << 2)	/* Logical level for
							   RTS pin after sent*/
#define SER_RS485_RX_DURING_TX		(1 << 4)
	__u32	delay_rts_before_send;	/* Delay before send (milliseconds) */
	__u32	delay_rts_after_send;	/* Delay after send (milliseconds) */
	__u32	padding[5];		/* Memory is cheap, new structs
					   are a royal PITA .. */
};

#ifdef __KERNEL__
=======
>>>>>>> ddffeb8c
#include <linux/compiler.h>

#endif /* _LINUX_SERIAL_H */<|MERGE_RESOLUTION|>--- conflicted
+++ resolved
@@ -9,17 +9,8 @@
 #ifndef _LINUX_SERIAL_H
 #define _LINUX_SERIAL_H
 
-<<<<<<< HEAD
-#include <linux/types.h>
-
-#include <linux/tty_flags.h>
-
-#ifdef __KERNEL__
-=======
->>>>>>> ddffeb8c
 #include <asm/page.h>
 #include <uapi/linux/serial.h>
-
 
 
 /*
@@ -37,120 +28,6 @@
  */
 #define SERIAL_XMIT_SIZE PAGE_SIZE
 
-<<<<<<< HEAD
-#endif
-
-struct serial_struct {
-	int	type;
-	int	line;
-	unsigned int	port;
-	int	irq;
-	int	flags;
-	int	xmit_fifo_size;
-	int	custom_divisor;
-	int	baud_base;
-	unsigned short	close_delay;
-	char	io_type;
-	char	reserved_char[1];
-	int	hub6;
-	unsigned short	closing_wait; /* time to wait before closing */
-	unsigned short	closing_wait2; /* no longer used... */
-	unsigned char	*iomem_base;
-	unsigned short	iomem_reg_shift;
-	unsigned int	port_high;
-	unsigned long	iomap_base;	/* cookie passed into ioremap */
-};
-
-/*
- * For the close wait times, 0 means wait forever for serial port to
- * flush its output.  65535 means don't wait at all.
- */
-#define ASYNC_CLOSING_WAIT_INF	0
-#define ASYNC_CLOSING_WAIT_NONE	65535
-
-/*
- * These are the supported serial types.
- */
-#define PORT_UNKNOWN	0
-#define PORT_8250	1
-#define PORT_16450	2
-#define PORT_16550	3
-#define PORT_16550A	4
-#define PORT_CIRRUS     5	/* usurped by cyclades.c */
-#define PORT_16650	6
-#define PORT_16650V2	7
-#define PORT_16750	8
-#define PORT_STARTECH	9	/* usurped by cyclades.c */
-#define PORT_16C950	10	/* Oxford Semiconductor */
-#define PORT_16654	11
-#define PORT_16850	12
-#define PORT_RSA	13	/* RSA-DV II/S card */
-#define PORT_MAX	13
-
-#define SERIAL_IO_PORT	0
-#define SERIAL_IO_HUB6	1
-#define SERIAL_IO_MEM	2
-
-#define UART_CLEAR_FIFO		0x01
-#define UART_USE_FIFO		0x02
-#define UART_STARTECH		0x04
-#define UART_NATSEMI		0x08
-
-
-/*
- * Multiport serial configuration structure --- external structure
- */
-struct serial_multiport_struct {
-	int		irq;
-	int		port1;
-	unsigned char	mask1, match1;
-	int		port2;
-	unsigned char	mask2, match2;
-	int		port3;
-	unsigned char	mask3, match3;
-	int		port4;
-	unsigned char	mask4, match4;
-	int		port_monitor;
-	int	reserved[32];
-};
-
-/*
- * Serial input interrupt line counters -- external structure
- * Four lines can interrupt: CTS, DSR, RI, DCD
- */
-struct serial_icounter_struct {
-	int cts, dsr, rng, dcd;
-	int rx, tx;
-	int frame, overrun, parity, brk;
-	int buf_overrun;
-	int reserved[9];
-};
-
-/*
- * Serial interface for controlling RS485 settings on chips with suitable
- * support. Set with TIOCSRS485 and get with TIOCGRS485 if supported by your
- * platform. The set function returns the new state, with any unsupported bits
- * reverted appropriately.
- */
-
-struct serial_rs485 {
-	__u32	flags;			/* RS485 feature flags */
-#define SER_RS485_ENABLED		(1 << 0)	/* If enabled */
-#define SER_RS485_RTS_ON_SEND		(1 << 1)	/* Logical level for
-							   RTS pin when
-							   sending */
-#define SER_RS485_RTS_AFTER_SEND	(1 << 2)	/* Logical level for
-							   RTS pin after sent*/
-#define SER_RS485_RX_DURING_TX		(1 << 4)
-	__u32	delay_rts_before_send;	/* Delay before send (milliseconds) */
-	__u32	delay_rts_after_send;	/* Delay after send (milliseconds) */
-	__u32	padding[5];		/* Memory is cheap, new structs
-					   are a royal PITA .. */
-};
-
-#ifdef __KERNEL__
-=======
->>>>>>> ddffeb8c
 #include <linux/compiler.h>
 
 #endif /* _LINUX_SERIAL_H */