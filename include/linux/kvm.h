#ifndef __LINUX_KVM_H
#define __LINUX_KVM_H

/*
 * Userspace interface for /dev/kvm - kernel based virtual machine
 *
 * Note: you must update KVM_API_VERSION if you change this interface.
 */

#include <linux/types.h>
#include <linux/compiler.h>
#include <linux/ioctl.h>
#include <asm/kvm.h>

#define KVM_API_VERSION 12

/* *** Deprecated interfaces *** */

#define KVM_TRC_SHIFT           16

#define KVM_TRC_ENTRYEXIT       (1 << KVM_TRC_SHIFT)
#define KVM_TRC_HANDLER         (1 << (KVM_TRC_SHIFT + 1))

#define KVM_TRC_VMENTRY         (KVM_TRC_ENTRYEXIT + 0x01)
#define KVM_TRC_VMEXIT          (KVM_TRC_ENTRYEXIT + 0x02)
#define KVM_TRC_PAGE_FAULT      (KVM_TRC_HANDLER + 0x01)

#define KVM_TRC_HEAD_SIZE       12
#define KVM_TRC_CYCLE_SIZE      8
#define KVM_TRC_EXTRA_MAX       7

#define KVM_TRC_INJ_VIRQ         (KVM_TRC_HANDLER + 0x02)
#define KVM_TRC_REDELIVER_EVT    (KVM_TRC_HANDLER + 0x03)
#define KVM_TRC_PEND_INTR        (KVM_TRC_HANDLER + 0x04)
#define KVM_TRC_IO_READ          (KVM_TRC_HANDLER + 0x05)
#define KVM_TRC_IO_WRITE         (KVM_TRC_HANDLER + 0x06)
#define KVM_TRC_CR_READ          (KVM_TRC_HANDLER + 0x07)
#define KVM_TRC_CR_WRITE         (KVM_TRC_HANDLER + 0x08)
#define KVM_TRC_DR_READ          (KVM_TRC_HANDLER + 0x09)
#define KVM_TRC_DR_WRITE         (KVM_TRC_HANDLER + 0x0A)
#define KVM_TRC_MSR_READ         (KVM_TRC_HANDLER + 0x0B)
#define KVM_TRC_MSR_WRITE        (KVM_TRC_HANDLER + 0x0C)
#define KVM_TRC_CPUID            (KVM_TRC_HANDLER + 0x0D)
#define KVM_TRC_INTR             (KVM_TRC_HANDLER + 0x0E)
#define KVM_TRC_NMI              (KVM_TRC_HANDLER + 0x0F)
#define KVM_TRC_VMMCALL          (KVM_TRC_HANDLER + 0x10)
#define KVM_TRC_HLT              (KVM_TRC_HANDLER + 0x11)
#define KVM_TRC_CLTS             (KVM_TRC_HANDLER + 0x12)
#define KVM_TRC_LMSW             (KVM_TRC_HANDLER + 0x13)
#define KVM_TRC_APIC_ACCESS      (KVM_TRC_HANDLER + 0x14)
#define KVM_TRC_TDP_FAULT        (KVM_TRC_HANDLER + 0x15)
#define KVM_TRC_GTLB_WRITE       (KVM_TRC_HANDLER + 0x16)
#define KVM_TRC_STLB_WRITE       (KVM_TRC_HANDLER + 0x17)
#define KVM_TRC_STLB_INVAL       (KVM_TRC_HANDLER + 0x18)
#define KVM_TRC_PPC_INSTR        (KVM_TRC_HANDLER + 0x19)

struct kvm_user_trace_setup {
	__u32 buf_size;
	__u32 buf_nr;
};

#define __KVM_DEPRECATED_MAIN_W_0x06 \
	_IOW(KVMIO, 0x06, struct kvm_user_trace_setup)
#define __KVM_DEPRECATED_MAIN_0x07 _IO(KVMIO, 0x07)
#define __KVM_DEPRECATED_MAIN_0x08 _IO(KVMIO, 0x08)

#define __KVM_DEPRECATED_VM_R_0x70 _IOR(KVMIO, 0x70, struct kvm_assigned_irq)

struct kvm_breakpoint {
	__u32 enabled;
	__u32 padding;
	__u64 address;
};

struct kvm_debug_guest {
	__u32 enabled;
	__u32 pad;
	struct kvm_breakpoint breakpoints[4];
	__u32 singlestep;
};

#define __KVM_DEPRECATED_VCPU_W_0x87 _IOW(KVMIO, 0x87, struct kvm_debug_guest)

/* *** End of deprecated interfaces *** */


/* for KVM_CREATE_MEMORY_REGION */
struct kvm_memory_region {
	__u32 slot;
	__u32 flags;
	__u64 guest_phys_addr;
	__u64 memory_size; /* bytes */
};

/* for KVM_SET_USER_MEMORY_REGION */
struct kvm_userspace_memory_region {
	__u32 slot;
	__u32 flags;
	__u64 guest_phys_addr;
	__u64 memory_size; /* bytes */
	__u64 userspace_addr; /* start of the userspace allocated memory */
};

/* for kvm_memory_region::flags */
#define KVM_MEM_LOG_DIRTY_PAGES  1UL
#define KVM_MEMSLOT_INVALID      (1UL << 1)

/* for KVM_IRQ_LINE */
struct kvm_irq_level {
	/*
	 * ACPI gsi notion of irq.
	 * For IA-64 (APIC model) IOAPIC0: irq 0-23; IOAPIC1: irq 24-47..
	 * For X86 (standard AT mode) PIC0/1: irq 0-15. IOAPIC0: 0-23..
	 */
	union {
		__u32 irq;
		__s32 status;
	};
	__u32 level;
};


struct kvm_irqchip {
	__u32 chip_id;
	__u32 pad;
        union {
		char dummy[512];  /* reserving space */
#ifdef __KVM_HAVE_PIT
		struct kvm_pic_state pic;
#endif
#ifdef __KVM_HAVE_IOAPIC
		struct kvm_ioapic_state ioapic;
#endif
	} chip;
};

/* for KVM_CREATE_PIT2 */
struct kvm_pit_config {
	__u32 flags;
	__u32 pad[15];
};

#define KVM_PIT_SPEAKER_DUMMY     1

#define KVM_EXIT_UNKNOWN          0
#define KVM_EXIT_EXCEPTION        1
#define KVM_EXIT_IO               2
#define KVM_EXIT_HYPERCALL        3
#define KVM_EXIT_DEBUG            4
#define KVM_EXIT_HLT              5
#define KVM_EXIT_MMIO             6
#define KVM_EXIT_IRQ_WINDOW_OPEN  7
#define KVM_EXIT_SHUTDOWN         8
#define KVM_EXIT_FAIL_ENTRY       9
#define KVM_EXIT_INTR             10
#define KVM_EXIT_SET_TPR          11
#define KVM_EXIT_TPR_ACCESS       12
#define KVM_EXIT_S390_SIEIC       13
#define KVM_EXIT_S390_RESET       14
#define KVM_EXIT_DCR              15
#define KVM_EXIT_NMI              16
#define KVM_EXIT_INTERNAL_ERROR   17
#define KVM_EXIT_OSI              18
#define KVM_EXIT_PAPR_HCALL	  19

/* For KVM_EXIT_INTERNAL_ERROR */
#define KVM_INTERNAL_ERROR_EMULATION 1
#define KVM_INTERNAL_ERROR_SIMUL_EX 2

/* for KVM_RUN, returned by mmap(vcpu_fd, offset=0) */
struct kvm_run {
	/* in */
	__u8 request_interrupt_window;
	__u8 padding1[7];

	/* out */
	__u32 exit_reason;
	__u8 ready_for_interrupt_injection;
	__u8 if_flag;
	__u8 padding2[2];

	/* in (pre_kvm_run), out (post_kvm_run) */
	__u64 cr8;
	__u64 apic_base;

#ifdef __KVM_S390
	/* the processor status word for s390 */
	__u64 psw_mask; /* psw upper half */
	__u64 psw_addr; /* psw lower half */
#endif
	union {
		/* KVM_EXIT_UNKNOWN */
		struct {
			__u64 hardware_exit_reason;
		} hw;
		/* KVM_EXIT_FAIL_ENTRY */
		struct {
			__u64 hardware_entry_failure_reason;
		} fail_entry;
		/* KVM_EXIT_EXCEPTION */
		struct {
			__u32 exception;
			__u32 error_code;
		} ex;
		/* KVM_EXIT_IO */
		struct {
#define KVM_EXIT_IO_IN  0
#define KVM_EXIT_IO_OUT 1
			__u8 direction;
			__u8 size; /* bytes */
			__u16 port;
			__u32 count;
			__u64 data_offset; /* relative to kvm_run start */
		} io;
		struct {
			struct kvm_debug_exit_arch arch;
		} debug;
		/* KVM_EXIT_MMIO */
		struct {
			__u64 phys_addr;
			__u8  data[8];
			__u32 len;
			__u8  is_write;
		} mmio;
		/* KVM_EXIT_HYPERCALL */
		struct {
			__u64 nr;
			__u64 args[6];
			__u64 ret;
			__u32 longmode;
			__u32 pad;
		} hypercall;
		/* KVM_EXIT_TPR_ACCESS */
		struct {
			__u64 rip;
			__u32 is_write;
			__u32 pad;
		} tpr_access;
		/* KVM_EXIT_S390_SIEIC */
		struct {
			__u8 icptcode;
			__u16 ipa;
			__u32 ipb;
		} s390_sieic;
		/* KVM_EXIT_S390_RESET */
#define KVM_S390_RESET_POR       1
#define KVM_S390_RESET_CLEAR     2
#define KVM_S390_RESET_SUBSYSTEM 4
#define KVM_S390_RESET_CPU_INIT  8
#define KVM_S390_RESET_IPL       16
		__u64 s390_reset_flags;
		/* KVM_EXIT_DCR */
		struct {
			__u32 dcrn;
			__u32 data;
			__u8  is_write;
		} dcr;
		struct {
			__u32 suberror;
			/* Available with KVM_CAP_INTERNAL_ERROR_DATA: */
			__u32 ndata;
			__u64 data[16];
		} internal;
		/* KVM_EXIT_OSI */
		struct {
			__u64 gprs[32];
		} osi;
		struct {
			__u64 nr;
			__u64 ret;
			__u64 args[9];
		} papr_hcall;
		/* Fix the size of the union. */
		char padding[256];
	};
};

/* for KVM_REGISTER_COALESCED_MMIO / KVM_UNREGISTER_COALESCED_MMIO */

struct kvm_coalesced_mmio_zone {
	__u64 addr;
	__u32 size;
	__u32 pad;
};

struct kvm_coalesced_mmio {
	__u64 phys_addr;
	__u32 len;
	__u32 pad;
	__u8  data[8];
};

struct kvm_coalesced_mmio_ring {
	__u32 first, last;
	struct kvm_coalesced_mmio coalesced_mmio[0];
};

#define KVM_COALESCED_MMIO_MAX \
	((PAGE_SIZE - sizeof(struct kvm_coalesced_mmio_ring)) / \
	 sizeof(struct kvm_coalesced_mmio))

/* for KVM_TRANSLATE */
struct kvm_translation {
	/* in */
	__u64 linear_address;

	/* out */
	__u64 physical_address;
	__u8  valid;
	__u8  writeable;
	__u8  usermode;
	__u8  pad[5];
};

/* for KVM_INTERRUPT */
struct kvm_interrupt {
	/* in */
	__u32 irq;
};

/* for KVM_GET_DIRTY_LOG */
struct kvm_dirty_log {
	__u32 slot;
	__u32 padding1;
	union {
		void __user *dirty_bitmap; /* one bit per page */
		__u64 padding2;
	};
};

/* for KVM_SET_SIGNAL_MASK */
struct kvm_signal_mask {
	__u32 len;
	__u8  sigset[0];
};

/* for KVM_TPR_ACCESS_REPORTING */
struct kvm_tpr_access_ctl {
	__u32 enabled;
	__u32 flags;
	__u32 reserved[8];
};

/* for KVM_SET_VAPIC_ADDR */
struct kvm_vapic_addr {
	__u64 vapic_addr;
};

/* for KVM_SET_MPSTATE */

#define KVM_MP_STATE_RUNNABLE          0
#define KVM_MP_STATE_UNINITIALIZED     1
#define KVM_MP_STATE_INIT_RECEIVED     2
#define KVM_MP_STATE_HALTED            3
#define KVM_MP_STATE_SIPI_RECEIVED     4

struct kvm_mp_state {
	__u32 mp_state;
};

struct kvm_s390_psw {
	__u64 mask;
	__u64 addr;
};

/* valid values for type in kvm_s390_interrupt */
#define KVM_S390_SIGP_STOP		0xfffe0000u
#define KVM_S390_PROGRAM_INT		0xfffe0001u
#define KVM_S390_SIGP_SET_PREFIX	0xfffe0002u
#define KVM_S390_RESTART		0xfffe0003u
#define KVM_S390_INT_VIRTIO		0xffff2603u
#define KVM_S390_INT_SERVICE		0xffff2401u
#define KVM_S390_INT_EMERGENCY		0xffff1201u

struct kvm_s390_interrupt {
	__u32 type;
	__u32 parm;
	__u64 parm64;
};

/* for KVM_SET_GUEST_DEBUG */

#define KVM_GUESTDBG_ENABLE		0x00000001
#define KVM_GUESTDBG_SINGLESTEP		0x00000002

struct kvm_guest_debug {
	__u32 control;
	__u32 pad;
	struct kvm_guest_debug_arch arch;
};

enum {
	kvm_ioeventfd_flag_nr_datamatch,
	kvm_ioeventfd_flag_nr_pio,
	kvm_ioeventfd_flag_nr_deassign,
	kvm_ioeventfd_flag_nr_max,
};

#define KVM_IOEVENTFD_FLAG_DATAMATCH (1 << kvm_ioeventfd_flag_nr_datamatch)
#define KVM_IOEVENTFD_FLAG_PIO       (1 << kvm_ioeventfd_flag_nr_pio)
#define KVM_IOEVENTFD_FLAG_DEASSIGN  (1 << kvm_ioeventfd_flag_nr_deassign)

#define KVM_IOEVENTFD_VALID_FLAG_MASK  ((1 << kvm_ioeventfd_flag_nr_max) - 1)

struct kvm_ioeventfd {
	__u64 datamatch;
	__u64 addr;        /* legal pio/mmio address */
	__u32 len;         /* 1, 2, 4, or 8 bytes    */
	__s32 fd;
	__u32 flags;
	__u8  pad[36];
};

/* for KVM_ENABLE_CAP */
struct kvm_enable_cap {
	/* in */
	__u32 cap;
	__u32 flags;
	__u64 args[4];
	__u8  pad[64];
};

/* for KVM_PPC_GET_PVINFO */
struct kvm_ppc_pvinfo {
	/* out */
	__u32 flags;
	__u32 hcall[4];
	__u8  pad[108];
};

#define KVMIO 0xAE

/*
 * ioctls for /dev/kvm fds:
 */
#define KVM_GET_API_VERSION       _IO(KVMIO,   0x00)
#define KVM_CREATE_VM             _IO(KVMIO,   0x01) /* returns a VM fd */
#define KVM_GET_MSR_INDEX_LIST    _IOWR(KVMIO, 0x02, struct kvm_msr_list)

#define KVM_S390_ENABLE_SIE       _IO(KVMIO,   0x06)
/*
 * Check if a kvm extension is available.  Argument is extension number,
 * return is 1 (yes) or 0 (no, sorry).
 */
#define KVM_CHECK_EXTENSION       _IO(KVMIO,   0x03)
/*
 * Get size for mmap(vcpu_fd)
 */
#define KVM_GET_VCPU_MMAP_SIZE    _IO(KVMIO,   0x04) /* in bytes */
#define KVM_GET_SUPPORTED_CPUID   _IOWR(KVMIO, 0x05, struct kvm_cpuid2)
#define KVM_TRACE_ENABLE          __KVM_DEPRECATED_MAIN_W_0x06
#define KVM_TRACE_PAUSE           __KVM_DEPRECATED_MAIN_0x07
#define KVM_TRACE_DISABLE         __KVM_DEPRECATED_MAIN_0x08

/*
 * Extension capability list.
 */
#define KVM_CAP_IRQCHIP	  0
#define KVM_CAP_HLT	  1
#define KVM_CAP_MMU_SHADOW_CACHE_CONTROL 2
#define KVM_CAP_USER_MEMORY 3
#define KVM_CAP_SET_TSS_ADDR 4
#define KVM_CAP_VAPIC 6
#define KVM_CAP_EXT_CPUID 7
#define KVM_CAP_CLOCKSOURCE 8
#define KVM_CAP_NR_VCPUS 9       /* returns recommended max vcpus per vm */
#define KVM_CAP_NR_MEMSLOTS 10   /* returns max memory slots per vm */
#define KVM_CAP_PIT 11
#define KVM_CAP_NOP_IO_DELAY 12
#define KVM_CAP_PV_MMU 13
#define KVM_CAP_MP_STATE 14
#define KVM_CAP_COALESCED_MMIO 15
#define KVM_CAP_SYNC_MMU 16  /* Changes to host mmap are reflected in guest */
#ifdef __KVM_HAVE_DEVICE_ASSIGNMENT
#define KVM_CAP_DEVICE_ASSIGNMENT 17
#endif
#define KVM_CAP_IOMMU 18
#ifdef __KVM_HAVE_MSI
#define KVM_CAP_DEVICE_MSI 20
#endif
/* Bug in KVM_SET_USER_MEMORY_REGION fixed: */
#define KVM_CAP_DESTROY_MEMORY_REGION_WORKS 21
#ifdef __KVM_HAVE_USER_NMI
#define KVM_CAP_USER_NMI 22
#endif
#ifdef __KVM_HAVE_GUEST_DEBUG
#define KVM_CAP_SET_GUEST_DEBUG 23
#endif
#ifdef __KVM_HAVE_PIT
#define KVM_CAP_REINJECT_CONTROL 24
#endif
#ifdef __KVM_HAVE_IOAPIC
#define KVM_CAP_IRQ_ROUTING 25
#endif
#define KVM_CAP_IRQ_INJECT_STATUS 26
#ifdef __KVM_HAVE_DEVICE_ASSIGNMENT
#define KVM_CAP_DEVICE_DEASSIGNMENT 27
#endif
#ifdef __KVM_HAVE_MSIX
#define KVM_CAP_DEVICE_MSIX 28
#endif
#define KVM_CAP_ASSIGN_DEV_IRQ 29
/* Another bug in KVM_SET_USER_MEMORY_REGION fixed: */
#define KVM_CAP_JOIN_MEMORY_REGIONS_WORKS 30
#ifdef __KVM_HAVE_MCE
#define KVM_CAP_MCE 31
#endif
#define KVM_CAP_IRQFD 32
#ifdef __KVM_HAVE_PIT
#define KVM_CAP_PIT2 33
#endif
#define KVM_CAP_SET_BOOT_CPU_ID 34
#ifdef __KVM_HAVE_PIT_STATE2
#define KVM_CAP_PIT_STATE2 35
#endif
#define KVM_CAP_IOEVENTFD 36
#define KVM_CAP_SET_IDENTITY_MAP_ADDR 37
#ifdef __KVM_HAVE_XEN_HVM
#define KVM_CAP_XEN_HVM 38
#endif
#define KVM_CAP_ADJUST_CLOCK 39
#define KVM_CAP_INTERNAL_ERROR_DATA 40
#ifdef __KVM_HAVE_VCPU_EVENTS
#define KVM_CAP_VCPU_EVENTS 41
#endif
#define KVM_CAP_S390_PSW 42
#define KVM_CAP_PPC_SEGSTATE 43
#define KVM_CAP_HYPERV 44
#define KVM_CAP_HYPERV_VAPIC 45
#define KVM_CAP_HYPERV_SPIN 46
#define KVM_CAP_PCI_SEGMENT 47
#define KVM_CAP_PPC_PAIRED_SINGLES 48
#define KVM_CAP_INTR_SHADOW 49
#ifdef __KVM_HAVE_DEBUGREGS
#define KVM_CAP_DEBUGREGS 50
#endif
#define KVM_CAP_X86_ROBUST_SINGLESTEP 51
#define KVM_CAP_PPC_OSI 52
#define KVM_CAP_PPC_UNSET_IRQ 53
#define KVM_CAP_ENABLE_CAP 54
#ifdef __KVM_HAVE_XSAVE
#define KVM_CAP_XSAVE 55
#endif
#ifdef __KVM_HAVE_XCRS
#define KVM_CAP_XCRS 56
#endif
#define KVM_CAP_PPC_GET_PVINFO 57
#define KVM_CAP_PPC_IRQ_LEVEL 58
#define KVM_CAP_ASYNC_PF 59
#define KVM_CAP_TSC_CONTROL 60
#define KVM_CAP_GET_TSC_KHZ 61
#define KVM_CAP_PPC_BOOKE_SREGS 62
#define KVM_CAP_SPAPR_TCE 63
#define KVM_CAP_PPC_SMT 64
#define KVM_CAP_PPC_RMA	65
<<<<<<< HEAD
#define KVM_CAP_S390_GMAP 71
=======
#define KVM_CAP_MAX_VCPUS 66       /* returns max vcpus per vm */
>>>>>>> e15802ca

#ifdef KVM_CAP_IRQ_ROUTING

struct kvm_irq_routing_irqchip {
	__u32 irqchip;
	__u32 pin;
};

struct kvm_irq_routing_msi {
	__u32 address_lo;
	__u32 address_hi;
	__u32 data;
	__u32 pad;
};

/* gsi routing entry types */
#define KVM_IRQ_ROUTING_IRQCHIP 1
#define KVM_IRQ_ROUTING_MSI 2

struct kvm_irq_routing_entry {
	__u32 gsi;
	__u32 type;
	__u32 flags;
	__u32 pad;
	union {
		struct kvm_irq_routing_irqchip irqchip;
		struct kvm_irq_routing_msi msi;
		__u32 pad[8];
	} u;
};

struct kvm_irq_routing {
	__u32 nr;
	__u32 flags;
	struct kvm_irq_routing_entry entries[0];
};

#endif

#ifdef KVM_CAP_MCE
/* x86 MCE */
struct kvm_x86_mce {
	__u64 status;
	__u64 addr;
	__u64 misc;
	__u64 mcg_status;
	__u8 bank;
	__u8 pad1[7];
	__u64 pad2[3];
};
#endif

#ifdef KVM_CAP_XEN_HVM
struct kvm_xen_hvm_config {
	__u32 flags;
	__u32 msr;
	__u64 blob_addr_32;
	__u64 blob_addr_64;
	__u8 blob_size_32;
	__u8 blob_size_64;
	__u8 pad2[30];
};
#endif

#define KVM_IRQFD_FLAG_DEASSIGN (1 << 0)

struct kvm_irqfd {
	__u32 fd;
	__u32 gsi;
	__u32 flags;
	__u8  pad[20];
};

struct kvm_clock_data {
	__u64 clock;
	__u32 flags;
	__u32 pad[9];
};

/*
 * ioctls for VM fds
 */
#define KVM_SET_MEMORY_REGION     _IOW(KVMIO,  0x40, struct kvm_memory_region)
/*
 * KVM_CREATE_VCPU receives as a parameter the vcpu slot, and returns
 * a vcpu fd.
 */
#define KVM_CREATE_VCPU           _IO(KVMIO,   0x41)
#define KVM_GET_DIRTY_LOG         _IOW(KVMIO,  0x42, struct kvm_dirty_log)
/* KVM_SET_MEMORY_ALIAS is obsolete: */
#define KVM_SET_MEMORY_ALIAS      _IOW(KVMIO,  0x43, struct kvm_memory_alias)
#define KVM_SET_NR_MMU_PAGES      _IO(KVMIO,   0x44)
#define KVM_GET_NR_MMU_PAGES      _IO(KVMIO,   0x45)
#define KVM_SET_USER_MEMORY_REGION _IOW(KVMIO, 0x46, \
					struct kvm_userspace_memory_region)
#define KVM_SET_TSS_ADDR          _IO(KVMIO,   0x47)
#define KVM_SET_IDENTITY_MAP_ADDR _IOW(KVMIO,  0x48, __u64)
/* Device model IOC */
#define KVM_CREATE_IRQCHIP        _IO(KVMIO,   0x60)
#define KVM_IRQ_LINE              _IOW(KVMIO,  0x61, struct kvm_irq_level)
#define KVM_GET_IRQCHIP           _IOWR(KVMIO, 0x62, struct kvm_irqchip)
#define KVM_SET_IRQCHIP           _IOR(KVMIO,  0x63, struct kvm_irqchip)
#define KVM_CREATE_PIT            _IO(KVMIO,   0x64)
#define KVM_GET_PIT               _IOWR(KVMIO, 0x65, struct kvm_pit_state)
#define KVM_SET_PIT               _IOR(KVMIO,  0x66, struct kvm_pit_state)
#define KVM_IRQ_LINE_STATUS       _IOWR(KVMIO, 0x67, struct kvm_irq_level)
#define KVM_REGISTER_COALESCED_MMIO \
			_IOW(KVMIO,  0x67, struct kvm_coalesced_mmio_zone)
#define KVM_UNREGISTER_COALESCED_MMIO \
			_IOW(KVMIO,  0x68, struct kvm_coalesced_mmio_zone)
#define KVM_ASSIGN_PCI_DEVICE     _IOR(KVMIO,  0x69, \
				       struct kvm_assigned_pci_dev)
#define KVM_SET_GSI_ROUTING       _IOW(KVMIO,  0x6a, struct kvm_irq_routing)
/* deprecated, replaced by KVM_ASSIGN_DEV_IRQ */
#define KVM_ASSIGN_IRQ            __KVM_DEPRECATED_VM_R_0x70
#define KVM_ASSIGN_DEV_IRQ        _IOW(KVMIO,  0x70, struct kvm_assigned_irq)
#define KVM_REINJECT_CONTROL      _IO(KVMIO,   0x71)
#define KVM_DEASSIGN_PCI_DEVICE   _IOW(KVMIO,  0x72, \
				       struct kvm_assigned_pci_dev)
#define KVM_ASSIGN_SET_MSIX_NR    _IOW(KVMIO,  0x73, \
				       struct kvm_assigned_msix_nr)
#define KVM_ASSIGN_SET_MSIX_ENTRY _IOW(KVMIO,  0x74, \
				       struct kvm_assigned_msix_entry)
#define KVM_DEASSIGN_DEV_IRQ      _IOW(KVMIO,  0x75, struct kvm_assigned_irq)
#define KVM_IRQFD                 _IOW(KVMIO,  0x76, struct kvm_irqfd)
#define KVM_CREATE_PIT2		  _IOW(KVMIO,  0x77, struct kvm_pit_config)
#define KVM_SET_BOOT_CPU_ID       _IO(KVMIO,   0x78)
#define KVM_IOEVENTFD             _IOW(KVMIO,  0x79, struct kvm_ioeventfd)
#define KVM_XEN_HVM_CONFIG        _IOW(KVMIO,  0x7a, struct kvm_xen_hvm_config)
#define KVM_SET_CLOCK             _IOW(KVMIO,  0x7b, struct kvm_clock_data)
#define KVM_GET_CLOCK             _IOR(KVMIO,  0x7c, struct kvm_clock_data)
/* Available with KVM_CAP_PIT_STATE2 */
#define KVM_GET_PIT2              _IOR(KVMIO,  0x9f, struct kvm_pit_state2)
#define KVM_SET_PIT2              _IOW(KVMIO,  0xa0, struct kvm_pit_state2)
/* Available with KVM_CAP_PPC_GET_PVINFO */
#define KVM_PPC_GET_PVINFO	  _IOW(KVMIO,  0xa1, struct kvm_ppc_pvinfo)
/* Available with KVM_CAP_TSC_CONTROL */
#define KVM_SET_TSC_KHZ           _IO(KVMIO,  0xa2)
#define KVM_GET_TSC_KHZ           _IO(KVMIO,  0xa3)

/*
 * ioctls for vcpu fds
 */
#define KVM_RUN                   _IO(KVMIO,   0x80)
#define KVM_GET_REGS              _IOR(KVMIO,  0x81, struct kvm_regs)
#define KVM_SET_REGS              _IOW(KVMIO,  0x82, struct kvm_regs)
#define KVM_GET_SREGS             _IOR(KVMIO,  0x83, struct kvm_sregs)
#define KVM_SET_SREGS             _IOW(KVMIO,  0x84, struct kvm_sregs)
#define KVM_TRANSLATE             _IOWR(KVMIO, 0x85, struct kvm_translation)
#define KVM_INTERRUPT             _IOW(KVMIO,  0x86, struct kvm_interrupt)
/* KVM_DEBUG_GUEST is no longer supported, use KVM_SET_GUEST_DEBUG instead */
#define KVM_DEBUG_GUEST           __KVM_DEPRECATED_VCPU_W_0x87
#define KVM_GET_MSRS              _IOWR(KVMIO, 0x88, struct kvm_msrs)
#define KVM_SET_MSRS              _IOW(KVMIO,  0x89, struct kvm_msrs)
#define KVM_SET_CPUID             _IOW(KVMIO,  0x8a, struct kvm_cpuid)
#define KVM_SET_SIGNAL_MASK       _IOW(KVMIO,  0x8b, struct kvm_signal_mask)
#define KVM_GET_FPU               _IOR(KVMIO,  0x8c, struct kvm_fpu)
#define KVM_SET_FPU               _IOW(KVMIO,  0x8d, struct kvm_fpu)
#define KVM_GET_LAPIC             _IOR(KVMIO,  0x8e, struct kvm_lapic_state)
#define KVM_SET_LAPIC             _IOW(KVMIO,  0x8f, struct kvm_lapic_state)
#define KVM_SET_CPUID2            _IOW(KVMIO,  0x90, struct kvm_cpuid2)
#define KVM_GET_CPUID2            _IOWR(KVMIO, 0x91, struct kvm_cpuid2)
/* Available with KVM_CAP_VAPIC */
#define KVM_TPR_ACCESS_REPORTING  _IOWR(KVMIO, 0x92, struct kvm_tpr_access_ctl)
/* Available with KVM_CAP_VAPIC */
#define KVM_SET_VAPIC_ADDR        _IOW(KVMIO,  0x93, struct kvm_vapic_addr)
/* valid for virtual machine (for floating interrupt)_and_ vcpu */
#define KVM_S390_INTERRUPT        _IOW(KVMIO,  0x94, struct kvm_s390_interrupt)
/* store status for s390 */
#define KVM_S390_STORE_STATUS_NOADDR    (-1ul)
#define KVM_S390_STORE_STATUS_PREFIXED  (-2ul)
#define KVM_S390_STORE_STATUS	  _IOW(KVMIO,  0x95, unsigned long)
/* initial ipl psw for s390 */
#define KVM_S390_SET_INITIAL_PSW  _IOW(KVMIO,  0x96, struct kvm_s390_psw)
/* initial reset for s390 */
#define KVM_S390_INITIAL_RESET    _IO(KVMIO,   0x97)
#define KVM_GET_MP_STATE          _IOR(KVMIO,  0x98, struct kvm_mp_state)
#define KVM_SET_MP_STATE          _IOW(KVMIO,  0x99, struct kvm_mp_state)
/* Available with KVM_CAP_NMI */
#define KVM_NMI                   _IO(KVMIO,   0x9a)
/* Available with KVM_CAP_SET_GUEST_DEBUG */
#define KVM_SET_GUEST_DEBUG       _IOW(KVMIO,  0x9b, struct kvm_guest_debug)
/* MCE for x86 */
#define KVM_X86_SETUP_MCE         _IOW(KVMIO,  0x9c, __u64)
#define KVM_X86_GET_MCE_CAP_SUPPORTED _IOR(KVMIO,  0x9d, __u64)
#define KVM_X86_SET_MCE           _IOW(KVMIO,  0x9e, struct kvm_x86_mce)
/* IA64 stack access */
#define KVM_IA64_VCPU_GET_STACK   _IOR(KVMIO,  0x9a, void *)
#define KVM_IA64_VCPU_SET_STACK   _IOW(KVMIO,  0x9b, void *)
/* Available with KVM_CAP_VCPU_EVENTS */
#define KVM_GET_VCPU_EVENTS       _IOR(KVMIO,  0x9f, struct kvm_vcpu_events)
#define KVM_SET_VCPU_EVENTS       _IOW(KVMIO,  0xa0, struct kvm_vcpu_events)
/* Available with KVM_CAP_DEBUGREGS */
#define KVM_GET_DEBUGREGS         _IOR(KVMIO,  0xa1, struct kvm_debugregs)
#define KVM_SET_DEBUGREGS         _IOW(KVMIO,  0xa2, struct kvm_debugregs)
#define KVM_ENABLE_CAP            _IOW(KVMIO,  0xa3, struct kvm_enable_cap)
/* Available with KVM_CAP_XSAVE */
#define KVM_GET_XSAVE		  _IOR(KVMIO,  0xa4, struct kvm_xsave)
#define KVM_SET_XSAVE		  _IOW(KVMIO,  0xa5, struct kvm_xsave)
/* Available with KVM_CAP_XCRS */
#define KVM_GET_XCRS		  _IOR(KVMIO,  0xa6, struct kvm_xcrs)
#define KVM_SET_XCRS		  _IOW(KVMIO,  0xa7, struct kvm_xcrs)
#define KVM_CREATE_SPAPR_TCE	  _IOW(KVMIO,  0xa8, struct kvm_create_spapr_tce)
/* Available with KVM_CAP_RMA */
#define KVM_ALLOCATE_RMA	  _IOR(KVMIO,  0xa9, struct kvm_allocate_rma)

#define KVM_DEV_ASSIGN_ENABLE_IOMMU	(1 << 0)

struct kvm_assigned_pci_dev {
	__u32 assigned_dev_id;
	__u32 busnr;
	__u32 devfn;
	__u32 flags;
	__u32 segnr;
	union {
		__u32 reserved[11];
	};
};

#define KVM_DEV_IRQ_HOST_INTX    (1 << 0)
#define KVM_DEV_IRQ_HOST_MSI     (1 << 1)
#define KVM_DEV_IRQ_HOST_MSIX    (1 << 2)

#define KVM_DEV_IRQ_GUEST_INTX   (1 << 8)
#define KVM_DEV_IRQ_GUEST_MSI    (1 << 9)
#define KVM_DEV_IRQ_GUEST_MSIX   (1 << 10)

#define KVM_DEV_IRQ_HOST_MASK	 0x00ff
#define KVM_DEV_IRQ_GUEST_MASK   0xff00

struct kvm_assigned_irq {
	__u32 assigned_dev_id;
	__u32 host_irq; /* ignored (legacy field) */
	__u32 guest_irq;
	__u32 flags;
	union {
		__u32 reserved[12];
	};
};

struct kvm_assigned_msix_nr {
	__u32 assigned_dev_id;
	__u16 entry_nr;
	__u16 padding;
};

#define KVM_MAX_MSIX_PER_DEV		256
struct kvm_assigned_msix_entry {
	__u32 assigned_dev_id;
	__u32 gsi;
	__u16 entry; /* The index of entry in the MSI-X table */
	__u16 padding[3];
};

#endif /* __LINUX_KVM_H */<|MERGE_RESOLUTION|>--- conflicted
+++ resolved
@@ -553,11 +553,8 @@
 #define KVM_CAP_SPAPR_TCE 63
 #define KVM_CAP_PPC_SMT 64
 #define KVM_CAP_PPC_RMA	65
-<<<<<<< HEAD
+#define KVM_CAP_MAX_VCPUS 66       /* returns max vcpus per vm */
 #define KVM_CAP_S390_GMAP 71
-=======
-#define KVM_CAP_MAX_VCPUS 66       /* returns max vcpus per vm */
->>>>>>> e15802ca
 
 #ifdef KVM_CAP_IRQ_ROUTING
 
