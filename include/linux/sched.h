--- conflicted
+++ resolved
@@ -1886,8 +1886,6 @@
 
 #endif
 
-<<<<<<< HEAD
-=======
 static inline void tsk_restore_flags(struct task_struct *task,
 				unsigned long orig_flags, unsigned long flags)
 {
@@ -1895,7 +1893,6 @@
 	task->flags |= orig_flags & flags;
 }
 
->>>>>>> d9875690
 #ifdef CONFIG_SMP
 extern void do_set_cpus_allowed(struct task_struct *p,
 			       const struct cpumask *new_mask);
