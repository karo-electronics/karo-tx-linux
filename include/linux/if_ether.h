--- conflicted
+++ resolved
@@ -132,13 +132,6 @@
 
 int eth_header_parse(const struct sk_buff *skb, unsigned char *haddr);
 
-<<<<<<< HEAD
-#ifdef CONFIG_SYSCTL
-extern struct ctl_table ether_table[];
-#endif
-
-=======
->>>>>>> 55922c9d
 int mac_pton(const char *s, u8 *mac);
 extern ssize_t sysfs_format_mac(char *buf, const unsigned char *addr, int len);
 
