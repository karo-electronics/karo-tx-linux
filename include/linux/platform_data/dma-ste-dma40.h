/*
 * Copyright (C) ST-Ericsson SA 2007-2010
 * Author: Per Forlin <per.forlin@stericsson.com> for ST-Ericsson
 * Author: Jonas Aaberg <jonas.aberg@stericsson.com> for ST-Ericsson
 * License terms: GNU General Public License (GPL) version 2
 */


#ifndef STE_DMA40_H
#define STE_DMA40_H

#include <linux/dmaengine.h>
#include <linux/scatterlist.h>
#include <linux/workqueue.h>
#include <linux/interrupt.h>

/*
 * Maxium size for a single dma descriptor
 * Size is limited to 16 bits.
 * Size is in the units of addr-widths (1,2,4,8 bytes)
 * Larger transfers will be split up to multiple linked desc
 */
#define STEDMA40_MAX_SEG_SIZE 0xFFFF

/* dev types for memcpy */
#define STEDMA40_DEV_DST_MEMORY (-1)
#define	STEDMA40_DEV_SRC_MEMORY (-1)

enum stedma40_mode {
	STEDMA40_MODE_LOGICAL = 0,
	STEDMA40_MODE_PHYSICAL,
	STEDMA40_MODE_OPERATION,
};

enum stedma40_mode_opt {
	STEDMA40_PCHAN_BASIC_MODE = 0,
	STEDMA40_LCHAN_SRC_LOG_DST_LOG = 0,
	STEDMA40_PCHAN_MODULO_MODE,
	STEDMA40_PCHAN_DOUBLE_DST_MODE,
	STEDMA40_LCHAN_SRC_PHY_DST_LOG,
	STEDMA40_LCHAN_SRC_LOG_DST_PHY,
};

#define STEDMA40_ESIZE_8_BIT  0x0
#define STEDMA40_ESIZE_16_BIT 0x1
#define STEDMA40_ESIZE_32_BIT 0x2
#define STEDMA40_ESIZE_64_BIT 0x3

/* The value 4 indicates that PEN-reg shall be set to 0 */
#define STEDMA40_PSIZE_PHY_1  0x4
#define STEDMA40_PSIZE_PHY_2  0x0
#define STEDMA40_PSIZE_PHY_4  0x1
#define STEDMA40_PSIZE_PHY_8  0x2
#define STEDMA40_PSIZE_PHY_16 0x3

/*
 * The number of elements differ in logical and
 * physical mode
 */
#define STEDMA40_PSIZE_LOG_1  STEDMA40_PSIZE_PHY_2
#define STEDMA40_PSIZE_LOG_4  STEDMA40_PSIZE_PHY_4
#define STEDMA40_PSIZE_LOG_8  STEDMA40_PSIZE_PHY_8
#define STEDMA40_PSIZE_LOG_16 STEDMA40_PSIZE_PHY_16

/* Maximum number of possible physical channels */
#define STEDMA40_MAX_PHYS 32

enum stedma40_flow_ctrl {
	STEDMA40_NO_FLOW_CTRL,
	STEDMA40_FLOW_CTRL,
};

/**
 * struct stedma40_half_channel_info - dst/src channel configuration
 *
 * @big_endian: true if the src/dst should be read as big endian
 * @data_width: Data width of the src/dst hardware
 * @p_size: Burst size
 * @flow_ctrl: Flow control on/off.
 */
struct stedma40_half_channel_info {
	bool big_endian;
	enum dma_slave_buswidth data_width;
	int psize;
	enum stedma40_flow_ctrl flow_ctrl;
};

/**
 * struct stedma40_chan_cfg - Structure to be filled by client drivers.
 *
 * @dir: MEM 2 MEM, PERIPH 2 MEM , MEM 2 PERIPH, PERIPH 2 PERIPH
 * @high_priority: true if high-priority
 * @realtime: true if realtime mode is to be enabled.  Only available on DMA40
 * version 3+, i.e DB8500v2+
 * @mode: channel mode: physical, logical, or operation
 * @mode_opt: options for the chosen channel mode
 * @dev_type: src/dst device type (driver uses dir to figure out which)
 * @src_info: Parameters for dst half channel
 * @dst_info: Parameters for dst half channel
 * @use_fixed_channel: if true, use physical channel specified by phy_channel
 * @phy_channel: physical channel to use, only if use_fixed_channel is true
 *
 * This structure has to be filled by the client drivers.
 * It is recommended to do all dma configurations for clients in the machine.
 *
 */
struct stedma40_chan_cfg {
	enum dma_transfer_direction		 dir;
	bool					 high_priority;
	bool					 realtime;
	enum stedma40_mode			 mode;
	enum stedma40_mode_opt			 mode_opt;
	int					 dev_type;
	struct stedma40_half_channel_info	 src_info;
	struct stedma40_half_channel_info	 dst_info;

	bool					 use_fixed_channel;
	int					 phy_channel;
};

/**
 * struct stedma40_platform_data - Configuration struct for the dma device.
 *
 * @dev_tx: mapping between destination event line and io address
 * @dev_rx: mapping between source event line and io address
 * @disabled_channels: A vector, ending with -1, that marks physical channels
 * that are for different reasons not available for the driver.
 * @soft_lli_chans: A vector, that marks physical channels will use LLI by SW
 * which avoids HW bug that exists in some versions of the controller.
 * SoftLLI introduces relink overhead that could impact performace for
 * certain use cases.
 * @num_of_soft_lli_chans: The number of channels that needs to be configured
 * to use SoftLLI.
 * @use_esram_lcla: flag for mapping the lcla into esram region
<<<<<<< HEAD
=======
 * @num_of_memcpy_chans: The number of channels reserved for memcpy.
>>>>>>> d0e0ac97
 * @num_of_phy_chans: The number of physical channels implemented in HW.
 * 0 means reading the number of channels from DMA HW but this is only valid
 * for 'multiple of 4' channels, like 8.
 */
struct stedma40_platform_data {
	int				 disabled_channels[STEDMA40_MAX_PHYS];
	int				*soft_lli_chans;
	int				 num_of_soft_lli_chans;
	bool				 use_esram_lcla;
<<<<<<< HEAD
=======
	int				 num_of_memcpy_chans;
>>>>>>> d0e0ac97
	int				 num_of_phy_chans;
};

#ifdef CONFIG_STE_DMA40

/**
 * stedma40_filter() - Provides stedma40_chan_cfg to the
 * ste_dma40 dma driver via the dmaengine framework.
 * does some checking of what's provided.
 *
 * Never directly called by client. It used by dmaengine.
 * @chan: dmaengine handle.
 * @data: Must be of type: struct stedma40_chan_cfg and is
 * the configuration of the framework.
 *
 *
 */

bool stedma40_filter(struct dma_chan *chan, void *data);

/**
 * stedma40_slave_mem() - Transfers a raw data buffer to or from a slave
 * (=device)
 *
 * @chan: dmaengine handle
 * @addr: source or destination physicall address.
 * @size: bytes to transfer
 * @direction: direction of transfer
 * @flags: is actually enum dma_ctrl_flags. See dmaengine.h
 */

static inline struct
dma_async_tx_descriptor *stedma40_slave_mem(struct dma_chan *chan,
					    dma_addr_t addr,
					    unsigned int size,
					    enum dma_transfer_direction direction,
					    unsigned long flags)
{
	struct scatterlist sg;
	sg_init_table(&sg, 1);
	sg.dma_address = addr;
	sg.length = size;

	return dmaengine_prep_slave_sg(chan, &sg, 1, direction, flags);
}

#else
static inline bool stedma40_filter(struct dma_chan *chan, void *data)
{
	return false;
}

static inline struct
dma_async_tx_descriptor *stedma40_slave_mem(struct dma_chan *chan,
					    dma_addr_t addr,
					    unsigned int size,
					    enum dma_transfer_direction direction,
					    unsigned long flags)
{
	return NULL;
}
#endif

#endif<|MERGE_RESOLUTION|>--- conflicted
+++ resolved
@@ -132,10 +132,7 @@
  * @num_of_soft_lli_chans: The number of channels that needs to be configured
  * to use SoftLLI.
  * @use_esram_lcla: flag for mapping the lcla into esram region
-<<<<<<< HEAD
-=======
  * @num_of_memcpy_chans: The number of channels reserved for memcpy.
->>>>>>> d0e0ac97
  * @num_of_phy_chans: The number of physical channels implemented in HW.
  * 0 means reading the number of channels from DMA HW but this is only valid
  * for 'multiple of 4' channels, like 8.
@@ -145,10 +142,7 @@
 	int				*soft_lli_chans;
 	int				 num_of_soft_lli_chans;
 	bool				 use_esram_lcla;
-<<<<<<< HEAD
-=======
 	int				 num_of_memcpy_chans;
->>>>>>> d0e0ac97
 	int				 num_of_phy_chans;
 };
 
