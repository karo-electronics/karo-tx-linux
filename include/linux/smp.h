--- conflicted
+++ resolved
@@ -139,15 +139,12 @@
 }
 #define smp_call_function(func, info, wait) \
 			(up_smp_call_function(func, info))
-<<<<<<< HEAD
-=======
 
 static inline void __smp_call_function_single(int cpuid,
 		struct call_single_data *data, int wait)
 {
 	on_each_cpu(data->func, data->info, wait);
 }
->>>>>>> ea8adcaa
 
 static inline void smp_send_reschedule(int cpu) { }
 #define smp_prepare_boot_cpu()			do {} while (0)
