--- conflicted
+++ resolved
@@ -157,12 +157,8 @@
 	MLX4_DEV_CAP_FLAGS2_REASSIGN_MAC_EN	= 1LL <<  4,
 	MLX4_DEV_CAP_FLAG2_TS			= 1LL <<  5,
 	MLX4_DEV_CAP_FLAG2_VLAN_CONTROL		= 1LL <<  6,
-<<<<<<< HEAD
-	MLX4_DEV_CAP_FLAG2_FSM			= 1LL <<  7
-=======
 	MLX4_DEV_CAP_FLAG2_FSM			= 1LL <<  7,
 	MLX4_DEV_CAP_FLAG2_UPDATE_QP		= 1LL <<  8
->>>>>>> d0e0ac97
 };
 
 enum {
