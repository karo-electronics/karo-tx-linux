--- conflicted
+++ resolved
@@ -176,12 +176,9 @@
  * Note: mm/huge_memory.c VM_NO_THP depends on this definition.
  */
 #define VM_SPECIAL (VM_IO | VM_DONTEXPAND | VM_PFNMAP | VM_MIXEDMAP)
-<<<<<<< HEAD
-=======
 
 /* This mask defines which mm->def_flags a process can inherit its parent */
 #define VM_INIT_DEF_MASK	VM_NOHUGEPAGE
->>>>>>> 3e0a4e74
 
 /*
  * mapping from the currently active vm_flags protection bits (the
