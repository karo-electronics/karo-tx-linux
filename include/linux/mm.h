#ifndef _LINUX_MM_H
#define _LINUX_MM_H

#include <linux/errno.h>

#ifdef __KERNEL__

#include <linux/gfp.h>
#include <linux/bug.h>
#include <linux/list.h>
#include <linux/mmzone.h>
#include <linux/rbtree.h>
#include <linux/atomic.h>
#include <linux/debug_locks.h>
#include <linux/mm_types.h>
#include <linux/range.h>
#include <linux/pfn.h>
#include <linux/bit_spinlock.h>
#include <linux/shrinker.h>

struct mempolicy;
struct anon_vma;
struct anon_vma_chain;
struct file_ra_state;
struct user_struct;
struct writeback_control;

#ifndef CONFIG_NEED_MULTIPLE_NODES	/* Don't use mapnrs, do it properly */
extern unsigned long max_mapnr;

static inline void set_max_mapnr(unsigned long limit)
{
	max_mapnr = limit;
}
#else
static inline void set_max_mapnr(unsigned long limit) { }
#endif

extern unsigned long totalram_pages;
extern void * high_memory;
extern int page_cluster;

#ifdef CONFIG_SYSCTL
extern int sysctl_legacy_va_layout;
#else
#define sysctl_legacy_va_layout 0
#endif

#include <asm/page.h>
#include <asm/pgtable.h>
#include <asm/processor.h>

extern unsigned long sysctl_user_reserve_kbytes;
extern unsigned long sysctl_admin_reserve_kbytes;

#define nth_page(page,n) pfn_to_page(page_to_pfn((page)) + (n))

/* to align the pointer to the (next) page boundary */
#define PAGE_ALIGN(addr) ALIGN(addr, PAGE_SIZE)

/* test whether an address (unsigned long or pointer) is aligned to PAGE_SIZE */
#define PAGE_ALIGNED(addr)	IS_ALIGNED((unsigned long)addr, PAGE_SIZE)

/*
 * Linux kernel virtual memory manager primitives.
 * The idea being to have a "virtual" mm in the same way
 * we have a virtual fs - giving a cleaner interface to the
 * mm details, and allowing different kinds of memory mappings
 * (from shared memory to executable loading to arbitrary
 * mmap() functions).
 */

extern struct kmem_cache *vm_area_cachep;

#ifndef CONFIG_MMU
extern struct rb_root nommu_region_tree;
extern struct rw_semaphore nommu_region_sem;

extern unsigned int kobjsize(const void *objp);
#endif

/*
 * vm_flags in vm_area_struct, see mm_types.h.
 */
#define VM_NONE		0x00000000

#define VM_READ		0x00000001	/* currently active flags */
#define VM_WRITE	0x00000002
#define VM_EXEC		0x00000004
#define VM_SHARED	0x00000008

/* mprotect() hardcodes VM_MAYREAD >> 4 == VM_READ, and so for r/w/x bits. */
#define VM_MAYREAD	0x00000010	/* limits for mprotect() etc */
#define VM_MAYWRITE	0x00000020
#define VM_MAYEXEC	0x00000040
#define VM_MAYSHARE	0x00000080

#define VM_GROWSDOWN	0x00000100	/* general info on the segment */
#define VM_PFNMAP	0x00000400	/* Page-ranges managed without "struct page", just pure PFN */
#define VM_DENYWRITE	0x00000800	/* ETXTBSY on write attempts.. */

#define VM_LOCKED	0x00002000
#define VM_IO           0x00004000	/* Memory mapped I/O or similar */

					/* Used by sys_madvise() */
#define VM_SEQ_READ	0x00008000	/* App will access data sequentially */
#define VM_RAND_READ	0x00010000	/* App will not benefit from clustered reads */

#define VM_DONTCOPY	0x00020000      /* Do not copy this vma on fork */
#define VM_DONTEXPAND	0x00040000	/* Cannot expand with mremap() */
#define VM_ACCOUNT	0x00100000	/* Is a VM accounted object */
#define VM_NORESERVE	0x00200000	/* should the VM suppress accounting */
#define VM_HUGETLB	0x00400000	/* Huge TLB Page VM */
#define VM_NONLINEAR	0x00800000	/* Is non-linear (remap_file_pages) */
#define VM_ARCH_1	0x01000000	/* Architecture-specific flag */
#define VM_DONTDUMP	0x04000000	/* Do not include in the core dump */

#define VM_MIXEDMAP	0x10000000	/* Can contain "struct page" and pure PFN pages */
#define VM_HUGEPAGE	0x20000000	/* MADV_HUGEPAGE marked this vma */
#define VM_NOHUGEPAGE	0x40000000	/* MADV_NOHUGEPAGE marked this vma */
#define VM_MERGEABLE	0x80000000	/* KSM may merge identical pages */

#if defined(CONFIG_X86)
# define VM_PAT		VM_ARCH_1	/* PAT reserves whole VMA at once (x86) */
#elif defined(CONFIG_PPC)
# define VM_SAO		VM_ARCH_1	/* Strong Access Ordering (powerpc) */
#elif defined(CONFIG_PARISC)
# define VM_GROWSUP	VM_ARCH_1
#elif defined(CONFIG_METAG)
# define VM_GROWSUP	VM_ARCH_1
#elif defined(CONFIG_IA64)
# define VM_GROWSUP	VM_ARCH_1
#elif !defined(CONFIG_MMU)
# define VM_MAPPED_COPY	VM_ARCH_1	/* T if mapped copy of data (nommu mmap) */
#endif

#ifndef VM_GROWSUP
# define VM_GROWSUP	VM_NONE
#endif

/* Bits set in the VMA until the stack is in its final location */
#define VM_STACK_INCOMPLETE_SETUP	(VM_RAND_READ | VM_SEQ_READ)

#ifndef VM_STACK_DEFAULT_FLAGS		/* arch can override this */
#define VM_STACK_DEFAULT_FLAGS VM_DATA_DEFAULT_FLAGS
#endif

#ifdef CONFIG_STACK_GROWSUP
#define VM_STACK_FLAGS	(VM_GROWSUP | VM_STACK_DEFAULT_FLAGS | VM_ACCOUNT)
#else
#define VM_STACK_FLAGS	(VM_GROWSDOWN | VM_STACK_DEFAULT_FLAGS | VM_ACCOUNT)
#endif

/*
 * Special vmas that are non-mergable, non-mlock()able.
 * Note: mm/huge_memory.c VM_NO_THP depends on this definition.
 */
#define VM_SPECIAL (VM_IO | VM_DONTEXPAND | VM_PFNMAP)

/*
 * mapping from the currently active vm_flags protection bits (the
 * low four bits) to a page protection mask..
 */
extern pgprot_t protection_map[16];

#define FAULT_FLAG_WRITE	0x01	/* Fault was a write access */
#define FAULT_FLAG_NONLINEAR	0x02	/* Fault was via a nonlinear mapping */
#define FAULT_FLAG_MKWRITE	0x04	/* Fault was mkwrite of existing pte */
#define FAULT_FLAG_ALLOW_RETRY	0x08	/* Retry fault if blocking */
#define FAULT_FLAG_RETRY_NOWAIT	0x10	/* Don't drop mmap_sem and wait when retrying */
#define FAULT_FLAG_KILLABLE	0x20	/* The fault task is in SIGKILL killable region */
#define FAULT_FLAG_TRIED	0x40	/* second try */

/*
 * vm_fault is filled by the the pagefault handler and passed to the vma's
 * ->fault function. The vma's ->fault is responsible for returning a bitmask
 * of VM_FAULT_xxx flags that give details about how the fault was handled.
 *
 * pgoff should be used in favour of virtual_address, if possible. If pgoff
 * is used, one may implement ->remap_pages to get nonlinear mapping support.
 */
struct vm_fault {
	unsigned int flags;		/* FAULT_FLAG_xxx flags */
	pgoff_t pgoff;			/* Logical page offset based on vma */
	void __user *virtual_address;	/* Faulting virtual address */

	struct page *page;		/* ->fault handlers should return a
					 * page here, unless VM_FAULT_NOPAGE
					 * is set (which is also implied by
					 * VM_FAULT_ERROR).
					 */
};

/*
 * These are the virtual MM functions - opening of an area, closing and
 * unmapping it (needed to keep files on disk up-to-date etc), pointer
 * to the functions called when a no-page or a wp-page exception occurs. 
 */
struct vm_operations_struct {
	void (*open)(struct vm_area_struct * area);
	void (*close)(struct vm_area_struct * area);
	int (*fault)(struct vm_area_struct *vma, struct vm_fault *vmf);

	/* notification that a previously read-only page is about to become
	 * writable, if an error is returned it will cause a SIGBUS */
	int (*page_mkwrite)(struct vm_area_struct *vma, struct vm_fault *vmf);

	/* called by access_process_vm when get_user_pages() fails, typically
	 * for use by special VMAs that can switch between memory and hardware
	 */
	int (*access)(struct vm_area_struct *vma, unsigned long addr,
		      void *buf, int len, int write);
#ifdef CONFIG_NUMA
	/*
	 * set_policy() op must add a reference to any non-NULL @new mempolicy
	 * to hold the policy upon return.  Caller should pass NULL @new to
	 * remove a policy and fall back to surrounding context--i.e. do not
	 * install a MPOL_DEFAULT policy, nor the task or system default
	 * mempolicy.
	 */
	int (*set_policy)(struct vm_area_struct *vma, struct mempolicy *new);

	/*
	 * get_policy() op must add reference [mpol_get()] to any policy at
	 * (vma,addr) marked as MPOL_SHARED.  The shared policy infrastructure
	 * in mm/mempolicy.c will do this automatically.
	 * get_policy() must NOT add a ref if the policy at (vma,addr) is not
	 * marked as MPOL_SHARED. vma policies are protected by the mmap_sem.
	 * If no [shared/vma] mempolicy exists at the addr, get_policy() op
	 * must return NULL--i.e., do not "fallback" to task or system default
	 * policy.
	 */
	struct mempolicy *(*get_policy)(struct vm_area_struct *vma,
					unsigned long addr);
	int (*migrate)(struct vm_area_struct *vma, const nodemask_t *from,
		const nodemask_t *to, unsigned long flags);
#endif
	/* called by sys_remap_file_pages() to populate non-linear mapping */
	int (*remap_pages)(struct vm_area_struct *vma, unsigned long addr,
			   unsigned long size, pgoff_t pgoff);
};

struct mmu_gather;
struct inode;

#define page_private(page)		((page)->private)
#define set_page_private(page, v)	((page)->private = (v))

/* It's valid only if the page is free path or free_list */
static inline void set_freepage_migratetype(struct page *page, int migratetype)
{
	page->index = migratetype;
}

/* It's valid only if the page is free path or free_list */
static inline int get_freepage_migratetype(struct page *page)
{
	return page->index;
}

/*
 * FIXME: take this include out, include page-flags.h in
 * files which need it (119 of them)
 */
#include <linux/page-flags.h>
#include <linux/huge_mm.h>

/*
 * Methods to modify the page usage count.
 *
 * What counts for a page usage:
 * - cache mapping   (page->mapping)
 * - private data    (page->private)
 * - page mapped in a task's page tables, each mapping
 *   is counted separately
 *
 * Also, many kernel routines increase the page count before a critical
 * routine so they can be sure the page doesn't go away from under them.
 */

/*
 * Drop a ref, return true if the refcount fell to zero (the page has no users)
 */
static inline int put_page_testzero(struct page *page)
{
	VM_BUG_ON(atomic_read(&page->_count) == 0);
	return atomic_dec_and_test(&page->_count);
}

/*
 * Try to grab a ref unless the page has a refcount of zero, return false if
 * that is the case.
 */
static inline int get_page_unless_zero(struct page *page)
{
	return atomic_inc_not_zero(&page->_count);
}

extern int page_is_ram(unsigned long pfn);

/* Support for virtually mapped pages */
struct page *vmalloc_to_page(const void *addr);
unsigned long vmalloc_to_pfn(const void *addr);

/*
 * Determine if an address is within the vmalloc range
 *
 * On nommu, vmalloc/vfree wrap through kmalloc/kfree directly, so there
 * is no special casing required.
 */
static inline int is_vmalloc_addr(const void *x)
{
#ifdef CONFIG_MMU
	unsigned long addr = (unsigned long)x;

	return addr >= VMALLOC_START && addr < VMALLOC_END;
#else
	return 0;
#endif
}
#ifdef CONFIG_MMU
extern int is_vmalloc_or_module_addr(const void *x);
#else
static inline int is_vmalloc_or_module_addr(const void *x)
{
	return 0;
}
#endif

static inline void compound_lock(struct page *page)
{
#ifdef CONFIG_TRANSPARENT_HUGEPAGE
	VM_BUG_ON(PageSlab(page));
	bit_spin_lock(PG_compound_lock, &page->flags);
#endif
}

static inline void compound_unlock(struct page *page)
{
#ifdef CONFIG_TRANSPARENT_HUGEPAGE
	VM_BUG_ON(PageSlab(page));
	bit_spin_unlock(PG_compound_lock, &page->flags);
#endif
}

static inline unsigned long compound_lock_irqsave(struct page *page)
{
	unsigned long uninitialized_var(flags);
#ifdef CONFIG_TRANSPARENT_HUGEPAGE
	local_irq_save(flags);
	compound_lock(page);
#endif
	return flags;
}

static inline void compound_unlock_irqrestore(struct page *page,
					      unsigned long flags)
{
#ifdef CONFIG_TRANSPARENT_HUGEPAGE
	compound_unlock(page);
	local_irq_restore(flags);
#endif
}

static inline struct page *compound_head(struct page *page)
{
	if (unlikely(PageTail(page)))
		return page->first_page;
	return page;
}

/*
 * The atomic page->_mapcount, starts from -1: so that transitions
 * both from it and to it can be tracked, using atomic_inc_and_test
 * and atomic_add_negative(-1).
 */
static inline void page_mapcount_reset(struct page *page)
{
	atomic_set(&(page)->_mapcount, -1);
}

static inline int page_mapcount(struct page *page)
{
	return atomic_read(&(page)->_mapcount) + 1;
}

static inline int page_count(struct page *page)
{
	return atomic_read(&compound_head(page)->_count);
}

static inline void get_huge_page_tail(struct page *page)
{
	/*
	 * __split_huge_page_refcount() cannot run
	 * from under us.
	 */
	VM_BUG_ON(page_mapcount(page) < 0);
	VM_BUG_ON(atomic_read(&page->_count) != 0);
	atomic_inc(&page->_mapcount);
}

extern bool __get_page_tail(struct page *page);

static inline void get_page(struct page *page)
{
	if (unlikely(PageTail(page)))
		if (likely(__get_page_tail(page)))
			return;
	/*
	 * Getting a normal page or the head of a compound page
	 * requires to already have an elevated page->_count.
	 */
	VM_BUG_ON(atomic_read(&page->_count) <= 0);
	atomic_inc(&page->_count);
}

static inline struct page *virt_to_head_page(const void *x)
{
	struct page *page = virt_to_page(x);
	return compound_head(page);
}

/*
 * Setup the page count before being freed into the page allocator for
 * the first time (boot or memory hotplug)
 */
static inline void init_page_count(struct page *page)
{
	atomic_set(&page->_count, 1);
}

/*
 * PageBuddy() indicate that the page is free and in the buddy system
 * (see mm/page_alloc.c).
 *
 * PAGE_BUDDY_MAPCOUNT_VALUE must be <= -2 but better not too close to
 * -2 so that an underflow of the page_mapcount() won't be mistaken
 * for a genuine PAGE_BUDDY_MAPCOUNT_VALUE. -128 can be created very
 * efficiently by most CPU architectures.
 */
#define PAGE_BUDDY_MAPCOUNT_VALUE (-128)

static inline int PageBuddy(struct page *page)
{
	return atomic_read(&page->_mapcount) == PAGE_BUDDY_MAPCOUNT_VALUE;
}

static inline void __SetPageBuddy(struct page *page)
{
	VM_BUG_ON(atomic_read(&page->_mapcount) != -1);
	atomic_set(&page->_mapcount, PAGE_BUDDY_MAPCOUNT_VALUE);
}

static inline void __ClearPageBuddy(struct page *page)
{
	VM_BUG_ON(!PageBuddy(page));
	atomic_set(&page->_mapcount, -1);
}

void put_page(struct page *page);
void put_pages_list(struct list_head *pages);

void split_page(struct page *page, unsigned int order);
int split_free_page(struct page *page);

/*
 * Compound pages have a destructor function.  Provide a
 * prototype for that function and accessor functions.
 * These are _only_ valid on the head of a PG_compound page.
 */
typedef void compound_page_dtor(struct page *);

static inline void set_compound_page_dtor(struct page *page,
						compound_page_dtor *dtor)
{
	page[1].lru.next = (void *)dtor;
}

static inline compound_page_dtor *get_compound_page_dtor(struct page *page)
{
	return (compound_page_dtor *)page[1].lru.next;
}

static inline int compound_order(struct page *page)
{
	if (!PageHead(page))
		return 0;
	return (unsigned long)page[1].lru.prev;
}

static inline int compound_trans_order(struct page *page)
{
	int order;
	unsigned long flags;

	if (!PageHead(page))
		return 0;

	flags = compound_lock_irqsave(page);
	order = compound_order(page);
	compound_unlock_irqrestore(page, flags);
	return order;
}

static inline void set_compound_order(struct page *page, unsigned long order)
{
	page[1].lru.prev = (void *)order;
}

#ifdef CONFIG_MMU
/*
 * Do pte_mkwrite, but only if the vma says VM_WRITE.  We do this when
 * servicing faults for write access.  In the normal case, do always want
 * pte_mkwrite.  But get_user_pages can cause write faults for mappings
 * that do not have writing enabled, when used by access_process_vm.
 */
static inline pte_t maybe_mkwrite(pte_t pte, struct vm_area_struct *vma)
{
	if (likely(vma->vm_flags & VM_WRITE))
		pte = pte_mkwrite(pte);
	return pte;
}
#endif

/*
 * Multiple processes may "see" the same page. E.g. for untouched
 * mappings of /dev/null, all processes see the same page full of
 * zeroes, and text pages of executables and shared libraries have
 * only one copy in memory, at most, normally.
 *
 * For the non-reserved pages, page_count(page) denotes a reference count.
 *   page_count() == 0 means the page is free. page->lru is then used for
 *   freelist management in the buddy allocator.
 *   page_count() > 0  means the page has been allocated.
 *
 * Pages are allocated by the slab allocator in order to provide memory
 * to kmalloc and kmem_cache_alloc. In this case, the management of the
 * page, and the fields in 'struct page' are the responsibility of mm/slab.c
 * unless a particular usage is carefully commented. (the responsibility of
 * freeing the kmalloc memory is the caller's, of course).
 *
 * A page may be used by anyone else who does a __get_free_page().
 * In this case, page_count still tracks the references, and should only
 * be used through the normal accessor functions. The top bits of page->flags
 * and page->virtual store page management information, but all other fields
 * are unused and could be used privately, carefully. The management of this
 * page is the responsibility of the one who allocated it, and those who have
 * subsequently been given references to it.
 *
 * The other pages (we may call them "pagecache pages") are completely
 * managed by the Linux memory manager: I/O, buffers, swapping etc.
 * The following discussion applies only to them.
 *
 * A pagecache page contains an opaque `private' member, which belongs to the
 * page's address_space. Usually, this is the address of a circular list of
 * the page's disk buffers. PG_private must be set to tell the VM to call
 * into the filesystem to release these pages.
 *
 * A page may belong to an inode's memory mapping. In this case, page->mapping
 * is the pointer to the inode, and page->index is the file offset of the page,
 * in units of PAGE_CACHE_SIZE.
 *
 * If pagecache pages are not associated with an inode, they are said to be
 * anonymous pages. These may become associated with the swapcache, and in that
 * case PG_swapcache is set, and page->private is an offset into the swapcache.
 *
 * In either case (swapcache or inode backed), the pagecache itself holds one
 * reference to the page. Setting PG_private should also increment the
 * refcount. The each user mapping also has a reference to the page.
 *
 * The pagecache pages are stored in a per-mapping radix tree, which is
 * rooted at mapping->page_tree, and indexed by offset.
 * Where 2.4 and early 2.6 kernels kept dirty/clean pages in per-address_space
 * lists, we instead now tag pages as dirty/writeback in the radix tree.
 *
 * All pagecache pages may be subject to I/O:
 * - inode pages may need to be read from disk,
 * - inode pages which have been modified and are MAP_SHARED may need
 *   to be written back to the inode on disk,
 * - anonymous pages (including MAP_PRIVATE file mappings) which have been
 *   modified may need to be swapped out to swap space and (later) to be read
 *   back into memory.
 */

/*
 * The zone field is never updated after free_area_init_core()
 * sets it, so none of the operations on it need to be atomic.
 */

/* Page flags: | [SECTION] | [NODE] | ZONE | [LAST_NID] | ... | FLAGS | */
#define SECTIONS_PGOFF		((sizeof(unsigned long)*8) - SECTIONS_WIDTH)
#define NODES_PGOFF		(SECTIONS_PGOFF - NODES_WIDTH)
#define ZONES_PGOFF		(NODES_PGOFF - ZONES_WIDTH)
#define LAST_NID_PGOFF		(ZONES_PGOFF - LAST_NID_WIDTH)

/*
 * Define the bit shifts to access each section.  For non-existent
 * sections we define the shift as 0; that plus a 0 mask ensures
 * the compiler will optimise away reference to them.
 */
#define SECTIONS_PGSHIFT	(SECTIONS_PGOFF * (SECTIONS_WIDTH != 0))
#define NODES_PGSHIFT		(NODES_PGOFF * (NODES_WIDTH != 0))
#define ZONES_PGSHIFT		(ZONES_PGOFF * (ZONES_WIDTH != 0))
#define LAST_NID_PGSHIFT	(LAST_NID_PGOFF * (LAST_NID_WIDTH != 0))

/* NODE:ZONE or SECTION:ZONE is used to ID a zone for the buddy allocator */
#ifdef NODE_NOT_IN_PAGE_FLAGS
#define ZONEID_SHIFT		(SECTIONS_SHIFT + ZONES_SHIFT)
#define ZONEID_PGOFF		((SECTIONS_PGOFF < ZONES_PGOFF)? \
						SECTIONS_PGOFF : ZONES_PGOFF)
#else
#define ZONEID_SHIFT		(NODES_SHIFT + ZONES_SHIFT)
#define ZONEID_PGOFF		((NODES_PGOFF < ZONES_PGOFF)? \
						NODES_PGOFF : ZONES_PGOFF)
#endif

#define ZONEID_PGSHIFT		(ZONEID_PGOFF * (ZONEID_SHIFT != 0))

#if SECTIONS_WIDTH+NODES_WIDTH+ZONES_WIDTH > BITS_PER_LONG - NR_PAGEFLAGS
#error SECTIONS_WIDTH+NODES_WIDTH+ZONES_WIDTH > BITS_PER_LONG - NR_PAGEFLAGS
#endif

#define ZONES_MASK		((1UL << ZONES_WIDTH) - 1)
#define NODES_MASK		((1UL << NODES_WIDTH) - 1)
#define SECTIONS_MASK		((1UL << SECTIONS_WIDTH) - 1)
#define LAST_NID_MASK		((1UL << LAST_NID_WIDTH) - 1)
#define ZONEID_MASK		((1UL << ZONEID_SHIFT) - 1)

static inline enum zone_type page_zonenum(const struct page *page)
{
	return (page->flags >> ZONES_PGSHIFT) & ZONES_MASK;
}

#if defined(CONFIG_SPARSEMEM) && !defined(CONFIG_SPARSEMEM_VMEMMAP)
#define SECTION_IN_PAGE_FLAGS
#endif

/*
 * The identification function is only used by the buddy allocator for
 * determining if two pages could be buddies. We are not really
 * identifying a zone since we could be using a the section number
 * id if we have not node id available in page flags.
 * We guarantee only that it will return the same value for two
 * combinable pages in a zone.
 */
static inline int page_zone_id(struct page *page)
{
	return (page->flags >> ZONEID_PGSHIFT) & ZONEID_MASK;
}

static inline int zone_to_nid(struct zone *zone)
{
#ifdef CONFIG_NUMA
	return zone->node;
#else
	return 0;
#endif
}

#ifdef NODE_NOT_IN_PAGE_FLAGS
extern int page_to_nid(const struct page *page);
#else
static inline int page_to_nid(const struct page *page)
{
	return (page->flags >> NODES_PGSHIFT) & NODES_MASK;
}
#endif

#ifdef CONFIG_NUMA_BALANCING
#ifdef LAST_NID_NOT_IN_PAGE_FLAGS
static inline int page_nid_xchg_last(struct page *page, int nid)
{
	return xchg(&page->_last_nid, nid);
}

static inline int page_nid_last(struct page *page)
{
	return page->_last_nid;
}
static inline void page_nid_reset_last(struct page *page)
{
	page->_last_nid = -1;
}
#else
static inline int page_nid_last(struct page *page)
{
	return (page->flags >> LAST_NID_PGSHIFT) & LAST_NID_MASK;
}

extern int page_nid_xchg_last(struct page *page, int nid);

static inline void page_nid_reset_last(struct page *page)
{
	int nid = (1 << LAST_NID_SHIFT) - 1;

	page->flags &= ~(LAST_NID_MASK << LAST_NID_PGSHIFT);
	page->flags |= (nid & LAST_NID_MASK) << LAST_NID_PGSHIFT;
}
#endif /* LAST_NID_NOT_IN_PAGE_FLAGS */
#else
static inline int page_nid_xchg_last(struct page *page, int nid)
{
	return page_to_nid(page);
}

static inline int page_nid_last(struct page *page)
{
	return page_to_nid(page);
}

static inline void page_nid_reset_last(struct page *page)
{
}
#endif

static inline struct zone *page_zone(const struct page *page)
{
	return &NODE_DATA(page_to_nid(page))->node_zones[page_zonenum(page)];
}

#ifdef SECTION_IN_PAGE_FLAGS
static inline void set_page_section(struct page *page, unsigned long section)
{
	page->flags &= ~(SECTIONS_MASK << SECTIONS_PGSHIFT);
	page->flags |= (section & SECTIONS_MASK) << SECTIONS_PGSHIFT;
}

static inline unsigned long page_to_section(const struct page *page)
{
	return (page->flags >> SECTIONS_PGSHIFT) & SECTIONS_MASK;
}
#endif

static inline void set_page_zone(struct page *page, enum zone_type zone)
{
	page->flags &= ~(ZONES_MASK << ZONES_PGSHIFT);
	page->flags |= (zone & ZONES_MASK) << ZONES_PGSHIFT;
}

static inline void set_page_node(struct page *page, unsigned long node)
{
	page->flags &= ~(NODES_MASK << NODES_PGSHIFT);
	page->flags |= (node & NODES_MASK) << NODES_PGSHIFT;
}

static inline void set_page_links(struct page *page, enum zone_type zone,
	unsigned long node, unsigned long pfn)
{
	set_page_zone(page, zone);
	set_page_node(page, node);
#ifdef SECTION_IN_PAGE_FLAGS
	set_page_section(page, pfn_to_section_nr(pfn));
#endif
}

/*
 * Some inline functions in vmstat.h depend on page_zone()
 */
#include <linux/vmstat.h>

static __always_inline void *lowmem_page_address(const struct page *page)
{
	return __va(PFN_PHYS(page_to_pfn(page)));
}

#if defined(CONFIG_HIGHMEM) && !defined(WANT_PAGE_VIRTUAL)
#define HASHED_PAGE_VIRTUAL
#endif

#if defined(WANT_PAGE_VIRTUAL)
#define page_address(page) ((page)->virtual)
#define set_page_address(page, address)			\
	do {						\
		(page)->virtual = (address);		\
	} while(0)
#define page_address_init()  do { } while(0)
#endif

#if defined(HASHED_PAGE_VIRTUAL)
void *page_address(const struct page *page);
void set_page_address(struct page *page, void *virtual);
void page_address_init(void);
#endif

#if !defined(HASHED_PAGE_VIRTUAL) && !defined(WANT_PAGE_VIRTUAL)
#define page_address(page) lowmem_page_address(page)
#define set_page_address(page, address)  do { } while(0)
#define page_address_init()  do { } while(0)
#endif

/*
 * On an anonymous page mapped into a user virtual memory area,
 * page->mapping points to its anon_vma, not to a struct address_space;
 * with the PAGE_MAPPING_ANON bit set to distinguish it.  See rmap.h.
 *
 * On an anonymous page in a VM_MERGEABLE area, if CONFIG_KSM is enabled,
 * the PAGE_MAPPING_KSM bit may be set along with the PAGE_MAPPING_ANON bit;
 * and then page->mapping points, not to an anon_vma, but to a private
 * structure which KSM associates with that merged page.  See ksm.h.
 *
 * PAGE_MAPPING_KSM without PAGE_MAPPING_ANON is currently never used.
 *
 * Please note that, confusingly, "page_mapping" refers to the inode
 * address_space which maps the page from disk; whereas "page_mapped"
 * refers to user virtual address space into which the page is mapped.
 */
#define PAGE_MAPPING_ANON	1
#define PAGE_MAPPING_KSM	2
#define PAGE_MAPPING_FLAGS	(PAGE_MAPPING_ANON | PAGE_MAPPING_KSM)

extern struct address_space *page_mapping(struct page *page);

/* Neutral page->mapping pointer to address_space or anon_vma or other */
static inline void *page_rmapping(struct page *page)
{
	return (void *)((unsigned long)page->mapping & ~PAGE_MAPPING_FLAGS);
}

extern struct address_space *__page_file_mapping(struct page *);

static inline
struct address_space *page_file_mapping(struct page *page)
{
	if (unlikely(PageSwapCache(page)))
		return __page_file_mapping(page);

	return page->mapping;
}

static inline int PageAnon(struct page *page)
{
	return ((unsigned long)page->mapping & PAGE_MAPPING_ANON) != 0;
}

/*
 * Return the pagecache index of the passed page.  Regular pagecache pages
 * use ->index whereas swapcache pages use ->private
 */
static inline pgoff_t page_index(struct page *page)
{
	if (unlikely(PageSwapCache(page)))
		return page_private(page);
	return page->index;
}

extern pgoff_t __page_file_index(struct page *page);

/*
 * Return the file index of the page. Regular pagecache pages use ->index
 * whereas swapcache pages use swp_offset(->private)
 */
static inline pgoff_t page_file_index(struct page *page)
{
	if (unlikely(PageSwapCache(page)))
		return __page_file_index(page);

	return page->index;
}

/*
 * Return true if this page is mapped into pagetables.
 */
static inline int page_mapped(struct page *page)
{
	return atomic_read(&(page)->_mapcount) >= 0;
}

/*
 * Different kinds of faults, as returned by handle_mm_fault().
 * Used to decide whether a process gets delivered SIGBUS or
 * just gets major/minor fault counters bumped up.
 */

#define VM_FAULT_MINOR	0 /* For backwards compat. Remove me quickly. */

#define VM_FAULT_OOM	0x0001
#define VM_FAULT_SIGBUS	0x0002
#define VM_FAULT_MAJOR	0x0004
#define VM_FAULT_WRITE	0x0008	/* Special case for get_user_pages */
#define VM_FAULT_HWPOISON 0x0010	/* Hit poisoned small page */
#define VM_FAULT_HWPOISON_LARGE 0x0020  /* Hit poisoned large page. Index encoded in upper bits */

#define VM_FAULT_NOPAGE	0x0100	/* ->fault installed the pte, not return page */
#define VM_FAULT_LOCKED	0x0200	/* ->fault locked the returned page */
#define VM_FAULT_RETRY	0x0400	/* ->fault blocked, must retry */

#define VM_FAULT_HWPOISON_LARGE_MASK 0xf000 /* encodes hpage index for large hwpoison */

#define VM_FAULT_ERROR	(VM_FAULT_OOM | VM_FAULT_SIGBUS | VM_FAULT_HWPOISON | \
			 VM_FAULT_HWPOISON_LARGE)

/* Encode hstate index for a hwpoisoned large page */
#define VM_FAULT_SET_HINDEX(x) ((x) << 12)
#define VM_FAULT_GET_HINDEX(x) (((x) >> 12) & 0xf)

/*
 * Can be called by the pagefault handler when it gets a VM_FAULT_OOM.
 */
extern void pagefault_out_of_memory(void);

#define offset_in_page(p)	((unsigned long)(p) & ~PAGE_MASK)

/*
 * Flags passed to show_mem() and show_free_areas() to suppress output in
 * various contexts.
 */
#define SHOW_MEM_FILTER_NODES		(0x0001u)	/* disallowed nodes */
#define SHOW_MEM_FILTER_PAGE_COUNT	(0x0002u)	/* page type count */

extern void show_free_areas(unsigned int flags);
extern bool skip_free_areas_node(unsigned int flags, int nid);

int shmem_zero_setup(struct vm_area_struct *);

extern int can_do_mlock(void);
extern int user_shm_lock(size_t, struct user_struct *);
extern void user_shm_unlock(size_t, struct user_struct *);

/*
 * Parameter block passed down to zap_pte_range in exceptional cases.
 */
struct zap_details {
	struct vm_area_struct *nonlinear_vma;	/* Check page->index if set */
	struct address_space *check_mapping;	/* Check page->mapping if set */
	pgoff_t	first_index;			/* Lowest page->index to unmap */
	pgoff_t last_index;			/* Highest page->index to unmap */
};

struct page *vm_normal_page(struct vm_area_struct *vma, unsigned long addr,
		pte_t pte);

int zap_vma_ptes(struct vm_area_struct *vma, unsigned long address,
		unsigned long size);
void zap_page_range(struct vm_area_struct *vma, unsigned long address,
		unsigned long size, struct zap_details *);
void unmap_vmas(struct mmu_gather *tlb, struct vm_area_struct *start_vma,
		unsigned long start, unsigned long end);

/**
 * mm_walk - callbacks for walk_page_range
 * @pgd_entry: if set, called for each non-empty PGD (top-level) entry
 * @pud_entry: if set, called for each non-empty PUD (2nd-level) entry
 * @pmd_entry: if set, called for each non-empty PMD (3rd-level) entry
 *	       this handler is required to be able to handle
 *	       pmd_trans_huge() pmds.  They may simply choose to
 *	       split_huge_page() instead of handling it explicitly.
 * @pte_entry: if set, called for each non-empty PTE (4th-level) entry
 * @pte_hole: if set, called for each hole at all levels
 * @hugetlb_entry: if set, called for each hugetlb entry
 *		   *Caution*: The caller must hold mmap_sem() if @hugetlb_entry
 * 			      is used.
 *
 * (see walk_page_range for more details)
 */
struct mm_walk {
	int (*pgd_entry)(pgd_t *pgd, unsigned long addr,
			 unsigned long next, struct mm_walk *walk);
	int (*pud_entry)(pud_t *pud, unsigned long addr,
	                 unsigned long next, struct mm_walk *walk);
	int (*pmd_entry)(pmd_t *pmd, unsigned long addr,
			 unsigned long next, struct mm_walk *walk);
	int (*pte_entry)(pte_t *pte, unsigned long addr,
			 unsigned long next, struct mm_walk *walk);
	int (*pte_hole)(unsigned long addr, unsigned long next,
			struct mm_walk *walk);
	int (*hugetlb_entry)(pte_t *pte, unsigned long hmask,
			     unsigned long addr, unsigned long next,
			     struct mm_walk *walk);
	struct mm_struct *mm;
	void *private;
};

int walk_page_range(unsigned long addr, unsigned long end,
		struct mm_walk *walk);
void free_pgd_range(struct mmu_gather *tlb, unsigned long addr,
		unsigned long end, unsigned long floor, unsigned long ceiling);
int copy_page_range(struct mm_struct *dst, struct mm_struct *src,
			struct vm_area_struct *vma);
void unmap_mapping_range(struct address_space *mapping,
		loff_t const holebegin, loff_t const holelen, int even_cows);
int follow_pfn(struct vm_area_struct *vma, unsigned long address,
	unsigned long *pfn);
int follow_phys(struct vm_area_struct *vma, unsigned long address,
		unsigned int flags, unsigned long *prot, resource_size_t *phys);
int generic_access_phys(struct vm_area_struct *vma, unsigned long addr,
			void *buf, int len, int write);

static inline void unmap_shared_mapping_range(struct address_space *mapping,
		loff_t const holebegin, loff_t const holelen)
{
	unmap_mapping_range(mapping, holebegin, holelen, 0);
}

extern void truncate_pagecache(struct inode *inode, loff_t old, loff_t new);
extern void truncate_setsize(struct inode *inode, loff_t newsize);
void truncate_pagecache_range(struct inode *inode, loff_t offset, loff_t end);
int truncate_inode_page(struct address_space *mapping, struct page *page);
int generic_error_remove_page(struct address_space *mapping, struct page *page);
int invalidate_inode_page(struct page *page);

#ifdef CONFIG_MMU
extern int handle_mm_fault(struct mm_struct *mm, struct vm_area_struct *vma,
			unsigned long address, unsigned int flags);
extern int fixup_user_fault(struct task_struct *tsk, struct mm_struct *mm,
			    unsigned long address, unsigned int fault_flags);
#else
static inline int handle_mm_fault(struct mm_struct *mm,
			struct vm_area_struct *vma, unsigned long address,
			unsigned int flags)
{
	/* should never happen if there's no MMU */
	BUG();
	return VM_FAULT_SIGBUS;
}
static inline int fixup_user_fault(struct task_struct *tsk,
		struct mm_struct *mm, unsigned long address,
		unsigned int fault_flags)
{
	/* should never happen if there's no MMU */
	BUG();
	return -EFAULT;
}
#endif

extern int access_process_vm(struct task_struct *tsk, unsigned long addr, void *buf, int len, int write);
extern int access_remote_vm(struct mm_struct *mm, unsigned long addr,
		void *buf, int len, int write);

long __get_user_pages(struct task_struct *tsk, struct mm_struct *mm,
		      unsigned long start, unsigned long nr_pages,
		      unsigned int foll_flags, struct page **pages,
		      struct vm_area_struct **vmas, int *nonblocking);
long get_user_pages(struct task_struct *tsk, struct mm_struct *mm,
		    unsigned long start, unsigned long nr_pages,
		    int write, int force, struct page **pages,
		    struct vm_area_struct **vmas);
int get_user_pages_fast(unsigned long start, int nr_pages, int write,
			struct page **pages);
struct kvec;
int get_kernel_pages(const struct kvec *iov, int nr_pages, int write,
			struct page **pages);
int get_kernel_page(unsigned long start, int write, struct page **pages);
struct page *get_dump_page(unsigned long addr);

extern int try_to_release_page(struct page * page, gfp_t gfp_mask);
extern void do_invalidatepage(struct page *page, unsigned int offset,
			      unsigned int length);

int __set_page_dirty_nobuffers(struct page *page);
int __set_page_dirty_no_writeback(struct page *page);
int redirty_page_for_writepage(struct writeback_control *wbc,
				struct page *page);
void account_page_dirtied(struct page *page, struct address_space *mapping);
void account_page_writeback(struct page *page);
int set_page_dirty(struct page *page);
int set_page_dirty_lock(struct page *page);
int clear_page_dirty_for_io(struct page *page);

/* Is the vma a continuation of the stack vma above it? */
static inline int vma_growsdown(struct vm_area_struct *vma, unsigned long addr)
{
	return vma && (vma->vm_end == addr) && (vma->vm_flags & VM_GROWSDOWN);
}

static inline int stack_guard_page_start(struct vm_area_struct *vma,
					     unsigned long addr)
{
	return (vma->vm_flags & VM_GROWSDOWN) &&
		(vma->vm_start == addr) &&
		!vma_growsdown(vma->vm_prev, addr);
}

/* Is the vma a continuation of the stack vma below it? */
static inline int vma_growsup(struct vm_area_struct *vma, unsigned long addr)
{
	return vma && (vma->vm_start == addr) && (vma->vm_flags & VM_GROWSUP);
}

static inline int stack_guard_page_end(struct vm_area_struct *vma,
					   unsigned long addr)
{
	return (vma->vm_flags & VM_GROWSUP) &&
		(vma->vm_end == addr) &&
		!vma_growsup(vma->vm_next, addr);
}

extern pid_t
vm_is_stack(struct task_struct *task, struct vm_area_struct *vma, int in_group);

extern unsigned long move_page_tables(struct vm_area_struct *vma,
		unsigned long old_addr, struct vm_area_struct *new_vma,
		unsigned long new_addr, unsigned long len,
		bool need_rmap_locks);
extern unsigned long change_protection(struct vm_area_struct *vma, unsigned long start,
			      unsigned long end, pgprot_t newprot,
			      int dirty_accountable, int prot_numa);
extern int mprotect_fixup(struct vm_area_struct *vma,
			  struct vm_area_struct **pprev, unsigned long start,
			  unsigned long end, unsigned long newflags);

/*
 * doesn't attempt to fault and will return short.
 */
int __get_user_pages_fast(unsigned long start, int nr_pages, int write,
			  struct page **pages);
/*
 * per-process(per-mm_struct) statistics.
 */
static inline unsigned long get_mm_counter(struct mm_struct *mm, int member)
{
	long val = atomic_long_read(&mm->rss_stat.count[member]);

#ifdef SPLIT_RSS_COUNTING
	/*
	 * counter is updated in asynchronous manner and may go to minus.
	 * But it's never be expected number for users.
	 */
	if (val < 0)
		val = 0;
#endif
	return (unsigned long)val;
}

static inline void add_mm_counter(struct mm_struct *mm, int member, long value)
{
	atomic_long_add(value, &mm->rss_stat.count[member]);
}

static inline void inc_mm_counter(struct mm_struct *mm, int member)
{
	atomic_long_inc(&mm->rss_stat.count[member]);
}

static inline void dec_mm_counter(struct mm_struct *mm, int member)
{
	atomic_long_dec(&mm->rss_stat.count[member]);
}

static inline unsigned long get_mm_rss(struct mm_struct *mm)
{
	return get_mm_counter(mm, MM_FILEPAGES) +
		get_mm_counter(mm, MM_ANONPAGES);
}

static inline unsigned long get_mm_hiwater_rss(struct mm_struct *mm)
{
	return max(mm->hiwater_rss, get_mm_rss(mm));
}

static inline unsigned long get_mm_hiwater_vm(struct mm_struct *mm)
{
	return max(mm->hiwater_vm, mm->total_vm);
}

static inline void update_hiwater_rss(struct mm_struct *mm)
{
	unsigned long _rss = get_mm_rss(mm);

	if ((mm)->hiwater_rss < _rss)
		(mm)->hiwater_rss = _rss;
}

static inline void update_hiwater_vm(struct mm_struct *mm)
{
	if (mm->hiwater_vm < mm->total_vm)
		mm->hiwater_vm = mm->total_vm;
}

static inline void setmax_mm_hiwater_rss(unsigned long *maxrss,
					 struct mm_struct *mm)
{
	unsigned long hiwater_rss = get_mm_hiwater_rss(mm);

	if (*maxrss < hiwater_rss)
		*maxrss = hiwater_rss;
}

#if defined(SPLIT_RSS_COUNTING)
void sync_mm_rss(struct mm_struct *mm);
#else
static inline void sync_mm_rss(struct mm_struct *mm)
{
}
#endif

int vma_wants_writenotify(struct vm_area_struct *vma);

extern pte_t *__get_locked_pte(struct mm_struct *mm, unsigned long addr,
			       spinlock_t **ptl);
static inline pte_t *get_locked_pte(struct mm_struct *mm, unsigned long addr,
				    spinlock_t **ptl)
{
	pte_t *ptep;
	__cond_lock(*ptl, ptep = __get_locked_pte(mm, addr, ptl));
	return ptep;
}

#ifdef __PAGETABLE_PUD_FOLDED
static inline int __pud_alloc(struct mm_struct *mm, pgd_t *pgd,
						unsigned long address)
{
	return 0;
}
#else
int __pud_alloc(struct mm_struct *mm, pgd_t *pgd, unsigned long address);
#endif

#ifdef __PAGETABLE_PMD_FOLDED
static inline int __pmd_alloc(struct mm_struct *mm, pud_t *pud,
						unsigned long address)
{
	return 0;
}
#else
int __pmd_alloc(struct mm_struct *mm, pud_t *pud, unsigned long address);
#endif

int __pte_alloc(struct mm_struct *mm, struct vm_area_struct *vma,
		pmd_t *pmd, unsigned long address);
int __pte_alloc_kernel(pmd_t *pmd, unsigned long address);

/*
 * The following ifdef needed to get the 4level-fixup.h header to work.
 * Remove it when 4level-fixup.h has been removed.
 */
#if defined(CONFIG_MMU) && !defined(__ARCH_HAS_4LEVEL_HACK)
static inline pud_t *pud_alloc(struct mm_struct *mm, pgd_t *pgd, unsigned long address)
{
	return (unlikely(pgd_none(*pgd)) && __pud_alloc(mm, pgd, address))?
		NULL: pud_offset(pgd, address);
}

static inline pmd_t *pmd_alloc(struct mm_struct *mm, pud_t *pud, unsigned long address)
{
	return (unlikely(pud_none(*pud)) && __pmd_alloc(mm, pud, address))?
		NULL: pmd_offset(pud, address);
}
#endif /* CONFIG_MMU && !__ARCH_HAS_4LEVEL_HACK */

#if USE_SPLIT_PTLOCKS
/*
 * We tuck a spinlock to guard each pagetable page into its struct page,
 * at page->private, with BUILD_BUG_ON to make sure that this will not
 * overflow into the next struct page (as it might with DEBUG_SPINLOCK).
 * When freeing, reset page->mapping so free_pages_check won't complain.
 */
#define __pte_lockptr(page)	&((page)->ptl)
#define pte_lock_init(_page)	do {					\
	spin_lock_init(__pte_lockptr(_page));				\
} while (0)
#define pte_lock_deinit(page)	((page)->mapping = NULL)
#define pte_lockptr(mm, pmd)	({(void)(mm); __pte_lockptr(pmd_page(*(pmd)));})
#else	/* !USE_SPLIT_PTLOCKS */
/*
 * We use mm->page_table_lock to guard all pagetable pages of the mm.
 */
#define pte_lock_init(page)	do {} while (0)
#define pte_lock_deinit(page)	do {} while (0)
#define pte_lockptr(mm, pmd)	({(void)(pmd); &(mm)->page_table_lock;})
#endif /* USE_SPLIT_PTLOCKS */

static inline void pgtable_page_ctor(struct page *page)
{
	pte_lock_init(page);
	inc_zone_page_state(page, NR_PAGETABLE);
}

static inline void pgtable_page_dtor(struct page *page)
{
	pte_lock_deinit(page);
	dec_zone_page_state(page, NR_PAGETABLE);
}

#define pte_offset_map_lock(mm, pmd, address, ptlp)	\
({							\
	spinlock_t *__ptl = pte_lockptr(mm, pmd);	\
	pte_t *__pte = pte_offset_map(pmd, address);	\
	*(ptlp) = __ptl;				\
	spin_lock(__ptl);				\
	__pte;						\
})

#define pte_unmap_unlock(pte, ptl)	do {		\
	spin_unlock(ptl);				\
	pte_unmap(pte);					\
} while (0)

#define pte_alloc_map(mm, vma, pmd, address)				\
	((unlikely(pmd_none(*(pmd))) && __pte_alloc(mm, vma,	\
							pmd, address))?	\
	 NULL: pte_offset_map(pmd, address))

#define pte_alloc_map_lock(mm, pmd, address, ptlp)	\
	((unlikely(pmd_none(*(pmd))) && __pte_alloc(mm, NULL,	\
							pmd, address))?	\
		NULL: pte_offset_map_lock(mm, pmd, address, ptlp))

#define pte_alloc_kernel(pmd, address)			\
	((unlikely(pmd_none(*(pmd))) && __pte_alloc_kernel(pmd, address))? \
		NULL: pte_offset_kernel(pmd, address))

extern void free_area_init(unsigned long * zones_size);
extern void free_area_init_node(int nid, unsigned long * zones_size,
		unsigned long zone_start_pfn, unsigned long *zholes_size);
extern void free_initmem(void);

/*
 * Free reserved pages within range [PAGE_ALIGN(start), end & PAGE_MASK)
 * into the buddy system. The freed pages will be poisoned with pattern
<<<<<<< HEAD
 * "poison" if it's non-zero.
 * Return pages freed into the buddy system.
 */
extern unsigned long free_reserved_area(unsigned long start, unsigned long end,
					int poison, char *s);
=======
 * "poison" if it's within range [0, UCHAR_MAX].
 * Return pages freed into the buddy system.
 */
extern unsigned long free_reserved_area(void *start, void *end,
					int poison, char *s);

>>>>>>> d0e0ac97
#ifdef	CONFIG_HIGHMEM
/*
 * Free a highmem page into the buddy system, adjusting totalhigh_pages
 * and totalram_pages.
 */
extern void free_highmem_page(struct page *page);
#endif

<<<<<<< HEAD
static inline void adjust_managed_page_count(struct page *page, long count)
{
	totalram_pages += count;
}
=======
extern void adjust_managed_page_count(struct page *page, long count);
extern void mem_init_print_info(const char *str);
>>>>>>> d0e0ac97

/* Free the reserved page into the buddy system, so it gets managed. */
static inline void __free_reserved_page(struct page *page)
{
	ClearPageReserved(page);
	init_page_count(page);
	__free_page(page);
}

static inline void free_reserved_page(struct page *page)
{
	__free_reserved_page(page);
	adjust_managed_page_count(page, 1);
}

static inline void mark_page_reserved(struct page *page)
{
	SetPageReserved(page);
	adjust_managed_page_count(page, -1);
}

/*
 * Default method to free all the __init memory into the buddy system.
<<<<<<< HEAD
 * The freed pages will be poisoned with pattern "poison" if it is
 * non-zero. Return pages freed into the buddy system.
=======
 * The freed pages will be poisoned with pattern "poison" if it's within
 * range [0, UCHAR_MAX].
 * Return pages freed into the buddy system.
>>>>>>> d0e0ac97
 */
static inline unsigned long free_initmem_default(int poison)
{
	extern char __init_begin[], __init_end[];

<<<<<<< HEAD
	return free_reserved_area(PAGE_ALIGN((unsigned long)&__init_begin) ,
				  ((unsigned long)&__init_end) & PAGE_MASK,
				  poison, "unused kernel");
}

=======
	return free_reserved_area(&__init_begin, &__init_end,
				  poison, "unused kernel");
}

static inline unsigned long get_num_physpages(void)
{
	int nid;
	unsigned long phys_pages = 0;

	for_each_online_node(nid)
		phys_pages += node_present_pages(nid);

	return phys_pages;
}

>>>>>>> d0e0ac97
#ifdef CONFIG_HAVE_MEMBLOCK_NODE_MAP
/*
 * With CONFIG_HAVE_MEMBLOCK_NODE_MAP set, an architecture may initialise its
 * zones, allocate the backing mem_map and account for memory holes in a more
 * architecture independent manner. This is a substitute for creating the
 * zone_sizes[] and zholes_size[] arrays and passing them to
 * free_area_init_node()
 *
 * An architecture is expected to register range of page frames backed by
 * physical memory with memblock_add[_node]() before calling
 * free_area_init_nodes() passing in the PFN each zone ends at. At a basic
 * usage, an architecture is expected to do something like
 *
 * unsigned long max_zone_pfns[MAX_NR_ZONES] = {max_dma, max_normal_pfn,
 * 							 max_highmem_pfn};
 * for_each_valid_physical_page_range()
 * 	memblock_add_node(base, size, nid)
 * free_area_init_nodes(max_zone_pfns);
 *
 * free_bootmem_with_active_regions() calls free_bootmem_node() for each
 * registered physical page range.  Similarly
 * sparse_memory_present_with_active_regions() calls memory_present() for
 * each range when SPARSEMEM is enabled.
 *
 * See mm/page_alloc.c for more information on each function exposed by
 * CONFIG_HAVE_MEMBLOCK_NODE_MAP.
 */
extern void free_area_init_nodes(unsigned long *max_zone_pfn);
unsigned long node_map_pfn_alignment(void);
unsigned long __absent_pages_in_range(int nid, unsigned long start_pfn,
						unsigned long end_pfn);
extern unsigned long absent_pages_in_range(unsigned long start_pfn,
						unsigned long end_pfn);
extern void get_pfn_range_for_nid(unsigned int nid,
			unsigned long *start_pfn, unsigned long *end_pfn);
extern unsigned long find_min_pfn_with_active_regions(void);
extern void free_bootmem_with_active_regions(int nid,
						unsigned long max_low_pfn);
extern void sparse_memory_present_with_active_regions(int nid);

#endif /* CONFIG_HAVE_MEMBLOCK_NODE_MAP */

#if !defined(CONFIG_HAVE_MEMBLOCK_NODE_MAP) && \
    !defined(CONFIG_HAVE_ARCH_EARLY_PFN_TO_NID)
static inline int __early_pfn_to_nid(unsigned long pfn)
{
	return 0;
}
#else
/* please see mm/page_alloc.c */
extern int __meminit early_pfn_to_nid(unsigned long pfn);
#ifdef CONFIG_HAVE_ARCH_EARLY_PFN_TO_NID
/* there is a per-arch backend function. */
extern int __meminit __early_pfn_to_nid(unsigned long pfn);
#endif /* CONFIG_HAVE_ARCH_EARLY_PFN_TO_NID */
#endif

extern void set_dma_reserve(unsigned long new_dma_reserve);
extern void memmap_init_zone(unsigned long, int, unsigned long,
				unsigned long, enum memmap_context);
extern void setup_per_zone_wmarks(void);
extern int __meminit init_per_zone_wmark_min(void);
extern void mem_init(void);
extern void __init mmap_init(void);
extern void show_mem(unsigned int flags);
extern void si_meminfo(struct sysinfo * val);
extern void si_meminfo_node(struct sysinfo *val, int nid);

extern __printf(3, 4)
void warn_alloc_failed(gfp_t gfp_mask, int order, const char *fmt, ...);

extern void setup_per_cpu_pageset(void);

extern void zone_pcp_update(struct zone *zone);
extern void zone_pcp_reset(struct zone *zone);

/* page_alloc.c */
extern int min_free_kbytes;

/* nommu.c */
extern atomic_long_t mmap_pages_allocated;
extern int nommu_shrink_inode_mappings(struct inode *, size_t, size_t);

/* interval_tree.c */
void vma_interval_tree_insert(struct vm_area_struct *node,
			      struct rb_root *root);
void vma_interval_tree_insert_after(struct vm_area_struct *node,
				    struct vm_area_struct *prev,
				    struct rb_root *root);
void vma_interval_tree_remove(struct vm_area_struct *node,
			      struct rb_root *root);
struct vm_area_struct *vma_interval_tree_iter_first(struct rb_root *root,
				unsigned long start, unsigned long last);
struct vm_area_struct *vma_interval_tree_iter_next(struct vm_area_struct *node,
				unsigned long start, unsigned long last);

#define vma_interval_tree_foreach(vma, root, start, last)		\
	for (vma = vma_interval_tree_iter_first(root, start, last);	\
	     vma; vma = vma_interval_tree_iter_next(vma, start, last))

static inline void vma_nonlinear_insert(struct vm_area_struct *vma,
					struct list_head *list)
{
	list_add_tail(&vma->shared.nonlinear, list);
}

void anon_vma_interval_tree_insert(struct anon_vma_chain *node,
				   struct rb_root *root);
void anon_vma_interval_tree_remove(struct anon_vma_chain *node,
				   struct rb_root *root);
struct anon_vma_chain *anon_vma_interval_tree_iter_first(
	struct rb_root *root, unsigned long start, unsigned long last);
struct anon_vma_chain *anon_vma_interval_tree_iter_next(
	struct anon_vma_chain *node, unsigned long start, unsigned long last);
#ifdef CONFIG_DEBUG_VM_RB
void anon_vma_interval_tree_verify(struct anon_vma_chain *node);
#endif

#define anon_vma_interval_tree_foreach(avc, root, start, last)		 \
	for (avc = anon_vma_interval_tree_iter_first(root, start, last); \
	     avc; avc = anon_vma_interval_tree_iter_next(avc, start, last))

/* mmap.c */
extern int __vm_enough_memory(struct mm_struct *mm, long pages, int cap_sys_admin);
extern int vma_adjust(struct vm_area_struct *vma, unsigned long start,
	unsigned long end, pgoff_t pgoff, struct vm_area_struct *insert);
extern struct vm_area_struct *vma_merge(struct mm_struct *,
	struct vm_area_struct *prev, unsigned long addr, unsigned long end,
	unsigned long vm_flags, struct anon_vma *, struct file *, pgoff_t,
	struct mempolicy *);
extern struct anon_vma *find_mergeable_anon_vma(struct vm_area_struct *);
extern int split_vma(struct mm_struct *,
	struct vm_area_struct *, unsigned long addr, int new_below);
extern int insert_vm_struct(struct mm_struct *, struct vm_area_struct *);
extern void __vma_link_rb(struct mm_struct *, struct vm_area_struct *,
	struct rb_node **, struct rb_node *);
extern void unlink_file_vma(struct vm_area_struct *);
extern struct vm_area_struct *copy_vma(struct vm_area_struct **,
	unsigned long addr, unsigned long len, pgoff_t pgoff,
	bool *need_rmap_locks);
extern void exit_mmap(struct mm_struct *);

extern int mm_take_all_locks(struct mm_struct *mm);
extern void mm_drop_all_locks(struct mm_struct *mm);

extern void set_mm_exe_file(struct mm_struct *mm, struct file *new_exe_file);
extern struct file *get_mm_exe_file(struct mm_struct *mm);

extern int may_expand_vm(struct mm_struct *mm, unsigned long npages);
extern int install_special_mapping(struct mm_struct *mm,
				   unsigned long addr, unsigned long len,
				   unsigned long flags, struct page **pages);

extern unsigned long get_unmapped_area(struct file *, unsigned long, unsigned long, unsigned long, unsigned long);

extern unsigned long mmap_region(struct file *file, unsigned long addr,
	unsigned long len, vm_flags_t vm_flags, unsigned long pgoff);
extern unsigned long do_mmap_pgoff(struct file *file, unsigned long addr,
	unsigned long len, unsigned long prot, unsigned long flags,
	unsigned long pgoff, unsigned long *populate);
extern int do_munmap(struct mm_struct *, unsigned long, size_t);

#ifdef CONFIG_MMU
extern int __mm_populate(unsigned long addr, unsigned long len,
			 int ignore_errors);
static inline void mm_populate(unsigned long addr, unsigned long len)
{
	/* Ignore errors */
	(void) __mm_populate(addr, len, 1);
}
#else
static inline void mm_populate(unsigned long addr, unsigned long len) {}
#endif

/* These take the mm semaphore themselves */
extern unsigned long vm_brk(unsigned long, unsigned long);
extern int vm_munmap(unsigned long, size_t);
extern unsigned long vm_mmap(struct file *, unsigned long,
        unsigned long, unsigned long,
        unsigned long, unsigned long);

struct vm_unmapped_area_info {
#define VM_UNMAPPED_AREA_TOPDOWN 1
	unsigned long flags;
	unsigned long length;
	unsigned long low_limit;
	unsigned long high_limit;
	unsigned long align_mask;
	unsigned long align_offset;
};

extern unsigned long unmapped_area(struct vm_unmapped_area_info *info);
extern unsigned long unmapped_area_topdown(struct vm_unmapped_area_info *info);

/*
 * Search for an unmapped address range.
 *
 * We are looking for a range that:
 * - does not intersect with any VMA;
 * - is contained within the [low_limit, high_limit) interval;
 * - is at least the desired size.
 * - satisfies (begin_addr & align_mask) == (align_offset & align_mask)
 */
static inline unsigned long
vm_unmapped_area(struct vm_unmapped_area_info *info)
{
	if (!(info->flags & VM_UNMAPPED_AREA_TOPDOWN))
		return unmapped_area(info);
	else
		return unmapped_area_topdown(info);
}

/* truncate.c */
extern void truncate_inode_pages(struct address_space *, loff_t);
extern void truncate_inode_pages_range(struct address_space *,
				       loff_t lstart, loff_t lend);

/* generic vm_area_ops exported for stackable file systems */
extern int filemap_fault(struct vm_area_struct *, struct vm_fault *);
extern int filemap_page_mkwrite(struct vm_area_struct *vma, struct vm_fault *vmf);

/* mm/page-writeback.c */
int write_one_page(struct page *page, int wait);
void task_dirty_inc(struct task_struct *tsk);

/* readahead.c */
#define VM_MAX_READAHEAD	128	/* kbytes */
#define VM_MIN_READAHEAD	16	/* kbytes (includes current page) */

int force_page_cache_readahead(struct address_space *mapping, struct file *filp,
			pgoff_t offset, unsigned long nr_to_read);

void page_cache_sync_readahead(struct address_space *mapping,
			       struct file_ra_state *ra,
			       struct file *filp,
			       pgoff_t offset,
			       unsigned long size);

void page_cache_async_readahead(struct address_space *mapping,
				struct file_ra_state *ra,
				struct file *filp,
				struct page *pg,
				pgoff_t offset,
				unsigned long size);

unsigned long max_sane_readahead(unsigned long nr);
unsigned long ra_submit(struct file_ra_state *ra,
			struct address_space *mapping,
			struct file *filp);

/* Generic expand stack which grows the stack according to GROWS{UP,DOWN} */
extern int expand_stack(struct vm_area_struct *vma, unsigned long address);

/* CONFIG_STACK_GROWSUP still needs to to grow downwards at some places */
extern int expand_downwards(struct vm_area_struct *vma,
		unsigned long address);
#if VM_GROWSUP
extern int expand_upwards(struct vm_area_struct *vma, unsigned long address);
#else
  #define expand_upwards(vma, address) do { } while (0)
#endif

/* Look up the first VMA which satisfies  addr < vm_end,  NULL if none. */
extern struct vm_area_struct * find_vma(struct mm_struct * mm, unsigned long addr);
extern struct vm_area_struct * find_vma_prev(struct mm_struct * mm, unsigned long addr,
					     struct vm_area_struct **pprev);

/* Look up the first VMA which intersects the interval start_addr..end_addr-1,
   NULL if none.  Assume start_addr < end_addr. */
static inline struct vm_area_struct * find_vma_intersection(struct mm_struct * mm, unsigned long start_addr, unsigned long end_addr)
{
	struct vm_area_struct * vma = find_vma(mm,start_addr);

	if (vma && end_addr <= vma->vm_start)
		vma = NULL;
	return vma;
}

static inline unsigned long vma_pages(struct vm_area_struct *vma)
{
	return (vma->vm_end - vma->vm_start) >> PAGE_SHIFT;
}

/* Look up the first VMA which exactly match the interval vm_start ... vm_end */
static inline struct vm_area_struct *find_exact_vma(struct mm_struct *mm,
				unsigned long vm_start, unsigned long vm_end)
{
	struct vm_area_struct *vma = find_vma(mm, vm_start);

	if (vma && (vma->vm_start != vm_start || vma->vm_end != vm_end))
		vma = NULL;

	return vma;
}

#ifdef CONFIG_MMU
pgprot_t vm_get_page_prot(unsigned long vm_flags);
#else
static inline pgprot_t vm_get_page_prot(unsigned long vm_flags)
{
	return __pgprot(0);
}
#endif

#ifdef CONFIG_ARCH_USES_NUMA_PROT_NONE
unsigned long change_prot_numa(struct vm_area_struct *vma,
			unsigned long start, unsigned long end);
#endif

struct vm_area_struct *find_extend_vma(struct mm_struct *, unsigned long addr);
int remap_pfn_range(struct vm_area_struct *, unsigned long addr,
			unsigned long pfn, unsigned long size, pgprot_t);
int vm_insert_page(struct vm_area_struct *, unsigned long addr, struct page *);
int vm_insert_pfn(struct vm_area_struct *vma, unsigned long addr,
			unsigned long pfn);
int vm_insert_mixed(struct vm_area_struct *vma, unsigned long addr,
			unsigned long pfn);
int vm_iomap_memory(struct vm_area_struct *vma, phys_addr_t start, unsigned long len);


struct page *follow_page_mask(struct vm_area_struct *vma,
			      unsigned long address, unsigned int foll_flags,
			      unsigned int *page_mask);

static inline struct page *follow_page(struct vm_area_struct *vma,
		unsigned long address, unsigned int foll_flags)
{
	unsigned int unused_page_mask;
	return follow_page_mask(vma, address, foll_flags, &unused_page_mask);
}

#define FOLL_WRITE	0x01	/* check pte is writable */
#define FOLL_TOUCH	0x02	/* mark page accessed */
#define FOLL_GET	0x04	/* do get_page on page */
#define FOLL_DUMP	0x08	/* give error on hole if it would be zero */
#define FOLL_FORCE	0x10	/* get_user_pages read/write w/o permission */
#define FOLL_NOWAIT	0x20	/* if a disk transfer is needed, start the IO
				 * and return without waiting upon it */
#define FOLL_MLOCK	0x40	/* mark page as mlocked */
#define FOLL_SPLIT	0x80	/* don't return transhuge pages, split them */
#define FOLL_HWPOISON	0x100	/* check page is hwpoisoned */
#define FOLL_NUMA	0x200	/* force NUMA hinting page fault */
#define FOLL_MIGRATION	0x400	/* wait for page to replace migration entry */

typedef int (*pte_fn_t)(pte_t *pte, pgtable_t token, unsigned long addr,
			void *data);
extern int apply_to_page_range(struct mm_struct *mm, unsigned long address,
			       unsigned long size, pte_fn_t fn, void *data);

#ifdef CONFIG_PROC_FS
void vm_stat_account(struct mm_struct *, unsigned long, struct file *, long);
#else
static inline void vm_stat_account(struct mm_struct *mm,
			unsigned long flags, struct file *file, long pages)
{
	mm->total_vm += pages;
}
#endif /* CONFIG_PROC_FS */

#ifdef CONFIG_DEBUG_PAGEALLOC
extern void kernel_map_pages(struct page *page, int numpages, int enable);
#ifdef CONFIG_HIBERNATION
extern bool kernel_page_present(struct page *page);
#endif /* CONFIG_HIBERNATION */
#else
static inline void
kernel_map_pages(struct page *page, int numpages, int enable) {}
#ifdef CONFIG_HIBERNATION
static inline bool kernel_page_present(struct page *page) { return true; }
#endif /* CONFIG_HIBERNATION */
#endif

extern struct vm_area_struct *get_gate_vma(struct mm_struct *mm);
#ifdef	__HAVE_ARCH_GATE_AREA
int in_gate_area_no_mm(unsigned long addr);
int in_gate_area(struct mm_struct *mm, unsigned long addr);
#else
int in_gate_area_no_mm(unsigned long addr);
#define in_gate_area(mm, addr) ({(void)mm; in_gate_area_no_mm(addr);})
#endif	/* __HAVE_ARCH_GATE_AREA */

#ifdef CONFIG_SYSCTL
extern int sysctl_drop_caches;
int drop_caches_sysctl_handler(struct ctl_table *, int,
					void __user *, size_t *, loff_t *);
#endif

unsigned long shrink_slab(struct shrink_control *shrink,
			  unsigned long nr_pages_scanned,
			  unsigned long lru_pages);

#ifndef CONFIG_MMU
#define randomize_va_space 0
#else
extern int randomize_va_space;
#endif

const char * arch_vma_name(struct vm_area_struct *vma);
void print_vma_addr(char *prefix, unsigned long rip);

void sparse_mem_maps_populate_node(struct page **map_map,
				   unsigned long pnum_begin,
				   unsigned long pnum_end,
				   unsigned long map_count,
				   int nodeid);

struct page *sparse_mem_map_populate(unsigned long pnum, int nid);
pgd_t *vmemmap_pgd_populate(unsigned long addr, int node);
pud_t *vmemmap_pud_populate(pgd_t *pgd, unsigned long addr, int node);
pmd_t *vmemmap_pmd_populate(pud_t *pud, unsigned long addr, int node);
pte_t *vmemmap_pte_populate(pmd_t *pmd, unsigned long addr, int node);
void *vmemmap_alloc_block(unsigned long size, int node);
void *vmemmap_alloc_block_buf(unsigned long size, int node);
void vmemmap_verify(pte_t *, int, unsigned long, unsigned long);
int vmemmap_populate_basepages(unsigned long start, unsigned long end,
			       int node);
int vmemmap_populate(unsigned long start, unsigned long end, int node);
void vmemmap_populate_print_last(void);
#ifdef CONFIG_MEMORY_HOTPLUG
void vmemmap_free(unsigned long start, unsigned long end);
#endif
void register_page_bootmem_memmap(unsigned long section_nr, struct page *map,
				  unsigned long size);

enum mf_flags {
	MF_COUNT_INCREASED = 1 << 0,
	MF_ACTION_REQUIRED = 1 << 1,
	MF_MUST_KILL = 1 << 2,
};
extern int memory_failure(unsigned long pfn, int trapno, int flags);
extern void memory_failure_queue(unsigned long pfn, int trapno, int flags);
extern int unpoison_memory(unsigned long pfn);
extern int sysctl_memory_failure_early_kill;
extern int sysctl_memory_failure_recovery;
extern void shake_page(struct page *p, int access);
extern atomic_long_t num_poisoned_pages;
extern int soft_offline_page(struct page *page, int flags);

extern void dump_page(struct page *page);

#if defined(CONFIG_TRANSPARENT_HUGEPAGE) || defined(CONFIG_HUGETLBFS)
extern void clear_huge_page(struct page *page,
			    unsigned long addr,
			    unsigned int pages_per_huge_page);
extern void copy_user_huge_page(struct page *dst, struct page *src,
				unsigned long addr, struct vm_area_struct *vma,
				unsigned int pages_per_huge_page);
#endif /* CONFIG_TRANSPARENT_HUGEPAGE || CONFIG_HUGETLBFS */

#ifdef CONFIG_DEBUG_PAGEALLOC
extern unsigned int _debug_guardpage_minorder;

static inline unsigned int debug_guardpage_minorder(void)
{
	return _debug_guardpage_minorder;
}

static inline bool page_is_guard(struct page *page)
{
	return test_bit(PAGE_DEBUG_FLAG_GUARD, &page->debug_flags);
}
#else
static inline unsigned int debug_guardpage_minorder(void) { return 0; }
static inline bool page_is_guard(struct page *page) { return false; }
#endif /* CONFIG_DEBUG_PAGEALLOC */

#if MAX_NUMNODES > 1
void __init setup_nr_node_ids(void);
#else
static inline void setup_nr_node_ids(void) {}
#endif

#endif /* __KERNEL__ */
#endif /* _LINUX_MM_H */<|MERGE_RESOLUTION|>--- conflicted
+++ resolved
@@ -1308,20 +1308,12 @@
 /*
  * Free reserved pages within range [PAGE_ALIGN(start), end & PAGE_MASK)
  * into the buddy system. The freed pages will be poisoned with pattern
-<<<<<<< HEAD
- * "poison" if it's non-zero.
- * Return pages freed into the buddy system.
- */
-extern unsigned long free_reserved_area(unsigned long start, unsigned long end,
-					int poison, char *s);
-=======
  * "poison" if it's within range [0, UCHAR_MAX].
  * Return pages freed into the buddy system.
  */
 extern unsigned long free_reserved_area(void *start, void *end,
 					int poison, char *s);
 
->>>>>>> d0e0ac97
 #ifdef	CONFIG_HIGHMEM
 /*
  * Free a highmem page into the buddy system, adjusting totalhigh_pages
@@ -1330,15 +1322,8 @@
 extern void free_highmem_page(struct page *page);
 #endif
 
-<<<<<<< HEAD
-static inline void adjust_managed_page_count(struct page *page, long count)
-{
-	totalram_pages += count;
-}
-=======
 extern void adjust_managed_page_count(struct page *page, long count);
 extern void mem_init_print_info(const char *str);
->>>>>>> d0e0ac97
 
 /* Free the reserved page into the buddy system, so it gets managed. */
 static inline void __free_reserved_page(struct page *page)
@@ -1362,26 +1347,14 @@
 
 /*
  * Default method to free all the __init memory into the buddy system.
-<<<<<<< HEAD
- * The freed pages will be poisoned with pattern "poison" if it is
- * non-zero. Return pages freed into the buddy system.
-=======
  * The freed pages will be poisoned with pattern "poison" if it's within
  * range [0, UCHAR_MAX].
  * Return pages freed into the buddy system.
->>>>>>> d0e0ac97
  */
 static inline unsigned long free_initmem_default(int poison)
 {
 	extern char __init_begin[], __init_end[];
 
-<<<<<<< HEAD
-	return free_reserved_area(PAGE_ALIGN((unsigned long)&__init_begin) ,
-				  ((unsigned long)&__init_end) & PAGE_MASK,
-				  poison, "unused kernel");
-}
-
-=======
 	return free_reserved_area(&__init_begin, &__init_end,
 				  poison, "unused kernel");
 }
@@ -1397,7 +1370,6 @@
 	return phys_pages;
 }
 
->>>>>>> d0e0ac97
 #ifdef CONFIG_HAVE_MEMBLOCK_NODE_MAP
 /*
  * With CONFIG_HAVE_MEMBLOCK_NODE_MAP set, an architecture may initialise its
