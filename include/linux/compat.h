--- conflicted
+++ resolved
@@ -467,11 +467,8 @@
 				      char __user *optval, unsigned int optlen);
 asmlinkage long compat_sys_sendmsg(int fd, struct compat_msghdr __user *msg,
 				   unsigned flags);
-<<<<<<< HEAD
-=======
 asmlinkage long compat_sys_sendmmsg(int fd, struct compat_mmsghdr __user *mmsg,
 				    unsigned vlen, unsigned int flags);
->>>>>>> b55ebc27
 asmlinkage long compat_sys_recvmsg(int fd, struct compat_msghdr __user *msg,
 				   unsigned int flags);
 asmlinkage long compat_sys_recv(int fd, void __user *buf, size_t len,
