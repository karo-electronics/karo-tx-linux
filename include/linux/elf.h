#ifndef _LINUX_ELF_H
#define _LINUX_ELF_H

#include <asm/elf.h>
<<<<<<< HEAD
#endif

/* 32-bit ELF base types. */
typedef __u32	Elf32_Addr;
typedef __u16	Elf32_Half;
typedef __u32	Elf32_Off;
typedef __s32	Elf32_Sword;
typedef __u32	Elf32_Word;

/* 64-bit ELF base types. */
typedef __u64	Elf64_Addr;
typedef __u16	Elf64_Half;
typedef __s16	Elf64_SHalf;
typedef __u64	Elf64_Off;
typedef __s32	Elf64_Sword;
typedef __u32	Elf64_Word;
typedef __u64	Elf64_Xword;
typedef __s64	Elf64_Sxword;

/* These constants are for the segment types stored in the image headers */
#define PT_NULL    0
#define PT_LOAD    1
#define PT_DYNAMIC 2
#define PT_INTERP  3
#define PT_NOTE    4
#define PT_SHLIB   5
#define PT_PHDR    6
#define PT_TLS     7               /* Thread local storage segment */
#define PT_LOOS    0x60000000      /* OS-specific */
#define PT_HIOS    0x6fffffff      /* OS-specific */
#define PT_LOPROC  0x70000000
#define PT_HIPROC  0x7fffffff
#define PT_GNU_EH_FRAME		0x6474e550

#define PT_GNU_STACK	(PT_LOOS + 0x474e551)

/*
 * Extended Numbering
 *
 * If the real number of program header table entries is larger than
 * or equal to PN_XNUM(0xffff), it is set to sh_info field of the
 * section header at index 0, and PN_XNUM is set to e_phnum
 * field. Otherwise, the section header at index 0 is zero
 * initialized, if it exists.
 *
 * Specifications are available in:
 *
 * - Sun microsystems: Linker and Libraries.
 *   Part No: 817-1984-17, September 2008.
 *   URL: http://docs.sun.com/app/docs/doc/817-1984
 *
 * - System V ABI AMD64 Architecture Processor Supplement
 *   Draft Version 0.99.,
 *   May 11, 2009.
 *   URL: http://www.x86-64.org/
 */
#define PN_XNUM 0xffff

/* These constants define the different elf file types */
#define ET_NONE   0
#define ET_REL    1
#define ET_EXEC   2
#define ET_DYN    3
#define ET_CORE   4
#define ET_LOPROC 0xff00
#define ET_HIPROC 0xffff

/* This is the info that is needed to parse the dynamic section of the file */
#define DT_NULL		0
#define DT_NEEDED	1
#define DT_PLTRELSZ	2
#define DT_PLTGOT	3
#define DT_HASH		4
#define DT_STRTAB	5
#define DT_SYMTAB	6
#define DT_RELA		7
#define DT_RELASZ	8
#define DT_RELAENT	9
#define DT_STRSZ	10
#define DT_SYMENT	11
#define DT_INIT		12
#define DT_FINI		13
#define DT_SONAME	14
#define DT_RPATH 	15
#define DT_SYMBOLIC	16
#define DT_REL	        17
#define DT_RELSZ	18
#define DT_RELENT	19
#define DT_PLTREL	20
#define DT_DEBUG	21
#define DT_TEXTREL	22
#define DT_JMPREL	23
#define DT_ENCODING	32
#define OLD_DT_LOOS	0x60000000
#define DT_LOOS		0x6000000d
#define DT_HIOS		0x6ffff000
#define DT_VALRNGLO	0x6ffffd00
#define DT_VALRNGHI	0x6ffffdff
#define DT_ADDRRNGLO	0x6ffffe00
#define DT_ADDRRNGHI	0x6ffffeff
#define DT_VERSYM	0x6ffffff0
#define DT_RELACOUNT	0x6ffffff9
#define DT_RELCOUNT	0x6ffffffa
#define DT_FLAGS_1	0x6ffffffb
#define DT_VERDEF	0x6ffffffc
#define	DT_VERDEFNUM	0x6ffffffd
#define DT_VERNEED	0x6ffffffe
#define	DT_VERNEEDNUM	0x6fffffff
#define OLD_DT_HIOS     0x6fffffff
#define DT_LOPROC	0x70000000
#define DT_HIPROC	0x7fffffff

/* This info is needed when parsing the symbol table */
#define STB_LOCAL  0
#define STB_GLOBAL 1
#define STB_WEAK   2

#define STT_NOTYPE  0
#define STT_OBJECT  1
#define STT_FUNC    2
#define STT_SECTION 3
#define STT_FILE    4
#define STT_COMMON  5
#define STT_TLS     6

#define ELF_ST_BIND(x)		((x) >> 4)
#define ELF_ST_TYPE(x)		(((unsigned int) x) & 0xf)
#define ELF32_ST_BIND(x)	ELF_ST_BIND(x)
#define ELF32_ST_TYPE(x)	ELF_ST_TYPE(x)
#define ELF64_ST_BIND(x)	ELF_ST_BIND(x)
#define ELF64_ST_TYPE(x)	ELF_ST_TYPE(x)

typedef struct dynamic{
  Elf32_Sword d_tag;
  union{
    Elf32_Sword	d_val;
    Elf32_Addr	d_ptr;
  } d_un;
} Elf32_Dyn;

typedef struct {
  Elf64_Sxword d_tag;		/* entry tag value */
  union {
    Elf64_Xword d_val;
    Elf64_Addr d_ptr;
  } d_un;
} Elf64_Dyn;

/* The following are used with relocations */
#define ELF32_R_SYM(x) ((x) >> 8)
#define ELF32_R_TYPE(x) ((x) & 0xff)

#define ELF64_R_SYM(i)			((i) >> 32)
#define ELF64_R_TYPE(i)			((i) & 0xffffffff)

typedef struct elf32_rel {
  Elf32_Addr	r_offset;
  Elf32_Word	r_info;
} Elf32_Rel;

typedef struct elf64_rel {
  Elf64_Addr r_offset;	/* Location at which to apply the action */
  Elf64_Xword r_info;	/* index and type of relocation */
} Elf64_Rel;

typedef struct elf32_rela{
  Elf32_Addr	r_offset;
  Elf32_Word	r_info;
  Elf32_Sword	r_addend;
} Elf32_Rela;

typedef struct elf64_rela {
  Elf64_Addr r_offset;	/* Location at which to apply the action */
  Elf64_Xword r_info;	/* index and type of relocation */
  Elf64_Sxword r_addend;	/* Constant addend used to compute value */
} Elf64_Rela;

typedef struct elf32_sym{
  Elf32_Word	st_name;
  Elf32_Addr	st_value;
  Elf32_Word	st_size;
  unsigned char	st_info;
  unsigned char	st_other;
  Elf32_Half	st_shndx;
} Elf32_Sym;

typedef struct elf64_sym {
  Elf64_Word st_name;		/* Symbol name, index in string tbl */
  unsigned char	st_info;	/* Type and binding attributes */
  unsigned char	st_other;	/* No defined meaning, 0 */
  Elf64_Half st_shndx;		/* Associated section index */
  Elf64_Addr st_value;		/* Value of the symbol */
  Elf64_Xword st_size;		/* Associated symbol size */
} Elf64_Sym;


#define EI_NIDENT	16

typedef struct elf32_hdr{
  unsigned char	e_ident[EI_NIDENT];
  Elf32_Half	e_type;
  Elf32_Half	e_machine;
  Elf32_Word	e_version;
  Elf32_Addr	e_entry;  /* Entry point */
  Elf32_Off	e_phoff;
  Elf32_Off	e_shoff;
  Elf32_Word	e_flags;
  Elf32_Half	e_ehsize;
  Elf32_Half	e_phentsize;
  Elf32_Half	e_phnum;
  Elf32_Half	e_shentsize;
  Elf32_Half	e_shnum;
  Elf32_Half	e_shstrndx;
} Elf32_Ehdr;

typedef struct elf64_hdr {
  unsigned char	e_ident[EI_NIDENT];	/* ELF "magic number" */
  Elf64_Half e_type;
  Elf64_Half e_machine;
  Elf64_Word e_version;
  Elf64_Addr e_entry;		/* Entry point virtual address */
  Elf64_Off e_phoff;		/* Program header table file offset */
  Elf64_Off e_shoff;		/* Section header table file offset */
  Elf64_Word e_flags;
  Elf64_Half e_ehsize;
  Elf64_Half e_phentsize;
  Elf64_Half e_phnum;
  Elf64_Half e_shentsize;
  Elf64_Half e_shnum;
  Elf64_Half e_shstrndx;
} Elf64_Ehdr;

/* These constants define the permissions on sections in the program
   header, p_flags. */
#define PF_R		0x4
#define PF_W		0x2
#define PF_X		0x1

typedef struct elf32_phdr{
  Elf32_Word	p_type;
  Elf32_Off	p_offset;
  Elf32_Addr	p_vaddr;
  Elf32_Addr	p_paddr;
  Elf32_Word	p_filesz;
  Elf32_Word	p_memsz;
  Elf32_Word	p_flags;
  Elf32_Word	p_align;
} Elf32_Phdr;

typedef struct elf64_phdr {
  Elf64_Word p_type;
  Elf64_Word p_flags;
  Elf64_Off p_offset;		/* Segment file offset */
  Elf64_Addr p_vaddr;		/* Segment virtual address */
  Elf64_Addr p_paddr;		/* Segment physical address */
  Elf64_Xword p_filesz;		/* Segment size in file */
  Elf64_Xword p_memsz;		/* Segment size in memory */
  Elf64_Xword p_align;		/* Segment alignment, file & memory */
} Elf64_Phdr;

/* sh_type */
#define SHT_NULL	0
#define SHT_PROGBITS	1
#define SHT_SYMTAB	2
#define SHT_STRTAB	3
#define SHT_RELA	4
#define SHT_HASH	5
#define SHT_DYNAMIC	6
#define SHT_NOTE	7
#define SHT_NOBITS	8
#define SHT_REL		9
#define SHT_SHLIB	10
#define SHT_DYNSYM	11
#define SHT_NUM		12
#define SHT_LOPROC	0x70000000
#define SHT_HIPROC	0x7fffffff
#define SHT_LOUSER	0x80000000
#define SHT_HIUSER	0xffffffff

/* sh_flags */
#define SHF_WRITE	0x1
#define SHF_ALLOC	0x2
#define SHF_EXECINSTR	0x4
#define SHF_MASKPROC	0xf0000000

/* special section indexes */
#define SHN_UNDEF	0
#define SHN_LORESERVE	0xff00
#define SHN_LOPROC	0xff00
#define SHN_HIPROC	0xff1f
#define SHN_ABS		0xfff1
#define SHN_COMMON	0xfff2
#define SHN_HIRESERVE	0xffff
 
typedef struct elf32_shdr {
  Elf32_Word	sh_name;
  Elf32_Word	sh_type;
  Elf32_Word	sh_flags;
  Elf32_Addr	sh_addr;
  Elf32_Off	sh_offset;
  Elf32_Word	sh_size;
  Elf32_Word	sh_link;
  Elf32_Word	sh_info;
  Elf32_Word	sh_addralign;
  Elf32_Word	sh_entsize;
} Elf32_Shdr;

typedef struct elf64_shdr {
  Elf64_Word sh_name;		/* Section name, index in string tbl */
  Elf64_Word sh_type;		/* Type of section */
  Elf64_Xword sh_flags;		/* Miscellaneous section attributes */
  Elf64_Addr sh_addr;		/* Section virtual addr at execution */
  Elf64_Off sh_offset;		/* Section file offset */
  Elf64_Xword sh_size;		/* Size of section in bytes */
  Elf64_Word sh_link;		/* Index of another section */
  Elf64_Word sh_info;		/* Additional section information */
  Elf64_Xword sh_addralign;	/* Section alignment */
  Elf64_Xword sh_entsize;	/* Entry size if section holds table */
} Elf64_Shdr;

#define	EI_MAG0		0		/* e_ident[] indexes */
#define	EI_MAG1		1
#define	EI_MAG2		2
#define	EI_MAG3		3
#define	EI_CLASS	4
#define	EI_DATA		5
#define	EI_VERSION	6
#define	EI_OSABI	7
#define	EI_PAD		8

#define	ELFMAG0		0x7f		/* EI_MAG */
#define	ELFMAG1		'E'
#define	ELFMAG2		'L'
#define	ELFMAG3		'F'
#define	ELFMAG		"\177ELF"
#define	SELFMAG		4

#define	ELFCLASSNONE	0		/* EI_CLASS */
#define	ELFCLASS32	1
#define	ELFCLASS64	2
#define	ELFCLASSNUM	3

#define ELFDATANONE	0		/* e_ident[EI_DATA] */
#define ELFDATA2LSB	1
#define ELFDATA2MSB	2

#define EV_NONE		0		/* e_version, EI_VERSION */
#define EV_CURRENT	1
#define EV_NUM		2

#define ELFOSABI_NONE	0
#define ELFOSABI_LINUX	3

#ifndef ELF_OSABI
#define ELF_OSABI ELFOSABI_NONE
#endif

/*
 * Notes used in ET_CORE. Architectures export some of the arch register sets
 * using the corresponding note types via the PTRACE_GETREGSET and
 * PTRACE_SETREGSET requests.
 */
#define NT_PRSTATUS	1
#define NT_PRFPREG	2
#define NT_PRPSINFO	3
#define NT_TASKSTRUCT	4
#define NT_AUXV		6
/*
 * Note to userspace developers: size of NT_SIGINFO note may increase
 * in the future to accomodate more fields, don't assume it is fixed!
 */
#define NT_SIGINFO      0x53494749
#define NT_FILE         0x46494c45
#define NT_PRXFPREG     0x46e62b7f      /* copied from gdb5.1/include/elf/common.h */
#define NT_PPC_VMX	0x100		/* PowerPC Altivec/VMX registers */
#define NT_PPC_SPE	0x101		/* PowerPC SPE/EVR registers */
#define NT_PPC_VSX	0x102		/* PowerPC VSX registers */
#define NT_386_TLS	0x200		/* i386 TLS slots (struct user_desc) */
#define NT_386_IOPERM	0x201		/* x86 io permission bitmap (1=deny) */
#define NT_X86_XSTATE	0x202		/* x86 extended state using xsave */
#define NT_S390_HIGH_GPRS	0x300	/* s390 upper register halves */
#define NT_S390_TIMER	0x301		/* s390 timer register */
#define NT_S390_TODCMP	0x302		/* s390 TOD clock comparator register */
#define NT_S390_TODPREG	0x303		/* s390 TOD programmable register */
#define NT_S390_CTRS	0x304		/* s390 control registers */
#define NT_S390_PREFIX	0x305		/* s390 prefix register */
#define NT_S390_LAST_BREAK	0x306	/* s390 breaking event address */
#define NT_S390_SYSTEM_CALL	0x307	/* s390 system call restart data */
#define NT_S390_TDB	0x308		/* s390 transaction diagnostic block */
#define NT_ARM_VFP	0x400		/* ARM VFP/NEON registers */
#define NT_ARM_TLS	0x401		/* ARM TLS register */
#define NT_ARM_HW_BREAK	0x402		/* ARM hardware breakpoint registers */
#define NT_ARM_HW_WATCH	0x403		/* ARM hardware watchpoint registers */


/* Note header in a PT_NOTE section */
typedef struct elf32_note {
  Elf32_Word	n_namesz;	/* Name size */
  Elf32_Word	n_descsz;	/* Content size */
  Elf32_Word	n_type;		/* Content type */
} Elf32_Nhdr;

/* Note header in a PT_NOTE section */
typedef struct elf64_note {
  Elf64_Word n_namesz;	/* Name size */
  Elf64_Word n_descsz;	/* Content size */
  Elf64_Word n_type;	/* Content type */
} Elf64_Nhdr;
=======
#include <uapi/linux/elf.h>
>>>>>>> ddffeb8c

#ifndef elf_read_implies_exec
  /* Executables for which elf_read_implies_exec() returns TRUE will
     have the READ_IMPLIES_EXEC personality flag set automatically.
     Override in asm/elf.h as needed.  */
# define elf_read_implies_exec(ex, have_pt_gnu_stack)	0
#endif

#if ELF_CLASS == ELFCLASS32

extern Elf32_Dyn _DYNAMIC [];
#define elfhdr		elf32_hdr
#define elf_phdr	elf32_phdr
#define elf_shdr	elf32_shdr
#define elf_note	elf32_note
#define elf_addr_t	Elf32_Off
#define Elf_Half	Elf32_Half

#else

extern Elf64_Dyn _DYNAMIC [];
#define elfhdr		elf64_hdr
#define elf_phdr	elf64_phdr
#define elf_shdr	elf64_shdr
#define elf_note	elf64_note
#define elf_addr_t	Elf64_Off
#define Elf_Half	Elf64_Half

#endif

/* Optional callbacks to write extra ELF notes. */
struct file;

#ifndef ARCH_HAVE_EXTRA_ELF_NOTES
static inline int elf_coredump_extra_notes_size(void) { return 0; }
static inline int elf_coredump_extra_notes_write(struct file *file,
			loff_t *foffset) { return 0; }
#else
extern int elf_coredump_extra_notes_size(void);
extern int elf_coredump_extra_notes_write(struct file *file, loff_t *foffset);
#endif
#endif /* _LINUX_ELF_H */<|MERGE_RESOLUTION|>--- conflicted
+++ resolved
@@ -2,418 +2,7 @@
 #define _LINUX_ELF_H
 
 #include <asm/elf.h>
-<<<<<<< HEAD
-#endif
-
-/* 32-bit ELF base types. */
-typedef __u32	Elf32_Addr;
-typedef __u16	Elf32_Half;
-typedef __u32	Elf32_Off;
-typedef __s32	Elf32_Sword;
-typedef __u32	Elf32_Word;
-
-/* 64-bit ELF base types. */
-typedef __u64	Elf64_Addr;
-typedef __u16	Elf64_Half;
-typedef __s16	Elf64_SHalf;
-typedef __u64	Elf64_Off;
-typedef __s32	Elf64_Sword;
-typedef __u32	Elf64_Word;
-typedef __u64	Elf64_Xword;
-typedef __s64	Elf64_Sxword;
-
-/* These constants are for the segment types stored in the image headers */
-#define PT_NULL    0
-#define PT_LOAD    1
-#define PT_DYNAMIC 2
-#define PT_INTERP  3
-#define PT_NOTE    4
-#define PT_SHLIB   5
-#define PT_PHDR    6
-#define PT_TLS     7               /* Thread local storage segment */
-#define PT_LOOS    0x60000000      /* OS-specific */
-#define PT_HIOS    0x6fffffff      /* OS-specific */
-#define PT_LOPROC  0x70000000
-#define PT_HIPROC  0x7fffffff
-#define PT_GNU_EH_FRAME		0x6474e550
-
-#define PT_GNU_STACK	(PT_LOOS + 0x474e551)
-
-/*
- * Extended Numbering
- *
- * If the real number of program header table entries is larger than
- * or equal to PN_XNUM(0xffff), it is set to sh_info field of the
- * section header at index 0, and PN_XNUM is set to e_phnum
- * field. Otherwise, the section header at index 0 is zero
- * initialized, if it exists.
- *
- * Specifications are available in:
- *
- * - Sun microsystems: Linker and Libraries.
- *   Part No: 817-1984-17, September 2008.
- *   URL: http://docs.sun.com/app/docs/doc/817-1984
- *
- * - System V ABI AMD64 Architecture Processor Supplement
- *   Draft Version 0.99.,
- *   May 11, 2009.
- *   URL: http://www.x86-64.org/
- */
-#define PN_XNUM 0xffff
-
-/* These constants define the different elf file types */
-#define ET_NONE   0
-#define ET_REL    1
-#define ET_EXEC   2
-#define ET_DYN    3
-#define ET_CORE   4
-#define ET_LOPROC 0xff00
-#define ET_HIPROC 0xffff
-
-/* This is the info that is needed to parse the dynamic section of the file */
-#define DT_NULL		0
-#define DT_NEEDED	1
-#define DT_PLTRELSZ	2
-#define DT_PLTGOT	3
-#define DT_HASH		4
-#define DT_STRTAB	5
-#define DT_SYMTAB	6
-#define DT_RELA		7
-#define DT_RELASZ	8
-#define DT_RELAENT	9
-#define DT_STRSZ	10
-#define DT_SYMENT	11
-#define DT_INIT		12
-#define DT_FINI		13
-#define DT_SONAME	14
-#define DT_RPATH 	15
-#define DT_SYMBOLIC	16
-#define DT_REL	        17
-#define DT_RELSZ	18
-#define DT_RELENT	19
-#define DT_PLTREL	20
-#define DT_DEBUG	21
-#define DT_TEXTREL	22
-#define DT_JMPREL	23
-#define DT_ENCODING	32
-#define OLD_DT_LOOS	0x60000000
-#define DT_LOOS		0x6000000d
-#define DT_HIOS		0x6ffff000
-#define DT_VALRNGLO	0x6ffffd00
-#define DT_VALRNGHI	0x6ffffdff
-#define DT_ADDRRNGLO	0x6ffffe00
-#define DT_ADDRRNGHI	0x6ffffeff
-#define DT_VERSYM	0x6ffffff0
-#define DT_RELACOUNT	0x6ffffff9
-#define DT_RELCOUNT	0x6ffffffa
-#define DT_FLAGS_1	0x6ffffffb
-#define DT_VERDEF	0x6ffffffc
-#define	DT_VERDEFNUM	0x6ffffffd
-#define DT_VERNEED	0x6ffffffe
-#define	DT_VERNEEDNUM	0x6fffffff
-#define OLD_DT_HIOS     0x6fffffff
-#define DT_LOPROC	0x70000000
-#define DT_HIPROC	0x7fffffff
-
-/* This info is needed when parsing the symbol table */
-#define STB_LOCAL  0
-#define STB_GLOBAL 1
-#define STB_WEAK   2
-
-#define STT_NOTYPE  0
-#define STT_OBJECT  1
-#define STT_FUNC    2
-#define STT_SECTION 3
-#define STT_FILE    4
-#define STT_COMMON  5
-#define STT_TLS     6
-
-#define ELF_ST_BIND(x)		((x) >> 4)
-#define ELF_ST_TYPE(x)		(((unsigned int) x) & 0xf)
-#define ELF32_ST_BIND(x)	ELF_ST_BIND(x)
-#define ELF32_ST_TYPE(x)	ELF_ST_TYPE(x)
-#define ELF64_ST_BIND(x)	ELF_ST_BIND(x)
-#define ELF64_ST_TYPE(x)	ELF_ST_TYPE(x)
-
-typedef struct dynamic{
-  Elf32_Sword d_tag;
-  union{
-    Elf32_Sword	d_val;
-    Elf32_Addr	d_ptr;
-  } d_un;
-} Elf32_Dyn;
-
-typedef struct {
-  Elf64_Sxword d_tag;		/* entry tag value */
-  union {
-    Elf64_Xword d_val;
-    Elf64_Addr d_ptr;
-  } d_un;
-} Elf64_Dyn;
-
-/* The following are used with relocations */
-#define ELF32_R_SYM(x) ((x) >> 8)
-#define ELF32_R_TYPE(x) ((x) & 0xff)
-
-#define ELF64_R_SYM(i)			((i) >> 32)
-#define ELF64_R_TYPE(i)			((i) & 0xffffffff)
-
-typedef struct elf32_rel {
-  Elf32_Addr	r_offset;
-  Elf32_Word	r_info;
-} Elf32_Rel;
-
-typedef struct elf64_rel {
-  Elf64_Addr r_offset;	/* Location at which to apply the action */
-  Elf64_Xword r_info;	/* index and type of relocation */
-} Elf64_Rel;
-
-typedef struct elf32_rela{
-  Elf32_Addr	r_offset;
-  Elf32_Word	r_info;
-  Elf32_Sword	r_addend;
-} Elf32_Rela;
-
-typedef struct elf64_rela {
-  Elf64_Addr r_offset;	/* Location at which to apply the action */
-  Elf64_Xword r_info;	/* index and type of relocation */
-  Elf64_Sxword r_addend;	/* Constant addend used to compute value */
-} Elf64_Rela;
-
-typedef struct elf32_sym{
-  Elf32_Word	st_name;
-  Elf32_Addr	st_value;
-  Elf32_Word	st_size;
-  unsigned char	st_info;
-  unsigned char	st_other;
-  Elf32_Half	st_shndx;
-} Elf32_Sym;
-
-typedef struct elf64_sym {
-  Elf64_Word st_name;		/* Symbol name, index in string tbl */
-  unsigned char	st_info;	/* Type and binding attributes */
-  unsigned char	st_other;	/* No defined meaning, 0 */
-  Elf64_Half st_shndx;		/* Associated section index */
-  Elf64_Addr st_value;		/* Value of the symbol */
-  Elf64_Xword st_size;		/* Associated symbol size */
-} Elf64_Sym;
-
-
-#define EI_NIDENT	16
-
-typedef struct elf32_hdr{
-  unsigned char	e_ident[EI_NIDENT];
-  Elf32_Half	e_type;
-  Elf32_Half	e_machine;
-  Elf32_Word	e_version;
-  Elf32_Addr	e_entry;  /* Entry point */
-  Elf32_Off	e_phoff;
-  Elf32_Off	e_shoff;
-  Elf32_Word	e_flags;
-  Elf32_Half	e_ehsize;
-  Elf32_Half	e_phentsize;
-  Elf32_Half	e_phnum;
-  Elf32_Half	e_shentsize;
-  Elf32_Half	e_shnum;
-  Elf32_Half	e_shstrndx;
-} Elf32_Ehdr;
-
-typedef struct elf64_hdr {
-  unsigned char	e_ident[EI_NIDENT];	/* ELF "magic number" */
-  Elf64_Half e_type;
-  Elf64_Half e_machine;
-  Elf64_Word e_version;
-  Elf64_Addr e_entry;		/* Entry point virtual address */
-  Elf64_Off e_phoff;		/* Program header table file offset */
-  Elf64_Off e_shoff;		/* Section header table file offset */
-  Elf64_Word e_flags;
-  Elf64_Half e_ehsize;
-  Elf64_Half e_phentsize;
-  Elf64_Half e_phnum;
-  Elf64_Half e_shentsize;
-  Elf64_Half e_shnum;
-  Elf64_Half e_shstrndx;
-} Elf64_Ehdr;
-
-/* These constants define the permissions on sections in the program
-   header, p_flags. */
-#define PF_R		0x4
-#define PF_W		0x2
-#define PF_X		0x1
-
-typedef struct elf32_phdr{
-  Elf32_Word	p_type;
-  Elf32_Off	p_offset;
-  Elf32_Addr	p_vaddr;
-  Elf32_Addr	p_paddr;
-  Elf32_Word	p_filesz;
-  Elf32_Word	p_memsz;
-  Elf32_Word	p_flags;
-  Elf32_Word	p_align;
-} Elf32_Phdr;
-
-typedef struct elf64_phdr {
-  Elf64_Word p_type;
-  Elf64_Word p_flags;
-  Elf64_Off p_offset;		/* Segment file offset */
-  Elf64_Addr p_vaddr;		/* Segment virtual address */
-  Elf64_Addr p_paddr;		/* Segment physical address */
-  Elf64_Xword p_filesz;		/* Segment size in file */
-  Elf64_Xword p_memsz;		/* Segment size in memory */
-  Elf64_Xword p_align;		/* Segment alignment, file & memory */
-} Elf64_Phdr;
-
-/* sh_type */
-#define SHT_NULL	0
-#define SHT_PROGBITS	1
-#define SHT_SYMTAB	2
-#define SHT_STRTAB	3
-#define SHT_RELA	4
-#define SHT_HASH	5
-#define SHT_DYNAMIC	6
-#define SHT_NOTE	7
-#define SHT_NOBITS	8
-#define SHT_REL		9
-#define SHT_SHLIB	10
-#define SHT_DYNSYM	11
-#define SHT_NUM		12
-#define SHT_LOPROC	0x70000000
-#define SHT_HIPROC	0x7fffffff
-#define SHT_LOUSER	0x80000000
-#define SHT_HIUSER	0xffffffff
-
-/* sh_flags */
-#define SHF_WRITE	0x1
-#define SHF_ALLOC	0x2
-#define SHF_EXECINSTR	0x4
-#define SHF_MASKPROC	0xf0000000
-
-/* special section indexes */
-#define SHN_UNDEF	0
-#define SHN_LORESERVE	0xff00
-#define SHN_LOPROC	0xff00
-#define SHN_HIPROC	0xff1f
-#define SHN_ABS		0xfff1
-#define SHN_COMMON	0xfff2
-#define SHN_HIRESERVE	0xffff
- 
-typedef struct elf32_shdr {
-  Elf32_Word	sh_name;
-  Elf32_Word	sh_type;
-  Elf32_Word	sh_flags;
-  Elf32_Addr	sh_addr;
-  Elf32_Off	sh_offset;
-  Elf32_Word	sh_size;
-  Elf32_Word	sh_link;
-  Elf32_Word	sh_info;
-  Elf32_Word	sh_addralign;
-  Elf32_Word	sh_entsize;
-} Elf32_Shdr;
-
-typedef struct elf64_shdr {
-  Elf64_Word sh_name;		/* Section name, index in string tbl */
-  Elf64_Word sh_type;		/* Type of section */
-  Elf64_Xword sh_flags;		/* Miscellaneous section attributes */
-  Elf64_Addr sh_addr;		/* Section virtual addr at execution */
-  Elf64_Off sh_offset;		/* Section file offset */
-  Elf64_Xword sh_size;		/* Size of section in bytes */
-  Elf64_Word sh_link;		/* Index of another section */
-  Elf64_Word sh_info;		/* Additional section information */
-  Elf64_Xword sh_addralign;	/* Section alignment */
-  Elf64_Xword sh_entsize;	/* Entry size if section holds table */
-} Elf64_Shdr;
-
-#define	EI_MAG0		0		/* e_ident[] indexes */
-#define	EI_MAG1		1
-#define	EI_MAG2		2
-#define	EI_MAG3		3
-#define	EI_CLASS	4
-#define	EI_DATA		5
-#define	EI_VERSION	6
-#define	EI_OSABI	7
-#define	EI_PAD		8
-
-#define	ELFMAG0		0x7f		/* EI_MAG */
-#define	ELFMAG1		'E'
-#define	ELFMAG2		'L'
-#define	ELFMAG3		'F'
-#define	ELFMAG		"\177ELF"
-#define	SELFMAG		4
-
-#define	ELFCLASSNONE	0		/* EI_CLASS */
-#define	ELFCLASS32	1
-#define	ELFCLASS64	2
-#define	ELFCLASSNUM	3
-
-#define ELFDATANONE	0		/* e_ident[EI_DATA] */
-#define ELFDATA2LSB	1
-#define ELFDATA2MSB	2
-
-#define EV_NONE		0		/* e_version, EI_VERSION */
-#define EV_CURRENT	1
-#define EV_NUM		2
-
-#define ELFOSABI_NONE	0
-#define ELFOSABI_LINUX	3
-
-#ifndef ELF_OSABI
-#define ELF_OSABI ELFOSABI_NONE
-#endif
-
-/*
- * Notes used in ET_CORE. Architectures export some of the arch register sets
- * using the corresponding note types via the PTRACE_GETREGSET and
- * PTRACE_SETREGSET requests.
- */
-#define NT_PRSTATUS	1
-#define NT_PRFPREG	2
-#define NT_PRPSINFO	3
-#define NT_TASKSTRUCT	4
-#define NT_AUXV		6
-/*
- * Note to userspace developers: size of NT_SIGINFO note may increase
- * in the future to accomodate more fields, don't assume it is fixed!
- */
-#define NT_SIGINFO      0x53494749
-#define NT_FILE         0x46494c45
-#define NT_PRXFPREG     0x46e62b7f      /* copied from gdb5.1/include/elf/common.h */
-#define NT_PPC_VMX	0x100		/* PowerPC Altivec/VMX registers */
-#define NT_PPC_SPE	0x101		/* PowerPC SPE/EVR registers */
-#define NT_PPC_VSX	0x102		/* PowerPC VSX registers */
-#define NT_386_TLS	0x200		/* i386 TLS slots (struct user_desc) */
-#define NT_386_IOPERM	0x201		/* x86 io permission bitmap (1=deny) */
-#define NT_X86_XSTATE	0x202		/* x86 extended state using xsave */
-#define NT_S390_HIGH_GPRS	0x300	/* s390 upper register halves */
-#define NT_S390_TIMER	0x301		/* s390 timer register */
-#define NT_S390_TODCMP	0x302		/* s390 TOD clock comparator register */
-#define NT_S390_TODPREG	0x303		/* s390 TOD programmable register */
-#define NT_S390_CTRS	0x304		/* s390 control registers */
-#define NT_S390_PREFIX	0x305		/* s390 prefix register */
-#define NT_S390_LAST_BREAK	0x306	/* s390 breaking event address */
-#define NT_S390_SYSTEM_CALL	0x307	/* s390 system call restart data */
-#define NT_S390_TDB	0x308		/* s390 transaction diagnostic block */
-#define NT_ARM_VFP	0x400		/* ARM VFP/NEON registers */
-#define NT_ARM_TLS	0x401		/* ARM TLS register */
-#define NT_ARM_HW_BREAK	0x402		/* ARM hardware breakpoint registers */
-#define NT_ARM_HW_WATCH	0x403		/* ARM hardware watchpoint registers */
-
-
-/* Note header in a PT_NOTE section */
-typedef struct elf32_note {
-  Elf32_Word	n_namesz;	/* Name size */
-  Elf32_Word	n_descsz;	/* Content size */
-  Elf32_Word	n_type;		/* Content type */
-} Elf32_Nhdr;
-
-/* Note header in a PT_NOTE section */
-typedef struct elf64_note {
-  Elf64_Word n_namesz;	/* Name size */
-  Elf64_Word n_descsz;	/* Content size */
-  Elf64_Word n_type;	/* Content type */
-} Elf64_Nhdr;
-=======
 #include <uapi/linux/elf.h>
->>>>>>> ddffeb8c
 
 #ifndef elf_read_implies_exec
   /* Executables for which elf_read_implies_exec() returns TRUE will
