--- conflicted
+++ resolved
@@ -579,8 +579,6 @@
 	kernel_ulong_t driver_info;
 };
 
-<<<<<<< HEAD
-=======
 /* RapidIO */
 
 #define RIO_ANY_ID	0xffff
@@ -600,5 +598,4 @@
 	__u16 asm_did, asm_vid;
 };
 
->>>>>>> d0e0ac97
 #endif /* LINUX_MOD_DEVICETABLE_H */