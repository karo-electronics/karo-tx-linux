--- conflicted
+++ resolved
@@ -391,11 +391,8 @@
  * @assocresp_ies: extra information element(s) to add into (Re)Association
  *	Response frames or %NULL
  * @assocresp_ies_len: length of assocresp_ies in octets
-<<<<<<< HEAD
-=======
  * @probe_resp_len: length of probe response template (@probe_resp)
  * @probe_resp: probe response template (AP mode only)
->>>>>>> dcd6c922
  */
 struct beacon_parameters {
 	u8 *head, *tail;
@@ -413,11 +410,8 @@
 	size_t proberesp_ies_len;
 	const u8 *assocresp_ies;
 	size_t assocresp_ies_len;
-<<<<<<< HEAD
-=======
 	int probe_resp_len;
 	u8 *probe_resp;
->>>>>>> dcd6c922
 };
 
 /**
@@ -466,12 +460,9 @@
  *	as the AC bitmap in the QoS info field
  * @max_sp: max Service Period. same format as the MAX_SP in the
  *	QoS info field (but already shifted down)
-<<<<<<< HEAD
-=======
  * @sta_modify_mask: bitmap indicating which parameters changed
  *	(for those that don't have a natural "no change" value),
  *	see &enum station_parameters_apply_mask
->>>>>>> dcd6c922
  */
 struct station_parameters {
 	u8 *supported_rates;
@@ -514,10 +505,7 @@
  * @STATION_INFO_CONNECTED_TIME: @connected_time filled
  * @STATION_INFO_ASSOC_REQ_IES: @assoc_req_ies filled
  * @STATION_INFO_STA_FLAGS: @sta_flags filled
-<<<<<<< HEAD
-=======
  * @STATION_INFO_BEACON_LOSS_COUNT: @beacon_loss_count filled
->>>>>>> dcd6c922
  */
 enum station_info_flags {
 	STATION_INFO_INACTIVE_TIME	= 1<<0,
@@ -538,12 +526,8 @@
 	STATION_INFO_BSS_PARAM          = 1<<15,
 	STATION_INFO_CONNECTED_TIME	= 1<<16,
 	STATION_INFO_ASSOC_REQ_IES	= 1<<17,
-<<<<<<< HEAD
-	STATION_INFO_STA_FLAGS		= 1<<18
-=======
 	STATION_INFO_STA_FLAGS		= 1<<18,
 	STATION_INFO_BEACON_LOSS_COUNT	= 1<<19
->>>>>>> dcd6c922
 };
 
 /**
@@ -640,11 +624,8 @@
  *	user space MLME/SME implementation. The information is provided for
  *	the cfg80211_new_sta() calls to notify user space of the IEs.
  * @assoc_req_ies_len: Length of assoc_req_ies buffer in octets.
-<<<<<<< HEAD
-=======
  * @sta_flags: station flags mask & values
  * @beacon_loss_count: Number of times beacon loss event has triggered.
->>>>>>> dcd6c922
  */
 struct station_info {
 	u32 filled;
@@ -672,11 +653,8 @@
 	const u8 *assoc_req_ies;
 	size_t assoc_req_ies_len;
 
-<<<<<<< HEAD
-=======
 	u32 beacon_loss_count;
 
->>>>>>> dcd6c922
 	/*
 	 * Note: Add a new enum station_info_flags value for each new field and
 	 * use it to check which fields are initialized.
@@ -1499,14 +1477,11 @@
  *
  * @tdls_mgmt: Transmit a TDLS management frame.
  * @tdls_oper: Perform a high-level TDLS operation (e.g. TDLS link setup).
-<<<<<<< HEAD
-=======
  *
  * @probe_client: probe an associated client, must return a cookie that it
  *	later passes to cfg80211_probe_status().
  *
  * @set_noack_map: Set the NoAck Map for the TIDs.
->>>>>>> dcd6c922
  */
 struct cfg80211_ops {
 	int	(*suspend)(struct wiphy *wiphy, struct cfg80211_wowlan *wow);
@@ -1660,11 +1635,7 @@
 			  enum nl80211_channel_type channel_type,
 			  bool channel_type_valid, unsigned int wait,
 			  const u8 *buf, size_t len, bool no_cck,
-<<<<<<< HEAD
-			  u64 *cookie);
-=======
 			  bool dont_wait_for_ack, u64 *cookie);
->>>>>>> dcd6c922
 	int	(*mgmt_tx_cancel_wait)(struct wiphy *wiphy,
 				       struct net_device *dev,
 				       u64 cookie);
@@ -1700,8 +1671,6 @@
 			     u16 status_code, const u8 *buf, size_t len);
 	int	(*tdls_oper)(struct wiphy *wiphy, struct net_device *dev,
 			     u8 *peer, enum nl80211_tdls_operation oper);
-<<<<<<< HEAD
-=======
 
 	int	(*probe_client)(struct wiphy *wiphy, struct net_device *dev,
 				const u8 *peer, u64 *cookie);
@@ -1711,7 +1680,6 @@
 				  u16 noack_map);
 
 	struct ieee80211_channel *(*get_channel)(struct wiphy *wiphy);
->>>>>>> dcd6c922
 };
 
 /*
@@ -1772,8 +1740,6 @@
  *	teardown packets should be sent through the @NL80211_CMD_TDLS_MGMT
  *	command. When this flag is not set, @NL80211_CMD_TDLS_OPER should be
  *	used for asking the driver/firmware to perform a TDLS operation.
-<<<<<<< HEAD
-=======
  * @WIPHY_FLAG_HAVE_AP_SME: device integrates AP SME
  * @WIPHY_FLAG_REPORTS_OBSS: the device will report beacons from other BSSes
  *	when there are virtual interfaces in AP mode by calling
@@ -1782,7 +1748,6 @@
  *	responds to probe-requests in hardware.
  * @WIPHY_FLAG_OFFCHAN_TX: Device supports direct off-channel TX.
  * @WIPHY_FLAG_HAS_REMAIN_ON_CHANNEL: Device supports remain-on-channel call.
->>>>>>> dcd6c922
  */
 enum wiphy_flags {
 	WIPHY_FLAG_CUSTOM_REGULATORY		= BIT(0),
@@ -1801,14 +1766,11 @@
 	WIPHY_FLAG_AP_UAPSD			= BIT(14),
 	WIPHY_FLAG_SUPPORTS_TDLS		= BIT(15),
 	WIPHY_FLAG_TDLS_EXTERNAL_SETUP		= BIT(16),
-<<<<<<< HEAD
-=======
 	WIPHY_FLAG_HAVE_AP_SME			= BIT(17),
 	WIPHY_FLAG_REPORTS_OBSS			= BIT(18),
 	WIPHY_FLAG_AP_PROBE_RESP_OFFLOAD	= BIT(19),
 	WIPHY_FLAG_OFFCHAN_TX			= BIT(20),
 	WIPHY_FLAG_HAS_REMAIN_ON_CHANNEL	= BIT(21),
->>>>>>> dcd6c922
 };
 
 /**
@@ -2479,69 +2441,6 @@
 extern const unsigned char rfc1042_header[6];
 extern const unsigned char bridge_tunnel_header[6];
 
-/* Parsed Information Elements */
-struct ieee802_11_elems {
-	u8 *ie_start;
-	size_t total_len;
-
-	/* pointers to IEs */
-	u8 *ssid;
-	u8 *supp_rates;
-	u8 *fh_params;
-	u8 *ds_params;
-	u8 *cf_params;
-	struct ieee80211_tim_ie *tim;
-	u8 *ibss_params;
-	u8 *challenge;
-	u8 *wpa;
-	u8 *rsn;
-	u8 *erp_info;
-	u8 *ext_supp_rates;
-	u8 *wmm_info;
-	u8 *wmm_param;
-	struct ieee80211_ht_cap *ht_cap_elem;
-	struct ieee80211_ht_info *ht_info_elem;
-	struct ieee80211_meshconf_ie *mesh_config;
-	u8 *mesh_id;
-	u8 *peering;
-	u8 *preq;
-	u8 *prep;
-	u8 *perr;
-	struct ieee80211_rann_ie *rann;
-	u8 *ch_switch_elem;
-	u8 *country_elem;
-	u8 *pwr_constr_elem;
-	u8 *quiet_elem;	/* first quite element */
-	u8 *timeout_int;
-
-	/* length of them, respectively */
-	u8 ssid_len;
-	u8 supp_rates_len;
-	u8 fh_params_len;
-	u8 ds_params_len;
-	u8 cf_params_len;
-	u8 tim_len;
-	u8 ibss_params_len;
-	u8 challenge_len;
-	u8 wpa_len;
-	u8 rsn_len;
-	u8 erp_info_len;
-	u8 ext_supp_rates_len;
-	u8 wmm_info_len;
-	u8 wmm_param_len;
-	u8 mesh_id_len;
-	u8 peering_len;
-	u8 preq_len;
-	u8 prep_len;
-	u8 perr_len;
-	u8 ch_switch_elem_len;
-	u8 country_elem_len;
-	u8 pwr_constr_elem_len;
-	u8 quiet_elem_len;
-	u8 num_of_quiet_elem;	/* can be more the one */
-	u8 timeout_int_len;
-};
-
 /**
  * ieee80211_get_hdrlen_from_skb - get header length from data
  *
@@ -3349,8 +3248,6 @@
 void cfg80211_pmksa_candidate_notify(struct net_device *dev, int index,
 				     const u8 *bssid, bool preauth, gfp_t gfp);
 
-<<<<<<< HEAD
-=======
 /**
  * cfg80211_rx_spurious_frame - inform userspace about a spurious frame
  * @dev: The device the frame matched to
@@ -3419,7 +3316,6 @@
 				 struct ieee80211_channel *chan,
 				 enum nl80211_channel_type channel_type);
 
->>>>>>> dcd6c922
 /* Logging, debugging and troubleshooting/diagnostic helpers. */
 
 /* wiphy_printk helpers, similar to dev_printk */
