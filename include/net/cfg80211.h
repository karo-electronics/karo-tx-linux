--- conflicted
+++ resolved
@@ -1723,8 +1723,6 @@
 
 	struct ieee80211_channel *(*get_channel)(struct wiphy *wiphy,
 					       enum nl80211_channel_type *type);
-<<<<<<< HEAD
-=======
 
 	int	(*get_et_sset_count)(struct wiphy *wiphy,
 				     struct net_device *dev, int sset);
@@ -1732,7 +1730,6 @@
 				struct ethtool_stats *stats, u64 *data);
 	void	(*get_et_strings)(struct wiphy *wiphy, struct net_device *dev,
 				  u32 sset, u8 *data);
->>>>>>> 0a9b3782
 };
 
 /*
