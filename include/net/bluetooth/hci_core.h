/*
   BlueZ - Bluetooth protocol stack for Linux
   Copyright (c) 2000-2001, 2010, Code Aurora Forum. All rights reserved.

   Written 2000,2001 by Maxim Krasnyansky <maxk@qualcomm.com>

   This program is free software; you can redistribute it and/or modify
   it under the terms of the GNU General Public License version 2 as
   published by the Free Software Foundation;

   THE SOFTWARE IS PROVIDED "AS IS", WITHOUT WARRANTY OF ANY KIND, EXPRESS
   OR IMPLIED, INCLUDING BUT NOT LIMITED TO THE WARRANTIES OF MERCHANTABILITY,
   FITNESS FOR A PARTICULAR PURPOSE AND NONINFRINGEMENT OF THIRD PARTY RIGHTS.
   IN NO EVENT SHALL THE COPYRIGHT HOLDER(S) AND AUTHOR(S) BE LIABLE FOR ANY
   CLAIM, OR ANY SPECIAL INDIRECT OR CONSEQUENTIAL DAMAGES, OR ANY DAMAGES
   WHATSOEVER RESULTING FROM LOSS OF USE, DATA OR PROFITS, WHETHER IN AN
   ACTION OF CONTRACT, NEGLIGENCE OR OTHER TORTIOUS ACTION, ARISING OUT OF
   OR IN CONNECTION WITH THE USE OR PERFORMANCE OF THIS SOFTWARE.

   ALL LIABILITY, INCLUDING LIABILITY FOR INFRINGEMENT OF ANY PATENTS,
   COPYRIGHTS, TRADEMARKS OR OTHER RIGHTS, RELATING TO USE OF THIS
   SOFTWARE IS DISCLAIMED.
*/

#ifndef __HCI_CORE_H
#define __HCI_CORE_H

#include <net/bluetooth/hci.h>

/* HCI priority */
#define HCI_PRIO_MAX	7

/* HCI Core structures */
struct inquiry_data {
	bdaddr_t	bdaddr;
	__u8		pscan_rep_mode;
	__u8		pscan_period_mode;
	__u8		pscan_mode;
	__u8		dev_class[3];
	__le16		clock_offset;
	__s8		rssi;
	__u8		ssp_mode;
};

struct inquiry_entry {
	struct list_head	all;		/* inq_cache.all */
	struct list_head	list;		/* unknown or resolve */
	enum {
		NAME_NOT_KNOWN,
		NAME_NEEDED,
		NAME_PENDING,
		NAME_KNOWN,
	} name_state;
	__u32			timestamp;
	struct inquiry_data	data;
};

struct discovery_state {
	int			type;
	enum {
		DISCOVERY_STOPPED,
		DISCOVERY_STARTING,
		DISCOVERY_FINDING,
		DISCOVERY_RESOLVING,
		DISCOVERY_STOPPING,
	} state;
	struct list_head	all;	/* All devices found during inquiry */
	struct list_head	unknown;	/* Name state not known */
	struct list_head	resolve;	/* Name needs to be resolved */
	__u32			timestamp;
	bdaddr_t		last_adv_addr;
	u8			last_adv_addr_type;
	s8			last_adv_rssi;
	u8			last_adv_data[HCI_MAX_AD_LENGTH];
	u8			last_adv_data_len;
};

struct hci_conn_hash {
	struct list_head list;
	unsigned int     acl_num;
	unsigned int     amp_num;
	unsigned int     sco_num;
	unsigned int     le_num;
};

struct bdaddr_list {
	struct list_head list;
	bdaddr_t bdaddr;
	u8 bdaddr_type;
};

struct bt_uuid {
	struct list_head list;
	u8 uuid[16];
	u8 size;
	u8 svc_hint;
};

struct smp_csrk {
	bdaddr_t bdaddr;
	u8 bdaddr_type;
	u8 master;
	u8 val[16];
};

struct smp_ltk {
	struct list_head list;
	bdaddr_t bdaddr;
	u8 bdaddr_type;
	u8 authenticated;
	u8 type;
	u8 enc_size;
	__le16 ediv;
	__le64 rand;
	u8 val[16];
};

struct smp_irk {
	struct list_head list;
	bdaddr_t rpa;
	bdaddr_t bdaddr;
	u8 addr_type;
	u8 val[16];
};

struct link_key {
	struct list_head list;
	bdaddr_t bdaddr;
	u8 type;
	u8 val[HCI_LINK_KEY_SIZE];
	u8 pin_len;
};

struct oob_data {
	struct list_head list;
	bdaddr_t bdaddr;
	u8 hash192[16];
	u8 randomizer192[16];
	u8 hash256[16];
	u8 randomizer256[16];
};

#define HCI_MAX_SHORT_NAME_LENGTH	10

/* Default LE RPA expiry time, 15 minutes */
#define HCI_DEFAULT_RPA_TIMEOUT		(15 * 60)

/* Default min/max age of connection information (1s/3s) */
#define DEFAULT_CONN_INFO_MIN_AGE	1000
#define DEFAULT_CONN_INFO_MAX_AGE	3000

struct amp_assoc {
	__u16	len;
	__u16	offset;
	__u16	rem_len;
	__u16	len_so_far;
	__u8	data[HCI_MAX_AMP_ASSOC_SIZE];
};

#define HCI_MAX_PAGES	3

#define NUM_REASSEMBLY 4
struct hci_dev {
	struct list_head list;
	struct mutex	lock;

	char		name[8];
	unsigned long	flags;
	__u16		id;
	__u8		bus;
	__u8		dev_type;
	bdaddr_t	bdaddr;
	bdaddr_t	random_addr;
	bdaddr_t	static_addr;
	__u8		adv_addr_type;
	__u8		dev_name[HCI_MAX_NAME_LENGTH];
	__u8		short_name[HCI_MAX_SHORT_NAME_LENGTH];
	__u8		eir[HCI_MAX_EIR_LENGTH];
	__u8		dev_class[3];
	__u8		major_class;
	__u8		minor_class;
	__u8		max_page;
	__u8		features[HCI_MAX_PAGES][8];
	__u8		le_features[8];
	__u8		le_white_list_size;
	__u8		le_states[8];
	__u8		commands[64];
	__u8		hci_ver;
	__u16		hci_rev;
	__u8		lmp_ver;
	__u16		manufacturer;
	__u16		lmp_subver;
	__u16		voice_setting;
	__u8		num_iac;
	__u8		io_capability;
	__s8		inq_tx_power;
	__u16		page_scan_interval;
	__u16		page_scan_window;
	__u8		page_scan_type;
	__u8		le_adv_channel_map;
	__u8		le_scan_type;
	__u16		le_scan_interval;
	__u16		le_scan_window;
	__u16		le_conn_min_interval;
	__u16		le_conn_max_interval;
	__u16		discov_interleaved_timeout;
<<<<<<< HEAD
=======
	__u16		conn_info_min_age;
	__u16		conn_info_max_age;
>>>>>>> a3b9d553
	__u8		ssp_debug_mode;

	__u16		devid_source;
	__u16		devid_vendor;
	__u16		devid_product;
	__u16		devid_version;

	__u16		pkt_type;
	__u16		esco_type;
	__u16		link_policy;
	__u16		link_mode;

	__u32		idle_timeout;
	__u16		sniff_min_interval;
	__u16		sniff_max_interval;

	__u8		amp_status;
	__u32		amp_total_bw;
	__u32		amp_max_bw;
	__u32		amp_min_latency;
	__u32		amp_max_pdu;
	__u8		amp_type;
	__u16		amp_pal_cap;
	__u16		amp_assoc_size;
	__u32		amp_max_flush_to;
	__u32		amp_be_flush_to;

	struct amp_assoc	loc_assoc;

	__u8		flow_ctl_mode;

	unsigned int	auto_accept_delay;

	unsigned long	quirks;

	atomic_t	cmd_cnt;
	unsigned int	acl_cnt;
	unsigned int	sco_cnt;
	unsigned int	le_cnt;

	unsigned int	acl_mtu;
	unsigned int	sco_mtu;
	unsigned int	le_mtu;
	unsigned int	acl_pkts;
	unsigned int	sco_pkts;
	unsigned int	le_pkts;

	__u16		block_len;
	__u16		block_mtu;
	__u16		num_blocks;
	__u16		block_cnt;

	unsigned long	acl_last_tx;
	unsigned long	sco_last_tx;
	unsigned long	le_last_tx;

	struct workqueue_struct	*workqueue;
	struct workqueue_struct	*req_workqueue;

	struct work_struct	power_on;
	struct delayed_work	power_off;

	__u16			discov_timeout;
	struct delayed_work	discov_off;

	struct delayed_work	service_cache;

	struct timer_list	cmd_timer;

	struct work_struct	rx_work;
	struct work_struct	cmd_work;
	struct work_struct	tx_work;

	struct sk_buff_head	rx_q;
	struct sk_buff_head	raw_q;
	struct sk_buff_head	cmd_q;

	struct sk_buff		*recv_evt;
	struct sk_buff		*sent_cmd;
	struct sk_buff		*reassembly[NUM_REASSEMBLY];

	struct mutex		req_lock;
	wait_queue_head_t	req_wait_q;
	__u32			req_status;
	__u32			req_result;

	struct crypto_blkcipher	*tfm_aes;

	struct discovery_state	discovery;
	struct hci_conn_hash	conn_hash;

	struct list_head	mgmt_pending;
	struct list_head	blacklist;
	struct list_head	uuids;
	struct list_head	link_keys;
	struct list_head	long_term_keys;
	struct list_head	identity_resolving_keys;
	struct list_head	remote_oob_data;
	struct list_head	le_white_list;
	struct list_head	le_conn_params;
	struct list_head	pend_le_conns;

	struct hci_dev_stats	stat;

	atomic_t		promisc;

	struct dentry		*debugfs;

	struct device		dev;

	struct rfkill		*rfkill;

	unsigned long		dev_flags;

	struct delayed_work	le_scan_disable;

	__s8			adv_tx_power;
	__u8			adv_data[HCI_MAX_AD_LENGTH];
	__u8			adv_data_len;
	__u8			scan_rsp_data[HCI_MAX_AD_LENGTH];
	__u8			scan_rsp_data_len;

	__u8			irk[16];
	__u32			rpa_timeout;
	struct delayed_work	rpa_expired;
	bdaddr_t		rpa;

	int (*open)(struct hci_dev *hdev);
	int (*close)(struct hci_dev *hdev);
	int (*flush)(struct hci_dev *hdev);
	int (*setup)(struct hci_dev *hdev);
	int (*send)(struct hci_dev *hdev, struct sk_buff *skb);
	void (*notify)(struct hci_dev *hdev, unsigned int evt);
};

#define HCI_PHY_HANDLE(handle)	(handle & 0xff)

struct hci_conn {
	struct list_head list;

	atomic_t	refcnt;

	bdaddr_t	dst;
	__u8		dst_type;
	bdaddr_t	src;
	__u8		src_type;
	bdaddr_t	init_addr;
	__u8		init_addr_type;
	bdaddr_t	resp_addr;
	__u8		resp_addr_type;
	__u16		handle;
	__u16		state;
	__u8		mode;
	__u8		type;
	bool		out;
	__u8		attempt;
	__u8		dev_class[3];
	__u8		features[HCI_MAX_PAGES][8];
	__u16		pkt_type;
	__u16		link_policy;
	__u32		link_mode;
	__u8		key_type;
	__u8		auth_type;
	__u8		sec_level;
	__u8		pending_sec_level;
	__u8		pin_length;
	__u8		enc_key_size;
	__u8		io_capability;
	__u32		passkey_notify;
	__u8		passkey_entered;
	__u16		disc_timeout;
	__u16		setting;
	__u16		le_conn_min_interval;
	__u16		le_conn_max_interval;
	__s8		rssi;
	__s8		tx_power;
	__s8		max_tx_power;
	unsigned long	flags;

	unsigned long	conn_info_timestamp;

	__u8		remote_cap;
	__u8		remote_auth;
	__u8		remote_id;
	bool		flush_key;

	unsigned int	sent;

	struct sk_buff_head data_q;
	struct list_head chan_list;

	struct delayed_work disc_work;
	struct delayed_work auto_accept_work;
	struct delayed_work idle_work;
	struct delayed_work le_conn_timeout;

	struct device	dev;

	struct hci_dev	*hdev;
	void		*l2cap_data;
	void		*sco_data;
	void		*smp_conn;
	struct amp_mgr	*amp_mgr;

	struct hci_conn	*link;

	void (*connect_cfm_cb)	(struct hci_conn *conn, u8 status);
	void (*security_cfm_cb)	(struct hci_conn *conn, u8 status);
	void (*disconn_cfm_cb)	(struct hci_conn *conn, u8 reason);
};

struct hci_chan {
	struct list_head list;
	__u16 handle;
	struct hci_conn *conn;
	struct sk_buff_head data_q;
	unsigned int	sent;
	__u8		state;
};

struct hci_conn_params {
	struct list_head list;

	bdaddr_t addr;
	u8 addr_type;

	u16 conn_min_interval;
	u16 conn_max_interval;

	enum {
		HCI_AUTO_CONN_DISABLED,
		HCI_AUTO_CONN_ALWAYS,
		HCI_AUTO_CONN_LINK_LOSS,
	} auto_connect;
};

extern struct list_head hci_dev_list;
extern struct list_head hci_cb_list;
extern rwlock_t hci_dev_list_lock;
extern rwlock_t hci_cb_list_lock;

/* ----- HCI interface to upper protocols ----- */
int l2cap_connect_ind(struct hci_dev *hdev, bdaddr_t *bdaddr);
void l2cap_connect_cfm(struct hci_conn *hcon, u8 status);
int l2cap_disconn_ind(struct hci_conn *hcon);
void l2cap_disconn_cfm(struct hci_conn *hcon, u8 reason);
int l2cap_security_cfm(struct hci_conn *hcon, u8 status, u8 encrypt);
int l2cap_recv_acldata(struct hci_conn *hcon, struct sk_buff *skb, u16 flags);

int sco_connect_ind(struct hci_dev *hdev, bdaddr_t *bdaddr, __u8 *flags);
void sco_connect_cfm(struct hci_conn *hcon, __u8 status);
void sco_disconn_cfm(struct hci_conn *hcon, __u8 reason);
int sco_recv_scodata(struct hci_conn *hcon, struct sk_buff *skb);

/* ----- Inquiry cache ----- */
#define INQUIRY_CACHE_AGE_MAX   (HZ*30)   /* 30 seconds */
#define INQUIRY_ENTRY_AGE_MAX   (HZ*60)   /* 60 seconds */

static inline void discovery_init(struct hci_dev *hdev)
{
	hdev->discovery.state = DISCOVERY_STOPPED;
	INIT_LIST_HEAD(&hdev->discovery.all);
	INIT_LIST_HEAD(&hdev->discovery.unknown);
	INIT_LIST_HEAD(&hdev->discovery.resolve);
}

bool hci_discovery_active(struct hci_dev *hdev);

void hci_discovery_set_state(struct hci_dev *hdev, int state);

static inline int inquiry_cache_empty(struct hci_dev *hdev)
{
	return list_empty(&hdev->discovery.all);
}

static inline long inquiry_cache_age(struct hci_dev *hdev)
{
	struct discovery_state *c = &hdev->discovery;
	return jiffies - c->timestamp;
}

static inline long inquiry_entry_age(struct inquiry_entry *e)
{
	return jiffies - e->timestamp;
}

struct inquiry_entry *hci_inquiry_cache_lookup(struct hci_dev *hdev,
					       bdaddr_t *bdaddr);
struct inquiry_entry *hci_inquiry_cache_lookup_unknown(struct hci_dev *hdev,
						       bdaddr_t *bdaddr);
struct inquiry_entry *hci_inquiry_cache_lookup_resolve(struct hci_dev *hdev,
						       bdaddr_t *bdaddr,
						       int state);
void hci_inquiry_cache_update_resolve(struct hci_dev *hdev,
				      struct inquiry_entry *ie);
bool hci_inquiry_cache_update(struct hci_dev *hdev, struct inquiry_data *data,
			      bool name_known, bool *ssp);
void hci_inquiry_cache_flush(struct hci_dev *hdev);

/* ----- HCI Connections ----- */
enum {
	HCI_CONN_AUTH_PEND,
	HCI_CONN_REAUTH_PEND,
	HCI_CONN_ENCRYPT_PEND,
	HCI_CONN_RSWITCH_PEND,
	HCI_CONN_MODE_CHANGE_PEND,
	HCI_CONN_SCO_SETUP_PEND,
	HCI_CONN_LE_SMP_PEND,
	HCI_CONN_MGMT_CONNECTED,
	HCI_CONN_SSP_ENABLED,
	HCI_CONN_SC_ENABLED,
	HCI_CONN_AES_CCM,
	HCI_CONN_POWER_SAVE,
	HCI_CONN_REMOTE_OOB,
	HCI_CONN_6LOWPAN,
};

static inline bool hci_conn_ssp_enabled(struct hci_conn *conn)
{
	struct hci_dev *hdev = conn->hdev;
	return test_bit(HCI_SSP_ENABLED, &hdev->dev_flags) &&
	       test_bit(HCI_CONN_SSP_ENABLED, &conn->flags);
}

static inline bool hci_conn_sc_enabled(struct hci_conn *conn)
{
	struct hci_dev *hdev = conn->hdev;
	return test_bit(HCI_SC_ENABLED, &hdev->dev_flags) &&
	       test_bit(HCI_CONN_SC_ENABLED, &conn->flags);
}

static inline void hci_conn_hash_add(struct hci_dev *hdev, struct hci_conn *c)
{
	struct hci_conn_hash *h = &hdev->conn_hash;
	list_add_rcu(&c->list, &h->list);
	switch (c->type) {
	case ACL_LINK:
		h->acl_num++;
		break;
	case AMP_LINK:
		h->amp_num++;
		break;
	case LE_LINK:
		h->le_num++;
		break;
	case SCO_LINK:
	case ESCO_LINK:
		h->sco_num++;
		break;
	}
}

static inline void hci_conn_hash_del(struct hci_dev *hdev, struct hci_conn *c)
{
	struct hci_conn_hash *h = &hdev->conn_hash;

	list_del_rcu(&c->list);
	synchronize_rcu();

	switch (c->type) {
	case ACL_LINK:
		h->acl_num--;
		break;
	case AMP_LINK:
		h->amp_num--;
		break;
	case LE_LINK:
		h->le_num--;
		break;
	case SCO_LINK:
	case ESCO_LINK:
		h->sco_num--;
		break;
	}
}

static inline unsigned int hci_conn_num(struct hci_dev *hdev, __u8 type)
{
	struct hci_conn_hash *h = &hdev->conn_hash;
	switch (type) {
	case ACL_LINK:
		return h->acl_num;
	case AMP_LINK:
		return h->amp_num;
	case LE_LINK:
		return h->le_num;
	case SCO_LINK:
	case ESCO_LINK:
		return h->sco_num;
	default:
		return 0;
	}
}

static inline unsigned int hci_conn_count(struct hci_dev *hdev)
{
	struct hci_conn_hash *c = &hdev->conn_hash;

	return c->acl_num + c->amp_num + c->sco_num + c->le_num;
}

static inline struct hci_conn *hci_conn_hash_lookup_handle(struct hci_dev *hdev,
								__u16 handle)
{
	struct hci_conn_hash *h = &hdev->conn_hash;
	struct hci_conn  *c;

	rcu_read_lock();

	list_for_each_entry_rcu(c, &h->list, list) {
		if (c->handle == handle) {
			rcu_read_unlock();
			return c;
		}
	}
	rcu_read_unlock();

	return NULL;
}

static inline struct hci_conn *hci_conn_hash_lookup_ba(struct hci_dev *hdev,
							__u8 type, bdaddr_t *ba)
{
	struct hci_conn_hash *h = &hdev->conn_hash;
	struct hci_conn  *c;

	rcu_read_lock();

	list_for_each_entry_rcu(c, &h->list, list) {
		if (c->type == type && !bacmp(&c->dst, ba)) {
			rcu_read_unlock();
			return c;
		}
	}

	rcu_read_unlock();

	return NULL;
}

static inline struct hci_conn *hci_conn_hash_lookup_state(struct hci_dev *hdev,
							__u8 type, __u16 state)
{
	struct hci_conn_hash *h = &hdev->conn_hash;
	struct hci_conn  *c;

	rcu_read_lock();

	list_for_each_entry_rcu(c, &h->list, list) {
		if (c->type == type && c->state == state) {
			rcu_read_unlock();
			return c;
		}
	}

	rcu_read_unlock();

	return NULL;
}

void hci_disconnect(struct hci_conn *conn, __u8 reason);
bool hci_setup_sync(struct hci_conn *conn, __u16 handle);
void hci_sco_setup(struct hci_conn *conn, __u8 status);

struct hci_conn *hci_conn_add(struct hci_dev *hdev, int type, bdaddr_t *dst);
int hci_conn_del(struct hci_conn *conn);
void hci_conn_hash_flush(struct hci_dev *hdev);
void hci_conn_check_pending(struct hci_dev *hdev);

struct hci_chan *hci_chan_create(struct hci_conn *conn);
void hci_chan_del(struct hci_chan *chan);
void hci_chan_list_flush(struct hci_conn *conn);
struct hci_chan *hci_chan_lookup_handle(struct hci_dev *hdev, __u16 handle);

struct hci_conn *hci_connect_le(struct hci_dev *hdev, bdaddr_t *dst,
				u8 dst_type, u8 sec_level, u8 auth_type);
struct hci_conn *hci_connect_acl(struct hci_dev *hdev, bdaddr_t *dst,
				 u8 sec_level, u8 auth_type);
struct hci_conn *hci_connect_sco(struct hci_dev *hdev, int type, bdaddr_t *dst,
				 __u16 setting);
int hci_conn_check_link_mode(struct hci_conn *conn);
int hci_conn_check_secure(struct hci_conn *conn, __u8 sec_level);
int hci_conn_security(struct hci_conn *conn, __u8 sec_level, __u8 auth_type);
int hci_conn_change_link_key(struct hci_conn *conn);
int hci_conn_switch_role(struct hci_conn *conn, __u8 role);

void hci_conn_enter_active_mode(struct hci_conn *conn, __u8 force_active);

void hci_le_conn_failed(struct hci_conn *conn, u8 status);

/*
 * hci_conn_get() and hci_conn_put() are used to control the life-time of an
 * "hci_conn" object. They do not guarantee that the hci_conn object is running,
 * working or anything else. They just guarantee that the object is available
 * and can be dereferenced. So you can use its locks, local variables and any
 * other constant data.
 * Before accessing runtime data, you _must_ lock the object and then check that
 * it is still running. As soon as you release the locks, the connection might
 * get dropped, though.
 *
 * On the other hand, hci_conn_hold() and hci_conn_drop() are used to control
 * how long the underlying connection is held. So every channel that runs on the
 * hci_conn object calls this to prevent the connection from disappearing. As
 * long as you hold a device, you must also guarantee that you have a valid
 * reference to the device via hci_conn_get() (or the initial reference from
 * hci_conn_add()).
 * The hold()/drop() ref-count is known to drop below 0 sometimes, which doesn't
 * break because nobody cares for that. But this means, we cannot use
 * _get()/_drop() in it, but require the caller to have a valid ref (FIXME).
 */

static inline void hci_conn_get(struct hci_conn *conn)
{
	get_device(&conn->dev);
}

static inline void hci_conn_put(struct hci_conn *conn)
{
	put_device(&conn->dev);
}

static inline void hci_conn_hold(struct hci_conn *conn)
{
	BT_DBG("hcon %p orig refcnt %d", conn, atomic_read(&conn->refcnt));

	atomic_inc(&conn->refcnt);
	cancel_delayed_work(&conn->disc_work);
}

static inline void hci_conn_drop(struct hci_conn *conn)
{
	BT_DBG("hcon %p orig refcnt %d", conn, atomic_read(&conn->refcnt));

	if (atomic_dec_and_test(&conn->refcnt)) {
		unsigned long timeo;

		switch (conn->type) {
		case ACL_LINK:
		case LE_LINK:
			cancel_delayed_work(&conn->idle_work);
			if (conn->state == BT_CONNECTED) {
				timeo = conn->disc_timeout;
				if (!conn->out)
					timeo *= 2;
			} else {
				timeo = msecs_to_jiffies(10);
			}
			break;

		case AMP_LINK:
			timeo = conn->disc_timeout;
			break;

		default:
			timeo = msecs_to_jiffies(10);
			break;
		}

		cancel_delayed_work(&conn->disc_work);
		queue_delayed_work(conn->hdev->workqueue,
				   &conn->disc_work, timeo);
	}
}

/* ----- HCI Devices ----- */
static inline void hci_dev_put(struct hci_dev *d)
{
	BT_DBG("%s orig refcnt %d", d->name,
	       atomic_read(&d->dev.kobj.kref.refcount));

	put_device(&d->dev);
}

static inline struct hci_dev *hci_dev_hold(struct hci_dev *d)
{
	BT_DBG("%s orig refcnt %d", d->name,
	       atomic_read(&d->dev.kobj.kref.refcount));

	get_device(&d->dev);
	return d;
}

#define hci_dev_lock(d)		mutex_lock(&d->lock)
#define hci_dev_unlock(d)	mutex_unlock(&d->lock)

#define to_hci_dev(d) container_of(d, struct hci_dev, dev)
#define to_hci_conn(c) container_of(c, struct hci_conn, dev)

static inline void *hci_get_drvdata(struct hci_dev *hdev)
{
	return dev_get_drvdata(&hdev->dev);
}

static inline void hci_set_drvdata(struct hci_dev *hdev, void *data)
{
	dev_set_drvdata(&hdev->dev, data);
}

struct hci_dev *hci_dev_get(int index);
struct hci_dev *hci_get_route(bdaddr_t *dst, bdaddr_t *src);

struct hci_dev *hci_alloc_dev(void);
void hci_free_dev(struct hci_dev *hdev);
int hci_register_dev(struct hci_dev *hdev);
void hci_unregister_dev(struct hci_dev *hdev);
int hci_suspend_dev(struct hci_dev *hdev);
int hci_resume_dev(struct hci_dev *hdev);
int hci_dev_open(__u16 dev);
int hci_dev_close(__u16 dev);
int hci_dev_reset(__u16 dev);
int hci_dev_reset_stat(__u16 dev);
int hci_dev_cmd(unsigned int cmd, void __user *arg);
int hci_get_dev_list(void __user *arg);
int hci_get_dev_info(void __user *arg);
int hci_get_conn_list(void __user *arg);
int hci_get_conn_info(struct hci_dev *hdev, void __user *arg);
int hci_get_auth_info(struct hci_dev *hdev, void __user *arg);
int hci_inquiry(void __user *arg);

struct bdaddr_list *hci_blacklist_lookup(struct hci_dev *hdev,
					 bdaddr_t *bdaddr, u8 type);
int hci_blacklist_add(struct hci_dev *hdev, bdaddr_t *bdaddr, u8 type);
int hci_blacklist_del(struct hci_dev *hdev, bdaddr_t *bdaddr, u8 type);

struct bdaddr_list *hci_white_list_lookup(struct hci_dev *hdev,
					  bdaddr_t *bdaddr, u8 type);
void hci_white_list_clear(struct hci_dev *hdev);
int hci_white_list_add(struct hci_dev *hdev, bdaddr_t *bdaddr, u8 type);
int hci_white_list_del(struct hci_dev *hdev, bdaddr_t *bdaddr, u8 type);

struct hci_conn_params *hci_conn_params_lookup(struct hci_dev *hdev,
					       bdaddr_t *addr, u8 addr_type);
int hci_conn_params_add(struct hci_dev *hdev, bdaddr_t *addr, u8 addr_type,
			u8 auto_connect, u16 conn_min_interval,
			u16 conn_max_interval);
void hci_conn_params_del(struct hci_dev *hdev, bdaddr_t *addr, u8 addr_type);
void hci_conn_params_clear(struct hci_dev *hdev);

struct bdaddr_list *hci_pend_le_conn_lookup(struct hci_dev *hdev,
					    bdaddr_t *addr, u8 addr_type);
void hci_pend_le_conn_add(struct hci_dev *hdev, bdaddr_t *addr, u8 addr_type);
void hci_pend_le_conn_del(struct hci_dev *hdev, bdaddr_t *addr, u8 addr_type);
void hci_pend_le_conns_clear(struct hci_dev *hdev);

void hci_update_background_scan(struct hci_dev *hdev);

void hci_uuids_clear(struct hci_dev *hdev);

void hci_link_keys_clear(struct hci_dev *hdev);
struct link_key *hci_find_link_key(struct hci_dev *hdev, bdaddr_t *bdaddr);
int hci_add_link_key(struct hci_dev *hdev, struct hci_conn *conn, int new_key,
		     bdaddr_t *bdaddr, u8 *val, u8 type, u8 pin_len);
struct smp_ltk *hci_find_ltk(struct hci_dev *hdev, __le16 ediv, __le64 rand,
			     bool master);
struct smp_ltk *hci_add_ltk(struct hci_dev *hdev, bdaddr_t *bdaddr,
			    u8 addr_type, u8 type, u8 authenticated,
			    u8 tk[16], u8 enc_size, __le16 ediv, __le64 rand);
struct smp_ltk *hci_find_ltk_by_addr(struct hci_dev *hdev, bdaddr_t *bdaddr,
				     u8 addr_type, bool master);
int hci_remove_ltk(struct hci_dev *hdev, bdaddr_t *bdaddr, u8 bdaddr_type);
void hci_smp_ltks_clear(struct hci_dev *hdev);
int hci_remove_link_key(struct hci_dev *hdev, bdaddr_t *bdaddr);

struct smp_irk *hci_find_irk_by_rpa(struct hci_dev *hdev, bdaddr_t *rpa);
struct smp_irk *hci_find_irk_by_addr(struct hci_dev *hdev, bdaddr_t *bdaddr,
				     u8 addr_type);
struct smp_irk *hci_add_irk(struct hci_dev *hdev, bdaddr_t *bdaddr,
			    u8 addr_type, u8 val[16], bdaddr_t *rpa);
void hci_remove_irk(struct hci_dev *hdev, bdaddr_t *bdaddr, u8 addr_type);
void hci_smp_irks_clear(struct hci_dev *hdev);

void hci_remote_oob_data_clear(struct hci_dev *hdev);
struct oob_data *hci_find_remote_oob_data(struct hci_dev *hdev,
					  bdaddr_t *bdaddr);
int hci_add_remote_oob_data(struct hci_dev *hdev, bdaddr_t *bdaddr,
			    u8 *hash, u8 *randomizer);
int hci_add_remote_oob_ext_data(struct hci_dev *hdev, bdaddr_t *bdaddr,
				u8 *hash192, u8 *randomizer192,
				u8 *hash256, u8 *randomizer256);
int hci_remove_remote_oob_data(struct hci_dev *hdev, bdaddr_t *bdaddr);

void hci_event_packet(struct hci_dev *hdev, struct sk_buff *skb);

int hci_recv_frame(struct hci_dev *hdev, struct sk_buff *skb);
int hci_recv_fragment(struct hci_dev *hdev, int type, void *data, int count);
int hci_recv_stream_fragment(struct hci_dev *hdev, void *data, int count);

void hci_init_sysfs(struct hci_dev *hdev);
void hci_conn_init_sysfs(struct hci_conn *conn);
void hci_conn_add_sysfs(struct hci_conn *conn);
void hci_conn_del_sysfs(struct hci_conn *conn);

#define SET_HCIDEV_DEV(hdev, pdev) ((hdev)->dev.parent = (pdev))

/* ----- LMP capabilities ----- */
#define lmp_encrypt_capable(dev)   ((dev)->features[0][0] & LMP_ENCRYPT)
#define lmp_rswitch_capable(dev)   ((dev)->features[0][0] & LMP_RSWITCH)
#define lmp_hold_capable(dev)      ((dev)->features[0][0] & LMP_HOLD)
#define lmp_sniff_capable(dev)     ((dev)->features[0][0] & LMP_SNIFF)
#define lmp_park_capable(dev)      ((dev)->features[0][1] & LMP_PARK)
#define lmp_inq_rssi_capable(dev)  ((dev)->features[0][3] & LMP_RSSI_INQ)
#define lmp_esco_capable(dev)      ((dev)->features[0][3] & LMP_ESCO)
#define lmp_bredr_capable(dev)     (!((dev)->features[0][4] & LMP_NO_BREDR))
#define lmp_le_capable(dev)        ((dev)->features[0][4] & LMP_LE)
#define lmp_sniffsubr_capable(dev) ((dev)->features[0][5] & LMP_SNIFF_SUBR)
#define lmp_pause_enc_capable(dev) ((dev)->features[0][5] & LMP_PAUSE_ENC)
#define lmp_ext_inq_capable(dev)   ((dev)->features[0][6] & LMP_EXT_INQ)
#define lmp_le_br_capable(dev)     (!!((dev)->features[0][6] & LMP_SIMUL_LE_BR))
#define lmp_ssp_capable(dev)       ((dev)->features[0][6] & LMP_SIMPLE_PAIR)
#define lmp_no_flush_capable(dev)  ((dev)->features[0][6] & LMP_NO_FLUSH)
#define lmp_lsto_capable(dev)      ((dev)->features[0][7] & LMP_LSTO)
#define lmp_inq_tx_pwr_capable(dev) ((dev)->features[0][7] & LMP_INQ_TX_PWR)
#define lmp_ext_feat_capable(dev)  ((dev)->features[0][7] & LMP_EXTFEATURES)
#define lmp_transp_capable(dev)    ((dev)->features[0][2] & LMP_TRANSPARENT)

/* ----- Extended LMP capabilities ----- */
#define lmp_csb_master_capable(dev) ((dev)->features[2][0] & LMP_CSB_MASTER)
#define lmp_csb_slave_capable(dev)  ((dev)->features[2][0] & LMP_CSB_SLAVE)
#define lmp_sync_train_capable(dev) ((dev)->features[2][0] & LMP_SYNC_TRAIN)
#define lmp_sync_scan_capable(dev)  ((dev)->features[2][0] & LMP_SYNC_SCAN)
#define lmp_sc_capable(dev)         ((dev)->features[2][1] & LMP_SC)
#define lmp_ping_capable(dev)       ((dev)->features[2][1] & LMP_PING)

/* ----- Host capabilities ----- */
#define lmp_host_ssp_capable(dev)  ((dev)->features[1][0] & LMP_HOST_SSP)
#define lmp_host_sc_capable(dev)   ((dev)->features[1][0] & LMP_HOST_SC)
#define lmp_host_le_capable(dev)   (!!((dev)->features[1][0] & LMP_HOST_LE))
#define lmp_host_le_br_capable(dev) (!!((dev)->features[1][0] & LMP_HOST_LE_BREDR))

/* ----- HCI protocols ----- */
#define HCI_PROTO_DEFER             0x01

static inline int hci_proto_connect_ind(struct hci_dev *hdev, bdaddr_t *bdaddr,
					__u8 type, __u8 *flags)
{
	switch (type) {
	case ACL_LINK:
		return l2cap_connect_ind(hdev, bdaddr);

	case SCO_LINK:
	case ESCO_LINK:
		return sco_connect_ind(hdev, bdaddr, flags);

	default:
		BT_ERR("unknown link type %d", type);
		return -EINVAL;
	}
}

static inline void hci_proto_connect_cfm(struct hci_conn *conn, __u8 status)
{
	switch (conn->type) {
	case ACL_LINK:
	case LE_LINK:
		l2cap_connect_cfm(conn, status);
		break;

	case SCO_LINK:
	case ESCO_LINK:
		sco_connect_cfm(conn, status);
		break;

	default:
		BT_ERR("unknown link type %d", conn->type);
		break;
	}

	if (conn->connect_cfm_cb)
		conn->connect_cfm_cb(conn, status);
}

static inline int hci_proto_disconn_ind(struct hci_conn *conn)
{
	if (conn->type != ACL_LINK && conn->type != LE_LINK)
		return HCI_ERROR_REMOTE_USER_TERM;

	return l2cap_disconn_ind(conn);
}

static inline void hci_proto_disconn_cfm(struct hci_conn *conn, __u8 reason)
{
	switch (conn->type) {
	case ACL_LINK:
	case LE_LINK:
		l2cap_disconn_cfm(conn, reason);
		break;

	case SCO_LINK:
	case ESCO_LINK:
		sco_disconn_cfm(conn, reason);
		break;

	/* L2CAP would be handled for BREDR chan */
	case AMP_LINK:
		break;

	default:
		BT_ERR("unknown link type %d", conn->type);
		break;
	}

	if (conn->disconn_cfm_cb)
		conn->disconn_cfm_cb(conn, reason);
}

static inline void hci_proto_auth_cfm(struct hci_conn *conn, __u8 status)
{
	__u8 encrypt;

	if (conn->type != ACL_LINK && conn->type != LE_LINK)
		return;

	if (test_bit(HCI_CONN_ENCRYPT_PEND, &conn->flags))
		return;

	encrypt = (conn->link_mode & HCI_LM_ENCRYPT) ? 0x01 : 0x00;
	l2cap_security_cfm(conn, status, encrypt);

	if (conn->security_cfm_cb)
		conn->security_cfm_cb(conn, status);
}

static inline void hci_proto_encrypt_cfm(struct hci_conn *conn, __u8 status,
								__u8 encrypt)
{
	if (conn->type != ACL_LINK && conn->type != LE_LINK)
		return;

	l2cap_security_cfm(conn, status, encrypt);

	if (conn->security_cfm_cb)
		conn->security_cfm_cb(conn, status);
}

/* ----- HCI callbacks ----- */
struct hci_cb {
	struct list_head list;

	char *name;

	void (*security_cfm)	(struct hci_conn *conn, __u8 status,
								__u8 encrypt);
	void (*key_change_cfm)	(struct hci_conn *conn, __u8 status);
	void (*role_switch_cfm)	(struct hci_conn *conn, __u8 status, __u8 role);
};

static inline void hci_auth_cfm(struct hci_conn *conn, __u8 status)
{
	struct hci_cb *cb;
	__u8 encrypt;

	hci_proto_auth_cfm(conn, status);

	if (test_bit(HCI_CONN_ENCRYPT_PEND, &conn->flags))
		return;

	encrypt = (conn->link_mode & HCI_LM_ENCRYPT) ? 0x01 : 0x00;

	read_lock(&hci_cb_list_lock);
	list_for_each_entry(cb, &hci_cb_list, list) {
		if (cb->security_cfm)
			cb->security_cfm(conn, status, encrypt);
	}
	read_unlock(&hci_cb_list_lock);
}

static inline void hci_encrypt_cfm(struct hci_conn *conn, __u8 status,
								__u8 encrypt)
{
	struct hci_cb *cb;

	if (conn->sec_level == BT_SECURITY_SDP)
		conn->sec_level = BT_SECURITY_LOW;

	if (conn->pending_sec_level > conn->sec_level)
		conn->sec_level = conn->pending_sec_level;

	hci_proto_encrypt_cfm(conn, status, encrypt);

	read_lock(&hci_cb_list_lock);
	list_for_each_entry(cb, &hci_cb_list, list) {
		if (cb->security_cfm)
			cb->security_cfm(conn, status, encrypt);
	}
	read_unlock(&hci_cb_list_lock);
}

static inline void hci_key_change_cfm(struct hci_conn *conn, __u8 status)
{
	struct hci_cb *cb;

	read_lock(&hci_cb_list_lock);
	list_for_each_entry(cb, &hci_cb_list, list) {
		if (cb->key_change_cfm)
			cb->key_change_cfm(conn, status);
	}
	read_unlock(&hci_cb_list_lock);
}

static inline void hci_role_switch_cfm(struct hci_conn *conn, __u8 status,
								__u8 role)
{
	struct hci_cb *cb;

	read_lock(&hci_cb_list_lock);
	list_for_each_entry(cb, &hci_cb_list, list) {
		if (cb->role_switch_cfm)
			cb->role_switch_cfm(conn, status, role);
	}
	read_unlock(&hci_cb_list_lock);
}

static inline bool eir_has_data_type(u8 *data, size_t data_len, u8 type)
{
	size_t parsed = 0;

	if (data_len < 2)
		return false;

	while (parsed < data_len - 1) {
		u8 field_len = data[0];

		if (field_len == 0)
			break;

		parsed += field_len + 1;

		if (parsed > data_len)
			break;

		if (data[1] == type)
			return true;

		data += field_len + 1;
	}

	return false;
}

static inline bool hci_bdaddr_is_rpa(bdaddr_t *bdaddr, u8 addr_type)
{
	if (addr_type != 0x01)
		return false;

	if ((bdaddr->b[5] & 0xc0) == 0x40)
	       return true;

	return false;
}

static inline struct smp_irk *hci_get_irk(struct hci_dev *hdev,
					  bdaddr_t *bdaddr, u8 addr_type)
{
	if (!hci_bdaddr_is_rpa(bdaddr, addr_type))
		return NULL;

	return hci_find_irk_by_rpa(hdev, bdaddr);
}

int hci_register_cb(struct hci_cb *hcb);
int hci_unregister_cb(struct hci_cb *hcb);

struct hci_request {
	struct hci_dev		*hdev;
	struct sk_buff_head	cmd_q;

	/* If something goes wrong when building the HCI request, the error
	 * value is stored in this field.
	 */
	int			err;
};

void hci_req_init(struct hci_request *req, struct hci_dev *hdev);
int hci_req_run(struct hci_request *req, hci_req_complete_t complete);
void hci_req_add(struct hci_request *req, u16 opcode, u32 plen,
		 const void *param);
void hci_req_add_ev(struct hci_request *req, u16 opcode, u32 plen,
		    const void *param, u8 event);
void hci_req_cmd_complete(struct hci_dev *hdev, u16 opcode, u8 status);

void hci_req_add_le_scan_disable(struct hci_request *req);
void hci_req_add_le_passive_scan(struct hci_request *req);

struct sk_buff *__hci_cmd_sync(struct hci_dev *hdev, u16 opcode, u32 plen,
			       const void *param, u32 timeout);
struct sk_buff *__hci_cmd_sync_ev(struct hci_dev *hdev, u16 opcode, u32 plen,
				  const void *param, u8 event, u32 timeout);

int hci_send_cmd(struct hci_dev *hdev, __u16 opcode, __u32 plen,
		 const void *param);
void hci_send_acl(struct hci_chan *chan, struct sk_buff *skb, __u16 flags);
void hci_send_sco(struct hci_conn *conn, struct sk_buff *skb);

void *hci_sent_cmd_data(struct hci_dev *hdev, __u16 opcode);

/* ----- HCI Sockets ----- */
void hci_send_to_sock(struct hci_dev *hdev, struct sk_buff *skb);
void hci_send_to_control(struct sk_buff *skb, struct sock *skip_sk);
void hci_send_to_monitor(struct hci_dev *hdev, struct sk_buff *skb);

void hci_sock_dev_event(struct hci_dev *hdev, int event);

/* Management interface */
#define DISCOV_TYPE_BREDR		(BIT(BDADDR_BREDR))
#define DISCOV_TYPE_LE			(BIT(BDADDR_LE_PUBLIC) | \
					 BIT(BDADDR_LE_RANDOM))
#define DISCOV_TYPE_INTERLEAVED		(BIT(BDADDR_BREDR) | \
					 BIT(BDADDR_LE_PUBLIC) | \
					 BIT(BDADDR_LE_RANDOM))

/* These LE scan and inquiry parameters were chosen according to LE General
 * Discovery Procedure specification.
 */
#define DISCOV_LE_SCAN_WIN		0x12
#define DISCOV_LE_SCAN_INT		0x12
#define DISCOV_LE_TIMEOUT		10240	/* msec */
#define DISCOV_INTERLEAVED_TIMEOUT	5120	/* msec */
#define DISCOV_INTERLEAVED_INQUIRY_LEN	0x04
#define DISCOV_BREDR_INQUIRY_LEN	0x08

int mgmt_control(struct sock *sk, struct msghdr *msg, size_t len);
void mgmt_index_added(struct hci_dev *hdev);
void mgmt_index_removed(struct hci_dev *hdev);
void mgmt_set_powered_failed(struct hci_dev *hdev, int err);
int mgmt_powered(struct hci_dev *hdev, u8 powered);
void mgmt_discoverable_timeout(struct hci_dev *hdev);
void mgmt_discoverable(struct hci_dev *hdev, u8 discoverable);
void mgmt_connectable(struct hci_dev *hdev, u8 connectable);
void mgmt_advertising(struct hci_dev *hdev, u8 advertising);
void mgmt_write_scan_failed(struct hci_dev *hdev, u8 scan, u8 status);
void mgmt_new_link_key(struct hci_dev *hdev, struct link_key *key,
		       bool persistent);
void mgmt_device_connected(struct hci_dev *hdev, bdaddr_t *bdaddr, u8 link_type,
			   u8 addr_type, u32 flags, u8 *name, u8 name_len,
			   u8 *dev_class);
void mgmt_device_disconnected(struct hci_dev *hdev, bdaddr_t *bdaddr,
			      u8 link_type, u8 addr_type, u8 reason,
			      bool mgmt_connected);
void mgmt_disconnect_failed(struct hci_dev *hdev, bdaddr_t *bdaddr,
			    u8 link_type, u8 addr_type, u8 status);
void mgmt_connect_failed(struct hci_dev *hdev, bdaddr_t *bdaddr, u8 link_type,
			 u8 addr_type, u8 status);
void mgmt_pin_code_request(struct hci_dev *hdev, bdaddr_t *bdaddr, u8 secure);
void mgmt_pin_code_reply_complete(struct hci_dev *hdev, bdaddr_t *bdaddr,
				  u8 status);
void mgmt_pin_code_neg_reply_complete(struct hci_dev *hdev, bdaddr_t *bdaddr,
				      u8 status);
int mgmt_user_confirm_request(struct hci_dev *hdev, bdaddr_t *bdaddr,
			      u8 link_type, u8 addr_type, u32 value,
			      u8 confirm_hint);
int mgmt_user_confirm_reply_complete(struct hci_dev *hdev, bdaddr_t *bdaddr,
				     u8 link_type, u8 addr_type, u8 status);
int mgmt_user_confirm_neg_reply_complete(struct hci_dev *hdev, bdaddr_t *bdaddr,
					 u8 link_type, u8 addr_type, u8 status);
int mgmt_user_passkey_request(struct hci_dev *hdev, bdaddr_t *bdaddr,
			      u8 link_type, u8 addr_type);
int mgmt_user_passkey_reply_complete(struct hci_dev *hdev, bdaddr_t *bdaddr,
				     u8 link_type, u8 addr_type, u8 status);
int mgmt_user_passkey_neg_reply_complete(struct hci_dev *hdev, bdaddr_t *bdaddr,
					 u8 link_type, u8 addr_type, u8 status);
int mgmt_user_passkey_notify(struct hci_dev *hdev, bdaddr_t *bdaddr,
			     u8 link_type, u8 addr_type, u32 passkey,
			     u8 entered);
void mgmt_auth_failed(struct hci_dev *hdev, bdaddr_t *bdaddr, u8 link_type,
		      u8 addr_type, u8 status);
void mgmt_auth_enable_complete(struct hci_dev *hdev, u8 status);
void mgmt_ssp_enable_complete(struct hci_dev *hdev, u8 enable, u8 status);
void mgmt_sc_enable_complete(struct hci_dev *hdev, u8 enable, u8 status);
void mgmt_set_class_of_dev_complete(struct hci_dev *hdev, u8 *dev_class,
				    u8 status);
void mgmt_set_local_name_complete(struct hci_dev *hdev, u8 *name, u8 status);
void mgmt_read_local_oob_data_complete(struct hci_dev *hdev, u8 *hash192,
				       u8 *randomizer192, u8 *hash256,
				       u8 *randomizer256, u8 status);
void mgmt_device_found(struct hci_dev *hdev, bdaddr_t *bdaddr, u8 link_type,
		       u8 addr_type, u8 *dev_class, s8 rssi, u8 cfm_name,
		       u8 ssp, u8 *eir, u16 eir_len, u8 *scan_rsp,
		       u8 scan_rsp_len);
void mgmt_remote_name(struct hci_dev *hdev, bdaddr_t *bdaddr, u8 link_type,
		      u8 addr_type, s8 rssi, u8 *name, u8 name_len);
void mgmt_discovering(struct hci_dev *hdev, u8 discovering);
int mgmt_device_blocked(struct hci_dev *hdev, bdaddr_t *bdaddr, u8 type);
int mgmt_device_unblocked(struct hci_dev *hdev, bdaddr_t *bdaddr, u8 type);
void mgmt_new_ltk(struct hci_dev *hdev, struct smp_ltk *key, bool persistent);
void mgmt_new_irk(struct hci_dev *hdev, struct smp_irk *irk);
void mgmt_new_csrk(struct hci_dev *hdev, struct smp_csrk *csrk,
		   bool persistent);
void mgmt_reenable_advertising(struct hci_dev *hdev);
void mgmt_smp_complete(struct hci_conn *conn, bool complete);

/* HCI info for socket */
#define hci_pi(sk) ((struct hci_pinfo *) sk)

struct hci_pinfo {
	struct bt_sock    bt;
	struct hci_dev    *hdev;
	struct hci_filter filter;
	__u32             cmsg_mask;
	unsigned short   channel;
};

/* HCI security filter */
#define HCI_SFLT_MAX_OGF  5

struct hci_sec_filter {
	__u32 type_mask;
	__u32 event_mask[2];
	__u32 ocf_mask[HCI_SFLT_MAX_OGF + 1][4];
};

/* ----- HCI requests ----- */
#define HCI_REQ_DONE	  0
#define HCI_REQ_PEND	  1
#define HCI_REQ_CANCELED  2

#define hci_req_lock(d)		mutex_lock(&d->req_lock)
#define hci_req_unlock(d)	mutex_unlock(&d->req_lock)

void hci_le_conn_update(struct hci_conn *conn, u16 min, u16 max,
					u16 latency, u16 to_multiplier);
void hci_le_start_enc(struct hci_conn *conn, __le16 ediv, __le64 rand,
							__u8 ltk[16]);

int hci_update_random_address(struct hci_request *req, bool require_privacy,
			      u8 *own_addr_type);
void hci_copy_identity_address(struct hci_dev *hdev, bdaddr_t *bdaddr,
			       u8 *bdaddr_type);

#define SCO_AIRMODE_MASK       0x0003
#define SCO_AIRMODE_CVSD       0x0000
#define SCO_AIRMODE_TRANSP     0x0003

#endif /* __HCI_CORE_H */<|MERGE_RESOLUTION|>--- conflicted
+++ resolved
@@ -204,11 +204,8 @@
 	__u16		le_conn_min_interval;
 	__u16		le_conn_max_interval;
 	__u16		discov_interleaved_timeout;
-<<<<<<< HEAD
-=======
 	__u16		conn_info_min_age;
 	__u16		conn_info_max_age;
->>>>>>> a3b9d553
 	__u8		ssp_debug_mode;
 
 	__u16		devid_source;
