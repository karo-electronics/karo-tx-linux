/*
   BlueZ - Bluetooth protocol stack for Linux
   Copyright (c) 2000-2001, 2010, Code Aurora Forum. All rights reserved.

   Written 2000,2001 by Maxim Krasnyansky <maxk@qualcomm.com>

   This program is free software; you can redistribute it and/or modify
   it under the terms of the GNU General Public License version 2 as
   published by the Free Software Foundation;

   THE SOFTWARE IS PROVIDED "AS IS", WITHOUT WARRANTY OF ANY KIND, EXPRESS
   OR IMPLIED, INCLUDING BUT NOT LIMITED TO THE WARRANTIES OF MERCHANTABILITY,
   FITNESS FOR A PARTICULAR PURPOSE AND NONINFRINGEMENT OF THIRD PARTY RIGHTS.
   IN NO EVENT SHALL THE COPYRIGHT HOLDER(S) AND AUTHOR(S) BE LIABLE FOR ANY
   CLAIM, OR ANY SPECIAL INDIRECT OR CONSEQUENTIAL DAMAGES, OR ANY DAMAGES
   WHATSOEVER RESULTING FROM LOSS OF USE, DATA OR PROFITS, WHETHER IN AN
   ACTION OF CONTRACT, NEGLIGENCE OR OTHER TORTIOUS ACTION, ARISING OUT OF
   OR IN CONNECTION WITH THE USE OR PERFORMANCE OF THIS SOFTWARE.

   ALL LIABILITY, INCLUDING LIABILITY FOR INFRINGEMENT OF ANY PATENTS,
   COPYRIGHTS, TRADEMARKS OR OTHER RIGHTS, RELATING TO USE OF THIS
   SOFTWARE IS DISCLAIMED.
*/

#ifndef __HCI_CORE_H
#define __HCI_CORE_H

#include <linux/interrupt.h>
#include <net/bluetooth/hci.h>

/* HCI priority */
#define HCI_PRIO_MAX	7

/* HCI Core structures */
struct inquiry_data {
	bdaddr_t	bdaddr;
	__u8		pscan_rep_mode;
	__u8		pscan_period_mode;
	__u8		pscan_mode;
	__u8		dev_class[3];
	__le16		clock_offset;
	__s8		rssi;
	__u8		ssp_mode;
};

struct inquiry_entry {
	struct inquiry_entry	*next;
	__u32			timestamp;
	struct inquiry_data	data;
};

struct inquiry_cache {
	__u32			timestamp;
	struct inquiry_entry	*list;
};

struct hci_conn_hash {
	struct list_head list;
	unsigned int     acl_num;
	unsigned int     sco_num;
	unsigned int     le_num;
};

struct bdaddr_list {
	struct list_head list;
	bdaddr_t bdaddr;
};

struct bt_uuid {
	struct list_head list;
	u8 uuid[16];
	u8 svc_hint;
};

struct key_master_id {
	__le16 ediv;
	u8 rand[8];
} __packed;

struct link_key_data {
	bdaddr_t bdaddr;
	u8 type;
	u8 val[16];
	u8 pin_len;
	u8 dlen;
	u8 data[0];
} __packed;

struct link_key {
	struct list_head list;
	bdaddr_t bdaddr;
	u8 type;
	u8 val[16];
	u8 pin_len;
	u8 dlen;
	u8 data[0];
};

struct oob_data {
	struct list_head list;
	bdaddr_t bdaddr;
	u8 hash[16];
	u8 randomizer[16];
};

struct adv_entry {
	struct list_head list;
	bdaddr_t bdaddr;
	u8 bdaddr_type;
};

#define NUM_REASSEMBLY 4
struct hci_dev {
	struct list_head list;
	struct mutex	lock;
	atomic_t	refcnt;

	char		name[8];
	unsigned long	flags;
	__u16		id;
	__u8		bus;
	__u8		dev_type;
	bdaddr_t	bdaddr;
	__u8		dev_name[HCI_MAX_NAME_LENGTH];
	__u8		eir[HCI_MAX_EIR_LENGTH];
	__u8		dev_class[3];
	__u8		major_class;
	__u8		minor_class;
	__u8		features[8];
	__u8		host_features[8];
	__u8		commands[64];
	__u8		ssp_mode;
	__u8		hci_ver;
	__u16		hci_rev;
	__u8		lmp_ver;
	__u16		manufacturer;
	__le16		lmp_subver;
	__u16		voice_setting;
	__u8		io_capability;

	__u16		pkt_type;
	__u16		esco_type;
	__u16		link_policy;
	__u16		link_mode;

	__u32		idle_timeout;
	__u16		sniff_min_interval;
	__u16		sniff_max_interval;

	__u8		amp_status;
	__u32		amp_total_bw;
	__u32		amp_max_bw;
	__u32		amp_min_latency;
	__u32		amp_max_pdu;
	__u8		amp_type;
	__u16		amp_pal_cap;
	__u16		amp_assoc_size;
	__u32		amp_max_flush_to;
	__u32		amp_be_flush_to;

	__u8		flow_ctl_mode;

	unsigned int	auto_accept_delay;

	unsigned long	quirks;

	atomic_t	cmd_cnt;
	unsigned int	acl_cnt;
	unsigned int	sco_cnt;
	unsigned int	le_cnt;

	unsigned int	acl_mtu;
	unsigned int	sco_mtu;
	unsigned int	le_mtu;
	unsigned int	acl_pkts;
	unsigned int	sco_pkts;
	unsigned int	le_pkts;

	__u16		block_len;
	__u16		block_mtu;
	__u16		num_blocks;
	__u16		block_cnt;

	unsigned long	acl_last_tx;
	unsigned long	sco_last_tx;
	unsigned long	le_last_tx;

	struct workqueue_struct	*workqueue;

	struct work_struct	power_on;
	struct delayed_work	power_off;

	__u16			discov_timeout;
	struct delayed_work	discov_off;

	struct delayed_work	service_cache;

	struct timer_list	cmd_timer;

	struct work_struct	rx_work;
	struct work_struct	cmd_work;
	struct work_struct	tx_work;

	struct sk_buff_head	rx_q;
	struct sk_buff_head	raw_q;
	struct sk_buff_head	cmd_q;

	struct sk_buff		*sent_cmd;
	struct sk_buff		*reassembly[NUM_REASSEMBLY];

	struct mutex		req_lock;
	wait_queue_head_t	req_wait_q;
	__u32			req_status;
	__u32			req_result;

	__u16			init_last_cmd;

<<<<<<< HEAD
=======
	struct list_head	mgmt_pending;

>>>>>>> dcd6c922
	struct inquiry_cache	inq_cache;
	struct hci_conn_hash	conn_hash;
	struct list_head	blacklist;

	struct list_head	uuids;

	struct list_head	link_keys;

	struct list_head	remote_oob_data;

	struct list_head	adv_entries;
	struct delayed_work	adv_work;

	struct hci_dev_stats	stat;

	struct sk_buff_head	driver_init;

	void			*driver_data;
	void			*core_data;

	atomic_t		promisc;

	struct dentry		*debugfs;

	struct device		*parent;
	struct device		dev;

	struct rfkill		*rfkill;

	struct module		*owner;

	unsigned long		dev_flags;

	int (*open)(struct hci_dev *hdev);
	int (*close)(struct hci_dev *hdev);
	int (*flush)(struct hci_dev *hdev);
	int (*send)(struct sk_buff *skb);
	void (*destruct)(struct hci_dev *hdev);
	void (*notify)(struct hci_dev *hdev, unsigned int evt);
	int (*ioctl)(struct hci_dev *hdev, unsigned int cmd, unsigned long arg);
};

struct hci_conn {
	struct list_head list;

	atomic_t	refcnt;

	bdaddr_t	dst;
	__u8		dst_type;
	__u16		handle;
	__u16		state;
	__u8		mode;
	__u8		type;
	__u8		out;
	__u8		attempt;
	__u8		dev_class[3];
	__u8		features[8];
	__u8		ssp_mode;
	__u16		interval;
	__u16		pkt_type;
	__u16		link_policy;
	__u32		link_mode;
	__u8		key_type;
	__u8		auth_type;
	__u8		sec_level;
	__u8		pending_sec_level;
	__u8		pin_length;
	__u8		enc_key_size;
	__u8		io_capability;
	__u8		power_save;
	__u16		disc_timeout;
	unsigned long	pend;

	__u8		remote_cap;
	__u8		remote_oob;
	__u8		remote_auth;

	unsigned int	sent;

	struct sk_buff_head data_q;
	struct list_head chan_list;

	struct delayed_work disc_work;
	struct timer_list idle_timer;
	struct timer_list auto_accept_timer;

	struct device	dev;
	atomic_t	devref;

	struct hci_dev	*hdev;
	void		*l2cap_data;
	void		*sco_data;
	void		*smp_conn;

	struct hci_conn	*link;

	void (*connect_cfm_cb)	(struct hci_conn *conn, u8 status);
	void (*security_cfm_cb)	(struct hci_conn *conn, u8 status);
	void (*disconn_cfm_cb)	(struct hci_conn *conn, u8 reason);
};

struct hci_chan {
	struct list_head list;

	struct hci_conn *conn;
	struct sk_buff_head data_q;
	unsigned int	sent;
};

extern struct list_head hci_dev_list;
extern struct list_head hci_cb_list;
extern rwlock_t hci_dev_list_lock;
extern rwlock_t hci_cb_list_lock;

/* ----- HCI interface to upper protocols ----- */
extern int l2cap_connect_ind(struct hci_dev *hdev, bdaddr_t *bdaddr);
extern int l2cap_connect_cfm(struct hci_conn *hcon, u8 status);
extern int l2cap_disconn_ind(struct hci_conn *hcon);
extern int l2cap_disconn_cfm(struct hci_conn *hcon, u8 reason);
extern int l2cap_security_cfm(struct hci_conn *hcon, u8 status, u8 encrypt);
extern int l2cap_recv_acldata(struct hci_conn *hcon, struct sk_buff *skb, u16 flags);

extern int sco_connect_ind(struct hci_dev *hdev, bdaddr_t *bdaddr);
extern int sco_connect_cfm(struct hci_conn *hcon, __u8 status);
extern int sco_disconn_cfm(struct hci_conn *hcon, __u8 reason);
extern int sco_recv_scodata(struct hci_conn *hcon, struct sk_buff *skb);

/* ----- Inquiry cache ----- */
#define INQUIRY_CACHE_AGE_MAX   (HZ*30)   /* 30 seconds */
#define INQUIRY_ENTRY_AGE_MAX   (HZ*60)   /* 60 seconds */

static inline void inquiry_cache_init(struct hci_dev *hdev)
{
	struct inquiry_cache *c = &hdev->inq_cache;
	c->list = NULL;
}

static inline int inquiry_cache_empty(struct hci_dev *hdev)
{
	struct inquiry_cache *c = &hdev->inq_cache;
	return c->list == NULL;
}

static inline long inquiry_cache_age(struct hci_dev *hdev)
{
	struct inquiry_cache *c = &hdev->inq_cache;
	return jiffies - c->timestamp;
}

static inline long inquiry_entry_age(struct inquiry_entry *e)
{
	return jiffies - e->timestamp;
}

struct inquiry_entry *hci_inquiry_cache_lookup(struct hci_dev *hdev,
							bdaddr_t *bdaddr);
void hci_inquiry_cache_update(struct hci_dev *hdev, struct inquiry_data *data);

/* ----- HCI Connections ----- */
enum {
	HCI_CONN_AUTH_PEND,
	HCI_CONN_REAUTH_PEND,
	HCI_CONN_ENCRYPT_PEND,
	HCI_CONN_RSWITCH_PEND,
	HCI_CONN_MODE_CHANGE_PEND,
	HCI_CONN_SCO_SETUP_PEND,
	HCI_CONN_LE_SMP_PEND,
};

static inline void hci_conn_hash_init(struct hci_dev *hdev)
{
	struct hci_conn_hash *h = &hdev->conn_hash;
	INIT_LIST_HEAD(&h->list);
	h->acl_num = 0;
	h->sco_num = 0;
	h->le_num = 0;
}

static inline void hci_conn_hash_add(struct hci_dev *hdev, struct hci_conn *c)
{
	struct hci_conn_hash *h = &hdev->conn_hash;
	list_add_rcu(&c->list, &h->list);
	switch (c->type) {
	case ACL_LINK:
		h->acl_num++;
		break;
	case LE_LINK:
		h->le_num++;
		break;
	case SCO_LINK:
	case ESCO_LINK:
		h->sco_num++;
		break;
	}
}

static inline void hci_conn_hash_del(struct hci_dev *hdev, struct hci_conn *c)
{
	struct hci_conn_hash *h = &hdev->conn_hash;

	list_del_rcu(&c->list);
	synchronize_rcu();

	switch (c->type) {
	case ACL_LINK:
		h->acl_num--;
		break;
	case LE_LINK:
		h->le_num--;
		break;
	case SCO_LINK:
	case ESCO_LINK:
		h->sco_num--;
		break;
	}
}

static inline unsigned int hci_conn_num(struct hci_dev *hdev, __u8 type)
{
	struct hci_conn_hash *h = &hdev->conn_hash;
	switch (type) {
	case ACL_LINK:
		return h->acl_num;
	case LE_LINK:
		return h->le_num;
	case SCO_LINK:
	case ESCO_LINK:
		return h->sco_num;
	default:
		return 0;
	}
}

static inline struct hci_conn *hci_conn_hash_lookup_handle(struct hci_dev *hdev,
								__u16 handle)
{
	struct hci_conn_hash *h = &hdev->conn_hash;
	struct hci_conn  *c;

	rcu_read_lock();

	list_for_each_entry_rcu(c, &h->list, list) {
		if (c->handle == handle) {
			rcu_read_unlock();
			return c;
		}
	}
	rcu_read_unlock();

	return NULL;
}

static inline struct hci_conn *hci_conn_hash_lookup_ba(struct hci_dev *hdev,
							__u8 type, bdaddr_t *ba)
{
	struct hci_conn_hash *h = &hdev->conn_hash;
	struct hci_conn  *c;

	rcu_read_lock();

	list_for_each_entry_rcu(c, &h->list, list) {
		if (c->type == type && !bacmp(&c->dst, ba)) {
			rcu_read_unlock();
			return c;
		}
	}

	rcu_read_unlock();

	return NULL;
}

static inline struct hci_conn *hci_conn_hash_lookup_state(struct hci_dev *hdev,
							__u8 type, __u16 state)
{
	struct hci_conn_hash *h = &hdev->conn_hash;
	struct hci_conn  *c;

	rcu_read_lock();

	list_for_each_entry_rcu(c, &h->list, list) {
		if (c->type == type && c->state == state) {
			rcu_read_unlock();
			return c;
		}
	}

	rcu_read_unlock();

	return NULL;
}

void hci_acl_connect(struct hci_conn *conn);
void hci_acl_disconn(struct hci_conn *conn, __u8 reason);
void hci_add_sco(struct hci_conn *conn, __u16 handle);
void hci_setup_sync(struct hci_conn *conn, __u16 handle);
void hci_sco_setup(struct hci_conn *conn, __u8 status);

struct hci_conn *hci_conn_add(struct hci_dev *hdev, int type, bdaddr_t *dst);
int hci_conn_del(struct hci_conn *conn);
void hci_conn_hash_flush(struct hci_dev *hdev);
void hci_conn_check_pending(struct hci_dev *hdev);

struct hci_chan *hci_chan_create(struct hci_conn *conn);
int hci_chan_del(struct hci_chan *chan);
void hci_chan_list_flush(struct hci_conn *conn);

struct hci_conn *hci_connect(struct hci_dev *hdev, int type, bdaddr_t *dst,
						__u8 sec_level, __u8 auth_type);
int hci_conn_check_link_mode(struct hci_conn *conn);
int hci_conn_check_secure(struct hci_conn *conn, __u8 sec_level);
int hci_conn_security(struct hci_conn *conn, __u8 sec_level, __u8 auth_type);
int hci_conn_change_link_key(struct hci_conn *conn);
int hci_conn_switch_role(struct hci_conn *conn, __u8 role);

void hci_conn_enter_active_mode(struct hci_conn *conn, __u8 force_active);

void hci_conn_hold_device(struct hci_conn *conn);
void hci_conn_put_device(struct hci_conn *conn);

static inline void hci_conn_hold(struct hci_conn *conn)
{
	atomic_inc(&conn->refcnt);
	cancel_delayed_work_sync(&conn->disc_work);
}

static inline void hci_conn_put(struct hci_conn *conn)
{
	if (atomic_dec_and_test(&conn->refcnt)) {
		unsigned long timeo;
		if (conn->type == ACL_LINK || conn->type == LE_LINK) {
			del_timer(&conn->idle_timer);
			if (conn->state == BT_CONNECTED) {
				timeo = msecs_to_jiffies(conn->disc_timeout);
				if (!conn->out)
					timeo *= 2;
			} else {
				timeo = msecs_to_jiffies(10);
			}
		} else {
			timeo = msecs_to_jiffies(10);
		}
		cancel_delayed_work_sync(&conn->disc_work);
		queue_delayed_work(conn->hdev->workqueue,
					&conn->disc_work, jiffies + timeo);
	}
}

/* ----- HCI Devices ----- */
static inline void __hci_dev_put(struct hci_dev *d)
{
	if (atomic_dec_and_test(&d->refcnt))
		d->destruct(d);
}

/*
 * hci_dev_put and hci_dev_hold are macros to avoid dragging all the
 * overhead of all the modular infrastructure into this header.
 */
#define hci_dev_put(d)		\
do {				\
	__hci_dev_put(d);	\
	module_put(d->owner);	\
} while (0)

static inline struct hci_dev *__hci_dev_hold(struct hci_dev *d)
{
	atomic_inc(&d->refcnt);
	return d;
}

#define hci_dev_hold(d)						\
({								\
	try_module_get(d->owner) ? __hci_dev_hold(d) : NULL;	\
})

#define hci_dev_lock(d)		mutex_lock(&d->lock)
#define hci_dev_unlock(d)	mutex_unlock(&d->lock)

struct hci_dev *hci_dev_get(int index);
struct hci_dev *hci_get_route(bdaddr_t *src, bdaddr_t *dst);

struct hci_dev *hci_alloc_dev(void);
void hci_free_dev(struct hci_dev *hdev);
int hci_register_dev(struct hci_dev *hdev);
void hci_unregister_dev(struct hci_dev *hdev);
int hci_suspend_dev(struct hci_dev *hdev);
int hci_resume_dev(struct hci_dev *hdev);
int hci_dev_open(__u16 dev);
int hci_dev_close(__u16 dev);
int hci_dev_reset(__u16 dev);
int hci_dev_reset_stat(__u16 dev);
int hci_dev_cmd(unsigned int cmd, void __user *arg);
int hci_get_dev_list(void __user *arg);
int hci_get_dev_info(void __user *arg);
int hci_get_conn_list(void __user *arg);
int hci_get_conn_info(struct hci_dev *hdev, void __user *arg);
int hci_get_auth_info(struct hci_dev *hdev, void __user *arg);
int hci_inquiry(void __user *arg);

struct bdaddr_list *hci_blacklist_lookup(struct hci_dev *hdev, bdaddr_t *bdaddr);
int hci_blacklist_clear(struct hci_dev *hdev);
int hci_blacklist_add(struct hci_dev *hdev, bdaddr_t *bdaddr);
int hci_blacklist_del(struct hci_dev *hdev, bdaddr_t *bdaddr);

int hci_uuids_clear(struct hci_dev *hdev);

int hci_link_keys_clear(struct hci_dev *hdev);
struct link_key *hci_find_link_key(struct hci_dev *hdev, bdaddr_t *bdaddr);
int hci_add_link_key(struct hci_dev *hdev, struct hci_conn *conn, int new_key,
			bdaddr_t *bdaddr, u8 *val, u8 type, u8 pin_len);
struct link_key *hci_find_ltk(struct hci_dev *hdev, __le16 ediv, u8 rand[8]);
struct link_key *hci_find_link_key_type(struct hci_dev *hdev,
					bdaddr_t *bdaddr, u8 type);
int hci_add_ltk(struct hci_dev *hdev, int new_key, bdaddr_t *bdaddr,
			u8 key_size, __le16 ediv, u8 rand[8], u8 ltk[16]);
int hci_remove_link_key(struct hci_dev *hdev, bdaddr_t *bdaddr);

int hci_remote_oob_data_clear(struct hci_dev *hdev);
struct oob_data *hci_find_remote_oob_data(struct hci_dev *hdev,
							bdaddr_t *bdaddr);
int hci_add_remote_oob_data(struct hci_dev *hdev, bdaddr_t *bdaddr, u8 *hash,
								u8 *randomizer);
int hci_remove_remote_oob_data(struct hci_dev *hdev, bdaddr_t *bdaddr);

#define ADV_CLEAR_TIMEOUT (3*60*HZ) /* Three minutes */
int hci_adv_entries_clear(struct hci_dev *hdev);
struct adv_entry *hci_find_adv_entry(struct hci_dev *hdev, bdaddr_t *bdaddr);
int hci_add_adv_entry(struct hci_dev *hdev,
					struct hci_ev_le_advertising_info *ev);

void hci_del_off_timer(struct hci_dev *hdev);

void hci_event_packet(struct hci_dev *hdev, struct sk_buff *skb);

int hci_recv_frame(struct sk_buff *skb);
int hci_recv_fragment(struct hci_dev *hdev, int type, void *data, int count);
int hci_recv_stream_fragment(struct hci_dev *hdev, void *data, int count);

void hci_init_sysfs(struct hci_dev *hdev);
int hci_add_sysfs(struct hci_dev *hdev);
void hci_del_sysfs(struct hci_dev *hdev);
void hci_conn_init_sysfs(struct hci_conn *conn);
void hci_conn_add_sysfs(struct hci_conn *conn);
void hci_conn_del_sysfs(struct hci_conn *conn);

#define SET_HCIDEV_DEV(hdev, pdev) ((hdev)->parent = (pdev))

/* ----- LMP capabilities ----- */
#define lmp_rswitch_capable(dev)   ((dev)->features[0] & LMP_RSWITCH)
#define lmp_encrypt_capable(dev)   ((dev)->features[0] & LMP_ENCRYPT)
#define lmp_sniff_capable(dev)     ((dev)->features[0] & LMP_SNIFF)
#define lmp_sniffsubr_capable(dev) ((dev)->features[5] & LMP_SNIFF_SUBR)
#define lmp_esco_capable(dev)      ((dev)->features[3] & LMP_ESCO)
#define lmp_ssp_capable(dev)       ((dev)->features[6] & LMP_SIMPLE_PAIR)
#define lmp_no_flush_capable(dev)  ((dev)->features[6] & LMP_NO_FLUSH)
#define lmp_le_capable(dev)        ((dev)->features[4] & LMP_LE)

/* ----- Extended LMP capabilities ----- */
#define lmp_host_le_capable(dev)   ((dev)->host_features[0] & LMP_HOST_LE)

/* ----- HCI protocols ----- */
static inline int hci_proto_connect_ind(struct hci_dev *hdev, bdaddr_t *bdaddr,
								__u8 type)
{
	switch (type) {
	case ACL_LINK:
		return l2cap_connect_ind(hdev, bdaddr);

	case SCO_LINK:
	case ESCO_LINK:
		return sco_connect_ind(hdev, bdaddr);

	default:
		BT_ERR("unknown link type %d", type);
		return -EINVAL;
	}
}

static inline void hci_proto_connect_cfm(struct hci_conn *conn, __u8 status)
{
	switch (conn->type) {
	case ACL_LINK:
	case LE_LINK:
		l2cap_connect_cfm(conn, status);
		break;

	case SCO_LINK:
	case ESCO_LINK:
		sco_connect_cfm(conn, status);
		break;

	default:
		BT_ERR("unknown link type %d", conn->type);
		break;
	}

	if (conn->connect_cfm_cb)
		conn->connect_cfm_cb(conn, status);
}

static inline int hci_proto_disconn_ind(struct hci_conn *conn)
{
	if (conn->type != ACL_LINK && conn->type != LE_LINK)
		return HCI_ERROR_REMOTE_USER_TERM;

	return l2cap_disconn_ind(conn);
}

static inline void hci_proto_disconn_cfm(struct hci_conn *conn, __u8 reason)
{
	switch (conn->type) {
	case ACL_LINK:
	case LE_LINK:
		l2cap_disconn_cfm(conn, reason);
		break;

	case SCO_LINK:
	case ESCO_LINK:
		sco_disconn_cfm(conn, reason);
		break;

	default:
		BT_ERR("unknown link type %d", conn->type);
		break;
	}

	if (conn->disconn_cfm_cb)
		conn->disconn_cfm_cb(conn, reason);
}

static inline void hci_proto_auth_cfm(struct hci_conn *conn, __u8 status)
{
	__u8 encrypt;

	if (conn->type != ACL_LINK && conn->type != LE_LINK)
		return;

	if (test_bit(HCI_CONN_ENCRYPT_PEND, &conn->pend))
		return;

	encrypt = (conn->link_mode & HCI_LM_ENCRYPT) ? 0x01 : 0x00;
	l2cap_security_cfm(conn, status, encrypt);

	if (conn->security_cfm_cb)
		conn->security_cfm_cb(conn, status);
}

static inline void hci_proto_encrypt_cfm(struct hci_conn *conn, __u8 status,
								__u8 encrypt)
{
	if (conn->type != ACL_LINK && conn->type != LE_LINK)
		return;

	l2cap_security_cfm(conn, status, encrypt);

	if (conn->security_cfm_cb)
		conn->security_cfm_cb(conn, status);
}

/* ----- HCI callbacks ----- */
struct hci_cb {
	struct list_head list;

	char *name;

	void (*security_cfm)	(struct hci_conn *conn, __u8 status,
								__u8 encrypt);
	void (*key_change_cfm)	(struct hci_conn *conn, __u8 status);
	void (*role_switch_cfm)	(struct hci_conn *conn, __u8 status, __u8 role);
};

static inline void hci_auth_cfm(struct hci_conn *conn, __u8 status)
{
	struct list_head *p;
	__u8 encrypt;

	hci_proto_auth_cfm(conn, status);

	if (test_bit(HCI_CONN_ENCRYPT_PEND, &conn->pend))
		return;

	encrypt = (conn->link_mode & HCI_LM_ENCRYPT) ? 0x01 : 0x00;

	read_lock(&hci_cb_list_lock);
	list_for_each(p, &hci_cb_list) {
		struct hci_cb *cb = list_entry(p, struct hci_cb, list);
		if (cb->security_cfm)
			cb->security_cfm(conn, status, encrypt);
	}
	read_unlock(&hci_cb_list_lock);
}

static inline void hci_encrypt_cfm(struct hci_conn *conn, __u8 status,
								__u8 encrypt)
{
	struct list_head *p;

	if (conn->sec_level == BT_SECURITY_SDP)
		conn->sec_level = BT_SECURITY_LOW;

	if (conn->pending_sec_level > conn->sec_level)
		conn->sec_level = conn->pending_sec_level;

	hci_proto_encrypt_cfm(conn, status, encrypt);

	read_lock(&hci_cb_list_lock);
	list_for_each(p, &hci_cb_list) {
		struct hci_cb *cb = list_entry(p, struct hci_cb, list);
		if (cb->security_cfm)
			cb->security_cfm(conn, status, encrypt);
	}
	read_unlock(&hci_cb_list_lock);
}

static inline void hci_key_change_cfm(struct hci_conn *conn, __u8 status)
{
	struct list_head *p;

	read_lock(&hci_cb_list_lock);
	list_for_each(p, &hci_cb_list) {
		struct hci_cb *cb = list_entry(p, struct hci_cb, list);
		if (cb->key_change_cfm)
			cb->key_change_cfm(conn, status);
	}
	read_unlock(&hci_cb_list_lock);
}

static inline void hci_role_switch_cfm(struct hci_conn *conn, __u8 status,
								__u8 role)
{
	struct list_head *p;

	read_lock(&hci_cb_list_lock);
	list_for_each(p, &hci_cb_list) {
		struct hci_cb *cb = list_entry(p, struct hci_cb, list);
		if (cb->role_switch_cfm)
			cb->role_switch_cfm(conn, status, role);
	}
	read_unlock(&hci_cb_list_lock);
}

int hci_register_cb(struct hci_cb *hcb);
int hci_unregister_cb(struct hci_cb *hcb);

int hci_register_notifier(struct notifier_block *nb);
int hci_unregister_notifier(struct notifier_block *nb);

int hci_send_cmd(struct hci_dev *hdev, __u16 opcode, __u32 plen, void *param);
void hci_send_acl(struct hci_chan *chan, struct sk_buff *skb, __u16 flags);
void hci_send_sco(struct hci_conn *conn, struct sk_buff *skb);

void *hci_sent_cmd_data(struct hci_dev *hdev, __u16 opcode);

void hci_si_event(struct hci_dev *hdev, int type, int dlen, void *data);

/* ----- HCI Sockets ----- */
void hci_send_to_sock(struct hci_dev *hdev, struct sk_buff *skb,
							struct sock *skip_sk);

/* Management interface */
int mgmt_control(struct sock *sk, struct msghdr *msg, size_t len);
<<<<<<< HEAD
int mgmt_index_added(u16 index);
int mgmt_index_removed(u16 index);
int mgmt_powered(u16 index, u8 powered);
int mgmt_discoverable(u16 index, u8 discoverable);
int mgmt_connectable(u16 index, u8 connectable);
int mgmt_new_key(u16 index, struct link_key *key, u8 persistent);
int mgmt_connected(u16 index, bdaddr_t *bdaddr, u8 link_type);
int mgmt_disconnected(u16 index, bdaddr_t *bdaddr);
int mgmt_disconnect_failed(u16 index);
int mgmt_connect_failed(u16 index, bdaddr_t *bdaddr, u8 status);
int mgmt_pin_code_request(u16 index, bdaddr_t *bdaddr, u8 secure);
int mgmt_pin_code_reply_complete(u16 index, bdaddr_t *bdaddr, u8 status);
int mgmt_pin_code_neg_reply_complete(u16 index, bdaddr_t *bdaddr, u8 status);
int mgmt_user_confirm_request(u16 index, bdaddr_t *bdaddr, __le32 value,
							u8 confirm_hint);
int mgmt_user_confirm_reply_complete(u16 index, bdaddr_t *bdaddr, u8 status);
int mgmt_user_confirm_neg_reply_complete(u16 index, bdaddr_t *bdaddr,
=======
int mgmt_index_added(struct hci_dev *hdev);
int mgmt_index_removed(struct hci_dev *hdev);
int mgmt_powered(struct hci_dev *hdev, u8 powered);
int mgmt_discoverable(struct hci_dev *hdev, u8 discoverable);
int mgmt_connectable(struct hci_dev *hdev, u8 connectable);
int mgmt_write_scan_failed(struct hci_dev *hdev, u8 scan, u8 status);
int mgmt_new_link_key(struct hci_dev *hdev, struct link_key *key,
								u8 persistent);
int mgmt_connected(struct hci_dev *hdev, bdaddr_t *bdaddr, u8 link_type,
								u8 addr_type);
int mgmt_disconnected(struct hci_dev *hdev, bdaddr_t *bdaddr, u8 link_type,
								u8 addr_type);
int mgmt_disconnect_failed(struct hci_dev *hdev, bdaddr_t *bdaddr, u8 status);
int mgmt_connect_failed(struct hci_dev *hdev, bdaddr_t *bdaddr, u8 link_type,
						u8 addr_type, u8 status);
int mgmt_pin_code_request(struct hci_dev *hdev, bdaddr_t *bdaddr, u8 secure);
int mgmt_pin_code_reply_complete(struct hci_dev *hdev, bdaddr_t *bdaddr,
								u8 status);
int mgmt_pin_code_neg_reply_complete(struct hci_dev *hdev, bdaddr_t *bdaddr,
								u8 status);
int mgmt_user_confirm_request(struct hci_dev *hdev, bdaddr_t *bdaddr,
						__le32 value, u8 confirm_hint);
int mgmt_user_confirm_reply_complete(struct hci_dev *hdev, bdaddr_t *bdaddr,
>>>>>>> dcd6c922
								u8 status);
int mgmt_user_confirm_neg_reply_complete(struct hci_dev *hdev,
						bdaddr_t *bdaddr, u8 status);
int mgmt_user_passkey_request(struct hci_dev *hdev, bdaddr_t *bdaddr);
int mgmt_user_passkey_reply_complete(struct hci_dev *hdev, bdaddr_t *bdaddr,
								u8 status);
<<<<<<< HEAD
int mgmt_device_found(u16 index, bdaddr_t *bdaddr, u8 *dev_class, s8 rssi,
								u8 *eir);
int mgmt_remote_name(u16 index, bdaddr_t *bdaddr, u8 *name);
int mgmt_discovering(u16 index, u8 discovering);
int mgmt_device_blocked(u16 index, bdaddr_t *bdaddr);
int mgmt_device_unblocked(u16 index, bdaddr_t *bdaddr);
=======
int mgmt_user_passkey_neg_reply_complete(struct hci_dev *hdev,
						bdaddr_t *bdaddr, u8 status);
int mgmt_auth_failed(struct hci_dev *hdev, bdaddr_t *bdaddr, u8 status);
int mgmt_set_local_name_complete(struct hci_dev *hdev, u8 *name, u8 status);
int mgmt_read_local_oob_data_reply_complete(struct hci_dev *hdev, u8 *hash,
						u8 *randomizer, u8 status);
int mgmt_device_found(struct hci_dev *hdev, bdaddr_t *bdaddr, u8 link_type,
				u8 addr_type, u8 *dev_class, s8 rssi, u8 *eir);
int mgmt_remote_name(struct hci_dev *hdev, bdaddr_t *bdaddr, u8 *name);
int mgmt_start_discovery_failed(struct hci_dev *hdev, u8 status);
int mgmt_stop_discovery_failed(struct hci_dev *hdev, u8 status);
int mgmt_discovering(struct hci_dev *hdev, u8 discovering);
int mgmt_device_blocked(struct hci_dev *hdev, bdaddr_t *bdaddr);
int mgmt_device_unblocked(struct hci_dev *hdev, bdaddr_t *bdaddr);
>>>>>>> dcd6c922

/* HCI info for socket */
#define hci_pi(sk) ((struct hci_pinfo *) sk)

/* HCI socket flags */
#define HCI_PI_MGMT_INIT	0

struct hci_pinfo {
	struct bt_sock    bt;
	struct hci_dev    *hdev;
	struct hci_filter filter;
	__u32             cmsg_mask;
	unsigned short   channel;
	unsigned long     flags;
};

/* HCI security filter */
#define HCI_SFLT_MAX_OGF  5

struct hci_sec_filter {
	__u32 type_mask;
	__u32 event_mask[2];
	__u32 ocf_mask[HCI_SFLT_MAX_OGF + 1][4];
};

/* ----- HCI requests ----- */
#define HCI_REQ_DONE	  0
#define HCI_REQ_PEND	  1
#define HCI_REQ_CANCELED  2

#define hci_req_lock(d)		mutex_lock(&d->req_lock)
#define hci_req_unlock(d)	mutex_unlock(&d->req_lock)

void hci_req_complete(struct hci_dev *hdev, __u16 cmd, int result);

void hci_le_conn_update(struct hci_conn *conn, u16 min, u16 max,
					u16 latency, u16 to_multiplier);
void hci_le_start_enc(struct hci_conn *conn, __le16 ediv, __u8 rand[8],
							__u8 ltk[16]);
void hci_le_ltk_reply(struct hci_conn *conn, u8 ltk[16]);
void hci_le_ltk_neg_reply(struct hci_conn *conn);

int hci_do_inquiry(struct hci_dev *hdev, u8 length);
int hci_cancel_inquiry(struct hci_dev *hdev);

#endif /* __HCI_CORE_H */<|MERGE_RESOLUTION|>--- conflicted
+++ resolved
@@ -215,11 +215,8 @@
 
 	__u16			init_last_cmd;
 
-<<<<<<< HEAD
-=======
 	struct list_head	mgmt_pending;
 
->>>>>>> dcd6c922
 	struct inquiry_cache	inq_cache;
 	struct hci_conn_hash	conn_hash;
 	struct list_head	blacklist;
@@ -882,25 +879,6 @@
 
 /* Management interface */
 int mgmt_control(struct sock *sk, struct msghdr *msg, size_t len);
-<<<<<<< HEAD
-int mgmt_index_added(u16 index);
-int mgmt_index_removed(u16 index);
-int mgmt_powered(u16 index, u8 powered);
-int mgmt_discoverable(u16 index, u8 discoverable);
-int mgmt_connectable(u16 index, u8 connectable);
-int mgmt_new_key(u16 index, struct link_key *key, u8 persistent);
-int mgmt_connected(u16 index, bdaddr_t *bdaddr, u8 link_type);
-int mgmt_disconnected(u16 index, bdaddr_t *bdaddr);
-int mgmt_disconnect_failed(u16 index);
-int mgmt_connect_failed(u16 index, bdaddr_t *bdaddr, u8 status);
-int mgmt_pin_code_request(u16 index, bdaddr_t *bdaddr, u8 secure);
-int mgmt_pin_code_reply_complete(u16 index, bdaddr_t *bdaddr, u8 status);
-int mgmt_pin_code_neg_reply_complete(u16 index, bdaddr_t *bdaddr, u8 status);
-int mgmt_user_confirm_request(u16 index, bdaddr_t *bdaddr, __le32 value,
-							u8 confirm_hint);
-int mgmt_user_confirm_reply_complete(u16 index, bdaddr_t *bdaddr, u8 status);
-int mgmt_user_confirm_neg_reply_complete(u16 index, bdaddr_t *bdaddr,
-=======
 int mgmt_index_added(struct hci_dev *hdev);
 int mgmt_index_removed(struct hci_dev *hdev);
 int mgmt_powered(struct hci_dev *hdev, u8 powered);
@@ -924,21 +902,12 @@
 int mgmt_user_confirm_request(struct hci_dev *hdev, bdaddr_t *bdaddr,
 						__le32 value, u8 confirm_hint);
 int mgmt_user_confirm_reply_complete(struct hci_dev *hdev, bdaddr_t *bdaddr,
->>>>>>> dcd6c922
 								u8 status);
 int mgmt_user_confirm_neg_reply_complete(struct hci_dev *hdev,
 						bdaddr_t *bdaddr, u8 status);
 int mgmt_user_passkey_request(struct hci_dev *hdev, bdaddr_t *bdaddr);
 int mgmt_user_passkey_reply_complete(struct hci_dev *hdev, bdaddr_t *bdaddr,
 								u8 status);
-<<<<<<< HEAD
-int mgmt_device_found(u16 index, bdaddr_t *bdaddr, u8 *dev_class, s8 rssi,
-								u8 *eir);
-int mgmt_remote_name(u16 index, bdaddr_t *bdaddr, u8 *name);
-int mgmt_discovering(u16 index, u8 discovering);
-int mgmt_device_blocked(u16 index, bdaddr_t *bdaddr);
-int mgmt_device_unblocked(u16 index, bdaddr_t *bdaddr);
-=======
 int mgmt_user_passkey_neg_reply_complete(struct hci_dev *hdev,
 						bdaddr_t *bdaddr, u8 status);
 int mgmt_auth_failed(struct hci_dev *hdev, bdaddr_t *bdaddr, u8 status);
@@ -953,7 +922,6 @@
 int mgmt_discovering(struct hci_dev *hdev, u8 discovering);
 int mgmt_device_blocked(struct hci_dev *hdev, bdaddr_t *bdaddr);
 int mgmt_device_unblocked(struct hci_dev *hdev, bdaddr_t *bdaddr);
->>>>>>> dcd6c922
 
 /* HCI info for socket */
 #define hci_pi(sk) ((struct hci_pinfo *) sk)
