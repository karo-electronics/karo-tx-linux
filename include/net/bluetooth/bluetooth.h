/* 
   BlueZ - Bluetooth protocol stack for Linux
   Copyright (C) 2000-2001 Qualcomm Incorporated

   Written 2000,2001 by Maxim Krasnyansky <maxk@qualcomm.com>

   This program is free software; you can redistribute it and/or modify
   it under the terms of the GNU General Public License version 2 as
   published by the Free Software Foundation;

   THE SOFTWARE IS PROVIDED "AS IS", WITHOUT WARRANTY OF ANY KIND, EXPRESS
   OR IMPLIED, INCLUDING BUT NOT LIMITED TO THE WARRANTIES OF MERCHANTABILITY,
   FITNESS FOR A PARTICULAR PURPOSE AND NONINFRINGEMENT OF THIRD PARTY RIGHTS.
   IN NO EVENT SHALL THE COPYRIGHT HOLDER(S) AND AUTHOR(S) BE LIABLE FOR ANY
   CLAIM, OR ANY SPECIAL INDIRECT OR CONSEQUENTIAL DAMAGES, OR ANY DAMAGES 
   WHATSOEVER RESULTING FROM LOSS OF USE, DATA OR PROFITS, WHETHER IN AN 
   ACTION OF CONTRACT, NEGLIGENCE OR OTHER TORTIOUS ACTION, ARISING OUT OF 
   OR IN CONNECTION WITH THE USE OR PERFORMANCE OF THIS SOFTWARE.

   ALL LIABILITY, INCLUDING LIABILITY FOR INFRINGEMENT OF ANY PATENTS, 
   COPYRIGHTS, TRADEMARKS OR OTHER RIGHTS, RELATING TO USE OF THIS 
   SOFTWARE IS DISCLAIMED.
*/

#ifndef __BLUETOOTH_H
#define __BLUETOOTH_H

#include <asm/types.h>
#include <asm/byteorder.h>
#include <linux/list.h>
#include <linux/poll.h>
#include <net/sock.h>

#ifndef AF_BLUETOOTH
#define AF_BLUETOOTH	31
#define PF_BLUETOOTH	AF_BLUETOOTH
#endif

/* Reserv for core and drivers use */
#define BT_SKB_RESERVE	8

#define BTPROTO_L2CAP	0
#define BTPROTO_HCI	1
#define BTPROTO_SCO	2
#define BTPROTO_RFCOMM	3
#define BTPROTO_BNEP	4
#define BTPROTO_CMTP	5
#define BTPROTO_HIDP	6
#define BTPROTO_AVDTP	7

#define SOL_HCI		0
#define SOL_L2CAP	6
#define SOL_SCO		17
#define SOL_RFCOMM	18

#define BT_SECURITY	4
struct bt_security {
	__u8 level;
	__u8 key_size;
};
#define BT_SECURITY_SDP		0
#define BT_SECURITY_LOW		1
#define BT_SECURITY_MEDIUM	2
#define BT_SECURITY_HIGH	3

#define BT_DEFER_SETUP	7

#define BT_FLUSHABLE	8

#define BT_FLUSHABLE_OFF	0
#define BT_FLUSHABLE_ON		1

#define BT_POWER	9
struct bt_power {
	__u8 force_active;
};
#define BT_POWER_FORCE_ACTIVE_OFF 0
#define BT_POWER_FORCE_ACTIVE_ON  1

<<<<<<< HEAD
=======
#define BT_CHANNEL_POLICY	10

/* BR/EDR only (default policy)
 *   AMP controllers cannot be used.
 *   Channel move requests from the remote device are denied.
 *   If the L2CAP channel is currently using AMP, move the channel to BR/EDR.
 */
#define BT_CHANNEL_POLICY_BREDR_ONLY		0

/* BR/EDR Preferred
 *   Allow use of AMP controllers.
 *   If the L2CAP channel is currently on AMP, move it to BR/EDR.
 *   Channel move requests from the remote device are allowed.
 */
#define BT_CHANNEL_POLICY_BREDR_PREFERRED	1

/* AMP Preferred
 *   Allow use of AMP controllers
 *   If the L2CAP channel is currently on BR/EDR and AMP controller
 *     resources are available, initiate a channel move to AMP.
 *   Channel move requests from the remote device are allowed.
 *   If the L2CAP socket has not been connected yet, try to create
 *     and configure the channel directly on an AMP controller rather
 *     than BR/EDR.
 */
#define BT_CHANNEL_POLICY_AMP_PREFERRED		2

>>>>>>> f8a15af0
__printf(2, 3)
int bt_printk(const char *level, const char *fmt, ...);

#define BT_INFO(fmt, arg...)   bt_printk(KERN_INFO, pr_fmt(fmt), ##arg)
#define BT_ERR(fmt, arg...)    bt_printk(KERN_ERR, pr_fmt(fmt), ##arg)
#define BT_DBG(fmt, arg...)    pr_debug(fmt "\n", ##arg)

/* Connection and socket states */
enum {
	BT_CONNECTED = 1, /* Equal to TCP_ESTABLISHED to make net code happy */
	BT_OPEN,
	BT_BOUND,
	BT_LISTEN,
	BT_CONNECT,
	BT_CONNECT2,
	BT_CONFIG,
	BT_DISCONN,
	BT_CLOSED
};

/* BD Address */
typedef struct {
	__u8 b[6];
} __packed bdaddr_t;

#define BDADDR_ANY   (&(bdaddr_t) {{0, 0, 0, 0, 0, 0}})
#define BDADDR_LOCAL (&(bdaddr_t) {{0, 0, 0, 0xff, 0xff, 0xff}})

/* Copy, swap, convert BD Address */
static inline int bacmp(bdaddr_t *ba1, bdaddr_t *ba2)
{
	return memcmp(ba1, ba2, sizeof(bdaddr_t));
}
static inline void bacpy(bdaddr_t *dst, bdaddr_t *src)
{
	memcpy(dst, src, sizeof(bdaddr_t));
}

void baswap(bdaddr_t *dst, bdaddr_t *src);
char *batostr(bdaddr_t *ba);
bdaddr_t *strtoba(char *str);

/* Common socket structures and functions */

#define bt_sk(__sk) ((struct bt_sock *) __sk)

struct bt_sock {
	struct sock sk;
	bdaddr_t    src;
	bdaddr_t    dst;
	struct list_head accept_q;
	struct sock *parent;
	u32 defer_setup;
};

struct bt_sock_list {
	struct hlist_head head;
	rwlock_t          lock;
};

int  bt_sock_register(int proto, const struct net_proto_family *ops);
int  bt_sock_unregister(int proto);
void bt_sock_link(struct bt_sock_list *l, struct sock *s);
void bt_sock_unlink(struct bt_sock_list *l, struct sock *s);
int  bt_sock_recvmsg(struct kiocb *iocb, struct socket *sock,
				struct msghdr *msg, size_t len, int flags);
int  bt_sock_stream_recvmsg(struct kiocb *iocb, struct socket *sock,
			struct msghdr *msg, size_t len, int flags);
uint bt_sock_poll(struct file * file, struct socket *sock, poll_table *wait);
int  bt_sock_ioctl(struct socket *sock, unsigned int cmd, unsigned long arg);
int  bt_sock_wait_state(struct sock *sk, int state, unsigned long timeo);

void bt_accept_enqueue(struct sock *parent, struct sock *sk);
void bt_accept_unlink(struct sock *sk);
struct sock *bt_accept_dequeue(struct sock *parent, struct socket *newsock);

/* Skb helpers */
struct bt_skb_cb {
	__u8 pkt_type;
	__u8 incoming;
	__u16 expect;
	__u16 tx_seq;
	__u8 retries;
	__u8 sar;
	unsigned short channel;
	__u8 force_active;
};
#define bt_cb(skb) ((struct bt_skb_cb *)((skb)->cb))

static inline struct sk_buff *bt_skb_alloc(unsigned int len, gfp_t how)
{
	struct sk_buff *skb;

	if ((skb = alloc_skb(len + BT_SKB_RESERVE, how))) {
		skb_reserve(skb, BT_SKB_RESERVE);
		bt_cb(skb)->incoming  = 0;
	}
	return skb;
}

static inline struct sk_buff *bt_skb_send_alloc(struct sock *sk,
					unsigned long len, int nb, int *err)
{
	struct sk_buff *skb;

	release_sock(sk);
	if ((skb = sock_alloc_send_skb(sk, len + BT_SKB_RESERVE, nb, err))) {
		skb_reserve(skb, BT_SKB_RESERVE);
		bt_cb(skb)->incoming  = 0;
	}
	lock_sock(sk);

	if (!skb && *err)
		return NULL;

	*err = sock_error(sk);
	if (*err)
		goto out;

	if (sk->sk_shutdown) {
		*err = -ECONNRESET;
		goto out;
	}

	return skb;

out:
	kfree_skb(skb);
	return NULL;
}

int bt_to_errno(__u16 code);

extern int hci_sock_init(void);
extern void hci_sock_cleanup(void);

extern int bt_sysfs_init(void);
extern void bt_sysfs_cleanup(void);

extern struct dentry *bt_debugfs;

#ifdef CONFIG_BT_L2CAP
int l2cap_init(void);
void l2cap_exit(void);
#else
static inline int l2cap_init(void)
{
	return 0;
}

static inline void l2cap_exit(void)
{
}
#endif

#ifdef CONFIG_BT_SCO
int sco_init(void);
void sco_exit(void);
#else
static inline int sco_init(void)
{
	return 0;
}

static inline void sco_exit(void)
{
}
#endif

#endif /* __BLUETOOTH_H */<|MERGE_RESOLUTION|>--- conflicted
+++ resolved
@@ -77,8 +77,6 @@
 #define BT_POWER_FORCE_ACTIVE_OFF 0
 #define BT_POWER_FORCE_ACTIVE_ON  1
 
-<<<<<<< HEAD
-=======
 #define BT_CHANNEL_POLICY	10
 
 /* BR/EDR only (default policy)
@@ -106,7 +104,6 @@
  */
 #define BT_CHANNEL_POLICY_AMP_PREFERRED		2
 
->>>>>>> f8a15af0
 __printf(2, 3)
 int bt_printk(const char *level, const char *fmt, ...);
 
