--- conflicted
+++ resolved
@@ -859,11 +859,8 @@
 
 #define HCI_OP_SET_EVENT_MASK_PAGE_2	0x0c63
 
-<<<<<<< HEAD
-=======
 #define HCI_OP_READ_LOCATION_DATA	0x0c64
 
->>>>>>> 01925efd
 #define HCI_OP_READ_FLOW_CONTROL_MODE	0x0c66
 struct hci_rp_read_flow_control_mode {
 	__u8     status;
@@ -1059,8 +1056,6 @@
 
 #define HCI_OP_LE_SET_RANDOM_ADDR	0x2005
 
-<<<<<<< HEAD
-=======
 #define LE_ADV_IND			0x00
 #define LE_ADV_DIRECT_IND		0x01
 #define LE_ADV_SCAN_IND			0x02
@@ -1078,7 +1073,6 @@
 	__u8     filter_policy;
 } __packed;
 
->>>>>>> 01925efd
 #define HCI_OP_LE_READ_ADV_TX_POWER	0x2007
 struct hci_rp_le_read_adv_tx_power {
 	__u8	status;
