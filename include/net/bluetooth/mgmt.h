--- conflicted
+++ resolved
@@ -362,8 +362,6 @@
 } __packed;
 #define MGMT_SET_STATIC_ADDRESS_SIZE	6
 
-<<<<<<< HEAD
-=======
 #define MGMT_OP_SET_SCAN_PARAMS		0x002C
 struct mgmt_cp_set_scan_params {
 	__le16	interval;
@@ -371,7 +369,6 @@
 } __packed;
 #define MGMT_SET_SCAN_PARAMS_SIZE	4
 
->>>>>>> 01925efd
 #define MGMT_EV_CMD_COMPLETE		0x0001
 struct mgmt_ev_cmd_complete {
 	__le16	opcode;
