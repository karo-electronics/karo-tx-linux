--- conflicted
+++ resolved
@@ -68,11 +68,7 @@
 	struct rcu_head		rcu;
 };
 
-<<<<<<< HEAD
-extern struct ip_ra_chain *ip_ra_chain;
-=======
 extern struct ip_ra_chain __rcu *ip_ra_chain;
->>>>>>> 45f53cc9
 
 /* IP flags. */
 #define IP_CE		0x8000		/* Flag: "Congestion"		*/
