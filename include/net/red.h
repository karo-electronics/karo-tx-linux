--- conflicted
+++ resolved
@@ -145,11 +145,7 @@
 					   number generation */
 	u32		qR;		/* Cached random number */
 
-<<<<<<< HEAD
-	unsigned long	qavg;		/* Average queue length: A scaled */
-=======
 	unsigned long	qavg;		/* Average queue length: Wlog scaled */
->>>>>>> dcd6c922
 	ktime_t		qidlestart;	/* Start of current idle period */
 };
 
@@ -209,29 +205,17 @@
 
 static inline int red_is_idling(const struct red_vars *v)
 {
-<<<<<<< HEAD
-	return p->qidlestart.tv64 != 0;
-=======
 	return v->qidlestart.tv64 != 0;
->>>>>>> dcd6c922
 }
 
 static inline void red_start_of_idle_period(struct red_vars *v)
 {
-<<<<<<< HEAD
-	p->qidlestart = ktime_get();
-=======
 	v->qidlestart = ktime_get();
->>>>>>> dcd6c922
 }
 
 static inline void red_end_of_idle_period(struct red_vars *v)
 {
-<<<<<<< HEAD
-	p->qidlestart.tv64 = 0;
-=======
 	v->qidlestart.tv64 = 0;
->>>>>>> dcd6c922
 }
 
 static inline void red_restart(struct red_vars *v)
@@ -244,11 +228,7 @@
 static inline unsigned long red_calc_qavg_from_idle_time(const struct red_parms *p,
 							 const struct red_vars *v)
 {
-<<<<<<< HEAD
-	s64 delta = ktime_us_delta(ktime_get(), p->qidlestart);
-=======
 	s64 delta = ktime_us_delta(ktime_get(), v->qidlestart);
->>>>>>> dcd6c922
 	long us_idle = min_t(s64, delta, p->Scell_max);
 	int  shift;
 
