--- conflicted
+++ resolved
@@ -68,17 +68,12 @@
 			     void *cb_context);
 	int (*tm_send)(struct nfc_dev *dev, struct sk_buff *skb);
 	int (*check_presence)(struct nfc_dev *dev, struct nfc_target *target);
-<<<<<<< HEAD
-	int (*enable_se)(struct nfc_dev *dev, u32 secure_element);
-	int (*disable_se)(struct nfc_dev *dev, u32 secure_element);
-=======
 	int (*fw_upload)(struct nfc_dev *dev, const char *firmware_name);
 
 	/* Secure Element API */
 	int (*discover_se)(struct nfc_dev *dev);
 	int (*enable_se)(struct nfc_dev *dev, u32 se_idx);
 	int (*disable_se)(struct nfc_dev *dev, u32 se_idx);
->>>>>>> d0e0ac97
 };
 
 #define NFC_TARGET_IDX_ANY -1
@@ -140,12 +135,7 @@
 	struct nfc_genl_data genl_data;
 	u32 supported_protocols;
 
-<<<<<<< HEAD
-	u32 supported_se;
-	u32 active_se;
-=======
 	struct list_head secure_elements;
->>>>>>> d0e0ac97
 
 	int tx_headroom;
 	int tx_tailroom;
@@ -165,7 +155,6 @@
 
 struct nfc_dev *nfc_allocate_device(struct nfc_ops *ops,
 				    u32 supported_protocols,
-				    u32 supported_se,
 				    int tx_headroom,
 				    int tx_tailroom);
 
