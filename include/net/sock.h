--- conflicted
+++ resolved
@@ -55,13 +55,9 @@
 #include <linux/uaccess.h>
 #include <linux/memcontrol.h>
 #include <linux/res_counter.h>
-<<<<<<< HEAD
-#include <linux/jump_label.h>
-=======
 #include <linux/static_key.h>
 #include <linux/aio.h>
 #include <linux/sched.h>
->>>>>>> e816b57a
 
 #include <linux/filter.h>
 #include <linux/rculist_nulls.h>
@@ -958,11 +954,7 @@
 #endif /* SOCK_REFCNT_DEBUG */
 
 #if defined(CONFIG_CGROUP_MEM_RES_CTLR_KMEM) && defined(CONFIG_NET)
-<<<<<<< HEAD
-extern struct jump_label_key memcg_socket_limit_enabled;
-=======
 extern struct static_key memcg_socket_limit_enabled;
->>>>>>> e816b57a
 static inline struct cg_proto *parent_cg_proto(struct proto *proto,
 					       struct cg_proto *cg_proto)
 {
