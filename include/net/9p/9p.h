/*
 * include/net/9p/9p.h
 *
 * 9P protocol definitions.
 *
 *  Copyright (C) 2005 by Latchesar Ionkov <lucho@ionkov.net>
 *  Copyright (C) 2004 by Eric Van Hensbergen <ericvh@gmail.com>
 *  Copyright (C) 2002 by Ron Minnich <rminnich@lanl.gov>
 *
 *  This program is free software; you can redistribute it and/or modify
 *  it under the terms of the GNU General Public License version 2
 *  as published by the Free Software Foundation.
 *
 *  This program is distributed in the hope that it will be useful,
 *  but WITHOUT ANY WARRANTY; without even the implied warranty of
 *  MERCHANTABILITY or FITNESS FOR A PARTICULAR PURPOSE.  See the
 *  GNU General Public License for more details.
 *
 *  You should have received a copy of the GNU General Public License
 *  along with this program; if not, write to:
 *  Free Software Foundation
 *  51 Franklin Street, Fifth Floor
 *  Boston, MA  02111-1301  USA
 *
 */

#ifndef NET_9P_H
#define NET_9P_H

/**
 * enum p9_debug_flags - bits for mount time debug parameter
 * @P9_DEBUG_ERROR: more verbose error messages including original error string
 * @P9_DEBUG_9P: 9P protocol tracing
 * @P9_DEBUG_VFS: VFS API tracing
 * @P9_DEBUG_CONV: protocol conversion tracing
 * @P9_DEBUG_MUX: trace management of concurrent transactions
 * @P9_DEBUG_TRANS: transport tracing
 * @P9_DEBUG_SLABS: memory management tracing
 * @P9_DEBUG_FCALL: verbose dump of protocol messages
 * @P9_DEBUG_FID: fid allocation/deallocation tracking
 * @P9_DEBUG_PKT: packet marshalling/unmarshalling
 * @P9_DEBUG_FSC: FS-cache tracing
 * @P9_DEBUG_VPKT: Verbose packet debugging (full packet dump)
 *
 * These flags are passed at mount time to turn on various levels of
 * verbosity and tracing which will be output to the system logs.
 */

enum p9_debug_flags {
	P9_DEBUG_ERROR = 	(1<<0),
	P9_DEBUG_9P = 		(1<<2),
	P9_DEBUG_VFS =		(1<<3),
	P9_DEBUG_CONV =		(1<<4),
	P9_DEBUG_MUX =		(1<<5),
	P9_DEBUG_TRANS =	(1<<6),
	P9_DEBUG_SLABS =      	(1<<7),
	P9_DEBUG_FCALL =	(1<<8),
	P9_DEBUG_FID =		(1<<9),
	P9_DEBUG_PKT =		(1<<10),
	P9_DEBUG_FSC =		(1<<11),
	P9_DEBUG_VPKT =		(1<<12),
};

#ifdef CONFIG_NET_9P_DEBUG
extern unsigned int p9_debug_level;
<<<<<<< HEAD

#define P9_DPRINTK(level, format, arg...) \
do {  \
	if ((p9_debug_level & level) == level) {\
		if (level == P9_DEBUG_9P) \
			printk(KERN_NOTICE "(%8.8d) " \
			format , task_pid_nr(current) , ## arg); \
		else \
			printk(KERN_NOTICE "-- %s (%d): " \
			format , __func__, task_pid_nr(current) , ## arg); \
	} \
} while (0)

#else
#define P9_DPRINTK(level, format, arg...)  do { } while (0)
=======
__printf(3, 4)
void _p9_debug(enum p9_debug_flags level, const char *func,
	       const char *fmt, ...);
#define p9_debug(level, fmt, ...)			\
	_p9_debug(level, __func__, fmt, ##__VA_ARGS__)
#else
#define p9_debug(level, fmt, ...)			\
	no_printk(fmt, ##__VA_ARGS__)
>>>>>>> dcd6c922
#endif

/**
 * enum p9_msg_t - 9P message types
 * @P9_TLERROR: not used
 * @P9_RLERROR: response for any failed request for 9P2000.L
 * @P9_TSTATFS: file system status request
 * @P9_RSTATFS: file system status response
 * @P9_TSYMLINK: make symlink request
 * @P9_RSYMLINK: make symlink response
 * @P9_TMKNOD: create a special file object request
 * @P9_RMKNOD: create a special file object response
 * @P9_TLCREATE: prepare a handle for I/O on an new file for 9P2000.L
 * @P9_RLCREATE: response with file access information for 9P2000.L
 * @P9_TRENAME: rename request
 * @P9_RRENAME: rename response
 * @P9_TMKDIR: create a directory request
 * @P9_RMKDIR: create a directory response
 * @P9_TVERSION: version handshake request
 * @P9_RVERSION: version handshake response
 * @P9_TAUTH: request to establish authentication channel
 * @P9_RAUTH: response with authentication information
 * @P9_TATTACH: establish user access to file service
 * @P9_RATTACH: response with top level handle to file hierarchy
 * @P9_TERROR: not used
 * @P9_RERROR: response for any failed request
 * @P9_TFLUSH: request to abort a previous request
 * @P9_RFLUSH: response when previous request has been cancelled
 * @P9_TWALK: descend a directory hierarchy
 * @P9_RWALK: response with new handle for position within hierarchy
 * @P9_TOPEN: prepare a handle for I/O on an existing file
 * @P9_ROPEN: response with file access information
 * @P9_TCREATE: prepare a handle for I/O on a new file
 * @P9_RCREATE: response with file access information
 * @P9_TREAD: request to transfer data from a file or directory
 * @P9_RREAD: response with data requested
 * @P9_TWRITE: reuqest to transfer data to a file
 * @P9_RWRITE: response with out much data was transferred to file
 * @P9_TCLUNK: forget about a handle to an entity within the file system
 * @P9_RCLUNK: response when server has forgotten about the handle
 * @P9_TREMOVE: request to remove an entity from the hierarchy
 * @P9_RREMOVE: response when server has removed the entity
 * @P9_TSTAT: request file entity attributes
 * @P9_RSTAT: response with file entity attributes
 * @P9_TWSTAT: request to update file entity attributes
 * @P9_RWSTAT: response when file entity attributes are updated
 *
 * There are 14 basic operations in 9P2000, paired as
 * requests and responses.  The one special case is ERROR
 * as there is no @P9_TERROR request for clients to transmit to
 * the server, but the server may respond to any other request
 * with an @P9_RERROR.
 *
 * See Also: http://plan9.bell-labs.com/sys/man/5/INDEX.html
 */

enum p9_msg_t {
	P9_TLERROR = 6,
	P9_RLERROR,
	P9_TSTATFS = 8,
	P9_RSTATFS,
	P9_TLOPEN = 12,
	P9_RLOPEN,
	P9_TLCREATE = 14,
	P9_RLCREATE,
	P9_TSYMLINK = 16,
	P9_RSYMLINK,
	P9_TMKNOD = 18,
	P9_RMKNOD,
	P9_TRENAME = 20,
	P9_RRENAME,
	P9_TREADLINK = 22,
	P9_RREADLINK,
	P9_TGETATTR = 24,
	P9_RGETATTR,
	P9_TSETATTR = 26,
	P9_RSETATTR,
	P9_TXATTRWALK = 30,
	P9_RXATTRWALK,
	P9_TXATTRCREATE = 32,
	P9_RXATTRCREATE,
	P9_TREADDIR = 40,
	P9_RREADDIR,
	P9_TFSYNC = 50,
	P9_RFSYNC,
	P9_TLOCK = 52,
	P9_RLOCK,
	P9_TGETLOCK = 54,
	P9_RGETLOCK,
	P9_TLINK = 70,
	P9_RLINK,
	P9_TMKDIR = 72,
	P9_RMKDIR,
	P9_TRENAMEAT = 74,
	P9_RRENAMEAT,
	P9_TUNLINKAT = 76,
	P9_RUNLINKAT,
	P9_TVERSION = 100,
	P9_RVERSION,
	P9_TAUTH = 102,
	P9_RAUTH,
	P9_TATTACH = 104,
	P9_RATTACH,
	P9_TERROR = 106,
	P9_RERROR,
	P9_TFLUSH = 108,
	P9_RFLUSH,
	P9_TWALK = 110,
	P9_RWALK,
	P9_TOPEN = 112,
	P9_ROPEN,
	P9_TCREATE = 114,
	P9_RCREATE,
	P9_TREAD = 116,
	P9_RREAD,
	P9_TWRITE = 118,
	P9_RWRITE,
	P9_TCLUNK = 120,
	P9_RCLUNK,
	P9_TREMOVE = 122,
	P9_RREMOVE,
	P9_TSTAT = 124,
	P9_RSTAT,
	P9_TWSTAT = 126,
	P9_RWSTAT,
};

/**
 * enum p9_open_mode_t - 9P open modes
 * @P9_OREAD: open file for reading only
 * @P9_OWRITE: open file for writing only
 * @P9_ORDWR: open file for reading or writing
 * @P9_OEXEC: open file for execution
 * @P9_OTRUNC: truncate file to zero-length before opening it
 * @P9_OREXEC: close the file when an exec(2) system call is made
 * @P9_ORCLOSE: remove the file when the file is closed
 * @P9_OAPPEND: open the file and seek to the end
 * @P9_OEXCL: only create a file, do not open it
 *
 * 9P open modes differ slightly from Posix standard modes.
 * In particular, there are extra modes which specify different
 * semantic behaviors than may be available on standard Posix
 * systems.  For example, @P9_OREXEC and @P9_ORCLOSE are modes that
 * most likely will not be issued from the Linux VFS client, but may
 * be supported by servers.
 *
 * See Also: http://plan9.bell-labs.com/magic/man2html/2/open
 */

enum p9_open_mode_t {
	P9_OREAD = 0x00,
	P9_OWRITE = 0x01,
	P9_ORDWR = 0x02,
	P9_OEXEC = 0x03,
	P9_OTRUNC = 0x10,
	P9_OREXEC = 0x20,
	P9_ORCLOSE = 0x40,
	P9_OAPPEND = 0x80,
	P9_OEXCL = 0x1000,
};

/**
 * enum p9_perm_t - 9P permissions
 * @P9_DMDIR: mode bit for directories
 * @P9_DMAPPEND: mode bit for is append-only
 * @P9_DMEXCL: mode bit for excluse use (only one open handle allowed)
 * @P9_DMMOUNT: mode bit for mount points
 * @P9_DMAUTH: mode bit for authentication file
 * @P9_DMTMP: mode bit for non-backed-up files
 * @P9_DMSYMLINK: mode bit for symbolic links (9P2000.u)
 * @P9_DMLINK: mode bit for hard-link (9P2000.u)
 * @P9_DMDEVICE: mode bit for device files (9P2000.u)
 * @P9_DMNAMEDPIPE: mode bit for named pipe (9P2000.u)
 * @P9_DMSOCKET: mode bit for socket (9P2000.u)
 * @P9_DMSETUID: mode bit for setuid (9P2000.u)
 * @P9_DMSETGID: mode bit for setgid (9P2000.u)
 * @P9_DMSETVTX: mode bit for sticky bit (9P2000.u)
 *
 * 9P permissions differ slightly from Posix standard modes.
 *
 * See Also: http://plan9.bell-labs.com/magic/man2html/2/stat
 */
enum p9_perm_t {
	P9_DMDIR = 0x80000000,
	P9_DMAPPEND = 0x40000000,
	P9_DMEXCL = 0x20000000,
	P9_DMMOUNT = 0x10000000,
	P9_DMAUTH = 0x08000000,
	P9_DMTMP = 0x04000000,
/* 9P2000.u extensions */
	P9_DMSYMLINK = 0x02000000,
	P9_DMLINK = 0x01000000,
	P9_DMDEVICE = 0x00800000,
	P9_DMNAMEDPIPE = 0x00200000,
	P9_DMSOCKET = 0x00100000,
	P9_DMSETUID = 0x00080000,
	P9_DMSETGID = 0x00040000,
	P9_DMSETVTX = 0x00010000,
};

/* 9p2000.L open flags */
#define P9_DOTL_RDONLY        00000000
#define P9_DOTL_WRONLY        00000001
#define P9_DOTL_RDWR          00000002
#define P9_DOTL_NOACCESS      00000003
#define P9_DOTL_CREATE        00000100
#define P9_DOTL_EXCL          00000200
#define P9_DOTL_NOCTTY        00000400
#define P9_DOTL_TRUNC         00001000
#define P9_DOTL_APPEND        00002000
#define P9_DOTL_NONBLOCK      00004000
#define P9_DOTL_DSYNC         00010000
#define P9_DOTL_FASYNC        00020000
#define P9_DOTL_DIRECT        00040000
#define P9_DOTL_LARGEFILE     00100000
#define P9_DOTL_DIRECTORY     00200000
#define P9_DOTL_NOFOLLOW      00400000
#define P9_DOTL_NOATIME       01000000
#define P9_DOTL_CLOEXEC       02000000
#define P9_DOTL_SYNC          04000000

/* 9p2000.L at flags */
#define P9_DOTL_AT_REMOVEDIR		0x200

/* 9p2000.L lock type */
#define P9_LOCK_TYPE_RDLCK 0
#define P9_LOCK_TYPE_WRLCK 1
#define P9_LOCK_TYPE_UNLCK 2

/**
 * enum p9_qid_t - QID types
 * @P9_QTDIR: directory
 * @P9_QTAPPEND: append-only
 * @P9_QTEXCL: excluse use (only one open handle allowed)
 * @P9_QTMOUNT: mount points
 * @P9_QTAUTH: authentication file
 * @P9_QTTMP: non-backed-up files
 * @P9_QTSYMLINK: symbolic links (9P2000.u)
 * @P9_QTLINK: hard-link (9P2000.u)
 * @P9_QTFILE: normal files
 *
 * QID types are a subset of permissions - they are primarily
 * used to differentiate semantics for a file system entity via
 * a jump-table.  Their value is also the most significant 16 bits
 * of the permission_t
 *
 * See Also: http://plan9.bell-labs.com/magic/man2html/2/stat
 */
enum p9_qid_t {
	P9_QTDIR = 0x80,
	P9_QTAPPEND = 0x40,
	P9_QTEXCL = 0x20,
	P9_QTMOUNT = 0x10,
	P9_QTAUTH = 0x08,
	P9_QTTMP = 0x04,
	P9_QTSYMLINK = 0x02,
	P9_QTLINK = 0x01,
	P9_QTFILE = 0x00,
};

/* 9P Magic Numbers */
#define P9_NOTAG	(u16)(~0)
#define P9_NOFID	(u32)(~0)
#define P9_MAXWELEM	16

/* ample room for Twrite/Rread header */
#define P9_IOHDRSZ	24

/* Room for readdir header */
#define P9_READDIRHDRSZ	24

/* size of header for zero copy read/write */
#define P9_ZC_HDR_SZ 4096

/**
 * struct p9_qid - file system entity information
 * @type: 8-bit type &p9_qid_t
 * @version: 16-bit monotonically incrementing version number
 * @path: 64-bit per-server-unique ID for a file system element
 *
 * qids are identifiers used by 9P servers to track file system
 * entities.  The type is used to differentiate semantics for operations
 * on the entity (ie. read means something different on a directory than
 * on a file).  The path provides a server unique index for an entity
 * (roughly analogous to an inode number), while the version is updated
 * every time a file is modified and can be used to maintain cache
 * coherency between clients and serves.
 * Servers will often differentiate purely synthetic entities by setting
 * their version to 0, signaling that they should never be cached and
 * should be accessed synchronously.
 *
 * See Also://plan9.bell-labs.com/magic/man2html/2/stat
 */

struct p9_qid {
	u8 type;
	u32 version;
	u64 path;
};

/**
 * struct p9_wstat - file system metadata information
 * @size: length prefix for this stat structure instance
 * @type: the type of the server (equivalent to a major number)
 * @dev: the sub-type of the server (equivalent to a minor number)
 * @qid: unique id from the server of type &p9_qid
 * @mode: Plan 9 format permissions of type &p9_perm_t
 * @atime: Last access/read time
 * @mtime: Last modify/write time
 * @length: file length
 * @name: last element of path (aka filename)
 * @uid: owner name
 * @gid: group owner
 * @muid: last modifier
 * @extension: area used to encode extended UNIX support
 * @n_uid: numeric user id of owner (part of 9p2000.u extension)
 * @n_gid: numeric group id (part of 9p2000.u extension)
 * @n_muid: numeric user id of laster modifier (part of 9p2000.u extension)
 *
 * See Also: http://plan9.bell-labs.com/magic/man2html/2/stat
 */

struct p9_wstat {
	u16 size;
	u16 type;
	u32 dev;
	struct p9_qid qid;
	u32 mode;
	u32 atime;
	u32 mtime;
	u64 length;
	char *name;
	char *uid;
	char *gid;
	char *muid;
	char *extension;	/* 9p2000.u extensions */
	u32 n_uid;		/* 9p2000.u extensions */
	u32 n_gid;		/* 9p2000.u extensions */
	u32 n_muid;		/* 9p2000.u extensions */
};

struct p9_stat_dotl {
	u64 st_result_mask;
	struct p9_qid qid;
	u32 st_mode;
	u32 st_uid;
	u32 st_gid;
	u64 st_nlink;
	u64 st_rdev;
	u64 st_size;
	u64 st_blksize;
	u64 st_blocks;
	u64 st_atime_sec;
	u64 st_atime_nsec;
	u64 st_mtime_sec;
	u64 st_mtime_nsec;
	u64 st_ctime_sec;
	u64 st_ctime_nsec;
	u64 st_btime_sec;
	u64 st_btime_nsec;
	u64 st_gen;
	u64 st_data_version;
};

#define P9_STATS_MODE		0x00000001ULL
#define P9_STATS_NLINK		0x00000002ULL
#define P9_STATS_UID		0x00000004ULL
#define P9_STATS_GID		0x00000008ULL
#define P9_STATS_RDEV		0x00000010ULL
#define P9_STATS_ATIME		0x00000020ULL
#define P9_STATS_MTIME		0x00000040ULL
#define P9_STATS_CTIME		0x00000080ULL
#define P9_STATS_INO		0x00000100ULL
#define P9_STATS_SIZE		0x00000200ULL
#define P9_STATS_BLOCKS		0x00000400ULL

#define P9_STATS_BTIME		0x00000800ULL
#define P9_STATS_GEN		0x00001000ULL
#define P9_STATS_DATA_VERSION	0x00002000ULL

#define P9_STATS_BASIC		0x000007ffULL /* Mask for fields up to BLOCKS */
#define P9_STATS_ALL		0x00003fffULL /* Mask for All fields above */

/**
 * struct p9_iattr_dotl - P9 inode attribute for setattr
 * @valid: bitfield specifying which fields are valid
 *         same as in struct iattr
 * @mode: File permission bits
 * @uid: user id of owner
 * @gid: group id
 * @size: File size
 * @atime_sec: Last access time, seconds
 * @atime_nsec: Last access time, nanoseconds
 * @mtime_sec: Last modification time, seconds
 * @mtime_nsec: Last modification time, nanoseconds
 */

struct p9_iattr_dotl {
	u32 valid;
	u32 mode;
	u32 uid;
	u32 gid;
	u64 size;
	u64 atime_sec;
	u64 atime_nsec;
	u64 mtime_sec;
	u64 mtime_nsec;
};

#define P9_LOCK_SUCCESS 0
#define P9_LOCK_BLOCKED 1
#define P9_LOCK_ERROR 2
#define P9_LOCK_GRACE 3

#define P9_LOCK_FLAGS_BLOCK 1
#define P9_LOCK_FLAGS_RECLAIM 2

/* struct p9_flock: POSIX lock structure
 * @type - type of lock
 * @flags - lock flags
 * @start - starting offset of the lock
 * @length - number of bytes
 * @proc_id - process id which wants to take lock
 * @client_id - client id
 */

struct p9_flock {
	u8 type;
	u32 flags;
	u64 start;
	u64 length;
	u32 proc_id;
	char *client_id;
};

/* struct p9_getlock: getlock structure
 * @type - type of lock
 * @start - starting offset of the lock
 * @length - number of bytes
 * @proc_id - process id which wants to take lock
 * @client_id - client id
 */

struct p9_getlock {
	u8 type;
	u64 start;
	u64 length;
	u32 proc_id;
	char *client_id;
};

struct p9_rstatfs {
	u32 type;
	u32 bsize;
	u64 blocks;
	u64 bfree;
	u64 bavail;
	u64 files;
	u64 ffree;
	u64 fsid;
	u32 namelen;
};

/**
 * struct p9_fcall - primary packet structure
 * @size: prefixed length of the structure
 * @id: protocol operating identifier of type &p9_msg_t
 * @tag: transaction id of the request
 * @offset: used by marshalling routines to track current position in buffer
 * @capacity: used by marshalling routines to track total malloc'd capacity
 * @sdata: payload
 *
 * &p9_fcall represents the structure for all 9P RPC
 * transactions.  Requests are packaged into fcalls, and reponses
 * must be extracted from them.
 *
 * See Also: http://plan9.bell-labs.com/magic/man2html/2/fcall
 */

struct p9_fcall {
	u32 size;
	u8 id;
	u16 tag;

	size_t offset;
	size_t capacity;

	u8 *sdata;
};

struct p9_idpool;

int p9_errstr2errno(char *errstr, int len);

struct p9_idpool *p9_idpool_create(void);
void p9_idpool_destroy(struct p9_idpool *);
int p9_idpool_get(struct p9_idpool *p);
void p9_idpool_put(int id, struct p9_idpool *p);
int p9_idpool_check(int id, struct p9_idpool *p);

int p9_error_init(void);
int p9_trans_fd_init(void);
void p9_trans_fd_exit(void);
#endif /* NET_9P_H */<|MERGE_RESOLUTION|>--- conflicted
+++ resolved
@@ -63,23 +63,6 @@
 
 #ifdef CONFIG_NET_9P_DEBUG
 extern unsigned int p9_debug_level;
-<<<<<<< HEAD
-
-#define P9_DPRINTK(level, format, arg...) \
-do {  \
-	if ((p9_debug_level & level) == level) {\
-		if (level == P9_DEBUG_9P) \
-			printk(KERN_NOTICE "(%8.8d) " \
-			format , task_pid_nr(current) , ## arg); \
-		else \
-			printk(KERN_NOTICE "-- %s (%d): " \
-			format , __func__, task_pid_nr(current) , ## arg); \
-	} \
-} while (0)
-
-#else
-#define P9_DPRINTK(level, format, arg...)  do { } while (0)
-=======
 __printf(3, 4)
 void _p9_debug(enum p9_debug_flags level, const char *func,
 	       const char *fmt, ...);
@@ -88,7 +71,6 @@
 #else
 #define p9_debug(level, fmt, ...)			\
 	no_printk(fmt, ##__VA_ARGS__)
->>>>>>> dcd6c922
 #endif
 
 /**
