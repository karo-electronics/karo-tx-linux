/**
 * \file drmP.h
 * Private header for Direct Rendering Manager
 *
 * \author Rickard E. (Rik) Faith <faith@valinux.com>
 * \author Gareth Hughes <gareth@valinux.com>
 */

/*
 * Copyright 1999 Precision Insight, Inc., Cedar Park, Texas.
 * Copyright 2000 VA Linux Systems, Inc., Sunnyvale, California.
 * Copyright (c) 2009-2010, Code Aurora Forum.
 * All rights reserved.
 *
 * Permission is hereby granted, free of charge, to any person obtaining a
 * copy of this software and associated documentation files (the "Software"),
 * to deal in the Software without restriction, including without limitation
 * the rights to use, copy, modify, merge, publish, distribute, sublicense,
 * and/or sell copies of the Software, and to permit persons to whom the
 * Software is furnished to do so, subject to the following conditions:
 *
 * The above copyright notice and this permission notice (including the next
 * paragraph) shall be included in all copies or substantial portions of the
 * Software.
 *
 * THE SOFTWARE IS PROVIDED "AS IS", WITHOUT WARRANTY OF ANY KIND, EXPRESS OR
 * IMPLIED, INCLUDING BUT NOT LIMITED TO THE WARRANTIES OF MERCHANTABILITY,
 * FITNESS FOR A PARTICULAR PURPOSE AND NONINFRINGEMENT.  IN NO EVENT SHALL
 * VA LINUX SYSTEMS AND/OR ITS SUPPLIERS BE LIABLE FOR ANY CLAIM, DAMAGES OR
 * OTHER LIABILITY, WHETHER IN AN ACTION OF CONTRACT, TORT OR OTHERWISE,
 * ARISING FROM, OUT OF OR IN CONNECTION WITH THE SOFTWARE OR THE USE OR
 * OTHER DEALINGS IN THE SOFTWARE.
 */

#ifndef _DRM_P_H_
#define _DRM_P_H_

#ifdef __KERNEL__
#ifdef __alpha__
/* add include of current.h so that "current" is defined
 * before static inline funcs in wait.h. Doing this so we
 * can build the DRM (part of PI DRI). 4/21/2000 S + B */
#include <asm/current.h>
#endif				/* __alpha__ */
#include <linux/kernel.h>
#include <linux/miscdevice.h>
#include <linux/fs.h>
#include <linux/proc_fs.h>
#include <linux/init.h>
#include <linux/file.h>
#include <linux/platform_device.h>
#include <linux/pci.h>
#include <linux/jiffies.h>
#include <linux/dma-mapping.h>
#include <linux/mm.h>
#include <linux/cdev.h>
#include <linux/mutex.h>
#include <linux/io.h>
#include <linux/slab.h>
#if defined(__alpha__) || defined(__powerpc__)
#include <asm/pgtable.h>	/* For pte_wrprotect */
#endif
#include <asm/mman.h>
#include <asm/uaccess.h>
#if defined(CONFIG_AGP) || defined(CONFIG_AGP_MODULE)
#include <linux/types.h>
#include <linux/agp_backend.h>
#endif
#include <linux/workqueue.h>
#include <linux/poll.h>
#include <asm/pgalloc.h>
#include <drm/drm.h>
#include <drm/drm_sarea.h>

#include <linux/idr.h>

#define __OS_HAS_AGP (defined(CONFIG_AGP) || (defined(CONFIG_AGP_MODULE) && defined(MODULE)))
#define __OS_HAS_MTRR (defined(CONFIG_MTRR))

struct module;

struct drm_file;
struct drm_device;

struct device_node;
struct videomode;

#include <drm/drm_os_linux.h>
#include <drm/drm_hashtab.h>
#include <drm/drm_mm.h>

#define DRM_UT_CORE 		0x01
#define DRM_UT_DRIVER		0x02
#define DRM_UT_KMS		0x04
#define DRM_UT_PRIME		0x08
/*
 * Three debug levels are defined.
 * drm_core, drm_driver, drm_kms
 * drm_core level can be used in the generic drm code. For example:
 * 	drm_ioctl, drm_mm, drm_memory
 * The macro definition of DRM_DEBUG is used.
 * 	DRM_DEBUG(fmt, args...)
 * 	The debug info by using the DRM_DEBUG can be obtained by adding
 * 	the boot option of "drm.debug=1".
 *
 * drm_driver level can be used in the specific drm driver. It is used
 * to add the debug info related with the drm driver. For example:
 * i915_drv, i915_dma, i915_gem, radeon_drv,
 * 	The macro definition of DRM_DEBUG_DRIVER can be used.
 * 	DRM_DEBUG_DRIVER(fmt, args...)
 * 	The debug info by using the DRM_DEBUG_DRIVER can be obtained by
 * 	adding the boot option of "drm.debug=0x02"
 *
 * drm_kms level can be used in the KMS code related with specific drm driver.
 * It is used to add the debug info related with KMS mode. For example:
 * the connector/crtc ,
 * 	The macro definition of DRM_DEBUG_KMS can be used.
 * 	DRM_DEBUG_KMS(fmt, args...)
 * 	The debug info by using the DRM_DEBUG_KMS can be obtained by
 * 	adding the boot option of "drm.debug=0x04"
 *
 * If we add the boot option of "drm.debug=0x06", we can get the debug info by
 * using the DRM_DEBUG_KMS and DRM_DEBUG_DRIVER.
 * If we add the boot option of "drm.debug=0x05", we can get the debug info by
 * using the DRM_DEBUG_KMS and DRM_DEBUG.
 */

extern __printf(4, 5)
void drm_ut_debug_printk(unsigned int request_level,
			 const char *prefix,
			 const char *function_name,
			 const char *format, ...);
extern __printf(2, 3)
int drm_err(const char *func, const char *format, ...);

/***********************************************************************/
/** \name DRM template customization defaults */
/*@{*/

/* driver capabilities and requirements mask */
#define DRIVER_USE_AGP     0x1
#define DRIVER_REQUIRE_AGP 0x2
#define DRIVER_USE_MTRR    0x4
#define DRIVER_PCI_DMA     0x8
#define DRIVER_SG          0x10
#define DRIVER_HAVE_DMA    0x20
#define DRIVER_HAVE_IRQ    0x40
#define DRIVER_IRQ_SHARED  0x80
#define DRIVER_IRQ_VBL     0x100
#define DRIVER_DMA_QUEUE   0x200
#define DRIVER_FB_DMA      0x400
#define DRIVER_IRQ_VBL2    0x800
#define DRIVER_GEM         0x1000
#define DRIVER_MODESET     0x2000
#define DRIVER_PRIME       0x4000

#define DRIVER_BUS_PCI 0x1
#define DRIVER_BUS_PLATFORM 0x2
#define DRIVER_BUS_USB 0x3

/***********************************************************************/
/** \name Begin the DRM... */
/*@{*/

#define DRM_DEBUG_CODE 2	  /**< Include debugging code if > 1, then
				     also include looping detection. */

#define DRM_MAGIC_HASH_ORDER  4  /**< Size of key hash table. Must be power of 2. */
#define DRM_KERNEL_CONTEXT    0	 /**< Change drm_resctx if changed */
#define DRM_RESERVED_CONTEXTS 1	 /**< Change drm_resctx if changed */
#define DRM_LOOPING_LIMIT     5000000
#define DRM_TIME_SLICE	      (HZ/20)  /**< Time slice for GLXContexts */
#define DRM_LOCK_SLICE	      1	/**< Time slice for lock, in jiffies */

#define DRM_FLAG_DEBUG	  0x01

#define DRM_MAX_CTXBITMAP (PAGE_SIZE * 8)
#define DRM_MAP_HASH_OFFSET 0x10000000

/*@}*/

/***********************************************************************/
/** \name Macros to make printk easier */
/*@{*/

/**
 * Error output.
 *
 * \param fmt printf() like format string.
 * \param arg arguments
 */
#define DRM_ERROR(fmt, ...)				\
	drm_err(__func__, fmt, ##__VA_ARGS__)

#define DRM_INFO(fmt, ...)				\
	printk(KERN_INFO "[" DRM_NAME "] " fmt, ##__VA_ARGS__)

/**
 * Debug output.
 *
 * \param fmt printf() like format string.
 * \param arg arguments
 */
#if DRM_DEBUG_CODE
#define DRM_DEBUG(fmt, args...)						\
	do {								\
		drm_ut_debug_printk(DRM_UT_CORE, DRM_NAME, 		\
					__func__, fmt, ##args);		\
	} while (0)

#define DRM_DEBUG_DRIVER(fmt, args...)					\
	do {								\
		drm_ut_debug_printk(DRM_UT_DRIVER, DRM_NAME,		\
					__func__, fmt, ##args);		\
	} while (0)
#define DRM_DEBUG_KMS(fmt, args...)				\
	do {								\
		drm_ut_debug_printk(DRM_UT_KMS, DRM_NAME, 		\
					 __func__, fmt, ##args);	\
	} while (0)
#define DRM_DEBUG_PRIME(fmt, args...)					\
	do {								\
		drm_ut_debug_printk(DRM_UT_PRIME, DRM_NAME,		\
					__func__, fmt, ##args);		\
	} while (0)
#define DRM_LOG(fmt, args...)						\
	do {								\
		drm_ut_debug_printk(DRM_UT_CORE, NULL,			\
					NULL, fmt, ##args);		\
	} while (0)
#define DRM_LOG_KMS(fmt, args...)					\
	do {								\
		drm_ut_debug_printk(DRM_UT_KMS, NULL,			\
					NULL, fmt, ##args);		\
	} while (0)
#define DRM_LOG_MODE(fmt, args...)					\
	do {								\
		drm_ut_debug_printk(DRM_UT_MODE, NULL,			\
					NULL, fmt, ##args);		\
	} while (0)
#define DRM_LOG_DRIVER(fmt, args...)					\
	do {								\
		drm_ut_debug_printk(DRM_UT_DRIVER, NULL,		\
					NULL, fmt, ##args);		\
	} while (0)
#else
#define DRM_DEBUG_DRIVER(fmt, args...) do { } while (0)
#define DRM_DEBUG_KMS(fmt, args...)	do { } while (0)
#define DRM_DEBUG_PRIME(fmt, args...)	do { } while (0)
#define DRM_DEBUG(fmt, arg...)		 do { } while (0)
#define DRM_LOG(fmt, arg...)		do { } while (0)
#define DRM_LOG_KMS(fmt, args...) do { } while (0)
#define DRM_LOG_MODE(fmt, arg...) do { } while (0)
#define DRM_LOG_DRIVER(fmt, arg...) do { } while (0)

#endif

/*@}*/

/***********************************************************************/
/** \name Internal types and structures */
/*@{*/

#define DRM_ARRAY_SIZE(x) ARRAY_SIZE(x)

#define DRM_LEFTCOUNT(x) (((x)->rp + (x)->count - (x)->wp) % ((x)->count + 1))
#define DRM_BUFCOUNT(x) ((x)->count - DRM_LEFTCOUNT(x))

#define DRM_IF_VERSION(maj, min) (maj << 16 | min)

/**
 * Test that the hardware lock is held by the caller, returning otherwise.
 *
 * \param dev DRM device.
 * \param filp file pointer of the caller.
 */
#define LOCK_TEST_WITH_RETURN( dev, _file_priv )				\
do {										\
	if (!_DRM_LOCK_IS_HELD(_file_priv->master->lock.hw_lock->lock) ||	\
	    _file_priv->master->lock.file_priv != _file_priv)	{		\
		DRM_ERROR( "%s called without lock held, held  %d owner %p %p\n",\
			   __func__, _DRM_LOCK_IS_HELD(_file_priv->master->lock.hw_lock->lock),\
			   _file_priv->master->lock.file_priv, _file_priv);	\
		return -EINVAL;							\
	}									\
} while (0)

/**
 * Ioctl function type.
 *
 * \param inode device inode.
 * \param file_priv DRM file private pointer.
 * \param cmd command.
 * \param arg argument.
 */
typedef int drm_ioctl_t(struct drm_device *dev, void *data,
			struct drm_file *file_priv);

typedef int drm_ioctl_compat_t(struct file *filp, unsigned int cmd,
			       unsigned long arg);

#define DRM_IOCTL_NR(n)                _IOC_NR(n)
#define DRM_MAJOR       226

#define DRM_AUTH	0x1
#define	DRM_MASTER	0x2
#define DRM_ROOT_ONLY	0x4
#define DRM_CONTROL_ALLOW 0x8
#define DRM_UNLOCKED	0x10

struct drm_ioctl_desc {
	unsigned int cmd;
	int flags;
	drm_ioctl_t *func;
	unsigned int cmd_drv;
	const char *name;
};

/**
 * Creates a driver or general drm_ioctl_desc array entry for the given
 * ioctl, for use by drm_ioctl().
 */

#define DRM_IOCTL_DEF_DRV(ioctl, _func, _flags)			\
	[DRM_IOCTL_NR(DRM_##ioctl)] = {.cmd = DRM_##ioctl, .func = _func, .flags = _flags, .cmd_drv = DRM_IOCTL_##ioctl, .name = #ioctl}

struct drm_magic_entry {
	struct list_head head;
	struct drm_hash_item hash_item;
	struct drm_file *priv;
};

struct drm_vma_entry {
	struct list_head head;
	struct vm_area_struct *vma;
	pid_t pid;
};

/**
 * DMA buffer.
 */
struct drm_buf {
	int idx;		       /**< Index into master buflist */
	int total;		       /**< Buffer size */
	int order;		       /**< log-base-2(total) */
	int used;		       /**< Amount of buffer in use (for DMA) */
	unsigned long offset;	       /**< Byte offset (used internally) */
	void *address;		       /**< Address of buffer */
	unsigned long bus_address;     /**< Bus address of buffer */
	struct drm_buf *next;	       /**< Kernel-only: used for free list */
	__volatile__ int waiting;      /**< On kernel DMA queue */
	__volatile__ int pending;      /**< On hardware DMA queue */
	struct drm_file *file_priv;    /**< Private of holding file descr */
	int context;		       /**< Kernel queue for this buffer */
	int while_locked;	       /**< Dispatch this buffer while locked */
	enum {
		DRM_LIST_NONE = 0,
		DRM_LIST_FREE = 1,
		DRM_LIST_WAIT = 2,
		DRM_LIST_PEND = 3,
		DRM_LIST_PRIO = 4,
		DRM_LIST_RECLAIM = 5
	} list;			       /**< Which list we're on */

	int dev_priv_size;		 /**< Size of buffer private storage */
	void *dev_private;		 /**< Per-buffer private storage */
};

/** bufs is one longer than it has to be */
struct drm_waitlist {
	int count;			/**< Number of possible buffers */
	struct drm_buf **bufs;		/**< List of pointers to buffers */
	struct drm_buf **rp;			/**< Read pointer */
	struct drm_buf **wp;			/**< Write pointer */
	struct drm_buf **end;		/**< End pointer */
	spinlock_t read_lock;
	spinlock_t write_lock;
};

struct drm_freelist {
	int initialized;	       /**< Freelist in use */
	atomic_t count;		       /**< Number of free buffers */
	struct drm_buf *next;	       /**< End pointer */

	wait_queue_head_t waiting;     /**< Processes waiting on free bufs */
	int low_mark;		       /**< Low water mark */
	int high_mark;		       /**< High water mark */
	atomic_t wfh;		       /**< If waiting for high mark */
	spinlock_t lock;
};

typedef struct drm_dma_handle {
	dma_addr_t busaddr;
	void *vaddr;
	size_t size;
} drm_dma_handle_t;

/**
 * Buffer entry.  There is one of this for each buffer size order.
 */
struct drm_buf_entry {
	int buf_size;			/**< size */
	int buf_count;			/**< number of buffers */
	struct drm_buf *buflist;		/**< buffer list */
	int seg_count;
	int page_order;
	struct drm_dma_handle **seglist;

	struct drm_freelist freelist;
};

/* Event queued up for userspace to read */
struct drm_pending_event {
	struct drm_event *event;
	struct list_head link;
	struct drm_file *file_priv;
	pid_t pid; /* pid of requester, no guarantee it's valid by the time
		      we deliver the event, for tracing only */
	void (*destroy)(struct drm_pending_event *event);
};

/* initial implementaton using a linked list - todo hashtab */
struct drm_prime_file_private {
	struct list_head head;
	struct mutex lock;
};

/** File private data */
struct drm_file {
	int authenticated;
	struct pid *pid;
	kuid_t uid;
	drm_magic_t magic;
	unsigned long ioctl_count;
	struct list_head lhead;
	struct drm_minor *minor;
	unsigned long lock_count;

	/** Mapping of mm object handles to object pointers. */
	struct idr object_idr;
	/** Lock for synchronization of access to object_idr. */
	spinlock_t table_lock;

	struct file *filp;
	void *driver_priv;

	int is_master; /* this file private is a master for a minor */
	struct drm_master *master; /* master this node is currently associated with
				      N.B. not always minor->master */

	/**
	 * fbs - List of framebuffers associated with this file.
	 *
	 * Protected by fbs_lock. Note that the fbs list holds a reference on
	 * the fb object to prevent it from untimely disappearing.
	 */
	struct list_head fbs;
	struct mutex fbs_lock;

	wait_queue_head_t event_wait;
	struct list_head event_list;
	int event_space;

	struct drm_prime_file_private prime;
};

/** Wait queue */
struct drm_queue {
	atomic_t use_count;		/**< Outstanding uses (+1) */
	atomic_t finalization;		/**< Finalization in progress */
	atomic_t block_count;		/**< Count of processes waiting */
	atomic_t block_read;		/**< Queue blocked for reads */
	wait_queue_head_t read_queue;	/**< Processes waiting on block_read */
	atomic_t block_write;		/**< Queue blocked for writes */
	wait_queue_head_t write_queue;	/**< Processes waiting on block_write */
	atomic_t total_queued;		/**< Total queued statistic */
	atomic_t total_flushed;		/**< Total flushes statistic */
	atomic_t total_locks;		/**< Total locks statistics */
	enum drm_ctx_flags flags;	/**< Context preserving and 2D-only */
	struct drm_waitlist waitlist;	/**< Pending buffers */
	wait_queue_head_t flush_queue;	/**< Processes waiting until flush */
};

/**
 * Lock data.
 */
struct drm_lock_data {
	struct drm_hw_lock *hw_lock;	/**< Hardware lock */
	/** Private of lock holder's file (NULL=kernel) */
	struct drm_file *file_priv;
	wait_queue_head_t lock_queue;	/**< Queue of blocked processes */
	unsigned long lock_time;	/**< Time of last lock in jiffies */
	spinlock_t spinlock;
	uint32_t kernel_waiters;
	uint32_t user_waiters;
	int idle_has_lock;
};

/**
 * DMA data.
 */
struct drm_device_dma {

	struct drm_buf_entry bufs[DRM_MAX_ORDER + 1];	/**< buffers, grouped by their size order */
	int buf_count;			/**< total number of buffers */
	struct drm_buf **buflist;		/**< Vector of pointers into drm_device_dma::bufs */
	int seg_count;
	int page_count;			/**< number of pages */
	unsigned long *pagelist;	/**< page list */
	unsigned long byte_count;
	enum {
		_DRM_DMA_USE_AGP = 0x01,
		_DRM_DMA_USE_SG = 0x02,
		_DRM_DMA_USE_FB = 0x04,
		_DRM_DMA_USE_PCI_RO = 0x08
	} flags;

};

/**
 * AGP memory entry.  Stored as a doubly linked list.
 */
struct drm_agp_mem {
	unsigned long handle;		/**< handle */
	DRM_AGP_MEM *memory;
	unsigned long bound;		/**< address */
	int pages;
	struct list_head head;
};

/**
 * AGP data.
 *
 * \sa drm_agp_init() and drm_device::agp.
 */
struct drm_agp_head {
	DRM_AGP_KERN agp_info;		/**< AGP device information */
	struct list_head memory;
	unsigned long mode;		/**< AGP mode */
	struct agp_bridge_data *bridge;
	int enabled;			/**< whether the AGP bus as been enabled */
	int acquired;			/**< whether the AGP device has been acquired */
	unsigned long base;
	int agp_mtrr;
	int cant_use_aperture;
	unsigned long page_mask;
};

/**
 * Scatter-gather memory.
 */
struct drm_sg_mem {
	unsigned long handle;
	void *virtual;
	int pages;
	struct page **pagelist;
	dma_addr_t *busaddr;
};

struct drm_sigdata {
	int context;
	struct drm_hw_lock *lock;
};


/**
 * Kernel side of a mapping
 */
struct drm_local_map {
	resource_size_t offset;	 /**< Requested physical address (0 for SAREA)*/
	unsigned long size;	 /**< Requested physical size (bytes) */
	enum drm_map_type type;	 /**< Type of memory to map */
	enum drm_map_flags flags;	 /**< Flags */
	void *handle;		 /**< User-space: "Handle" to pass to mmap() */
				 /**< Kernel-space: kernel-virtual address */
	int mtrr;		 /**< MTRR slot used */
};

typedef struct drm_local_map drm_local_map_t;

/**
 * Mappings list
 */
struct drm_map_list {
	struct list_head head;		/**< list head */
	struct drm_hash_item hash;
	struct drm_local_map *map;	/**< mapping */
	uint64_t user_token;
	struct drm_master *master;
	struct drm_mm_node *file_offset_node;	/**< fake offset */
};

/**
 * Context handle list
 */
struct drm_ctx_list {
	struct list_head head;		/**< list head */
	drm_context_t handle;		/**< context handle */
	struct drm_file *tag;		/**< associated fd private data */
};

/* location of GART table */
#define DRM_ATI_GART_MAIN 1
#define DRM_ATI_GART_FB   2

#define DRM_ATI_GART_PCI 1
#define DRM_ATI_GART_PCIE 2
#define DRM_ATI_GART_IGP 3

struct drm_ati_pcigart_info {
	int gart_table_location;
	int gart_reg_if;
	void *addr;
	dma_addr_t bus_addr;
	dma_addr_t table_mask;
	struct drm_dma_handle *table_handle;
	struct drm_local_map mapping;
	int table_size;
};

/**
 * GEM specific mm private for tracking GEM objects
 */
struct drm_gem_mm {
	struct drm_mm offset_manager;	/**< Offset mgmt for buffer objects */
	struct drm_open_hash offset_hash; /**< User token hash table for maps */
};

/**
 * This structure defines the drm_mm memory object, which will be used by the
 * DRM for its buffer objects.
 */
struct drm_gem_object {
	/** Reference count of this object */
	struct kref refcount;

	/** Handle count of this object. Each handle also holds a reference */
	atomic_t handle_count; /* number of handles on this object */

	/** Related drm device */
	struct drm_device *dev;

	/** File representing the shmem storage */
	struct file *filp;

	/* Mapping info for this object */
	struct drm_map_list map_list;

	/**
	 * Size of the object, in bytes.  Immutable over the object's
	 * lifetime.
	 */
	size_t size;

	/**
	 * Global name for this object, starts at 1. 0 means unnamed.
	 * Access is covered by the object_name_lock in the related drm_device
	 */
	int name;

	/**
	 * Memory domains. These monitor which caches contain read/write data
	 * related to the object. When transitioning from one set of domains
	 * to another, the driver is called to ensure that caches are suitably
	 * flushed and invalidated
	 */
	uint32_t read_domains;
	uint32_t write_domain;

	/**
	 * While validating an exec operation, the
	 * new read/write domain values are computed here.
	 * They will be transferred to the above values
	 * at the point that any cache flushing occurs
	 */
	uint32_t pending_read_domains;
	uint32_t pending_write_domain;

	void *driver_private;

	/* dma buf exported from this GEM object */
	struct dma_buf *export_dma_buf;

	/* dma buf attachment backing this object */
	struct dma_buf_attachment *import_attach;
};

#include <drm/drm_crtc.h>

/* per-master structure */
struct drm_master {

	struct kref refcount; /* refcount for this master */

	struct list_head head; /**< each minor contains a list of masters */
	struct drm_minor *minor; /**< link back to minor we are a master for */

	char *unique;			/**< Unique identifier: e.g., busid */
	int unique_len;			/**< Length of unique field */
	int unique_size;		/**< amount allocated */

	int blocked;			/**< Blocked due to VC switch? */

	/** \name Authentication */
	/*@{ */
	struct drm_open_hash magiclist;
	struct list_head magicfree;
	/*@} */

	struct drm_lock_data lock;	/**< Information on hardware lock */

	void *driver_priv; /**< Private structure for driver to use */
};

/* Size of ringbuffer for vblank timestamps. Just double-buffer
 * in initial implementation.
 */
#define DRM_VBLANKTIME_RBSIZE 2

/* Flags and return codes for get_vblank_timestamp() driver function. */
#define DRM_CALLED_FROM_VBLIRQ 1
#define DRM_VBLANKTIME_SCANOUTPOS_METHOD (1 << 0)
#define DRM_VBLANKTIME_INVBL             (1 << 1)

/* get_scanout_position() return flags */
#define DRM_SCANOUTPOS_VALID        (1 << 0)
#define DRM_SCANOUTPOS_INVBL        (1 << 1)
#define DRM_SCANOUTPOS_ACCURATE     (1 << 2)

struct drm_bus {
	int bus_type;
	int (*get_irq)(struct drm_device *dev);
	const char *(*get_name)(struct drm_device *dev);
	int (*set_busid)(struct drm_device *dev, struct drm_master *master);
	int (*set_unique)(struct drm_device *dev, struct drm_master *master,
			  struct drm_unique *unique);
	int (*irq_by_busid)(struct drm_device *dev, struct drm_irq_busid *p);
	/* hooks that are for PCI */
	int (*agp_init)(struct drm_device *dev);

};

/**
 * DRM driver structure. This structure represent the common code for
 * a family of cards. There will one drm_device for each card present
 * in this family
 */
struct drm_driver {
	int (*load) (struct drm_device *, unsigned long flags);
	int (*firstopen) (struct drm_device *);
	int (*open) (struct drm_device *, struct drm_file *);
	void (*preclose) (struct drm_device *, struct drm_file *file_priv);
	void (*postclose) (struct drm_device *, struct drm_file *);
	void (*lastclose) (struct drm_device *);
	int (*unload) (struct drm_device *);
	int (*suspend) (struct drm_device *, pm_message_t state);
	int (*resume) (struct drm_device *);
	int (*dma_ioctl) (struct drm_device *dev, void *data, struct drm_file *file_priv);
	int (*dma_quiescent) (struct drm_device *);
	int (*context_dtor) (struct drm_device *dev, int context);

	/**
	 * get_vblank_counter - get raw hardware vblank counter
	 * @dev: DRM device
	 * @crtc: counter to fetch
	 *
	 * Driver callback for fetching a raw hardware vblank counter for @crtc.
	 * If a device doesn't have a hardware counter, the driver can simply
	 * return the value of drm_vblank_count. The DRM core will account for
	 * missed vblank events while interrupts where disabled based on system
	 * timestamps.
	 *
	 * Wraparound handling and loss of events due to modesetting is dealt
	 * with in the DRM core code.
	 *
	 * RETURNS
	 * Raw vblank counter value.
	 */
	u32 (*get_vblank_counter) (struct drm_device *dev, int crtc);

	/**
	 * enable_vblank - enable vblank interrupt events
	 * @dev: DRM device
	 * @crtc: which irq to enable
	 *
	 * Enable vblank interrupts for @crtc.  If the device doesn't have
	 * a hardware vblank counter, this routine should be a no-op, since
	 * interrupts will have to stay on to keep the count accurate.
	 *
	 * RETURNS
	 * Zero on success, appropriate errno if the given @crtc's vblank
	 * interrupt cannot be enabled.
	 */
	int (*enable_vblank) (struct drm_device *dev, int crtc);

	/**
	 * disable_vblank - disable vblank interrupt events
	 * @dev: DRM device
	 * @crtc: which irq to enable
	 *
	 * Disable vblank interrupts for @crtc.  If the device doesn't have
	 * a hardware vblank counter, this routine should be a no-op, since
	 * interrupts will have to stay on to keep the count accurate.
	 */
	void (*disable_vblank) (struct drm_device *dev, int crtc);

	/**
	 * Called by \c drm_device_is_agp.  Typically used to determine if a
	 * card is really attached to AGP or not.
	 *
	 * \param dev  DRM device handle
	 *
	 * \returns
	 * One of three values is returned depending on whether or not the
	 * card is absolutely \b not AGP (return of 0), absolutely \b is AGP
	 * (return of 1), or may or may not be AGP (return of 2).
	 */
	int (*device_is_agp) (struct drm_device *dev);

	/**
	 * Called by vblank timestamping code.
	 *
	 * Return the current display scanout position from a crtc.
	 *
	 * \param dev  DRM device.
	 * \param crtc Id of the crtc to query.
	 * \param *vpos Target location for current vertical scanout position.
	 * \param *hpos Target location for current horizontal scanout position.
	 *
	 * Returns vpos as a positive number while in active scanout area.
	 * Returns vpos as a negative number inside vblank, counting the number
	 * of scanlines to go until end of vblank, e.g., -1 means "one scanline
	 * until start of active scanout / end of vblank."
	 *
	 * \return Flags, or'ed together as follows:
	 *
	 * DRM_SCANOUTPOS_VALID = Query successful.
	 * DRM_SCANOUTPOS_INVBL = Inside vblank.
	 * DRM_SCANOUTPOS_ACCURATE = Returned position is accurate. A lack of
	 * this flag means that returned position may be offset by a constant
	 * but unknown small number of scanlines wrt. real scanout position.
	 *
	 */
	int (*get_scanout_position) (struct drm_device *dev, int crtc,
				     int *vpos, int *hpos);

	/**
	 * Called by \c drm_get_last_vbltimestamp. Should return a precise
	 * timestamp when the most recent VBLANK interval ended or will end.
	 *
	 * Specifically, the timestamp in @vblank_time should correspond as
	 * closely as possible to the time when the first video scanline of
	 * the video frame after the end of VBLANK will start scanning out,
	 * the time immediately after end of the VBLANK interval. If the
	 * @crtc is currently inside VBLANK, this will be a time in the future.
	 * If the @crtc is currently scanning out a frame, this will be the
	 * past start time of the current scanout. This is meant to adhere
	 * to the OpenML OML_sync_control extension specification.
	 *
	 * \param dev dev DRM device handle.
	 * \param crtc crtc for which timestamp should be returned.
	 * \param *max_error Maximum allowable timestamp error in nanoseconds.
	 *                   Implementation should strive to provide timestamp
	 *                   with an error of at most *max_error nanoseconds.
	 *                   Returns true upper bound on error for timestamp.
	 * \param *vblank_time Target location for returned vblank timestamp.
	 * \param flags 0 = Defaults, no special treatment needed.
	 * \param       DRM_CALLED_FROM_VBLIRQ = Function is called from vblank
	 *	        irq handler. Some drivers need to apply some workarounds
	 *              for gpu-specific vblank irq quirks if flag is set.
	 *
	 * \returns
	 * Zero if timestamping isn't supported in current display mode or a
	 * negative number on failure. A positive status code on success,
	 * which describes how the vblank_time timestamp was computed.
	 */
	int (*get_vblank_timestamp) (struct drm_device *dev, int crtc,
				     int *max_error,
				     struct timeval *vblank_time,
				     unsigned flags);

	/* these have to be filled in */

	irqreturn_t(*irq_handler) (DRM_IRQ_ARGS);
	void (*irq_preinstall) (struct drm_device *dev);
	int (*irq_postinstall) (struct drm_device *dev);
	void (*irq_uninstall) (struct drm_device *dev);
	void (*set_version) (struct drm_device *dev,
			     struct drm_set_version *sv);

	/* Master routines */
	int (*master_create)(struct drm_device *dev, struct drm_master *master);
	void (*master_destroy)(struct drm_device *dev, struct drm_master *master);
	/**
	 * master_set is called whenever the minor master is set.
	 * master_drop is called whenever the minor master is dropped.
	 */

	int (*master_set)(struct drm_device *dev, struct drm_file *file_priv,
			  bool from_open);
	void (*master_drop)(struct drm_device *dev, struct drm_file *file_priv,
			    bool from_release);

	int (*debugfs_init)(struct drm_minor *minor);
	void (*debugfs_cleanup)(struct drm_minor *minor);

	/**
	 * Driver-specific constructor for drm_gem_objects, to set up
	 * obj->driver_private.
	 *
	 * Returns 0 on success.
	 */
	int (*gem_init_object) (struct drm_gem_object *obj);
	void (*gem_free_object) (struct drm_gem_object *obj);
	int (*gem_open_object) (struct drm_gem_object *, struct drm_file *);
	void (*gem_close_object) (struct drm_gem_object *, struct drm_file *);

	/* prime: */
	/* export handle -> fd (see drm_gem_prime_handle_to_fd() helper) */
	int (*prime_handle_to_fd)(struct drm_device *dev, struct drm_file *file_priv,
				uint32_t handle, uint32_t flags, int *prime_fd);
	/* import fd -> handle (see drm_gem_prime_fd_to_handle() helper) */
	int (*prime_fd_to_handle)(struct drm_device *dev, struct drm_file *file_priv,
				int prime_fd, uint32_t *handle);
	/* export GEM -> dmabuf */
	struct dma_buf * (*gem_prime_export)(struct drm_device *dev,
				struct drm_gem_object *obj, int flags);
	/* import dmabuf -> GEM */
	struct drm_gem_object * (*gem_prime_import)(struct drm_device *dev,
				struct dma_buf *dma_buf);
	/* low-level interface used by drm_gem_prime_{import,export} */
	int (*gem_prime_pin)(struct drm_gem_object *obj);
<<<<<<< HEAD
=======
	void (*gem_prime_unpin)(struct drm_gem_object *obj);
>>>>>>> d0e0ac97
	struct sg_table *(*gem_prime_get_sg_table)(struct drm_gem_object *obj);
	struct drm_gem_object *(*gem_prime_import_sg_table)(
				struct drm_device *dev, size_t size,
				struct sg_table *sgt);
	void *(*gem_prime_vmap)(struct drm_gem_object *obj);
	void (*gem_prime_vunmap)(struct drm_gem_object *obj, void *vaddr);
<<<<<<< HEAD
=======
	int (*gem_prime_mmap)(struct drm_gem_object *obj,
				struct vm_area_struct *vma);
>>>>>>> d0e0ac97

	/* vga arb irq handler */
	void (*vgaarb_irq)(struct drm_device *dev, bool state);

	/* dumb alloc support */
	int (*dumb_create)(struct drm_file *file_priv,
			   struct drm_device *dev,
			   struct drm_mode_create_dumb *args);
	int (*dumb_map_offset)(struct drm_file *file_priv,
			       struct drm_device *dev, uint32_t handle,
			       uint64_t *offset);
	int (*dumb_destroy)(struct drm_file *file_priv,
			    struct drm_device *dev,
			    uint32_t handle);

	/* Driver private ops for this object */
	const struct vm_operations_struct *gem_vm_ops;

	int major;
	int minor;
	int patchlevel;
	char *name;
	char *desc;
	char *date;

	u32 driver_features;
	int dev_priv_size;
	struct drm_ioctl_desc *ioctls;
	int num_ioctls;
	const struct file_operations *fops;
	union {
		struct pci_driver *pci;
		struct platform_device *platform_device;
		struct usb_driver *usb;
	} kdriver;
	struct drm_bus *bus;

	/* List of devices hanging off this driver */
	struct list_head device_list;
};

#define DRM_MINOR_UNASSIGNED 0
#define DRM_MINOR_LEGACY 1
#define DRM_MINOR_CONTROL 2
#define DRM_MINOR_RENDER 3


/**
 * debugfs node list. This structure represents a debugfs file to
 * be created by the drm core
 */
struct drm_debugfs_list {
	const char *name; /** file name */
	int (*show)(struct seq_file*, void*); /** show callback */
	u32 driver_features; /**< Required driver features for this entry */
};

/**
 * debugfs node structure. This structure represents a debugfs file.
 */
struct drm_debugfs_node {
	struct list_head list;
	struct drm_minor *minor;
	struct drm_debugfs_list *debugfs_ent;
	struct dentry *dent;
};

/**
 * Info file list entry. This structure represents a debugfs or proc file to
 * be created by the drm core
 */
struct drm_info_list {
	const char *name; /** file name */
	int (*show)(struct seq_file*, void*); /** show callback */
	u32 driver_features; /**< Required driver features for this entry */
	void *data;
};

/**
 * debugfs node structure. This structure represents a debugfs file.
 */
struct drm_info_node {
	struct list_head list;
	struct drm_minor *minor;
	const struct drm_info_list *info_ent;
	struct dentry *dent;
};

/**
 * DRM minor structure. This structure represents a drm minor number.
 */
struct drm_minor {
	int index;			/**< Minor device number */
	int type;                       /**< Control or render */
	dev_t device;			/**< Device number for mknod */
	struct device kdev;		/**< Linux device */
	struct drm_device *dev;

	struct proc_dir_entry *proc_root;  /**< proc directory entry */
	struct drm_info_node proc_nodes;
	struct dentry *debugfs_root;

	struct list_head debugfs_list;
	struct mutex debugfs_lock; /* Protects debugfs_list. */

	struct drm_master *master; /* currently active master for this node */
	struct list_head master_list;
	struct drm_mode_group mode_group;
};

/* mode specified on the command line */
struct drm_cmdline_mode {
	bool specified;
	bool refresh_specified;
	bool bpp_specified;
	int xres, yres;
	int bpp;
	int refresh;
	bool rb;
	bool interlace;
	bool cvt;
	bool margins;
	enum drm_connector_force force;
};


struct drm_pending_vblank_event {
	struct drm_pending_event base;
	int pipe;
	struct drm_event_vblank event;
};

/**
 * DRM device structure. This structure represent a complete card that
 * may contain multiple heads.
 */
struct drm_device {
	struct list_head driver_item;	/**< list of devices per driver */
	char *devname;			/**< For /proc/interrupts */
	int if_version;			/**< Highest interface version set */

	/** \name Locks */
	/*@{ */
	spinlock_t count_lock;		/**< For inuse, drm_device::open_count, drm_device::buf_use */
	struct mutex struct_mutex;	/**< For others */
	/*@} */

	/** \name Usage Counters */
	/*@{ */
	int open_count;			/**< Outstanding files open */
	atomic_t ioctl_count;		/**< Outstanding IOCTLs pending */
	atomic_t vma_count;		/**< Outstanding vma areas open */
	int buf_use;			/**< Buffers in use -- cannot alloc */
	atomic_t buf_alloc;		/**< Buffer allocation in progress */
	/*@} */

	/** \name Performance counters */
	/*@{ */
	unsigned long counters;
	enum drm_stat_type types[15];
	atomic_t counts[15];
	/*@} */

	struct list_head filelist;

	/** \name Memory management */
	/*@{ */
	struct list_head maplist;	/**< Linked list of regions */
	int map_count;			/**< Number of mappable regions */
	struct drm_open_hash map_hash;	/**< User token hash table for maps */

	/** \name Context handle management */
	/*@{ */
	struct list_head ctxlist;	/**< Linked list of context handles */
	int ctx_count;			/**< Number of context handles */
	struct mutex ctxlist_mutex;	/**< For ctxlist */

	struct idr ctx_idr;

	struct list_head vmalist;	/**< List of vmas (for debugging) */

	/*@} */

	/** \name DMA support */
	/*@{ */
	struct drm_device_dma *dma;		/**< Optional pointer for DMA support */
	/*@} */

	/** \name Context support */
	/*@{ */
	int irq_enabled;		/**< True if irq handler is enabled */
	__volatile__ long context_flag;	/**< Context swapping flag */
	__volatile__ long interrupt_flag; /**< Interruption handler flag */
	__volatile__ long dma_flag;	/**< DMA dispatch flag */
	wait_queue_head_t context_wait;	/**< Processes waiting on ctx switch */
	int last_checked;		/**< Last context checked for DMA */
	int last_context;		/**< Last current context */
	unsigned long last_switch;	/**< jiffies at last context switch */
	/*@} */

	struct work_struct work;
	/** \name VBLANK IRQ support */
	/*@{ */

	/*
	 * At load time, disabling the vblank interrupt won't be allowed since
	 * old clients may not call the modeset ioctl and therefore misbehave.
	 * Once the modeset ioctl *has* been called though, we can safely
	 * disable them when unused.
	 */
	int vblank_disable_allowed;

	wait_queue_head_t *vbl_queue;   /**< VBLANK wait queue */
	atomic_t *_vblank_count;        /**< number of VBLANK interrupts (driver must alloc the right number of counters) */
	struct timeval *_vblank_time;   /**< timestamp of current vblank_count (drivers must alloc right number of fields) */
	spinlock_t vblank_time_lock;    /**< Protects vblank count and time updates during vblank enable/disable */
	spinlock_t vbl_lock;
	atomic_t *vblank_refcount;      /* number of users of vblank interruptsper crtc */
	u32 *last_vblank;               /* protected by dev->vbl_lock, used */
					/* for wraparound handling */
	int *vblank_enabled;            /* so we don't call enable more than
					   once per disable */
	int *vblank_inmodeset;          /* Display driver is setting mode */
	u32 *last_vblank_wait;		/* Last vblank seqno waited per CRTC */
	struct timer_list vblank_disable_timer;

	u32 max_vblank_count;           /**< size of vblank counter register */

	/**
	 * List of events
	 */
	struct list_head vblank_event_list;
	spinlock_t event_lock;

	/*@} */
	cycles_t ctx_start;
	cycles_t lck_start;

	struct fasync_struct *buf_async;/**< Processes waiting for SIGIO */
	wait_queue_head_t buf_readers;	/**< Processes waiting to read */
	wait_queue_head_t buf_writers;	/**< Processes waiting to ctx switch */

	struct drm_agp_head *agp;	/**< AGP data */

	struct device *dev;             /**< Device structure */
	struct pci_dev *pdev;		/**< PCI device structure */
	int pci_vendor;			/**< PCI vendor id */
	int pci_device;			/**< PCI device id */
#ifdef __alpha__
	struct pci_controller *hose;
#endif

	struct platform_device *platformdev; /**< Platform device struture */
	struct usb_device *usbdev;

	struct drm_sg_mem *sg;	/**< Scatter gather memory */
	unsigned int num_crtcs;                  /**< Number of CRTCs on this device */
	void *dev_private;		/**< device private data */
	void *mm_private;
	struct address_space *dev_mapping;
	struct drm_sigdata sigdata;	   /**< For block_all_signals */
	sigset_t sigmask;

	struct drm_driver *driver;
	struct drm_local_map *agp_buffer_map;
	unsigned int agp_buffer_token;
	struct drm_minor *control;		/**< Control node for card */
	struct drm_minor *primary;		/**< render type primary screen head */

        struct drm_mode_config mode_config;	/**< Current mode config */

	/** \name GEM information */
	/*@{ */
	spinlock_t object_name_lock;
	struct idr object_name_idr;
	/*@} */
	int switch_power_state;

	atomic_t unplugged; /* device has been unplugged or gone away */
};

#define DRM_SWITCH_POWER_ON 0
#define DRM_SWITCH_POWER_OFF 1
#define DRM_SWITCH_POWER_CHANGING 2

static __inline__ int drm_core_check_feature(struct drm_device *dev,
					     int feature)
{
	return ((dev->driver->driver_features & feature) ? 1 : 0);
}

static inline int drm_dev_to_irq(struct drm_device *dev)
{
	return dev->driver->bus->get_irq(dev);
}


#if __OS_HAS_AGP
static inline int drm_core_has_AGP(struct drm_device *dev)
{
	return drm_core_check_feature(dev, DRIVER_USE_AGP);
}
#else
#define drm_core_has_AGP(dev) (0)
#endif

#if __OS_HAS_MTRR
static inline int drm_core_has_MTRR(struct drm_device *dev)
{
	return drm_core_check_feature(dev, DRIVER_USE_MTRR);
}
#else
#define drm_core_has_MTRR(dev) (0)
#endif

static inline void drm_device_set_unplugged(struct drm_device *dev)
{
	smp_wmb();
	atomic_set(&dev->unplugged, 1);
}

static inline int drm_device_is_unplugged(struct drm_device *dev)
{
	int ret = atomic_read(&dev->unplugged);
	smp_rmb();
	return ret;
}

static inline bool drm_modeset_is_locked(struct drm_device *dev)
{
	return mutex_is_locked(&dev->mode_config.mutex);
}

/******************************************************************/
/** \name Internal function definitions */
/*@{*/

				/* Driver support (drm_drv.h) */
extern long drm_ioctl(struct file *filp,
		      unsigned int cmd, unsigned long arg);
extern long drm_compat_ioctl(struct file *filp,
			     unsigned int cmd, unsigned long arg);
extern int drm_lastclose(struct drm_device *dev);

				/* Device support (drm_fops.h) */
extern struct mutex drm_global_mutex;
extern int drm_open(struct inode *inode, struct file *filp);
extern int drm_stub_open(struct inode *inode, struct file *filp);
extern int drm_fasync(int fd, struct file *filp, int on);
extern ssize_t drm_read(struct file *filp, char __user *buffer,
			size_t count, loff_t *offset);
extern int drm_release(struct inode *inode, struct file *filp);

				/* Mapping support (drm_vm.h) */
extern int drm_mmap(struct file *filp, struct vm_area_struct *vma);
extern int drm_mmap_locked(struct file *filp, struct vm_area_struct *vma);
extern void drm_vm_open_locked(struct drm_device *dev, struct vm_area_struct *vma);
extern void drm_vm_close_locked(struct drm_device *dev, struct vm_area_struct *vma);
extern unsigned int drm_poll(struct file *filp, struct poll_table_struct *wait);

				/* Memory management support (drm_memory.h) */
#include <drm/drm_memory.h>
extern void drm_free_agp(DRM_AGP_MEM * handle, int pages);
extern int drm_bind_agp(DRM_AGP_MEM * handle, unsigned int start);
extern DRM_AGP_MEM *drm_agp_bind_pages(struct drm_device *dev,
				       struct page **pages,
				       unsigned long num_pages,
				       uint32_t gtt_offset,
				       uint32_t type);
extern int drm_unbind_agp(DRM_AGP_MEM * handle);

				/* Misc. IOCTL support (drm_ioctl.h) */
extern int drm_irq_by_busid(struct drm_device *dev, void *data,
			    struct drm_file *file_priv);
extern int drm_getunique(struct drm_device *dev, void *data,
			 struct drm_file *file_priv);
extern int drm_setunique(struct drm_device *dev, void *data,
			 struct drm_file *file_priv);
extern int drm_getmap(struct drm_device *dev, void *data,
		      struct drm_file *file_priv);
extern int drm_getclient(struct drm_device *dev, void *data,
			 struct drm_file *file_priv);
extern int drm_getstats(struct drm_device *dev, void *data,
			struct drm_file *file_priv);
extern int drm_getcap(struct drm_device *dev, void *data,
		      struct drm_file *file_priv);
extern int drm_setversion(struct drm_device *dev, void *data,
			  struct drm_file *file_priv);
extern int drm_noop(struct drm_device *dev, void *data,
		    struct drm_file *file_priv);

				/* Context IOCTL support (drm_context.h) */
extern int drm_resctx(struct drm_device *dev, void *data,
		      struct drm_file *file_priv);
extern int drm_addctx(struct drm_device *dev, void *data,
		      struct drm_file *file_priv);
extern int drm_modctx(struct drm_device *dev, void *data,
		      struct drm_file *file_priv);
extern int drm_getctx(struct drm_device *dev, void *data,
		      struct drm_file *file_priv);
extern int drm_switchctx(struct drm_device *dev, void *data,
			 struct drm_file *file_priv);
extern int drm_newctx(struct drm_device *dev, void *data,
		      struct drm_file *file_priv);
extern int drm_rmctx(struct drm_device *dev, void *data,
		     struct drm_file *file_priv);

extern int drm_ctxbitmap_init(struct drm_device *dev);
extern void drm_ctxbitmap_cleanup(struct drm_device *dev);
extern void drm_ctxbitmap_free(struct drm_device *dev, int ctx_handle);

extern int drm_setsareactx(struct drm_device *dev, void *data,
			   struct drm_file *file_priv);
extern int drm_getsareactx(struct drm_device *dev, void *data,
			   struct drm_file *file_priv);

				/* Authentication IOCTL support (drm_auth.h) */
extern int drm_getmagic(struct drm_device *dev, void *data,
			struct drm_file *file_priv);
extern int drm_authmagic(struct drm_device *dev, void *data,
			 struct drm_file *file_priv);
extern int drm_remove_magic(struct drm_master *master, drm_magic_t magic);

/* Cache management (drm_cache.c) */
void drm_clflush_pages(struct page *pages[], unsigned long num_pages);
void drm_clflush_sg(struct sg_table *st);
void drm_clflush_virt_range(char *addr, unsigned long length);

				/* Locking IOCTL support (drm_lock.h) */
extern int drm_lock(struct drm_device *dev, void *data,
		    struct drm_file *file_priv);
extern int drm_unlock(struct drm_device *dev, void *data,
		      struct drm_file *file_priv);
extern int drm_lock_free(struct drm_lock_data *lock_data, unsigned int context);
extern void drm_idlelock_take(struct drm_lock_data *lock_data);
extern void drm_idlelock_release(struct drm_lock_data *lock_data);

/*
 * These are exported to drivers so that they can implement fencing using
 * DMA quiscent + idle. DMA quiescent usually requires the hardware lock.
 */

extern int drm_i_have_hw_lock(struct drm_device *dev, struct drm_file *file_priv);

				/* Buffer management support (drm_bufs.h) */
extern int drm_addbufs_agp(struct drm_device *dev, struct drm_buf_desc * request);
extern int drm_addbufs_pci(struct drm_device *dev, struct drm_buf_desc * request);
extern int drm_addmap(struct drm_device *dev, resource_size_t offset,
		      unsigned int size, enum drm_map_type type,
		      enum drm_map_flags flags, struct drm_local_map **map_ptr);
extern int drm_addmap_ioctl(struct drm_device *dev, void *data,
			    struct drm_file *file_priv);
extern int drm_rmmap(struct drm_device *dev, struct drm_local_map *map);
extern int drm_rmmap_locked(struct drm_device *dev, struct drm_local_map *map);
extern int drm_rmmap_ioctl(struct drm_device *dev, void *data,
			   struct drm_file *file_priv);
extern int drm_addbufs(struct drm_device *dev, void *data,
		       struct drm_file *file_priv);
extern int drm_infobufs(struct drm_device *dev, void *data,
			struct drm_file *file_priv);
extern int drm_markbufs(struct drm_device *dev, void *data,
			struct drm_file *file_priv);
extern int drm_freebufs(struct drm_device *dev, void *data,
			struct drm_file *file_priv);
extern int drm_mapbufs(struct drm_device *dev, void *data,
		       struct drm_file *file_priv);
extern int drm_order(unsigned long size);

				/* DMA support (drm_dma.h) */
extern int drm_dma_setup(struct drm_device *dev);
extern void drm_dma_takedown(struct drm_device *dev);
extern void drm_free_buffer(struct drm_device *dev, struct drm_buf * buf);
extern void drm_core_reclaim_buffers(struct drm_device *dev,
				     struct drm_file *filp);

				/* IRQ support (drm_irq.h) */
extern int drm_control(struct drm_device *dev, void *data,
		       struct drm_file *file_priv);
extern int drm_irq_install(struct drm_device *dev);
extern int drm_irq_uninstall(struct drm_device *dev);

extern int drm_vblank_init(struct drm_device *dev, int num_crtcs);
extern int drm_wait_vblank(struct drm_device *dev, void *data,
			   struct drm_file *filp);
extern int drm_vblank_wait(struct drm_device *dev, unsigned int *vbl_seq);
extern u32 drm_vblank_count(struct drm_device *dev, int crtc);
extern u32 drm_vblank_count_and_time(struct drm_device *dev, int crtc,
				     struct timeval *vblanktime);
extern void drm_send_vblank_event(struct drm_device *dev, int crtc,
				     struct drm_pending_vblank_event *e);
extern bool drm_handle_vblank(struct drm_device *dev, int crtc);
extern int drm_vblank_get(struct drm_device *dev, int crtc);
extern void drm_vblank_put(struct drm_device *dev, int crtc);
extern void drm_vblank_off(struct drm_device *dev, int crtc);
extern void drm_vblank_cleanup(struct drm_device *dev);
extern u32 drm_get_last_vbltimestamp(struct drm_device *dev, int crtc,
				     struct timeval *tvblank, unsigned flags);
extern int drm_calc_vbltimestamp_from_scanoutpos(struct drm_device *dev,
						 int crtc, int *max_error,
						 struct timeval *vblank_time,
						 unsigned flags,
						 struct drm_crtc *refcrtc);
extern void drm_calc_timestamping_constants(struct drm_crtc *crtc);

extern bool
drm_mode_parse_command_line_for_connector(const char *mode_option,
					  struct drm_connector *connector,
					  struct drm_cmdline_mode *mode);

extern struct drm_display_mode *
drm_mode_create_from_cmdline_mode(struct drm_device *dev,
				  struct drm_cmdline_mode *cmd);

extern int drm_display_mode_from_videomode(const struct videomode *vm,
					   struct drm_display_mode *dmode);
extern int of_get_drm_display_mode(struct device_node *np,
				   struct drm_display_mode *dmode,
				   int index);

/* Modesetting support */
extern void drm_vblank_pre_modeset(struct drm_device *dev, int crtc);
extern void drm_vblank_post_modeset(struct drm_device *dev, int crtc);
extern int drm_modeset_ctl(struct drm_device *dev, void *data,
			   struct drm_file *file_priv);

				/* AGP/GART support (drm_agpsupport.h) */
extern struct drm_agp_head *drm_agp_init(struct drm_device *dev);
extern int drm_agp_acquire(struct drm_device *dev);
extern int drm_agp_acquire_ioctl(struct drm_device *dev, void *data,
				 struct drm_file *file_priv);
extern int drm_agp_release(struct drm_device *dev);
extern int drm_agp_release_ioctl(struct drm_device *dev, void *data,
				 struct drm_file *file_priv);
extern int drm_agp_enable(struct drm_device *dev, struct drm_agp_mode mode);
extern int drm_agp_enable_ioctl(struct drm_device *dev, void *data,
				struct drm_file *file_priv);
extern int drm_agp_info(struct drm_device *dev, struct drm_agp_info *info);
extern int drm_agp_info_ioctl(struct drm_device *dev, void *data,
			struct drm_file *file_priv);
extern int drm_agp_alloc(struct drm_device *dev, struct drm_agp_buffer *request);
extern int drm_agp_alloc_ioctl(struct drm_device *dev, void *data,
			 struct drm_file *file_priv);
extern int drm_agp_free(struct drm_device *dev, struct drm_agp_buffer *request);
extern int drm_agp_free_ioctl(struct drm_device *dev, void *data,
			struct drm_file *file_priv);
extern int drm_agp_unbind(struct drm_device *dev, struct drm_agp_binding *request);
extern int drm_agp_unbind_ioctl(struct drm_device *dev, void *data,
			  struct drm_file *file_priv);
extern int drm_agp_bind(struct drm_device *dev, struct drm_agp_binding *request);
extern int drm_agp_bind_ioctl(struct drm_device *dev, void *data,
			struct drm_file *file_priv);

				/* Stub support (drm_stub.h) */
extern int drm_setmaster_ioctl(struct drm_device *dev, void *data,
			       struct drm_file *file_priv);
extern int drm_dropmaster_ioctl(struct drm_device *dev, void *data,
				struct drm_file *file_priv);
struct drm_master *drm_master_create(struct drm_minor *minor);
extern struct drm_master *drm_master_get(struct drm_master *master);
extern void drm_master_put(struct drm_master **master);

extern void drm_put_dev(struct drm_device *dev);
extern int drm_put_minor(struct drm_minor **minor);
extern void drm_unplug_dev(struct drm_device *dev);
extern unsigned int drm_debug;

extern unsigned int drm_vblank_offdelay;
extern unsigned int drm_timestamp_precision;
extern unsigned int drm_timestamp_monotonic;

extern struct class *drm_class;
extern struct proc_dir_entry *drm_proc_root;
extern struct dentry *drm_debugfs_root;

extern struct idr drm_minors_idr;

extern struct drm_local_map *drm_getsarea(struct drm_device *dev);

				/* Proc support (drm_proc.h) */
extern int drm_proc_init(struct drm_minor *minor, struct proc_dir_entry *root);
extern int drm_proc_cleanup(struct drm_minor *minor, struct proc_dir_entry *root);

				/* Debugfs support */
#if defined(CONFIG_DEBUG_FS)
extern int drm_debugfs_init(struct drm_minor *minor, int minor_id,
			    struct dentry *root);
extern int drm_debugfs_create_files(struct drm_info_list *files, int count,
				    struct dentry *root, struct drm_minor *minor);
extern int drm_debugfs_remove_files(struct drm_info_list *files, int count,
                                    struct drm_minor *minor);
extern int drm_debugfs_cleanup(struct drm_minor *minor);
#endif

				/* Info file support */
extern int drm_name_info(struct seq_file *m, void *data);
extern int drm_vm_info(struct seq_file *m, void *data);
extern int drm_bufs_info(struct seq_file *m, void *data);
extern int drm_vblank_info(struct seq_file *m, void *data);
extern int drm_clients_info(struct seq_file *m, void* data);
extern int drm_gem_name_info(struct seq_file *m, void *data);


extern struct dma_buf *drm_gem_prime_export(struct drm_device *dev,
		struct drm_gem_object *obj, int flags);
extern int drm_gem_prime_handle_to_fd(struct drm_device *dev,
		struct drm_file *file_priv, uint32_t handle, uint32_t flags,
		int *prime_fd);
extern struct drm_gem_object *drm_gem_prime_import(struct drm_device *dev,
		struct dma_buf *dma_buf);
extern int drm_gem_prime_fd_to_handle(struct drm_device *dev,
		struct drm_file *file_priv, int prime_fd, uint32_t *handle);

extern int drm_prime_handle_to_fd_ioctl(struct drm_device *dev, void *data,
					struct drm_file *file_priv);
extern int drm_prime_fd_to_handle_ioctl(struct drm_device *dev, void *data,
					struct drm_file *file_priv);

extern int drm_prime_sg_to_page_addr_arrays(struct sg_table *sgt, struct page **pages,
					    dma_addr_t *addrs, int max_pages);
extern struct sg_table *drm_prime_pages_to_sg(struct page **pages, int nr_pages);
extern void drm_prime_gem_destroy(struct drm_gem_object *obj, struct sg_table *sg);


void drm_prime_init_file_private(struct drm_prime_file_private *prime_fpriv);
void drm_prime_destroy_file_private(struct drm_prime_file_private *prime_fpriv);
int drm_prime_lookup_buf_handle(struct drm_prime_file_private *prime_fpriv, struct dma_buf *dma_buf, uint32_t *handle);
void drm_prime_remove_buf_handle(struct drm_prime_file_private *prime_fpriv, struct dma_buf *dma_buf);

int drm_prime_add_dma_buf(struct drm_device *dev, struct drm_gem_object *obj);
int drm_prime_lookup_obj(struct drm_device *dev, struct dma_buf *buf,
			 struct drm_gem_object **obj);

#if DRM_DEBUG_CODE
extern int drm_vma_info(struct seq_file *m, void *data);
#endif

				/* Scatter Gather Support (drm_scatter.h) */
extern void drm_sg_cleanup(struct drm_sg_mem * entry);
extern int drm_sg_alloc_ioctl(struct drm_device *dev, void *data,
			struct drm_file *file_priv);
extern int drm_sg_alloc(struct drm_device *dev, struct drm_scatter_gather * request);
extern int drm_sg_free(struct drm_device *dev, void *data,
		       struct drm_file *file_priv);

			       /* ATI PCIGART support (ati_pcigart.h) */
extern int drm_ati_pcigart_init(struct drm_device *dev,
				struct drm_ati_pcigart_info * gart_info);
extern int drm_ati_pcigart_cleanup(struct drm_device *dev,
				   struct drm_ati_pcigart_info * gart_info);

extern drm_dma_handle_t *drm_pci_alloc(struct drm_device *dev, size_t size,
				       size_t align);
extern void __drm_pci_free(struct drm_device *dev, drm_dma_handle_t * dmah);
extern void drm_pci_free(struct drm_device *dev, drm_dma_handle_t * dmah);

			       /* sysfs support (drm_sysfs.c) */
struct drm_sysfs_class;
extern struct class *drm_sysfs_create(struct module *owner, char *name);
extern void drm_sysfs_destroy(void);
extern int drm_sysfs_device_add(struct drm_minor *minor);
extern void drm_sysfs_hotplug_event(struct drm_device *dev);
extern void drm_sysfs_device_remove(struct drm_minor *minor);
extern int drm_sysfs_connector_add(struct drm_connector *connector);
extern void drm_sysfs_connector_remove(struct drm_connector *connector);

/* Graphics Execution Manager library functions (drm_gem.c) */
int drm_gem_init(struct drm_device *dev);
void drm_gem_destroy(struct drm_device *dev);
void drm_gem_object_release(struct drm_gem_object *obj);
void drm_gem_object_free(struct kref *kref);
struct drm_gem_object *drm_gem_object_alloc(struct drm_device *dev,
					    size_t size);
int drm_gem_object_init(struct drm_device *dev,
			struct drm_gem_object *obj, size_t size);
int drm_gem_private_object_init(struct drm_device *dev,
			struct drm_gem_object *obj, size_t size);
void drm_gem_object_handle_free(struct drm_gem_object *obj);
void drm_gem_vm_open(struct vm_area_struct *vma);
void drm_gem_vm_close(struct vm_area_struct *vma);
int drm_gem_mmap_obj(struct drm_gem_object *obj, unsigned long obj_size,
		     struct vm_area_struct *vma);
int drm_gem_mmap(struct file *filp, struct vm_area_struct *vma);

#include <drm/drm_global.h>

static inline void
drm_gem_object_reference(struct drm_gem_object *obj)
{
	kref_get(&obj->refcount);
}

static inline void
drm_gem_object_unreference(struct drm_gem_object *obj)
{
	if (obj != NULL)
		kref_put(&obj->refcount, drm_gem_object_free);
}

static inline void
drm_gem_object_unreference_unlocked(struct drm_gem_object *obj)
{
	if (obj != NULL) {
		struct drm_device *dev = obj->dev;
		mutex_lock(&dev->struct_mutex);
		kref_put(&obj->refcount, drm_gem_object_free);
		mutex_unlock(&dev->struct_mutex);
	}
}

int drm_gem_handle_create(struct drm_file *file_priv,
			  struct drm_gem_object *obj,
			  u32 *handlep);
int drm_gem_handle_delete(struct drm_file *filp, u32 handle);

static inline void
drm_gem_object_handle_reference(struct drm_gem_object *obj)
{
	drm_gem_object_reference(obj);
	atomic_inc(&obj->handle_count);
}

static inline void
drm_gem_object_handle_unreference(struct drm_gem_object *obj)
{
	if (obj == NULL)
		return;

	if (atomic_read(&obj->handle_count) == 0)
		return;
	/*
	 * Must bump handle count first as this may be the last
	 * ref, in which case the object would disappear before we
	 * checked for a name
	 */
	if (atomic_dec_and_test(&obj->handle_count))
		drm_gem_object_handle_free(obj);
	drm_gem_object_unreference(obj);
}

static inline void
drm_gem_object_handle_unreference_unlocked(struct drm_gem_object *obj)
{
	if (obj == NULL)
		return;

	if (atomic_read(&obj->handle_count) == 0)
		return;

	/*
	* Must bump handle count first as this may be the last
	* ref, in which case the object would disappear before we
	* checked for a name
	*/

	if (atomic_dec_and_test(&obj->handle_count))
		drm_gem_object_handle_free(obj);
	drm_gem_object_unreference_unlocked(obj);
}

void drm_gem_free_mmap_offset(struct drm_gem_object *obj);
int drm_gem_create_mmap_offset(struct drm_gem_object *obj);

struct drm_gem_object *drm_gem_object_lookup(struct drm_device *dev,
					     struct drm_file *filp,
					     u32 handle);
int drm_gem_close_ioctl(struct drm_device *dev, void *data,
			struct drm_file *file_priv);
int drm_gem_flink_ioctl(struct drm_device *dev, void *data,
			struct drm_file *file_priv);
int drm_gem_open_ioctl(struct drm_device *dev, void *data,
		       struct drm_file *file_priv);
void drm_gem_open(struct drm_device *dev, struct drm_file *file_private);
void drm_gem_release(struct drm_device *dev, struct drm_file *file_private);

extern void drm_core_ioremap(struct drm_local_map *map, struct drm_device *dev);
extern void drm_core_ioremap_wc(struct drm_local_map *map, struct drm_device *dev);
extern void drm_core_ioremapfree(struct drm_local_map *map, struct drm_device *dev);

static __inline__ struct drm_local_map *drm_core_findmap(struct drm_device *dev,
							 unsigned int token)
{
	struct drm_map_list *_entry;
	list_for_each_entry(_entry, &dev->maplist, head)
	    if (_entry->user_token == token)
		return _entry->map;
	return NULL;
}

static __inline__ void drm_core_dropmap(struct drm_local_map *map)
{
}

#include <drm/drm_mem_util.h>

extern int drm_fill_in_dev(struct drm_device *dev,
			   const struct pci_device_id *ent,
			   struct drm_driver *driver);
int drm_get_minor(struct drm_device *dev, struct drm_minor **minor, int type);
/*@}*/

/* PCI section */
static __inline__ int drm_pci_device_is_agp(struct drm_device *dev)
{
	if (dev->driver->device_is_agp != NULL) {
		int err = (*dev->driver->device_is_agp) (dev);

		if (err != 2) {
			return err;
		}
	}

	return pci_find_capability(dev->pdev, PCI_CAP_ID_AGP);
}

extern int drm_pci_init(struct drm_driver *driver, struct pci_driver *pdriver);
extern void drm_pci_exit(struct drm_driver *driver, struct pci_driver *pdriver);
extern int drm_get_pci_dev(struct pci_dev *pdev,
			   const struct pci_device_id *ent,
			   struct drm_driver *driver);

#define DRM_PCIE_SPEED_25 1
#define DRM_PCIE_SPEED_50 2
#define DRM_PCIE_SPEED_80 4

extern int drm_pcie_get_speed_cap_mask(struct drm_device *dev, u32 *speed_mask);

/* platform section */
extern int drm_platform_init(struct drm_driver *driver, struct platform_device *platform_device);
extern void drm_platform_exit(struct drm_driver *driver, struct platform_device *platform_device);

extern int drm_get_platform_dev(struct platform_device *pdev,
				struct drm_driver *driver);

/* returns true if currently okay to sleep */
static __inline__ bool drm_can_sleep(void)
{
	if (in_atomic() || in_dbg_master() || irqs_disabled())
		return false;
	return true;
}

#endif				/* __KERNEL__ */
#endif<|MERGE_RESOLUTION|>--- conflicted
+++ resolved
@@ -930,21 +930,15 @@
 				struct dma_buf *dma_buf);
 	/* low-level interface used by drm_gem_prime_{import,export} */
 	int (*gem_prime_pin)(struct drm_gem_object *obj);
-<<<<<<< HEAD
-=======
 	void (*gem_prime_unpin)(struct drm_gem_object *obj);
->>>>>>> d0e0ac97
 	struct sg_table *(*gem_prime_get_sg_table)(struct drm_gem_object *obj);
 	struct drm_gem_object *(*gem_prime_import_sg_table)(
 				struct drm_device *dev, size_t size,
 				struct sg_table *sgt);
 	void *(*gem_prime_vmap)(struct drm_gem_object *obj);
 	void (*gem_prime_vunmap)(struct drm_gem_object *obj, void *vaddr);
-<<<<<<< HEAD
-=======
 	int (*gem_prime_mmap)(struct drm_gem_object *obj,
 				struct vm_area_struct *vma);
->>>>>>> d0e0ac97
 
 	/* vga arb irq handler */
 	void (*vgaarb_irq)(struct drm_device *dev, bool state);
