--- conflicted
+++ resolved
@@ -58,11 +58,7 @@
 	unsigned long flags;
 	int temp;
 
-<<<<<<< HEAD
-	raw_local_irq_save(flags); /* Don't trace it in a irqsoff handler */
-=======
 	raw_local_irq_save(flags); /* Don't trace it in an irqsoff handler */
->>>>>>> 45f53cc9
 	temp = v->counter;
 	temp += i;
 	v->counter = temp;
@@ -83,11 +79,7 @@
 	unsigned long flags;
 	int temp;
 
-<<<<<<< HEAD
-	raw_local_irq_save(flags); /* Don't trace it in a irqsoff handler */
-=======
 	raw_local_irq_save(flags); /* Don't trace it in an irqsoff handler */
->>>>>>> 45f53cc9
 	temp = v->counter;
 	temp -= i;
 	v->counter = temp;
