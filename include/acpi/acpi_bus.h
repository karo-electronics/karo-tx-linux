/*
 *  acpi_bus.h - ACPI Bus Driver ($Revision: 22 $)
 *
 *  Copyright (C) 2001, 2002 Andy Grover <andrew.grover@intel.com>
 *  Copyright (C) 2001, 2002 Paul Diefenbaugh <paul.s.diefenbaugh@intel.com>
 *
 * ~~~~~~~~~~~~~~~~~~~~~~~~~~~~~~~~~~~~~~~~~~~~~~~~~~~~~~~~~~~~~~~~~~~~~~~~~~
 *
 *  This program is free software; you can redistribute it and/or modify
 *  it under the terms of the GNU General Public License as published by
 *  the Free Software Foundation; either version 2 of the License, or (at
 *  your option) any later version.
 *
 *  This program is distributed in the hope that it will be useful, but
 *  WITHOUT ANY WARRANTY; without even the implied warranty of
 *  MERCHANTABILITY or FITNESS FOR A PARTICULAR PURPOSE.  See the GNU
 *  General Public License for more details.
 *
 *  You should have received a copy of the GNU General Public License along
 *  with this program; if not, write to the Free Software Foundation, Inc.,
 *  59 Temple Place, Suite 330, Boston, MA 02111-1307 USA.
 *
 * ~~~~~~~~~~~~~~~~~~~~~~~~~~~~~~~~~~~~~~~~~~~~~~~~~~~~~~~~~~~~~~~~~~~~~~~~~~
 */

#ifndef __ACPI_BUS_H__
#define __ACPI_BUS_H__

#include <linux/device.h>

#include <acpi/acpi.h>

/* TBD: Make dynamic */
#define ACPI_MAX_HANDLES	10
struct acpi_handle_list {
	u32 count;
	acpi_handle handles[ACPI_MAX_HANDLES];
};

/* acpi_utils.h */
acpi_status
acpi_extract_package(union acpi_object *package,
		     struct acpi_buffer *format, struct acpi_buffer *buffer);
acpi_status
acpi_evaluate_integer(acpi_handle handle,
		      acpi_string pathname,
		      struct acpi_object_list *arguments, unsigned long long *data);
acpi_status
acpi_evaluate_reference(acpi_handle handle,
			acpi_string pathname,
			struct acpi_object_list *arguments,
			struct acpi_handle_list *list);

#ifdef CONFIG_ACPI

#include <linux/proc_fs.h>

#define ACPI_BUS_FILE_ROOT	"acpi"
extern struct proc_dir_entry *acpi_root_dir;

enum acpi_bus_removal_type {
	ACPI_BUS_REMOVAL_NORMAL = 0,
	ACPI_BUS_REMOVAL_EJECT,
	ACPI_BUS_REMOVAL_SUPRISE,
	ACPI_BUS_REMOVAL_TYPE_COUNT
};

enum acpi_bus_device_type {
	ACPI_BUS_TYPE_DEVICE = 0,
	ACPI_BUS_TYPE_POWER,
	ACPI_BUS_TYPE_PROCESSOR,
	ACPI_BUS_TYPE_THERMAL,
	ACPI_BUS_TYPE_POWER_BUTTON,
	ACPI_BUS_TYPE_SLEEP_BUTTON,
	ACPI_BUS_DEVICE_TYPE_COUNT
};

struct acpi_driver;
struct acpi_device;

/*
 * ACPI Driver
 * -----------
 */

typedef int (*acpi_op_add) (struct acpi_device * device);
typedef int (*acpi_op_remove) (struct acpi_device * device, int type);
typedef int (*acpi_op_start) (struct acpi_device * device);
typedef int (*acpi_op_suspend) (struct acpi_device * device,
				pm_message_t state);
typedef int (*acpi_op_resume) (struct acpi_device * device);
typedef int (*acpi_op_bind) (struct acpi_device * device);
typedef int (*acpi_op_unbind) (struct acpi_device * device);
typedef void (*acpi_op_notify) (struct acpi_device * device, u32 event);

struct acpi_bus_ops {
	u32 acpi_op_add:1;
	u32 acpi_op_start:1;
};

struct acpi_device_ops {
	acpi_op_add add;
	acpi_op_remove remove;
	acpi_op_start start;
	acpi_op_suspend suspend;
	acpi_op_resume resume;
	acpi_op_bind bind;
	acpi_op_unbind unbind;
	acpi_op_notify notify;
};

#define ACPI_DRIVER_ALL_NOTIFY_EVENTS	0x1	/* system AND device events */

struct acpi_driver {
	char name[80];
	char class[80];
	const struct acpi_device_id *ids; /* Supported Hardware IDs */
	unsigned int flags;
	struct acpi_device_ops ops;
	struct device_driver drv;
	struct module *owner;
};

/*
 * ACPI Device
 * -----------
 */

/* Status (_STA) */

struct acpi_device_status {
	u32 present:1;
	u32 enabled:1;
	u32 show_in_ui:1;
	u32 functional:1;
	u32 battery_present:1;
	u32 reserved:27;
};

/* Flags */

struct acpi_device_flags {
	u32 dynamic_status:1;
	u32 bus_address:1;
	u32 removable:1;
	u32 ejectable:1;
	u32 lockable:1;
	u32 suprise_removal_ok:1;
	u32 power_manageable:1;
	u32 performance_manageable:1;
	u32 reserved:24;
};

/* File System */

struct acpi_device_dir {
	struct proc_dir_entry *entry;
};

#define acpi_device_dir(d)	((d)->dir.entry)

/* Plug and Play */

typedef char acpi_bus_id[8];
typedef unsigned long acpi_bus_address;
typedef char acpi_device_name[40];
typedef char acpi_device_class[20];

struct acpi_hardware_id {
	struct list_head list;
	char *id;
};

struct acpi_device_pnp {
	acpi_bus_id bus_id;	/* Object name */
	acpi_bus_address bus_address;	/* _ADR */
	char *unique_id;	/* _UID */
	struct list_head ids;		/* _HID and _CIDs */
	acpi_device_name device_name;	/* Driver-determined */
	acpi_device_class device_class;	/*        "          */
};

#define acpi_device_bid(d)	((d)->pnp.bus_id)
#define acpi_device_adr(d)	((d)->pnp.bus_address)
const char *acpi_device_hid(struct acpi_device *device);
#define acpi_device_name(d)	((d)->pnp.device_name)
#define acpi_device_class(d)	((d)->pnp.device_class)

/* Power Management */

struct acpi_device_power_flags {
	u32 explicit_get:1;	/* _PSC present? */
	u32 power_resources:1;	/* Power resources */
	u32 inrush_current:1;	/* Serialize Dx->D0 */
	u32 power_removed:1;	/* Optimize Dx->D0 */
	u32 reserved:28;
};

struct acpi_device_power_state {
	struct {
		u8 valid:1;
		u8 explicit_set:1;	/* _PSx present? */
		u8 reserved:6;
	} flags;
	int power;		/* % Power (compared to D0) */
	int latency;		/* Dx->D0 time (microseconds) */
	struct acpi_handle_list resources;	/* Power resources referenced */
};

struct acpi_device_power {
	int state;		/* Current state */
	struct acpi_device_power_flags flags;
	struct acpi_device_power_state states[4];	/* Power states (D0-D3) */
};

/* Performance Management */

struct acpi_device_perf_flags {
	u8 reserved:8;
};

struct acpi_device_perf_state {
	struct {
		u8 valid:1;
		u8 reserved:7;
	} flags;
	u8 power;		/* % Power (compared to P0) */
	u8 performance;		/* % Performance (    "   ) */
	int latency;		/* Px->P0 time (microseconds) */
};

struct acpi_device_perf {
	int state;
	struct acpi_device_perf_flags flags;
	int state_count;
	struct acpi_device_perf_state *states;
};

/* Wakeup Management */
struct acpi_device_wakeup_flags {
	u8 valid:1;		/* Can successfully enable wakeup? */
	u8 run_wake:1;		/* Run-Wake GPE devices */
<<<<<<< HEAD
	u8 always_enabled:1;	/* Run-wake devices that are always enabled */
	u8 notifier_present:1;  /* Wake-up notify handler has been installed */
};

struct acpi_device_wakeup_state {
	u8 enabled:1;
=======
	u8 notifier_present:1;  /* Wake-up notify handler has been installed */
>>>>>>> 3cbea436
};

struct acpi_device_wakeup {
	acpi_handle gpe_device;
	u64 gpe_number;
	u64 sleep_state;
	struct acpi_handle_list resources;
	struct acpi_device_wakeup_flags flags;
	int prepare_count;
	int run_wake_count;
};

/* Device */

struct acpi_device {
	int device_type;
	acpi_handle handle;		/* no handle for fixed hardware */
	struct acpi_device *parent;
	struct list_head children;
	struct list_head node;
	struct list_head wakeup_list;
	struct acpi_device_status status;
	struct acpi_device_flags flags;
	struct acpi_device_pnp pnp;
	struct acpi_device_power power;
	struct acpi_device_wakeup wakeup;
	struct acpi_device_perf performance;
	struct acpi_device_dir dir;
	struct acpi_device_ops ops;
	struct acpi_driver *driver;
	void *driver_data;
	struct device dev;
	struct acpi_bus_ops bus_ops;	/* workaround for different code path for hotplug */
	enum acpi_bus_removal_type removal_type;	/* indicate for different removal type */
};

static inline void *acpi_driver_data(struct acpi_device *d)
{
	return d->driver_data;
}

#define to_acpi_device(d)	container_of(d, struct acpi_device, dev)
#define to_acpi_driver(d)	container_of(d, struct acpi_driver, drv)

/* acpi_device.dev.bus == &acpi_bus_type */
extern struct bus_type acpi_bus_type;

/*
 * Events
 * ------
 */

struct acpi_bus_event {
	struct list_head node;
	acpi_device_class device_class;
	acpi_bus_id bus_id;
	u32 type;
	u32 data;
};

extern struct kobject *acpi_kobj;
extern int acpi_bus_generate_netlink_event(const char*, const char*, u8, int);
void acpi_bus_private_data_handler(acpi_handle, void *);
int acpi_bus_get_private_data(acpi_handle, void **);
extern int acpi_notifier_call_chain(struct acpi_device *, u32, u32);
extern int register_acpi_notifier(struct notifier_block *);
extern int unregister_acpi_notifier(struct notifier_block *);

extern int register_acpi_bus_notifier(struct notifier_block *nb);
extern void unregister_acpi_bus_notifier(struct notifier_block *nb);
/*
 * External Functions
 */

int acpi_bus_get_device(acpi_handle handle, struct acpi_device **device);
void acpi_bus_data_handler(acpi_handle handle, void *context);
acpi_status acpi_bus_get_status_handle(acpi_handle handle,
				       unsigned long long *sta);
int acpi_bus_get_status(struct acpi_device *device);
int acpi_bus_set_power(acpi_handle handle, int state);
int acpi_bus_update_power(acpi_handle handle, int *state_p);
bool acpi_bus_power_manageable(acpi_handle handle);
bool acpi_bus_can_wakeup(acpi_handle handle);
#ifdef CONFIG_ACPI_PROC_EVENT
int acpi_bus_generate_proc_event(struct acpi_device *device, u8 type, int data);
int acpi_bus_generate_proc_event4(const char *class, const char *bid, u8 type, int data);
int acpi_bus_receive_event(struct acpi_bus_event *event);
#else
static inline int acpi_bus_generate_proc_event(struct acpi_device *device, u8 type, int data)
	{ return 0; }
#endif
int acpi_bus_register_driver(struct acpi_driver *driver);
void acpi_bus_unregister_driver(struct acpi_driver *driver);
int acpi_bus_add(struct acpi_device **child, struct acpi_device *parent,
		 acpi_handle handle, int type);
int acpi_bus_trim(struct acpi_device *start, int rmdevice);
int acpi_bus_start(struct acpi_device *device);
acpi_status acpi_bus_get_ejd(acpi_handle handle, acpi_handle * ejd);
int acpi_match_device_ids(struct acpi_device *device,
			  const struct acpi_device_id *ids);
int acpi_create_dir(struct acpi_device *);
void acpi_remove_dir(struct acpi_device *);

/*
 * Bind physical devices with ACPI devices
 */
struct acpi_bus_type {
	struct list_head list;
	struct bus_type *bus;
	/* For general devices under the bus */
	int (*find_device) (struct device *, acpi_handle *);
	/* For bridges, such as PCI root bridge, IDE controller */
	int (*find_bridge) (struct device *, acpi_handle *);
};
int register_acpi_bus_type(struct acpi_bus_type *);
int unregister_acpi_bus_type(struct acpi_bus_type *);
struct device *acpi_get_physical_device(acpi_handle);

struct acpi_pci_root {
	struct list_head node;
	struct acpi_device * device;
	struct acpi_pci_id id;
	struct pci_bus *bus;
	u16 segment;
	struct resource secondary;	/* downstream bus range */

	u32 osc_support_set;	/* _OSC state of support bits */
	u32 osc_control_set;	/* _OSC state of control bits */
};

/* helper */
acpi_handle acpi_get_child(acpi_handle, u64);
int acpi_is_root_bridge(acpi_handle);
acpi_handle acpi_get_pci_rootbridge_handle(unsigned int, unsigned int);
struct acpi_pci_root *acpi_pci_find_root(acpi_handle handle);
#define DEVICE_ACPI_HANDLE(dev) ((acpi_handle)((dev)->archdata.acpi_handle))

int acpi_enable_wakeup_device_power(struct acpi_device *dev, int state);
int acpi_disable_wakeup_device_power(struct acpi_device *dev);

#ifdef CONFIG_PM_OPS
int acpi_pm_device_sleep_state(struct device *, int *);
#else
static inline int acpi_pm_device_sleep_state(struct device *d, int *p)
{
	if (p)
		*p = ACPI_STATE_D0;
	return ACPI_STATE_D3;
}
#endif

#ifdef CONFIG_PM_SLEEP
int acpi_pm_device_sleep_wake(struct device *, bool);
#else
static inline int acpi_pm_device_sleep_wake(struct device *dev, bool enable)
{
	return -ENODEV;
}
#endif

#endif				/* CONFIG_ACPI */

#endif /*__ACPI_BUS_H__*/<|MERGE_RESOLUTION|>--- conflicted
+++ resolved
@@ -240,16 +240,7 @@
 struct acpi_device_wakeup_flags {
 	u8 valid:1;		/* Can successfully enable wakeup? */
 	u8 run_wake:1;		/* Run-Wake GPE devices */
-<<<<<<< HEAD
-	u8 always_enabled:1;	/* Run-wake devices that are always enabled */
 	u8 notifier_present:1;  /* Wake-up notify handler has been installed */
-};
-
-struct acpi_device_wakeup_state {
-	u8 enabled:1;
-=======
-	u8 notifier_present:1;  /* Wake-up notify handler has been installed */
->>>>>>> 3cbea436
 };
 
 struct acpi_device_wakeup {
