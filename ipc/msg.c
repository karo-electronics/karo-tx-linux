/*
 * linux/ipc/msg.c
 * Copyright (C) 1992 Krishna Balasubramanian
 *
 * Removed all the remaining kerneld mess
 * Catch the -EFAULT stuff properly
 * Use GFP_KERNEL for messages as in 1.2
 * Fixed up the unchecked user space derefs
 * Copyright (C) 1998 Alan Cox & Andi Kleen
 *
 * /proc/sysvipc/msg support (c) 1999 Dragos Acostachioaie <dragos@iname.com>
 *
 * mostly rewritten, threaded and wake-one semantics added
 * MSGMAX limit removed, sysctl's added
 * (c) 1999 Manfred Spraul <manfred@colorfullife.com>
 *
 * support for audit of ipc object properties and permission changes
 * Dustin Kirkland <dustin.kirkland@us.ibm.com>
 *
 * namespaces support
 * OpenVZ, SWsoft Inc.
 * Pavel Emelianov <xemul@openvz.org>
 */

#include <linux/capability.h>
#include <linux/msg.h>
#include <linux/spinlock.h>
#include <linux/init.h>
#include <linux/mm.h>
#include <linux/proc_fs.h>
#include <linux/list.h>
#include <linux/security.h>
#include <linux/sched.h>
#include <linux/syscalls.h>
#include <linux/audit.h>
#include <linux/seq_file.h>
#include <linux/rwsem.h>
#include <linux/nsproxy.h>
#include <linux/ipc_namespace.h>

#include <asm/current.h>
#include <asm/uaccess.h>
#include "util.h"

/*
 * one msg_receiver structure for each sleeping receiver:
 */
struct msg_receiver {
	struct list_head	r_list;
	struct task_struct	*r_tsk;

	int			r_mode;
	long			r_msgtype;
	long			r_maxsize;

	struct msg_msg		*volatile r_msg;
};

/* one msg_sender for each sleeping sender */
struct msg_sender {
	struct list_head	list;
	struct task_struct	*tsk;
};

#define SEARCH_ANY		1
#define SEARCH_EQUAL		2
#define SEARCH_NOTEQUAL		3
#define SEARCH_LESSEQUAL	4
#define SEARCH_NUMBER		5

#define msg_ids(ns)	((ns)->ids[IPC_MSG_IDS])

#define msg_unlock(msq)		ipc_unlock(&(msq)->q_perm)

static void freeque(struct ipc_namespace *, struct kern_ipc_perm *);
static int newque(struct ipc_namespace *, struct ipc_params *);
#ifdef CONFIG_PROC_FS
static int sysvipc_msg_proc_show(struct seq_file *s, void *it);
#endif

/*
 * Scale msgmni with the available lowmem size: the memory dedicated to msg
 * queues should occupy at most 1/MSG_MEM_SCALE of lowmem.
 * Also take into account the number of nsproxies created so far.
 * This should be done staying within the (MSGMNI , IPCMNI/nr_ipc_ns) range.
 */
void recompute_msgmni(struct ipc_namespace *ns)
{
	struct sysinfo i;
	unsigned long allowed;
	int nb_ns;

	si_meminfo(&i);
	allowed = (((i.totalram - i.totalhigh) / MSG_MEM_SCALE) * i.mem_unit)
		/ MSGMNB;
	nb_ns = atomic_read(&nr_ipc_ns);
	allowed /= nb_ns;

	if (allowed < MSGMNI) {
		ns->msg_ctlmni = MSGMNI;
		return;
	}

	if (allowed > IPCMNI / nb_ns) {
		ns->msg_ctlmni = IPCMNI / nb_ns;
		return;
	}

	ns->msg_ctlmni = allowed;
}

void msg_init_ns(struct ipc_namespace *ns)
{
	ns->msg_ctlmax = MSGMAX;
	ns->msg_ctlmnb = MSGMNB;

	recompute_msgmni(ns);

	atomic_set(&ns->msg_bytes, 0);
	atomic_set(&ns->msg_hdrs, 0);
	ipc_init_ids(&ns->ids[IPC_MSG_IDS]);
}

#ifdef CONFIG_IPC_NS
void msg_exit_ns(struct ipc_namespace *ns)
{
	free_ipcs(ns, &msg_ids(ns), freeque);
	idr_destroy(&ns->ids[IPC_MSG_IDS].ipcs_idr);
}
#endif

void __init msg_init(void)
{
	msg_init_ns(&init_ipc_ns);

	printk(KERN_INFO "msgmni has been set to %d\n",
		init_ipc_ns.msg_ctlmni);

	ipc_init_proc_interface("sysvipc/msg",
				"       key      msqid perms      cbytes       qnum lspid lrpid   uid   gid  cuid  cgid      stime      rtime      ctime\n",
				IPC_MSG_IDS, sysvipc_msg_proc_show);
}

static inline struct msg_queue *msq_obtain_object(struct ipc_namespace *ns, int id)
{
	struct kern_ipc_perm *ipcp = ipc_obtain_object(&msg_ids(ns), id);

	if (IS_ERR(ipcp))
		return ERR_CAST(ipcp);

	return container_of(ipcp, struct msg_queue, q_perm);
}

static inline struct msg_queue *msq_obtain_object_check(struct ipc_namespace *ns,
							int id)
{
	struct kern_ipc_perm *ipcp = ipc_obtain_object_check(&msg_ids(ns), id);

	if (IS_ERR(ipcp))
		return ERR_CAST(ipcp);

	return container_of(ipcp, struct msg_queue, q_perm);
}

static inline void msg_rmid(struct ipc_namespace *ns, struct msg_queue *s)
{
	ipc_rmid(&msg_ids(ns), &s->q_perm);
}

/**
 * newque - Create a new msg queue
 * @ns: namespace
 * @params: ptr to the structure that contains the key and msgflg
 *
 * Called with msg_ids.rw_mutex held (writer)
 */
static int newque(struct ipc_namespace *ns, struct ipc_params *params)
{
	struct msg_queue *msq;
	int id, retval;
	key_t key = params->key;
	int msgflg = params->flg;

	msq = ipc_rcu_alloc(sizeof(*msq));
	if (!msq)
		return -ENOMEM;

	msq->q_perm.mode = msgflg & S_IRWXUGO;
	msq->q_perm.key = key;

	msq->q_perm.security = NULL;
	retval = security_msg_queue_alloc(msq);
	if (retval) {
		ipc_rcu_putref(msq);
		return retval;
	}

	/* ipc_addid() locks msq upon success. */
	id = ipc_addid(&msg_ids(ns), &msq->q_perm, ns->msg_ctlmni);
	if (id < 0) {
		security_msg_queue_free(msq);
		ipc_rcu_putref(msq);
		return id;
	}

	msq->q_stime = msq->q_rtime = 0;
	msq->q_ctime = get_seconds();
	msq->q_cbytes = msq->q_qnum = 0;
	msq->q_qbytes = ns->msg_ctlmnb;
	msq->q_lspid = msq->q_lrpid = 0;
	INIT_LIST_HEAD(&msq->q_messages);
	INIT_LIST_HEAD(&msq->q_receivers);
	INIT_LIST_HEAD(&msq->q_senders);

	ipc_unlock_object(&msq->q_perm);
	rcu_read_unlock();

	return msq->q_perm.id;
}

static inline void ss_add(struct msg_queue *msq, struct msg_sender *mss)
{
	mss->tsk = current;
	current->state = TASK_INTERRUPTIBLE;
	list_add_tail(&mss->list, &msq->q_senders);
}

static inline void ss_del(struct msg_sender *mss)
{
	if (mss->list.next != NULL)
		list_del(&mss->list);
}

static void ss_wakeup(struct list_head *h, int kill)
{
	struct msg_sender *mss, *t;

	list_for_each_entry_safe(mss, t, h, list) {
		if (kill)
			mss->list.next = NULL;
		wake_up_process(mss->tsk);
	}
}

static void expunge_all(struct msg_queue *msq, int res)
{
	struct msg_receiver *msr, *t;

	list_for_each_entry_safe(msr, t, &msq->q_receivers, r_list) {
		msr->r_msg = NULL;
		wake_up_process(msr->r_tsk);
		smp_mb();
		msr->r_msg = ERR_PTR(res);
	}
}

/*
 * freeque() wakes up waiters on the sender and receiver waiting queue,
 * removes the message queue from message queue ID IDR, and cleans up all the
 * messages associated with this queue.
 *
 * msg_ids.rw_mutex (writer) and the spinlock for this message queue are held
 * before freeque() is called. msg_ids.rw_mutex remains locked on exit.
 */
static void freeque(struct ipc_namespace *ns, struct kern_ipc_perm *ipcp)
{
	struct msg_msg *msg, *t;
	struct msg_queue *msq = container_of(ipcp, struct msg_queue, q_perm);

	expunge_all(msq, -EIDRM);
	ss_wakeup(&msq->q_senders, 1);
	msg_rmid(ns, msq);
	msg_unlock(msq);

	list_for_each_entry_safe(msg, t, &msq->q_messages, m_list) {
		atomic_dec(&ns->msg_hdrs);
		free_msg(msg);
	}
	atomic_sub(msq->q_cbytes, &ns->msg_bytes);
	security_msg_queue_free(msq);
	ipc_rcu_putref(msq);
}

/*
 * Called with msg_ids.rw_mutex and ipcp locked.
 */
static inline int msg_security(struct kern_ipc_perm *ipcp, int msgflg)
{
	struct msg_queue *msq = container_of(ipcp, struct msg_queue, q_perm);

	return security_msg_queue_associate(msq, msgflg);
}

SYSCALL_DEFINE2(msgget, key_t, key, int, msgflg)
{
	struct ipc_namespace *ns;
	struct ipc_ops msg_ops;
	struct ipc_params msg_params;

	ns = current->nsproxy->ipc_ns;

	msg_ops.getnew = newque;
	msg_ops.associate = msg_security;
	msg_ops.more_checks = NULL;

	msg_params.key = key;
	msg_params.flg = msgflg;

	return ipcget(ns, &msg_ids(ns), &msg_ops, &msg_params);
}

static inline unsigned long
copy_msqid_to_user(void __user *buf, struct msqid64_ds *in, int version)
{
	switch(version) {
	case IPC_64:
		return copy_to_user(buf, in, sizeof(*in));
	case IPC_OLD:
	{
		struct msqid_ds out;

		memset(&out, 0, sizeof(out));

		ipc64_perm_to_ipc_perm(&in->msg_perm, &out.msg_perm);

		out.msg_stime		= in->msg_stime;
		out.msg_rtime		= in->msg_rtime;
		out.msg_ctime		= in->msg_ctime;

		if (in->msg_cbytes > USHRT_MAX)
			out.msg_cbytes	= USHRT_MAX;
		else
			out.msg_cbytes	= in->msg_cbytes;
		out.msg_lcbytes		= in->msg_cbytes;

		if (in->msg_qnum > USHRT_MAX)
			out.msg_qnum	= USHRT_MAX;
		else
			out.msg_qnum	= in->msg_qnum;

		if (in->msg_qbytes > USHRT_MAX)
			out.msg_qbytes	= USHRT_MAX;
		else
			out.msg_qbytes	= in->msg_qbytes;
		out.msg_lqbytes		= in->msg_qbytes;

		out.msg_lspid		= in->msg_lspid;
		out.msg_lrpid		= in->msg_lrpid;

		return copy_to_user(buf, &out, sizeof(out));
	}
	default:
		return -EINVAL;
	}
}

static inline unsigned long
copy_msqid_from_user(struct msqid64_ds *out, void __user *buf, int version)
{
	switch(version) {
	case IPC_64:
		if (copy_from_user(out, buf, sizeof(*out)))
			return -EFAULT;
		return 0;
	case IPC_OLD:
	{
		struct msqid_ds tbuf_old;

		if (copy_from_user(&tbuf_old, buf, sizeof(tbuf_old)))
			return -EFAULT;

		out->msg_perm.uid      	= tbuf_old.msg_perm.uid;
		out->msg_perm.gid      	= tbuf_old.msg_perm.gid;
		out->msg_perm.mode     	= tbuf_old.msg_perm.mode;

		if (tbuf_old.msg_qbytes == 0)
			out->msg_qbytes	= tbuf_old.msg_lqbytes;
		else
			out->msg_qbytes	= tbuf_old.msg_qbytes;

		return 0;
	}
	default:
		return -EINVAL;
	}
}

/*
 * This function handles some msgctl commands which require the rw_mutex
 * to be held in write mode.
 * NOTE: no locks must be held, the rw_mutex is taken inside this function.
 */
static int msgctl_down(struct ipc_namespace *ns, int msqid, int cmd,
		       struct msqid_ds __user *buf, int version)
{
	struct kern_ipc_perm *ipcp;
	struct msqid64_ds uninitialized_var(msqid64);
	struct msg_queue *msq;
	int err;

	if (cmd == IPC_SET) {
		if (copy_msqid_from_user(&msqid64, buf, version))
			return -EFAULT;
	}

	down_write(&msg_ids(ns).rw_mutex);
	rcu_read_lock();

	ipcp = ipcctl_pre_down_nolock(ns, &msg_ids(ns), msqid, cmd,
				      &msqid64.msg_perm, msqid64.msg_qbytes);
	if (IS_ERR(ipcp)) {
		err = PTR_ERR(ipcp);
		goto out_unlock1;
	}

	msq = container_of(ipcp, struct msg_queue, q_perm);

	err = security_msg_queue_msgctl(msq, cmd);
	if (err)
		goto out_unlock1;

	switch (cmd) {
	case IPC_RMID:
		ipc_lock_object(&msq->q_perm);
		/* freeque unlocks the ipc object and rcu */
		freeque(ns, ipcp);
		goto out_up;
	case IPC_SET:
		if (msqid64.msg_qbytes > ns->msg_ctlmnb &&
		    !capable(CAP_SYS_RESOURCE)) {
			err = -EPERM;
			goto out_unlock1;
		}

		ipc_lock_object(&msq->q_perm);
		err = ipc_update_perm(&msqid64.msg_perm, ipcp);
		if (err)
			goto out_unlock0;

		msq->q_qbytes = msqid64.msg_qbytes;

		msq->q_ctime = get_seconds();
		/* sleeping receivers might be excluded by
		 * stricter permissions.
		 */
		expunge_all(msq, -EAGAIN);
		/* sleeping senders might be able to send
		 * due to a larger queue size.
		 */
		ss_wakeup(&msq->q_senders, 0);
		break;
	default:
		err = -EINVAL;
		goto out_unlock1;
	}

out_unlock0:
	ipc_unlock_object(&msq->q_perm);
out_unlock1:
	rcu_read_unlock();
out_up:
	up_write(&msg_ids(ns).rw_mutex);
	return err;
}

static int msgctl_nolock(struct ipc_namespace *ns, int msqid,
			 int cmd, int version, void __user *buf)
{
	int err;
	struct msg_queue *msq;

	switch (cmd) {
	case IPC_INFO:
	case MSG_INFO:
	{
		struct msginfo msginfo;
		int max_id;

		if (!buf)
			return -EFAULT;

		/*
		 * We must not return kernel stack data.
		 * due to padding, it's not enough
		 * to set all member fields.
		 */
		err = security_msg_queue_msgctl(NULL, cmd);
		if (err)
			return err;

		memset(&msginfo, 0, sizeof(msginfo));
		msginfo.msgmni = ns->msg_ctlmni;
		msginfo.msgmax = ns->msg_ctlmax;
		msginfo.msgmnb = ns->msg_ctlmnb;
		msginfo.msgssz = MSGSSZ;
		msginfo.msgseg = MSGSEG;
		down_read(&msg_ids(ns).rw_mutex);
		if (cmd == MSG_INFO) {
			msginfo.msgpool = msg_ids(ns).in_use;
			msginfo.msgmap = atomic_read(&ns->msg_hdrs);
			msginfo.msgtql = atomic_read(&ns->msg_bytes);
		} else {
			msginfo.msgmap = MSGMAP;
			msginfo.msgpool = MSGPOOL;
			msginfo.msgtql = MSGTQL;
		}
		max_id = ipc_get_maxid(&msg_ids(ns));
		up_read(&msg_ids(ns).rw_mutex);
		if (copy_to_user(buf, &msginfo, sizeof(struct msginfo)))
			return -EFAULT;
		return (max_id < 0) ? 0 : max_id;
	}

	case MSG_STAT:
	case IPC_STAT:
	{
		struct msqid64_ds tbuf;
		int success_return;

		if (!buf)
			return -EFAULT;

		memset(&tbuf, 0, sizeof(tbuf));

		rcu_read_lock();
		if (cmd == MSG_STAT) {
			msq = msq_obtain_object(ns, msqid);
			if (IS_ERR(msq)) {
				err = PTR_ERR(msq);
				goto out_unlock;
			}
			success_return = msq->q_perm.id;
		} else {
			msq = msq_obtain_object_check(ns, msqid);
			if (IS_ERR(msq)) {
				err = PTR_ERR(msq);
				goto out_unlock;
			}
			success_return = 0;
		}

		err = -EACCES;
		if (ipcperms(ns, &msq->q_perm, S_IRUGO))
			goto out_unlock;

		err = security_msg_queue_msgctl(msq, cmd);
		if (err)
			goto out_unlock;

		kernel_to_ipc64_perm(&msq->q_perm, &tbuf.msg_perm);
		tbuf.msg_stime  = msq->q_stime;
		tbuf.msg_rtime  = msq->q_rtime;
		tbuf.msg_ctime  = msq->q_ctime;
		tbuf.msg_cbytes = msq->q_cbytes;
		tbuf.msg_qnum   = msq->q_qnum;
		tbuf.msg_qbytes = msq->q_qbytes;
		tbuf.msg_lspid  = msq->q_lspid;
		tbuf.msg_lrpid  = msq->q_lrpid;
		rcu_read_unlock();

		if (copy_msqid_to_user(buf, &tbuf, version))
			return -EFAULT;
		return success_return;
	}

	default:
		return -EINVAL;
	}

	return err;
out_unlock:
	rcu_read_unlock();
	return err;
}

SYSCALL_DEFINE3(msgctl, int, msqid, int, cmd, struct msqid_ds __user *, buf)
{
	int version;
	struct ipc_namespace *ns;

	if (msqid < 0 || cmd < 0)
		return -EINVAL;

	version = ipc_parse_version(&cmd);
	ns = current->nsproxy->ipc_ns;

	switch (cmd) {
	case IPC_INFO:
	case MSG_INFO:
	case MSG_STAT:	/* msqid is an index rather than a msg queue id */
	case IPC_STAT:
		return msgctl_nolock(ns, msqid, cmd, version, buf);
	case IPC_SET:
	case IPC_RMID:
		return msgctl_down(ns, msqid, cmd, buf, version);
	default:
		return  -EINVAL;
	}
}

static int testmsg(struct msg_msg *msg, long type, int mode)
{
	switch(mode)
	{
		case SEARCH_ANY:
		case SEARCH_NUMBER:
			return 1;
		case SEARCH_LESSEQUAL:
			if (msg->m_type <=type)
				return 1;
			break;
		case SEARCH_EQUAL:
			if (msg->m_type == type)
				return 1;
			break;
		case SEARCH_NOTEQUAL:
			if (msg->m_type != type)
				return 1;
			break;
	}
	return 0;
}

static inline int pipelined_send(struct msg_queue *msq, struct msg_msg *msg)
{
	struct msg_receiver *msr, *t;

	list_for_each_entry_safe(msr, t, &msq->q_receivers, r_list) {
		if (testmsg(msg, msr->r_msgtype, msr->r_mode) &&
		    !security_msg_queue_msgrcv(msq, msg, msr->r_tsk,
					       msr->r_msgtype, msr->r_mode)) {

			list_del(&msr->r_list);
			if (msr->r_maxsize < msg->m_ts) {
				msr->r_msg = NULL;
				wake_up_process(msr->r_tsk);
				smp_mb();
				msr->r_msg = ERR_PTR(-E2BIG);
			} else {
				msr->r_msg = NULL;
				msq->q_lrpid = task_pid_vnr(msr->r_tsk);
				msq->q_rtime = get_seconds();
				wake_up_process(msr->r_tsk);
				smp_mb();
				msr->r_msg = msg;

				return 1;
			}
		}
	}
	return 0;
}

long do_msgsnd(int msqid, long mtype, void __user *mtext,
		size_t msgsz, int msgflg)
{
	struct msg_queue *msq;
	struct msg_msg *msg;
	int err;
	struct ipc_namespace *ns;

	ns = current->nsproxy->ipc_ns;

	if (msgsz > ns->msg_ctlmax || (long) msgsz < 0 || msqid < 0)
		return -EINVAL;
	if (mtype < 1)
		return -EINVAL;

	msg = load_msg(mtext, msgsz);
	if (IS_ERR(msg))
		return PTR_ERR(msg);

	msg->m_type = mtype;
	msg->m_ts = msgsz;

	rcu_read_lock();
	msq = msq_obtain_object_check(ns, msqid);
	if (IS_ERR(msq)) {
		err = PTR_ERR(msq);
		goto out_unlock1;
	}

	for (;;) {
		struct msg_sender s;

		err = -EACCES;
		if (ipcperms(ns, &msq->q_perm, S_IWUGO))
			goto out_unlock1;

		err = security_msg_queue_msgsnd(msq, msg, msgflg);
		if (err)
			goto out_unlock1;

		if (msgsz + msq->q_cbytes <= msq->q_qbytes &&
				1 + msq->q_qnum <= msq->q_qbytes) {
			break;
		}

		/* queue full, wait: */
		if (msgflg & IPC_NOWAIT) {
			err = -EAGAIN;
			goto out_unlock1;
		}

		ipc_lock_object(&msq->q_perm);
		ss_add(msq, &s);

		if (!ipc_rcu_getref(msq)) {
			err = -EIDRM;
<<<<<<< HEAD
			goto out_unlock_free;
		}

		msg_unlock(msq);
=======
			goto out_unlock0;
		}

		ipc_unlock_object(&msq->q_perm);
		rcu_read_unlock();
>>>>>>> d0e0ac97
		schedule();

		rcu_read_lock();
		ipc_lock_object(&msq->q_perm);

		ipc_rcu_putref(msq);
		if (msq->q_perm.deleted) {
			err = -EIDRM;
			goto out_unlock0;
		}

		ss_del(&s);

		if (signal_pending(current)) {
			err = -ERESTARTNOHAND;
			goto out_unlock0;
		}

		ipc_unlock_object(&msq->q_perm);
	}

	ipc_lock_object(&msq->q_perm);
	msq->q_lspid = task_tgid_vnr(current);
	msq->q_stime = get_seconds();

	if (!pipelined_send(msq, msg)) {
		/* no one is waiting for this message, enqueue it */
		list_add_tail(&msg->m_list, &msq->q_messages);
		msq->q_cbytes += msgsz;
		msq->q_qnum++;
		atomic_add(msgsz, &ns->msg_bytes);
		atomic_inc(&ns->msg_hdrs);
	}

	err = 0;
	msg = NULL;

out_unlock0:
	ipc_unlock_object(&msq->q_perm);
out_unlock1:
	rcu_read_unlock();
	if (msg != NULL)
		free_msg(msg);
	return err;
}

SYSCALL_DEFINE4(msgsnd, int, msqid, struct msgbuf __user *, msgp, size_t, msgsz,
		int, msgflg)
{
	long mtype;

	if (get_user(mtype, &msgp->mtype))
		return -EFAULT;
	return do_msgsnd(msqid, mtype, msgp->mtext, msgsz, msgflg);
}

static inline int convert_mode(long *msgtyp, int msgflg)
{
	if (msgflg & MSG_COPY)
		return SEARCH_NUMBER;
	/*
	 *  find message of correct type.
	 *  msgtyp = 0 => get first.
	 *  msgtyp > 0 => get first message of matching type.
	 *  msgtyp < 0 => get message with least type must be < abs(msgtype).
	 */
	if (*msgtyp == 0)
		return SEARCH_ANY;
	if (*msgtyp < 0) {
		*msgtyp = -*msgtyp;
		return SEARCH_LESSEQUAL;
	}
	if (msgflg & MSG_EXCEPT)
		return SEARCH_NOTEQUAL;
	return SEARCH_EQUAL;
}

static long do_msg_fill(void __user *dest, struct msg_msg *msg, size_t bufsz)
{
	struct msgbuf __user *msgp = dest;
	size_t msgsz;

	if (put_user(msg->m_type, &msgp->mtype))
		return -EFAULT;

	msgsz = (bufsz > msg->m_ts) ? msg->m_ts : bufsz;
	if (store_msg(msgp->mtext, msg, msgsz))
		return -EFAULT;
	return msgsz;
}

#ifdef CONFIG_CHECKPOINT_RESTORE
/*
 * This function creates new kernel message structure, large enough to store
 * bufsz message bytes.
 */
static inline struct msg_msg *prepare_copy(void __user *buf, size_t bufsz)
{
	struct msg_msg *copy;

	/*
	 * Create dummy message to copy real message to.
	 */
	copy = load_msg(buf, bufsz);
	if (!IS_ERR(copy))
		copy->m_ts = bufsz;
	return copy;
}

static inline void free_copy(struct msg_msg *copy)
{
	if (copy)
		free_msg(copy);
}
#else
static inline struct msg_msg *prepare_copy(void __user *buf, size_t bufsz)
{
	return ERR_PTR(-ENOSYS);
}

static inline void free_copy(struct msg_msg *copy)
{
}
#endif

static struct msg_msg *find_msg(struct msg_queue *msq, long *msgtyp, int mode)
<<<<<<< HEAD
{
	struct msg_msg *msg;
	long count = 0;

	list_for_each_entry(msg, &msq->q_messages, m_list) {
		if (testmsg(msg, *msgtyp, mode) &&
		    !security_msg_queue_msgrcv(msq, msg, current,
					       *msgtyp, mode)) {
			if (mode == SEARCH_LESSEQUAL && msg->m_type != 1) {
				*msgtyp = msg->m_type - 1;
			} else if (mode == SEARCH_NUMBER) {
				if (*msgtyp == count)
					return msg;
			} else
				return msg;
			count++;
		}
	}

	return ERR_PTR(-EAGAIN);
}


long do_msgrcv(int msqid, void __user *buf, size_t bufsz, long msgtyp,
	       int msgflg,
	       long (*msg_handler)(void __user *, struct msg_msg *, size_t))
=======
>>>>>>> d0e0ac97
{
	struct msg_msg *msg;
	long count = 0;

	list_for_each_entry(msg, &msq->q_messages, m_list) {
		if (testmsg(msg, *msgtyp, mode) &&
		    !security_msg_queue_msgrcv(msq, msg, current,
					       *msgtyp, mode)) {
			if (mode == SEARCH_LESSEQUAL && msg->m_type != 1) {
				*msgtyp = msg->m_type - 1;
			} else if (mode == SEARCH_NUMBER) {
				if (*msgtyp == count)
					return msg;
			} else
				return msg;
			count++;
		}
	}

	return ERR_PTR(-EAGAIN);
}

long do_msgrcv(int msqid, void __user *buf, size_t bufsz, long msgtyp, int msgflg,
	       long (*msg_handler)(void __user *, struct msg_msg *, size_t))
{
	int mode;
	struct msg_queue *msq;
	struct ipc_namespace *ns;
<<<<<<< HEAD
	struct msg_msg *copy = NULL;

	ns = current->nsproxy->ipc_ns;

	if (msqid < 0 || (long) bufsz < 0)
		return -EINVAL;
=======
	struct msg_msg *msg, *copy = NULL;

	ns = current->nsproxy->ipc_ns;

	if (msqid < 0 || (long) bufsz < 0)
		return -EINVAL;

>>>>>>> d0e0ac97
	if (msgflg & MSG_COPY) {
		copy = prepare_copy(buf, min_t(size_t, bufsz, ns->msg_ctlmax));
		if (IS_ERR(copy))
			return PTR_ERR(copy);
	}
	mode = convert_mode(&msgtyp, msgflg);

<<<<<<< HEAD
	msq = msg_lock_check(ns, msqid);
	if (IS_ERR(msq)) {
=======
	rcu_read_lock();
	msq = msq_obtain_object_check(ns, msqid);
	if (IS_ERR(msq)) {
		rcu_read_unlock();
>>>>>>> d0e0ac97
		free_copy(copy);
		return PTR_ERR(msq);
	}

	for (;;) {
		struct msg_receiver msr_d;

		msg = ERR_PTR(-EACCES);
		if (ipcperms(ns, &msq->q_perm, S_IRUGO))
			goto out_unlock1;

<<<<<<< HEAD
		msg = find_msg(msq, &msgtyp, mode);

=======
		ipc_lock_object(&msq->q_perm);
		msg = find_msg(msq, &msgtyp, mode);
>>>>>>> d0e0ac97
		if (!IS_ERR(msg)) {
			/*
			 * Found a suitable message.
			 * Unlink it from the queue.
			 */
			if ((bufsz < msg->m_ts) && !(msgflg & MSG_NOERROR)) {
				msg = ERR_PTR(-E2BIG);
				goto out_unlock0;
			}
			/*
			 * If we are copying, then do not unlink message and do
			 * not update queue parameters.
			 */
			if (msgflg & MSG_COPY) {
				msg = copy_msg(msg, copy);
				goto out_unlock0;
			}
<<<<<<< HEAD
			/*
			 * If we are copying, then do not unlink message and do
			 * not update queue parameters.
			 */
			if (msgflg & MSG_COPY) {
				msg = copy_msg(msg, copy);
				goto out_unlock;
			}
=======

>>>>>>> d0e0ac97
			list_del(&msg->m_list);
			msq->q_qnum--;
			msq->q_rtime = get_seconds();
			msq->q_lrpid = task_tgid_vnr(current);
			msq->q_cbytes -= msg->m_ts;
			atomic_sub(msg->m_ts, &ns->msg_bytes);
			atomic_dec(&ns->msg_hdrs);
			ss_wakeup(&msq->q_senders, 0);

			goto out_unlock0;
		}

		/* No message waiting. Wait for a message */
		if (msgflg & IPC_NOWAIT) {
			msg = ERR_PTR(-ENOMSG);
			goto out_unlock0;
		}

		list_add_tail(&msr_d.r_list, &msq->q_receivers);
		msr_d.r_tsk = current;
		msr_d.r_msgtype = msgtyp;
		msr_d.r_mode = mode;
		if (msgflg & MSG_NOERROR)
			msr_d.r_maxsize = INT_MAX;
		else
			msr_d.r_maxsize = bufsz;
		msr_d.r_msg = ERR_PTR(-EAGAIN);
		current->state = TASK_INTERRUPTIBLE;

		ipc_unlock_object(&msq->q_perm);
		rcu_read_unlock();
		schedule();

		/* Lockless receive, part 1:
		 * Disable preemption.  We don't hold a reference to the queue
		 * and getting a reference would defeat the idea of a lockless
		 * operation, thus the code relies on rcu to guarantee the
		 * existence of msq:
		 * Prior to destruction, expunge_all(-EIRDM) changes r_msg.
		 * Thus if r_msg is -EAGAIN, then the queue not yet destroyed.
		 * rcu_read_lock() prevents preemption between reading r_msg
		 * and acquiring the q_perm.lock in ipc_lock_object().
		 */
		rcu_read_lock();

		/* Lockless receive, part 2:
		 * Wait until pipelined_send or expunge_all are outside of
		 * wake_up_process(). There is a race with exit(), see
		 * ipc/mqueue.c for the details.
		 */
		msg = (struct msg_msg*)msr_d.r_msg;
		while (msg == NULL) {
			cpu_relax();
			msg = (struct msg_msg *)msr_d.r_msg;
		}

		/* Lockless receive, part 3:
		 * If there is a message or an error then accept it without
		 * locking.
		 */
		if (msg != ERR_PTR(-EAGAIN))
			goto out_unlock1;

		/* Lockless receive, part 3:
		 * Acquire the queue spinlock.
		 */
		ipc_lock_object(&msq->q_perm);

		/* Lockless receive, part 4:
		 * Repeat test after acquiring the spinlock.
		 */
		msg = (struct msg_msg*)msr_d.r_msg;
		if (msg != ERR_PTR(-EAGAIN))
			goto out_unlock0;

		list_del(&msr_d.r_list);
		if (signal_pending(current)) {
			msg = ERR_PTR(-ERESTARTNOHAND);
			goto out_unlock0;
		}

		ipc_unlock_object(&msq->q_perm);
	}
<<<<<<< HEAD
	if (IS_ERR(msg)) {
		free_copy(copy);
		return PTR_ERR(msg);
	}

=======

out_unlock0:
	ipc_unlock_object(&msq->q_perm);
out_unlock1:
	rcu_read_unlock();
	if (IS_ERR(msg)) {
		free_copy(copy);
		return PTR_ERR(msg);
	}

>>>>>>> d0e0ac97
	bufsz = msg_handler(buf, msg, bufsz);
	free_msg(msg);

	return bufsz;
}

SYSCALL_DEFINE5(msgrcv, int, msqid, struct msgbuf __user *, msgp, size_t, msgsz,
		long, msgtyp, int, msgflg)
{
	return do_msgrcv(msqid, msgp, msgsz, msgtyp, msgflg, do_msg_fill);
}

#ifdef CONFIG_PROC_FS
static int sysvipc_msg_proc_show(struct seq_file *s, void *it)
{
	struct user_namespace *user_ns = seq_user_ns(s);
	struct msg_queue *msq = it;

	return seq_printf(s,
			"%10d %10d  %4o  %10lu %10lu %5u %5u %5u %5u %5u %5u %10lu %10lu %10lu\n",
			msq->q_perm.key,
			msq->q_perm.id,
			msq->q_perm.mode,
			msq->q_cbytes,
			msq->q_qnum,
			msq->q_lspid,
			msq->q_lrpid,
			from_kuid_munged(user_ns, msq->q_perm.uid),
			from_kgid_munged(user_ns, msq->q_perm.gid),
			from_kuid_munged(user_ns, msq->q_perm.cuid),
			from_kgid_munged(user_ns, msq->q_perm.cgid),
			msq->q_stime,
			msq->q_rtime,
			msq->q_ctime);
}
#endif<|MERGE_RESOLUTION|>--- conflicted
+++ resolved
@@ -707,18 +707,11 @@
 
 		if (!ipc_rcu_getref(msq)) {
 			err = -EIDRM;
-<<<<<<< HEAD
-			goto out_unlock_free;
-		}
-
-		msg_unlock(msq);
-=======
 			goto out_unlock0;
 		}
 
 		ipc_unlock_object(&msq->q_perm);
 		rcu_read_unlock();
->>>>>>> d0e0ac97
 		schedule();
 
 		rcu_read_lock();
@@ -845,7 +838,6 @@
 #endif
 
 static struct msg_msg *find_msg(struct msg_queue *msq, long *msgtyp, int mode)
-<<<<<<< HEAD
 {
 	struct msg_msg *msg;
 	long count = 0;
@@ -868,56 +860,19 @@
 	return ERR_PTR(-EAGAIN);
 }
 
-
-long do_msgrcv(int msqid, void __user *buf, size_t bufsz, long msgtyp,
-	       int msgflg,
-	       long (*msg_handler)(void __user *, struct msg_msg *, size_t))
-=======
->>>>>>> d0e0ac97
-{
-	struct msg_msg *msg;
-	long count = 0;
-
-	list_for_each_entry(msg, &msq->q_messages, m_list) {
-		if (testmsg(msg, *msgtyp, mode) &&
-		    !security_msg_queue_msgrcv(msq, msg, current,
-					       *msgtyp, mode)) {
-			if (mode == SEARCH_LESSEQUAL && msg->m_type != 1) {
-				*msgtyp = msg->m_type - 1;
-			} else if (mode == SEARCH_NUMBER) {
-				if (*msgtyp == count)
-					return msg;
-			} else
-				return msg;
-			count++;
-		}
-	}
-
-	return ERR_PTR(-EAGAIN);
-}
-
 long do_msgrcv(int msqid, void __user *buf, size_t bufsz, long msgtyp, int msgflg,
 	       long (*msg_handler)(void __user *, struct msg_msg *, size_t))
 {
 	int mode;
 	struct msg_queue *msq;
 	struct ipc_namespace *ns;
-<<<<<<< HEAD
-	struct msg_msg *copy = NULL;
+	struct msg_msg *msg, *copy = NULL;
 
 	ns = current->nsproxy->ipc_ns;
 
 	if (msqid < 0 || (long) bufsz < 0)
 		return -EINVAL;
-=======
-	struct msg_msg *msg, *copy = NULL;
-
-	ns = current->nsproxy->ipc_ns;
-
-	if (msqid < 0 || (long) bufsz < 0)
-		return -EINVAL;
-
->>>>>>> d0e0ac97
+
 	if (msgflg & MSG_COPY) {
 		copy = prepare_copy(buf, min_t(size_t, bufsz, ns->msg_ctlmax));
 		if (IS_ERR(copy))
@@ -925,15 +880,10 @@
 	}
 	mode = convert_mode(&msgtyp, msgflg);
 
-<<<<<<< HEAD
-	msq = msg_lock_check(ns, msqid);
-	if (IS_ERR(msq)) {
-=======
 	rcu_read_lock();
 	msq = msq_obtain_object_check(ns, msqid);
 	if (IS_ERR(msq)) {
 		rcu_read_unlock();
->>>>>>> d0e0ac97
 		free_copy(copy);
 		return PTR_ERR(msq);
 	}
@@ -945,13 +895,8 @@
 		if (ipcperms(ns, &msq->q_perm, S_IRUGO))
 			goto out_unlock1;
 
-<<<<<<< HEAD
-		msg = find_msg(msq, &msgtyp, mode);
-
-=======
 		ipc_lock_object(&msq->q_perm);
 		msg = find_msg(msq, &msgtyp, mode);
->>>>>>> d0e0ac97
 		if (!IS_ERR(msg)) {
 			/*
 			 * Found a suitable message.
@@ -969,18 +914,7 @@
 				msg = copy_msg(msg, copy);
 				goto out_unlock0;
 			}
-<<<<<<< HEAD
-			/*
-			 * If we are copying, then do not unlink message and do
-			 * not update queue parameters.
-			 */
-			if (msgflg & MSG_COPY) {
-				msg = copy_msg(msg, copy);
-				goto out_unlock;
-			}
-=======
-
->>>>>>> d0e0ac97
+
 			list_del(&msg->m_list);
 			msq->q_qnum--;
 			msq->q_rtime = get_seconds();
@@ -1064,13 +998,6 @@
 
 		ipc_unlock_object(&msq->q_perm);
 	}
-<<<<<<< HEAD
-	if (IS_ERR(msg)) {
-		free_copy(copy);
-		return PTR_ERR(msg);
-	}
-
-=======
 
 out_unlock0:
 	ipc_unlock_object(&msq->q_perm);
@@ -1081,7 +1008,6 @@
 		return PTR_ERR(msg);
 	}
 
->>>>>>> d0e0ac97
 	bufsz = msg_handler(buf, msg, bufsz);
 	free_msg(msg);
 
