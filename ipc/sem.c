/*
 * linux/ipc/sem.c
 * Copyright (C) 1992 Krishna Balasubramanian
 * Copyright (C) 1995 Eric Schenk, Bruno Haible
 *
 * /proc/sysvipc/sem support (c) 1999 Dragos Acostachioaie <dragos@iname.com>
 *
 * SMP-threaded, sysctl's added
 * (c) 1999 Manfred Spraul <manfred@colorfullife.com>
 * Enforced range limit on SEM_UNDO
 * (c) 2001 Red Hat Inc
 * Lockless wakeup
 * (c) 2003 Manfred Spraul <manfred@colorfullife.com>
 * Further wakeup optimizations, documentation
 * (c) 2010 Manfred Spraul <manfred@colorfullife.com>
 *
 * support for audit of ipc object properties and permission changes
 * Dustin Kirkland <dustin.kirkland@us.ibm.com>
 *
 * namespaces support
 * OpenVZ, SWsoft Inc.
 * Pavel Emelianov <xemul@openvz.org>
 *
 * Implementation notes: (May 2010)
 * This file implements System V semaphores.
 *
 * User space visible behavior:
 * - FIFO ordering for semop() operations (just FIFO, not starvation
 *   protection)
 * - multiple semaphore operations that alter the same semaphore in
 *   one semop() are handled.
 * - sem_ctime (time of last semctl()) is updated in the IPC_SET, SETVAL and
 *   SETALL calls.
 * - two Linux specific semctl() commands: SEM_STAT, SEM_INFO.
 * - undo adjustments at process exit are limited to 0..SEMVMX.
 * - namespace are supported.
 * - SEMMSL, SEMMNS, SEMOPM and SEMMNI can be configured at runtine by writing
 *   to /proc/sys/kernel/sem.
 * - statistics about the usage are reported in /proc/sysvipc/sem.
 *
 * Internals:
 * - scalability:
 *   - all global variables are read-mostly.
 *   - semop() calls and semctl(RMID) are synchronized by RCU.
 *   - most operations do write operations (actually: spin_lock calls) to
 *     the per-semaphore array structure.
 *   Thus: Perfect SMP scaling between independent semaphore arrays.
 *         If multiple semaphores in one array are used, then cache line
 *         trashing on the semaphore array spinlock will limit the scaling.
 * - semncnt and semzcnt are calculated on demand in count_semncnt() and
 *   count_semzcnt()
 * - the task that performs a successful semop() scans the list of all
 *   sleeping tasks and completes any pending operations that can be fulfilled.
 *   Semaphores are actively given to waiting tasks (necessary for FIFO).
 *   (see update_queue())
 * - To improve the scalability, the actual wake-up calls are performed after
 *   dropping all locks. (see wake_up_sem_queue_prepare(),
 *   wake_up_sem_queue_do())
 * - All work is done by the waker, the woken up task does not have to do
 *   anything - not even acquiring a lock or dropping a refcount.
 * - A woken up task may not even touch the semaphore array anymore, it may
 *   have been destroyed already by a semctl(RMID).
 * - The synchronizations between wake-ups due to a timeout/signal and a
 *   wake-up due to a completed semaphore operation is achieved by using an
 *   intermediate state (IN_WAKEUP).
 * - UNDO values are stored in an array (one per process and per
 *   semaphore array, lazily allocated). For backwards compatibility, multiple
 *   modes for the UNDO variables are supported (per process, per thread)
 *   (see copy_semundo, CLONE_SYSVSEM)
 * - There are two lists of the pending operations: a per-array list
 *   and per-semaphore list (stored in the array). This allows to achieve FIFO
 *   ordering without always scanning all pending operations.
 *   The worst-case behavior is nevertheless O(N^2) for N wakeups.
 */

#include <linux/slab.h>
#include <linux/spinlock.h>
#include <linux/init.h>
#include <linux/proc_fs.h>
#include <linux/time.h>
#include <linux/security.h>
#include <linux/syscalls.h>
#include <linux/audit.h>
#include <linux/capability.h>
#include <linux/seq_file.h>
#include <linux/rwsem.h>
#include <linux/nsproxy.h>
#include <linux/ipc_namespace.h>

#include <asm/uaccess.h>
#include "util.h"

/* One semaphore structure for each semaphore in the system. */
struct sem {
	int	semval;		/* current value */
	int	sempid;		/* pid of last operation */
	spinlock_t	lock;	/* spinlock for fine-grained semtimedop */
<<<<<<< HEAD
	struct list_head sem_pending; /* pending single-sop operations */
};
=======
	struct list_head pending_alter; /* pending single-sop operations */
					/* that alter the semaphore */
	struct list_head pending_const; /* pending single-sop operations */
					/* that do not alter the semaphore*/
	time_t	sem_otime;	/* candidate for sem_otime */
} ____cacheline_aligned_in_smp;
>>>>>>> d0e0ac97

/* One queue for each sleeping process in the system. */
struct sem_queue {
	struct list_head	list;	 /* queue of pending operations */
	struct task_struct	*sleeper; /* this process */
	struct sem_undo		*undo;	 /* undo structure */
	int			pid;	 /* process id of requesting process */
	int			status;	 /* completion status of operation */
	struct sembuf		*sops;	 /* array of pending operations */
	int			nsops;	 /* number of operations */
	int			alter;	 /* does *sops alter the array? */
};

/* Each task has a list of undo requests. They are executed automatically
 * when the process exits.
 */
struct sem_undo {
	struct list_head	list_proc;	/* per-process list: *
						 * all undos from one process
						 * rcu protected */
	struct rcu_head		rcu;		/* rcu struct for sem_undo */
	struct sem_undo_list	*ulp;		/* back ptr to sem_undo_list */
	struct list_head	list_id;	/* per semaphore array list:
						 * all undos for one array */
	int			semid;		/* semaphore set identifier */
	short			*semadj;	/* array of adjustments */
						/* one per semaphore */
};

/* sem_undo_list controls shared access to the list of sem_undo structures
 * that may be shared among all a CLONE_SYSVSEM task group.
 */
struct sem_undo_list {
	atomic_t		refcnt;
	spinlock_t		lock;
	struct list_head	list_proc;
};


#define sem_ids(ns)	((ns)->ids[IPC_SEM_IDS])

#define sem_checkid(sma, semid)	ipc_checkid(&sma->sem_perm, semid)

static int newary(struct ipc_namespace *, struct ipc_params *);
static void freeary(struct ipc_namespace *, struct kern_ipc_perm *);
#ifdef CONFIG_PROC_FS
static int sysvipc_sem_proc_show(struct seq_file *s, void *it);
#endif

#define SEMMSL_FAST	256 /* 512 bytes on stack */
#define SEMOPM_FAST	64  /* ~ 372 bytes on stack */

/*
 * Locking:
 *	sem_undo.id_next,
 *	sem_array.complex_count,
 *	sem_array.pending{_alter,_cont},
 *	sem_array.sem_undo: global sem_lock() for read/write
 *	sem_undo.proc_next: only "current" is allowed to read/write that field.
 *	
 *	sem_array.sem_base[i].pending_{const,alter}:
 *		global or semaphore sem_lock() for read/write
 */

#define sc_semmsl	sem_ctls[0]
#define sc_semmns	sem_ctls[1]
#define sc_semopm	sem_ctls[2]
#define sc_semmni	sem_ctls[3]

void sem_init_ns(struct ipc_namespace *ns)
{
	ns->sc_semmsl = SEMMSL;
	ns->sc_semmns = SEMMNS;
	ns->sc_semopm = SEMOPM;
	ns->sc_semmni = SEMMNI;
	ns->used_sems = 0;
	ipc_init_ids(&ns->ids[IPC_SEM_IDS]);
}

#ifdef CONFIG_IPC_NS
void sem_exit_ns(struct ipc_namespace *ns)
{
	free_ipcs(ns, &sem_ids(ns), freeary);
	idr_destroy(&ns->ids[IPC_SEM_IDS].ipcs_idr);
}
#endif

void __init sem_init (void)
{
	sem_init_ns(&init_ipc_ns);
	ipc_init_proc_interface("sysvipc/sem",
				"       key      semid perms      nsems   uid   gid  cuid  cgid      otime      ctime\n",
				IPC_SEM_IDS, sysvipc_sem_proc_show);
}

/**
 * unmerge_queues - unmerge queues, if possible.
 * @sma: semaphore array
 *
 * The function unmerges the wait queues if complex_count is 0.
 * It must be called prior to dropping the global semaphore array lock.
 */
static void unmerge_queues(struct sem_array *sma)
{
	struct sem_queue *q, *tq;

	/* complex operations still around? */
	if (sma->complex_count)
		return;
	/*
	 * We will switch back to simple mode.
	 * Move all pending operation back into the per-semaphore
	 * queues.
	 */
	list_for_each_entry_safe(q, tq, &sma->pending_alter, list) {
		struct sem *curr;
		curr = &sma->sem_base[q->sops[0].sem_num];

		list_add_tail(&q->list, &curr->pending_alter);
	}
	INIT_LIST_HEAD(&sma->pending_alter);
}

/**
 * merge_queues - Merge single semop queues into global queue
 * @sma: semaphore array
 *
 * This function merges all per-semaphore queues into the global queue.
 * It is necessary to achieve FIFO ordering for the pending single-sop
 * operations when a multi-semop operation must sleep.
 * Only the alter operations must be moved, the const operations can stay.
 */
static void merge_queues(struct sem_array *sma)
{
	int i;
	for (i = 0; i < sma->sem_nsems; i++) {
		struct sem *sem = sma->sem_base + i;

		list_splice_init(&sem->pending_alter, &sma->pending_alter);
	}
}

/*
 * If the request contains only one semaphore operation, and there are
 * no complex transactions pending, lock only the semaphore involved.
 * Otherwise, lock the entire semaphore array, since we either have
 * multiple semaphores in our own semops, or we need to look at
 * semaphores from other pending complex operations.
 *
 * Carefully guard against sma->complex_count changing between zero
 * and non-zero while we are spinning for the lock. The value of
 * sma->complex_count cannot change while we are holding the lock,
 * so sem_unlock should be fine.
 *
 * The global lock path checks that all the local locks have been released,
 * checking each local lock once. This means that the local lock paths
 * cannot start their critical sections while the global lock is held.
 */
static inline int sem_lock(struct sem_array *sma, struct sembuf *sops,
			      int nsops)
{
	int locknum;
 again:
	if (nsops == 1 && !sma->complex_count) {
		struct sem *sem = sma->sem_base + sops->sem_num;

		/* Lock just the semaphore we are interested in. */
		spin_lock(&sem->lock);

		/*
		 * If sma->complex_count was set while we were spinning,
		 * we may need to look at things we did not lock here.
		 */
		if (unlikely(sma->complex_count)) {
			spin_unlock(&sem->lock);
			goto lock_array;
		}

		/*
		 * Another process is holding the global lock on the
		 * sem_array; we cannot enter our critical section,
		 * but have to wait for the global lock to be released.
		 */
		if (unlikely(spin_is_locked(&sma->sem_perm.lock))) {
			spin_unlock(&sem->lock);
			spin_unlock_wait(&sma->sem_perm.lock);
			goto again;
		}

		locknum = sops->sem_num;
	} else {
		int i;
		/*
		 * Lock the semaphore array, and wait for all of the
		 * individual semaphore locks to go away.  The code
		 * above ensures no new single-lock holders will enter
		 * their critical section while the array lock is held.
		 */
 lock_array:
		ipc_lock_object(&sma->sem_perm);
		for (i = 0; i < sma->sem_nsems; i++) {
			struct sem *sem = sma->sem_base + i;
			spin_unlock_wait(&sem->lock);
		}
		locknum = -1;
	}
	return locknum;
}

static inline void sem_unlock(struct sem_array *sma, int locknum)
{
	if (locknum == -1) {
		unmerge_queues(sma);
		ipc_unlock_object(&sma->sem_perm);
	} else {
		struct sem *sem = sma->sem_base + locknum;
		spin_unlock(&sem->lock);
	}
}

/*
 * If the request contains only one semaphore operation, and there are
 * no complex transactions pending, lock only the semaphore involved.
 * Otherwise, lock the entire semaphore array, since we either have
 * multiple semaphores in our own semops, or we need to look at
 * semaphores from other pending complex operations.
 *
 * Carefully guard against sma->complex_count changing between zero
 * and non-zero while we are spinning for the lock. The value of
 * sma->complex_count cannot change while we are holding the lock,
 * so sem_unlock should be fine.
 *
 * The global lock path checks that all the local locks have been released,
 * checking each local lock once. This means that the local lock paths
 * cannot start their critical sections while the global lock is held.
 */
static inline int sem_lock(struct sem_array *sma, struct sembuf *sops,
			      int nsops)
{
	int locknum;
 again:
	if (nsops == 1 && !sma->complex_count) {
		struct sem *sem = sma->sem_base + sops->sem_num;

		/* Lock just the semaphore we are interested in. */
		spin_lock(&sem->lock);

		/*
		 * If sma->complex_count was set while we were spinning,
		 * we may need to look at things we did not lock here.
		 */
		if (unlikely(sma->complex_count)) {
			spin_unlock(&sem->lock);
			goto lock_array;
		}

		/*
		 * Another process is holding the global lock on the
		 * sem_array; we cannot enter our critical section,
		 * but have to wait for the global lock to be released.
		 */
		if (unlikely(spin_is_locked(&sma->sem_perm.lock))) {
			spin_unlock(&sem->lock);
			spin_unlock_wait(&sma->sem_perm.lock);
			goto again;
		}

		locknum = sops->sem_num;
	} else {
		int i;
		/*
		 * Lock the semaphore array, and wait for all of the
		 * individual semaphore locks to go away.  The code
		 * above ensures no new single-lock holders will enter
		 * their critical section while the array lock is held.
		 */
 lock_array:
		spin_lock(&sma->sem_perm.lock);
		for (i = 0; i < sma->sem_nsems; i++) {
			struct sem *sem = sma->sem_base + i;
			spin_unlock_wait(&sem->lock);
		}
		locknum = -1;
	}
	return locknum;
}

static inline void sem_unlock(struct sem_array *sma, int locknum)
{
	if (locknum == -1) {
		spin_unlock(&sma->sem_perm.lock);
	} else {
		struct sem *sem = sma->sem_base + locknum;
		spin_unlock(&sem->lock);
	}
}

/*
 * sem_lock_(check_) routines are called in the paths where the rw_mutex
 * is not held.
 *
 * The caller holds the RCU read lock.
 */
static inline struct sem_array *sem_obtain_lock(struct ipc_namespace *ns,
			int id, struct sembuf *sops, int nsops, int *locknum)
{
	struct kern_ipc_perm *ipcp;
	struct sem_array *sma;

	ipcp = ipc_obtain_object(&sem_ids(ns), id);
	if (IS_ERR(ipcp))
		return ERR_CAST(ipcp);

	sma = container_of(ipcp, struct sem_array, sem_perm);
	*locknum = sem_lock(sma, sops, nsops);

	/* ipc_rmid() may have already freed the ID while sem_lock
	 * was spinning: verify that the structure is still valid
	 */
	if (!ipcp->deleted)
		return container_of(ipcp, struct sem_array, sem_perm);

	sem_unlock(sma, *locknum);
	return ERR_PTR(-EINVAL);
}

static inline struct sem_array *sem_obtain_object(struct ipc_namespace *ns, int id)
{
	struct kern_ipc_perm *ipcp = ipc_obtain_object(&sem_ids(ns), id);

	if (IS_ERR(ipcp))
		return ERR_CAST(ipcp);

	return container_of(ipcp, struct sem_array, sem_perm);
}

static inline struct sem_array *sem_obtain_object_check(struct ipc_namespace *ns,
							int id)
{
	struct kern_ipc_perm *ipcp = ipc_obtain_object_check(&sem_ids(ns), id);

	if (IS_ERR(ipcp))
		return ERR_CAST(ipcp);

	return container_of(ipcp, struct sem_array, sem_perm);
}

static inline void sem_lock_and_putref(struct sem_array *sma)
{
	sem_lock(sma, NULL, -1);
	ipc_rcu_putref(sma);
}

static inline void sem_putref(struct sem_array *sma)
{
	ipc_rcu_putref(sma);
}

static inline void sem_rmid(struct ipc_namespace *ns, struct sem_array *s)
{
	ipc_rmid(&sem_ids(ns), &s->sem_perm);
}

/*
 * Lockless wakeup algorithm:
 * Without the check/retry algorithm a lockless wakeup is possible:
 * - queue.status is initialized to -EINTR before blocking.
 * - wakeup is performed by
 *	* unlinking the queue entry from the pending list
 *	* setting queue.status to IN_WAKEUP
 *	  This is the notification for the blocked thread that a
 *	  result value is imminent.
 *	* call wake_up_process
 *	* set queue.status to the final value.
 * - the previously blocked thread checks queue.status:
 *   	* if it's IN_WAKEUP, then it must wait until the value changes
 *   	* if it's not -EINTR, then the operation was completed by
 *   	  update_queue. semtimedop can return queue.status without
 *   	  performing any operation on the sem array.
 *   	* otherwise it must acquire the spinlock and check what's up.
 *
 * The two-stage algorithm is necessary to protect against the following
 * races:
 * - if queue.status is set after wake_up_process, then the woken up idle
 *   thread could race forward and try (and fail) to acquire sma->lock
 *   before update_queue had a chance to set queue.status
 * - if queue.status is written before wake_up_process and if the
 *   blocked process is woken up by a signal between writing
 *   queue.status and the wake_up_process, then the woken up
 *   process could return from semtimedop and die by calling
 *   sys_exit before wake_up_process is called. Then wake_up_process
 *   will oops, because the task structure is already invalid.
 *   (yes, this happened on s390 with sysv msg).
 *
 */
#define IN_WAKEUP	1

/**
 * newary - Create a new semaphore set
 * @ns: namespace
 * @params: ptr to the structure that contains key, semflg and nsems
 *
 * Called with sem_ids.rw_mutex held (as a writer)
 */

static int newary(struct ipc_namespace *ns, struct ipc_params *params)
{
	int id;
	int retval;
	struct sem_array *sma;
	int size;
	key_t key = params->key;
	int nsems = params->u.nsems;
	int semflg = params->flg;
	int i;

	if (!nsems)
		return -EINVAL;
	if (ns->used_sems + nsems > ns->sc_semmns)
		return -ENOSPC;

	size = sizeof (*sma) + nsems * sizeof (struct sem);
	sma = ipc_rcu_alloc(size);
	if (!sma) {
		return -ENOMEM;
	}
	memset (sma, 0, size);

	sma->sem_perm.mode = (semflg & S_IRWXUGO);
	sma->sem_perm.key = key;

	sma->sem_perm.security = NULL;
	retval = security_sem_alloc(sma);
	if (retval) {
		ipc_rcu_putref(sma);
		return retval;
	}

	id = ipc_addid(&sem_ids(ns), &sma->sem_perm, ns->sc_semmni);
	if (id < 0) {
		security_sem_free(sma);
		ipc_rcu_putref(sma);
		return id;
	}
	ns->used_sems += nsems;

	sma->sem_base = (struct sem *) &sma[1];

	for (i = 0; i < nsems; i++) {
<<<<<<< HEAD
		INIT_LIST_HEAD(&sma->sem_base[i].sem_pending);
=======
		INIT_LIST_HEAD(&sma->sem_base[i].pending_alter);
		INIT_LIST_HEAD(&sma->sem_base[i].pending_const);
>>>>>>> d0e0ac97
		spin_lock_init(&sma->sem_base[i].lock);
	}

	sma->complex_count = 0;
	INIT_LIST_HEAD(&sma->pending_alter);
	INIT_LIST_HEAD(&sma->pending_const);
	INIT_LIST_HEAD(&sma->list_id);
	sma->sem_nsems = nsems;
	sma->sem_ctime = get_seconds();
	sem_unlock(sma, -1);
	rcu_read_unlock();

	return sma->sem_perm.id;
}


/*
 * Called with sem_ids.rw_mutex and ipcp locked.
 */
static inline int sem_security(struct kern_ipc_perm *ipcp, int semflg)
{
	struct sem_array *sma;

	sma = container_of(ipcp, struct sem_array, sem_perm);
	return security_sem_associate(sma, semflg);
}

/*
 * Called with sem_ids.rw_mutex and ipcp locked.
 */
static inline int sem_more_checks(struct kern_ipc_perm *ipcp,
				struct ipc_params *params)
{
	struct sem_array *sma;

	sma = container_of(ipcp, struct sem_array, sem_perm);
	if (params->u.nsems > sma->sem_nsems)
		return -EINVAL;

	return 0;
}

SYSCALL_DEFINE3(semget, key_t, key, int, nsems, int, semflg)
{
	struct ipc_namespace *ns;
	struct ipc_ops sem_ops;
	struct ipc_params sem_params;

	ns = current->nsproxy->ipc_ns;

	if (nsems < 0 || nsems > ns->sc_semmsl)
		return -EINVAL;

	sem_ops.getnew = newary;
	sem_ops.associate = sem_security;
	sem_ops.more_checks = sem_more_checks;

	sem_params.key = key;
	sem_params.flg = semflg;
	sem_params.u.nsems = nsems;

	return ipcget(ns, &sem_ids(ns), &sem_ops, &sem_params);
}

/** perform_atomic_semop - Perform (if possible) a semaphore operation
 * @sma: semaphore array
 * @sops: array with operations that should be checked
 * @nsems: number of sops
 * @un: undo array
 * @pid: pid that did the change
 *
 * Returns 0 if the operation was possible.
 * Returns 1 if the operation is impossible, the caller must sleep.
 * Negative values are error codes.
 */

static int perform_atomic_semop(struct sem_array *sma, struct sembuf *sops,
			     int nsops, struct sem_undo *un, int pid)
{
	int result, sem_op;
	struct sembuf *sop;
	struct sem * curr;

	for (sop = sops; sop < sops + nsops; sop++) {
		curr = sma->sem_base + sop->sem_num;
		sem_op = sop->sem_op;
		result = curr->semval;
  
		if (!sem_op && result)
			goto would_block;

		result += sem_op;
		if (result < 0)
			goto would_block;
		if (result > SEMVMX)
			goto out_of_range;
		if (sop->sem_flg & SEM_UNDO) {
			int undo = un->semadj[sop->sem_num] - sem_op;
			/*
	 		 *	Exceeding the undo range is an error.
			 */
			if (undo < (-SEMAEM - 1) || undo > SEMAEM)
				goto out_of_range;
		}
		curr->semval = result;
	}

	sop--;
	while (sop >= sops) {
		sma->sem_base[sop->sem_num].sempid = pid;
		if (sop->sem_flg & SEM_UNDO)
			un->semadj[sop->sem_num] -= sop->sem_op;
		sop--;
	}
	
	return 0;

out_of_range:
	result = -ERANGE;
	goto undo;

would_block:
	if (sop->sem_flg & IPC_NOWAIT)
		result = -EAGAIN;
	else
		result = 1;

undo:
	sop--;
	while (sop >= sops) {
		sma->sem_base[sop->sem_num].semval -= sop->sem_op;
		sop--;
	}

	return result;
}

/** wake_up_sem_queue_prepare(q, error): Prepare wake-up
 * @q: queue entry that must be signaled
 * @error: Error value for the signal
 *
 * Prepare the wake-up of the queue entry q.
 */
static void wake_up_sem_queue_prepare(struct list_head *pt,
				struct sem_queue *q, int error)
{
	if (list_empty(pt)) {
		/*
		 * Hold preempt off so that we don't get preempted and have the
		 * wakee busy-wait until we're scheduled back on.
		 */
		preempt_disable();
	}
	q->status = IN_WAKEUP;
	q->pid = error;

	list_add_tail(&q->list, pt);
}

/**
 * wake_up_sem_queue_do(pt) - do the actual wake-up
 * @pt: list of tasks to be woken up
 *
 * Do the actual wake-up.
 * The function is called without any locks held, thus the semaphore array
 * could be destroyed already and the tasks can disappear as soon as the
 * status is set to the actual return code.
 */
static void wake_up_sem_queue_do(struct list_head *pt)
{
	struct sem_queue *q, *t;
	int did_something;

	did_something = !list_empty(pt);
	list_for_each_entry_safe(q, t, pt, list) {
		wake_up_process(q->sleeper);
		/* q can disappear immediately after writing q->status. */
		smp_wmb();
		q->status = q->pid;
	}
	if (did_something)
		preempt_enable();
}

static void unlink_queue(struct sem_array *sma, struct sem_queue *q)
{
	list_del(&q->list);
	if (q->nsops > 1)
		sma->complex_count--;
}

/** check_restart(sma, q)
 * @sma: semaphore array
 * @q: the operation that just completed
 *
 * update_queue is O(N^2) when it restarts scanning the whole queue of
 * waiting operations. Therefore this function checks if the restart is
 * really necessary. It is called after a previously waiting operation
 * modified the array.
 * Note that wait-for-zero operations are handled without restart.
 */
static int check_restart(struct sem_array *sma, struct sem_queue *q)
{
	/* pending complex alter operations are too difficult to analyse */
	if (!list_empty(&sma->pending_alter))
		return 1;

	/* we were a sleeping complex operation. Too difficult */
	if (q->nsops > 1)
		return 1;

	/* It is impossible that someone waits for the new value:
	 * - complex operations always restart.
	 * - wait-for-zero are handled seperately.
	 * - q is a previously sleeping simple operation that
	 *   altered the array. It must be a decrement, because
	 *   simple increments never sleep.
	 * - If there are older (higher priority) decrements
	 *   in the queue, then they have observed the original
	 *   semval value and couldn't proceed. The operation
	 *   decremented to value - thus they won't proceed either.
	 */
	return 0;
}

/**
 * wake_const_ops(sma, semnum, pt) - Wake up non-alter tasks
 * @sma: semaphore array.
 * @semnum: semaphore that was modified.
 * @pt: list head for the tasks that must be woken up.
 *
 * wake_const_ops must be called after a semaphore in a semaphore array
 * was set to 0. If complex const operations are pending, wake_const_ops must
 * be called with semnum = -1, as well as with the number of each modified
 * semaphore.
 * The tasks that must be woken up are added to @pt. The return code
 * is stored in q->pid.
 * The function returns 1 if at least one operation was completed successfully.
 */
static int wake_const_ops(struct sem_array *sma, int semnum,
				struct list_head *pt)
{
	struct sem_queue *q;
	struct list_head *walk;
	struct list_head *pending_list;
	int semop_completed = 0;

	if (semnum == -1)
		pending_list = &sma->pending_const;
	else
		pending_list = &sma->sem_base[semnum].pending_const;

	walk = pending_list->next;
	while (walk != pending_list) {
		int error;

		q = container_of(walk, struct sem_queue, list);
		walk = walk->next;

		error = perform_atomic_semop(sma, q->sops, q->nsops,
						 q->undo, q->pid);

		if (error <= 0) {
			/* operation completed, remove from queue & wakeup */

			unlink_queue(sma, q);

			wake_up_sem_queue_prepare(pt, q, error);
			if (error == 0)
				semop_completed = 1;
		}
	}
	return semop_completed;
}

/**
 * do_smart_wakeup_zero(sma, sops, nsops, pt) - wakeup all wait for zero tasks
 * @sma: semaphore array
 * @sops: operations that were performed
 * @nsops: number of operations
 * @pt: list head of the tasks that must be woken up.
 *
 * do_smart_wakeup_zero() checks all required queue for wait-for-zero
 * operations, based on the actual changes that were performed on the
 * semaphore array.
 * The function returns 1 if at least one operation was completed successfully.
 */
static int do_smart_wakeup_zero(struct sem_array *sma, struct sembuf *sops,
					int nsops, struct list_head *pt)
{
	int i;
	int semop_completed = 0;
	int got_zero = 0;

	/* first: the per-semaphore queues, if known */
	if (sops) {
		for (i = 0; i < nsops; i++) {
			int num = sops[i].sem_num;

			if (sma->sem_base[num].semval == 0) {
				got_zero = 1;
				semop_completed |= wake_const_ops(sma, num, pt);
			}
		}
	} else {
		/*
		 * No sops means modified semaphores not known.
		 * Assume all were changed.
		 */
		for (i = 0; i < sma->sem_nsems; i++) {
			if (sma->sem_base[i].semval == 0) {
				got_zero = 1;
				semop_completed |= wake_const_ops(sma, i, pt);
			}
		}
	}
	/*
<<<<<<< HEAD
	 * semval is 0. Check if there are wait-for-zero semops.
	 * They must be the first entries in the per-semaphore queue
	 */
	h = list_first_entry(&curr->sem_pending, struct sem_queue, list);
	BUG_ON(h->nsops != 1);
	BUG_ON(h->sops[0].sem_num != q->sops[0].sem_num);

	/* Yes, there is a wait-for-zero semop. Restart */
	if (h->sops[0].sem_op == 0)
		return 1;
=======
	 * If one of the modified semaphores got 0,
	 * then check the global queue, too.
	 */
	if (got_zero)
		semop_completed |= wake_const_ops(sma, -1, pt);
>>>>>>> d0e0ac97

	return semop_completed;
}


/**
 * update_queue(sma, semnum): Look for tasks that can be completed.
 * @sma: semaphore array.
 * @semnum: semaphore that was modified.
 * @pt: list head for the tasks that must be woken up.
 *
 * update_queue must be called after a semaphore in a semaphore array
 * was modified. If multiple semaphores were modified, update_queue must
 * be called with semnum = -1, as well as with the number of each modified
 * semaphore.
 * The tasks that must be woken up are added to @pt. The return code
 * is stored in q->pid.
 * The function internally checks if const operations can now succeed.
 *
 * The function return 1 if at least one semop was completed successfully.
 */
static int update_queue(struct sem_array *sma, int semnum, struct list_head *pt)
{
	struct sem_queue *q;
	struct list_head *walk;
	struct list_head *pending_list;
	int semop_completed = 0;

	if (semnum == -1)
<<<<<<< HEAD
		pending_list = &sma->sem_pending;
	else
		pending_list = &sma->sem_base[semnum].sem_pending;
=======
		pending_list = &sma->pending_alter;
	else
		pending_list = &sma->sem_base[semnum].pending_alter;
>>>>>>> d0e0ac97

again:
	walk = pending_list->next;
	while (walk != pending_list) {
		int error, restart;

		q = container_of(walk, struct sem_queue, list);
		walk = walk->next;

		/* If we are scanning the single sop, per-semaphore list of
		 * one semaphore and that semaphore is 0, then it is not
		 * necessary to scan further: simple increments
		 * that affect only one entry succeed immediately and cannot
		 * be in the  per semaphore pending queue, and decrements
		 * cannot be successful if the value is already 0.
		 */
		if (semnum != -1 && sma->sem_base[semnum].semval == 0)
			break;

		error = perform_atomic_semop(sma, q->sops, q->nsops,
					 q->undo, q->pid);

		/* Does q->sleeper still need to sleep? */
		if (error > 0)
			continue;

		unlink_queue(sma, q);

		if (error) {
			restart = 0;
		} else {
			semop_completed = 1;
			do_smart_wakeup_zero(sma, q->sops, q->nsops, pt);
			restart = check_restart(sma, q);
		}

		wake_up_sem_queue_prepare(pt, q, error);
		if (restart)
			goto again;
	}
	return semop_completed;
}

/**
 * do_smart_update(sma, sops, nsops, otime, pt) - optimized update_queue
 * @sma: semaphore array
 * @sops: operations that were performed
 * @nsops: number of operations
 * @otime: force setting otime
 * @pt: list head of the tasks that must be woken up.
 *
 * do_smart_update() does the required calls to update_queue and wakeup_zero,
 * based on the actual changes that were performed on the semaphore array.
 * Note that the function does not do the actual wake-up: the caller is
 * responsible for calling wake_up_sem_queue_do(@pt).
 * It is safe to perform this call after dropping all locks.
 */
static void do_smart_update(struct sem_array *sma, struct sembuf *sops, int nsops,
			int otime, struct list_head *pt)
{
	int i;
	int progress;

<<<<<<< HEAD
	progress = 1;
retry_global:
	if (sma->complex_count) {
		if (update_queue(sma, -1, pt)) {
			progress = 1;
			otime = 1;
			sops = NULL;
		}
	}
	if (!progress)
		goto done;

	if (!sops) {
		/* No semops; something special is going on. */
		for (i = 0; i < sma->sem_nsems; i++) {
			if (update_queue(sma, i, pt)) {
				otime = 1;
				progress = 1;
			}
		}
		goto done_checkretry;
	}

	/* Check the semaphores that were modified. */
	for (i = 0; i < nsops; i++) {
		if (sops[i].sem_op > 0 ||
			(sops[i].sem_op < 0 &&
				sma->sem_base[sops[i].sem_num].semval == 0))
			if (update_queue(sma, sops[i].sem_num, pt)) {
				otime = 1;
				progress = 1;
			}
	}
done_checkretry:
	if (progress) {
		progress = 0;
		goto retry_global;
=======
	otime |= do_smart_wakeup_zero(sma, sops, nsops, pt);

	if (!list_empty(&sma->pending_alter)) {
		/* semaphore array uses the global queue - just process it. */
		otime |= update_queue(sma, -1, pt);
	} else {
		if (!sops) {
			/*
			 * No sops, thus the modified semaphores are not
			 * known. Check all.
			 */
			for (i = 0; i < sma->sem_nsems; i++)
				otime |= update_queue(sma, i, pt);
		} else {
			/*
			 * Check the semaphores that were increased:
			 * - No complex ops, thus all sleeping ops are
			 *   decrease.
			 * - if we decreased the value, then any sleeping
			 *   semaphore ops wont be able to run: If the
			 *   previous value was too small, then the new
			 *   value will be too small, too.
			 */
			for (i = 0; i < nsops; i++) {
				if (sops[i].sem_op > 0) {
					otime |= update_queue(sma,
							sops[i].sem_num, pt);
				}
			}
		}
	}
	if (otime) {
		if (sops == NULL) {
			sma->sem_base[0].sem_otime = get_seconds();
		} else {
			sma->sem_base[sops[0].sem_num].sem_otime =
								get_seconds();
		}
>>>>>>> d0e0ac97
	}
}


/* The following counts are associated to each semaphore:
 *   semncnt        number of tasks waiting on semval being nonzero
 *   semzcnt        number of tasks waiting on semval being zero
 * This model assumes that a task waits on exactly one semaphore.
 * Since semaphore operations are to be performed atomically, tasks actually
 * wait on a whole sequence of semaphores simultaneously.
 * The counts we return here are a rough approximation, but still
 * warrant that semncnt+semzcnt>0 if the task is on the pending queue.
 */
static int count_semncnt (struct sem_array * sma, ushort semnum)
{
	int semncnt;
	struct sem_queue * q;

	semncnt = 0;
<<<<<<< HEAD
	list_for_each_entry(q, &sma->sem_base[semnum].sem_pending, list) {
=======
	list_for_each_entry(q, &sma->sem_base[semnum].pending_alter, list) {
>>>>>>> d0e0ac97
		struct sembuf * sops = q->sops;
		BUG_ON(sops->sem_num != semnum);
		if ((sops->sem_op < 0) && !(sops->sem_flg & IPC_NOWAIT))
			semncnt++;
	}

<<<<<<< HEAD
	list_for_each_entry(q, &sma->sem_pending, list) {
=======
	list_for_each_entry(q, &sma->pending_alter, list) {
>>>>>>> d0e0ac97
		struct sembuf * sops = q->sops;
		int nsops = q->nsops;
		int i;
		for (i = 0; i < nsops; i++)
			if (sops[i].sem_num == semnum
			    && (sops[i].sem_op < 0)
			    && !(sops[i].sem_flg & IPC_NOWAIT))
				semncnt++;
	}
	return semncnt;
}

static int count_semzcnt (struct sem_array * sma, ushort semnum)
{
	int semzcnt;
	struct sem_queue * q;

	semzcnt = 0;
<<<<<<< HEAD
	list_for_each_entry(q, &sma->sem_base[semnum].sem_pending, list) {
=======
	list_for_each_entry(q, &sma->sem_base[semnum].pending_const, list) {
>>>>>>> d0e0ac97
		struct sembuf * sops = q->sops;
		BUG_ON(sops->sem_num != semnum);
		if ((sops->sem_op == 0) && !(sops->sem_flg & IPC_NOWAIT))
			semzcnt++;
	}

<<<<<<< HEAD
	list_for_each_entry(q, &sma->sem_pending, list) {
=======
	list_for_each_entry(q, &sma->pending_const, list) {
>>>>>>> d0e0ac97
		struct sembuf * sops = q->sops;
		int nsops = q->nsops;
		int i;
		for (i = 0; i < nsops; i++)
			if (sops[i].sem_num == semnum
			    && (sops[i].sem_op == 0)
			    && !(sops[i].sem_flg & IPC_NOWAIT))
				semzcnt++;
	}
	return semzcnt;
}

/* Free a semaphore set. freeary() is called with sem_ids.rw_mutex locked
 * as a writer and the spinlock for this semaphore set hold. sem_ids.rw_mutex
 * remains locked on exit.
 */
static void freeary(struct ipc_namespace *ns, struct kern_ipc_perm *ipcp)
{
	struct sem_undo *un, *tu;
	struct sem_queue *q, *tq;
	struct sem_array *sma = container_of(ipcp, struct sem_array, sem_perm);
	struct list_head tasks;
	int i;

	/* Free the existing undo structures for this semaphore set.  */
	ipc_assert_locked_object(&sma->sem_perm);
	list_for_each_entry_safe(un, tu, &sma->list_id, list_id) {
		list_del(&un->list_id);
		spin_lock(&un->ulp->lock);
		un->semid = -1;
		list_del_rcu(&un->list_proc);
		spin_unlock(&un->ulp->lock);
		kfree_rcu(un, rcu);
	}

	/* Wake up all pending processes and let them fail with EIDRM. */
	INIT_LIST_HEAD(&tasks);
	list_for_each_entry_safe(q, tq, &sma->pending_const, list) {
		unlink_queue(sma, q);
		wake_up_sem_queue_prepare(&tasks, q, -EIDRM);
	}

	list_for_each_entry_safe(q, tq, &sma->pending_alter, list) {
		unlink_queue(sma, q);
		wake_up_sem_queue_prepare(&tasks, q, -EIDRM);
	}
	for (i = 0; i < sma->sem_nsems; i++) {
		struct sem *sem = sma->sem_base + i;
<<<<<<< HEAD
		list_for_each_entry_safe(q, tq, &sem->sem_pending, list) {
=======
		list_for_each_entry_safe(q, tq, &sem->pending_const, list) {
			unlink_queue(sma, q);
			wake_up_sem_queue_prepare(&tasks, q, -EIDRM);
		}
		list_for_each_entry_safe(q, tq, &sem->pending_alter, list) {
>>>>>>> d0e0ac97
			unlink_queue(sma, q);
			wake_up_sem_queue_prepare(&tasks, q, -EIDRM);
		}
	}

	/* Remove the semaphore set from the IDR */
	sem_rmid(ns, sma);
	sem_unlock(sma, -1);
	rcu_read_unlock();

	wake_up_sem_queue_do(&tasks);
	ns->used_sems -= sma->sem_nsems;
	security_sem_free(sma);
	ipc_rcu_putref(sma);
}

static unsigned long copy_semid_to_user(void __user *buf, struct semid64_ds *in, int version)
{
	switch(version) {
	case IPC_64:
		return copy_to_user(buf, in, sizeof(*in));
	case IPC_OLD:
	    {
		struct semid_ds out;

		memset(&out, 0, sizeof(out));

		ipc64_perm_to_ipc_perm(&in->sem_perm, &out.sem_perm);

		out.sem_otime	= in->sem_otime;
		out.sem_ctime	= in->sem_ctime;
		out.sem_nsems	= in->sem_nsems;

		return copy_to_user(buf, &out, sizeof(out));
	    }
	default:
		return -EINVAL;
	}
}

static time_t get_semotime(struct sem_array *sma)
{
	int i;
	time_t res;

	res = sma->sem_base[0].sem_otime;
	for (i = 1; i < sma->sem_nsems; i++) {
		time_t to = sma->sem_base[i].sem_otime;

		if (to > res)
			res = to;
	}
	return res;
}

static int semctl_nolock(struct ipc_namespace *ns, int semid,
			 int cmd, int version, void __user *p)
{
	int err;
	struct sem_array *sma;

	switch(cmd) {
	case IPC_INFO:
	case SEM_INFO:
	{
		struct seminfo seminfo;
		int max_id;

		err = security_sem_semctl(NULL, cmd);
		if (err)
			return err;
		
		memset(&seminfo,0,sizeof(seminfo));
		seminfo.semmni = ns->sc_semmni;
		seminfo.semmns = ns->sc_semmns;
		seminfo.semmsl = ns->sc_semmsl;
		seminfo.semopm = ns->sc_semopm;
		seminfo.semvmx = SEMVMX;
		seminfo.semmnu = SEMMNU;
		seminfo.semmap = SEMMAP;
		seminfo.semume = SEMUME;
		down_read(&sem_ids(ns).rw_mutex);
		if (cmd == SEM_INFO) {
			seminfo.semusz = sem_ids(ns).in_use;
			seminfo.semaem = ns->used_sems;
		} else {
			seminfo.semusz = SEMUSZ;
			seminfo.semaem = SEMAEM;
		}
		max_id = ipc_get_maxid(&sem_ids(ns));
		up_read(&sem_ids(ns).rw_mutex);
		if (copy_to_user(p, &seminfo, sizeof(struct seminfo))) 
			return -EFAULT;
		return (max_id < 0) ? 0: max_id;
	}
	case IPC_STAT:
	case SEM_STAT:
	{
		struct semid64_ds tbuf;
		int id = 0;

		memset(&tbuf, 0, sizeof(tbuf));

		rcu_read_lock();
		if (cmd == SEM_STAT) {
			sma = sem_obtain_object(ns, semid);
			if (IS_ERR(sma)) {
				err = PTR_ERR(sma);
				goto out_unlock;
			}
			id = sma->sem_perm.id;
		} else {
			sma = sem_obtain_object_check(ns, semid);
			if (IS_ERR(sma)) {
				err = PTR_ERR(sma);
				goto out_unlock;
			}
		}

		err = -EACCES;
		if (ipcperms(ns, &sma->sem_perm, S_IRUGO))
			goto out_unlock;

		err = security_sem_semctl(sma, cmd);
		if (err)
			goto out_unlock;

		kernel_to_ipc64_perm(&sma->sem_perm, &tbuf.sem_perm);
<<<<<<< HEAD
		tbuf.sem_otime  = sma->sem_otime;
		tbuf.sem_ctime  = sma->sem_ctime;
		tbuf.sem_nsems  = sma->sem_nsems;
=======
		tbuf.sem_otime = get_semotime(sma);
		tbuf.sem_ctime = sma->sem_ctime;
		tbuf.sem_nsems = sma->sem_nsems;
>>>>>>> d0e0ac97
		rcu_read_unlock();
		if (copy_semid_to_user(p, &tbuf, version))
			return -EFAULT;
		return id;
	}
	default:
		return -EINVAL;
	}
out_unlock:
	rcu_read_unlock();
	return err;
}

static int semctl_setval(struct ipc_namespace *ns, int semid, int semnum,
		unsigned long arg)
{
	struct sem_undo *un;
	struct sem_array *sma;
	struct sem* curr;
	int err;
	struct list_head tasks;
	int val;
#if defined(CONFIG_64BIT) && defined(__BIG_ENDIAN)
	/* big-endian 64bit */
	val = arg >> 32;
#else
	/* 32bit or little-endian 64bit */
	val = arg;
#endif

	if (val > SEMVMX || val < 0)
		return -ERANGE;

	INIT_LIST_HEAD(&tasks);

	rcu_read_lock();
	sma = sem_obtain_object_check(ns, semid);
	if (IS_ERR(sma)) {
		rcu_read_unlock();
		return PTR_ERR(sma);
	}

	if (semnum < 0 || semnum >= sma->sem_nsems) {
		rcu_read_unlock();
		return -EINVAL;
	}


	if (ipcperms(ns, &sma->sem_perm, S_IWUGO)) {
		rcu_read_unlock();
		return -EACCES;
	}

	err = security_sem_semctl(sma, SETVAL);
	if (err) {
		rcu_read_unlock();
		return -EACCES;
	}

	sem_lock(sma, NULL, -1);

	curr = &sma->sem_base[semnum];

<<<<<<< HEAD
	assert_spin_locked(&sma->sem_perm.lock);
=======
	ipc_assert_locked_object(&sma->sem_perm);
>>>>>>> d0e0ac97
	list_for_each_entry(un, &sma->list_id, list_id)
		un->semadj[semnum] = 0;

	curr->semval = val;
	curr->sempid = task_tgid_vnr(current);
	sma->sem_ctime = get_seconds();
	/* maybe some queued-up processes were waiting for this */
	do_smart_update(sma, NULL, 0, 0, &tasks);
	sem_unlock(sma, -1);
	rcu_read_unlock();
	wake_up_sem_queue_do(&tasks);
	return 0;
}

static int semctl_main(struct ipc_namespace *ns, int semid, int semnum,
		int cmd, void __user *p)
{
	struct sem_array *sma;
	struct sem* curr;
	int err, nsems;
	ushort fast_sem_io[SEMMSL_FAST];
	ushort* sem_io = fast_sem_io;
	struct list_head tasks;

	INIT_LIST_HEAD(&tasks);

	rcu_read_lock();
	sma = sem_obtain_object_check(ns, semid);
	if (IS_ERR(sma)) {
		rcu_read_unlock();
		return PTR_ERR(sma);
	}

	nsems = sma->sem_nsems;

	err = -EACCES;
	if (ipcperms(ns, &sma->sem_perm, cmd == SETALL ? S_IWUGO : S_IRUGO))
		goto out_rcu_wakeup;

	err = security_sem_semctl(sma, cmd);
	if (err)
		goto out_rcu_wakeup;

	err = -EACCES;
	switch (cmd) {
	case GETALL:
	{
		ushort __user *array = p;
		int i;

		sem_lock(sma, NULL, -1);
		if(nsems > SEMMSL_FAST) {
			if (!ipc_rcu_getref(sma)) {
				sem_unlock(sma, -1);
				rcu_read_unlock();
				err = -EIDRM;
				goto out_free;
			}
			sem_unlock(sma, -1);
			rcu_read_unlock();
			sem_io = ipc_alloc(sizeof(ushort)*nsems);
			if(sem_io == NULL) {
				sem_putref(sma);
				return -ENOMEM;
			}

			rcu_read_lock();
			sem_lock_and_putref(sma);
			if (sma->sem_perm.deleted) {
				sem_unlock(sma, -1);
				rcu_read_unlock();
				err = -EIDRM;
				goto out_free;
			}
		}
		for (i = 0; i < sma->sem_nsems; i++)
			sem_io[i] = sma->sem_base[i].semval;
		sem_unlock(sma, -1);
		rcu_read_unlock();
		err = 0;
		if(copy_to_user(array, sem_io, nsems*sizeof(ushort)))
			err = -EFAULT;
		goto out_free;
	}
	case SETALL:
	{
		int i;
		struct sem_undo *un;

		if (!ipc_rcu_getref(sma)) {
			rcu_read_unlock();
			return -EIDRM;
		}
		rcu_read_unlock();

		if(nsems > SEMMSL_FAST) {
			sem_io = ipc_alloc(sizeof(ushort)*nsems);
			if(sem_io == NULL) {
				sem_putref(sma);
				return -ENOMEM;
			}
		}

		if (copy_from_user (sem_io, p, nsems*sizeof(ushort))) {
			sem_putref(sma);
			err = -EFAULT;
			goto out_free;
		}

		for (i = 0; i < nsems; i++) {
			if (sem_io[i] > SEMVMX) {
				sem_putref(sma);
				err = -ERANGE;
				goto out_free;
			}
		}
		rcu_read_lock();
		sem_lock_and_putref(sma);
		if (sma->sem_perm.deleted) {
			sem_unlock(sma, -1);
			rcu_read_unlock();
			err = -EIDRM;
			goto out_free;
		}

		for (i = 0; i < nsems; i++)
			sma->sem_base[i].semval = sem_io[i];

		ipc_assert_locked_object(&sma->sem_perm);
		list_for_each_entry(un, &sma->list_id, list_id) {
			for (i = 0; i < nsems; i++)
				un->semadj[i] = 0;
		}
		sma->sem_ctime = get_seconds();
		/* maybe some queued-up processes were waiting for this */
		do_smart_update(sma, NULL, 0, 0, &tasks);
		err = 0;
		goto out_unlock;
	}
	/* GETVAL, GETPID, GETNCTN, GETZCNT: fall-through */
	}
	err = -EINVAL;
	if (semnum < 0 || semnum >= nsems)
		goto out_rcu_wakeup;

	sem_lock(sma, NULL, -1);
	curr = &sma->sem_base[semnum];

	switch (cmd) {
	case GETVAL:
		err = curr->semval;
		goto out_unlock;
	case GETPID:
		err = curr->sempid;
		goto out_unlock;
	case GETNCNT:
		err = count_semncnt(sma,semnum);
		goto out_unlock;
	case GETZCNT:
		err = count_semzcnt(sma,semnum);
		goto out_unlock;
	}

out_unlock:
	sem_unlock(sma, -1);
out_rcu_wakeup:
	rcu_read_unlock();
	wake_up_sem_queue_do(&tasks);
out_free:
	if(sem_io != fast_sem_io)
		ipc_free(sem_io, sizeof(ushort)*nsems);
	return err;
}

static inline unsigned long
copy_semid_from_user(struct semid64_ds *out, void __user *buf, int version)
{
	switch(version) {
	case IPC_64:
		if (copy_from_user(out, buf, sizeof(*out)))
			return -EFAULT;
		return 0;
	case IPC_OLD:
	    {
		struct semid_ds tbuf_old;

		if(copy_from_user(&tbuf_old, buf, sizeof(tbuf_old)))
			return -EFAULT;

		out->sem_perm.uid	= tbuf_old.sem_perm.uid;
		out->sem_perm.gid	= tbuf_old.sem_perm.gid;
		out->sem_perm.mode	= tbuf_old.sem_perm.mode;

		return 0;
	    }
	default:
		return -EINVAL;
	}
}

/*
 * This function handles some semctl commands which require the rw_mutex
 * to be held in write mode.
 * NOTE: no locks must be held, the rw_mutex is taken inside this function.
 */
static int semctl_down(struct ipc_namespace *ns, int semid,
		       int cmd, int version, void __user *p)
{
	struct sem_array *sma;
	int err;
	struct semid64_ds semid64;
	struct kern_ipc_perm *ipcp;

	if(cmd == IPC_SET) {
		if (copy_semid_from_user(&semid64, p, version))
			return -EFAULT;
	}

<<<<<<< HEAD
	ipcp = ipcctl_pre_down_nolock(ns, &sem_ids(ns), semid, cmd,
				      &semid64.sem_perm, 0);
	if (IS_ERR(ipcp))
		return PTR_ERR(ipcp);
=======
	down_write(&sem_ids(ns).rw_mutex);
	rcu_read_lock();

	ipcp = ipcctl_pre_down_nolock(ns, &sem_ids(ns), semid, cmd,
				      &semid64.sem_perm, 0);
	if (IS_ERR(ipcp)) {
		err = PTR_ERR(ipcp);
		goto out_unlock1;
	}
>>>>>>> d0e0ac97

	sma = container_of(ipcp, struct sem_array, sem_perm);

	err = security_sem_semctl(sma, cmd);
<<<<<<< HEAD
	if (err) {
		rcu_read_unlock();
		goto out_up;
	}
=======
	if (err)
		goto out_unlock1;
>>>>>>> d0e0ac97

	switch (cmd) {
	case IPC_RMID:
		sem_lock(sma, NULL, -1);
<<<<<<< HEAD
=======
		/* freeary unlocks the ipc object and rcu */
>>>>>>> d0e0ac97
		freeary(ns, ipcp);
		goto out_up;
	case IPC_SET:
		sem_lock(sma, NULL, -1);
		err = ipc_update_perm(&semid64.sem_perm, ipcp);
		if (err)
			goto out_unlock0;
		sma->sem_ctime = get_seconds();
		break;
	default:
		rcu_read_unlock();
		err = -EINVAL;
<<<<<<< HEAD
		goto out_up;
	}

out_unlock:
	sem_unlock(sma, -1);
=======
		goto out_unlock1;
	}

out_unlock0:
	sem_unlock(sma, -1);
out_unlock1:
>>>>>>> d0e0ac97
	rcu_read_unlock();
out_up:
	up_write(&sem_ids(ns).rw_mutex);
	return err;
}

SYSCALL_DEFINE4(semctl, int, semid, int, semnum, int, cmd, unsigned long, arg)
{
	int version;
	struct ipc_namespace *ns;
	void __user *p = (void __user *)arg;

	if (semid < 0)
		return -EINVAL;

	version = ipc_parse_version(&cmd);
	ns = current->nsproxy->ipc_ns;

	switch(cmd) {
	case IPC_INFO:
	case SEM_INFO:
	case IPC_STAT:
	case SEM_STAT:
		return semctl_nolock(ns, semid, cmd, version, p);
	case GETALL:
	case GETVAL:
	case GETPID:
	case GETNCNT:
	case GETZCNT:
	case SETALL:
		return semctl_main(ns, semid, semnum, cmd, p);
	case SETVAL:
		return semctl_setval(ns, semid, semnum, arg);
	case IPC_RMID:
	case IPC_SET:
		return semctl_down(ns, semid, cmd, version, p);
	default:
		return -EINVAL;
	}
}

/* If the task doesn't already have a undo_list, then allocate one
 * here.  We guarantee there is only one thread using this undo list,
 * and current is THE ONE
 *
 * If this allocation and assignment succeeds, but later
 * portions of this code fail, there is no need to free the sem_undo_list.
 * Just let it stay associated with the task, and it'll be freed later
 * at exit time.
 *
 * This can block, so callers must hold no locks.
 */
static inline int get_undo_list(struct sem_undo_list **undo_listp)
{
	struct sem_undo_list *undo_list;

	undo_list = current->sysvsem.undo_list;
	if (!undo_list) {
		undo_list = kzalloc(sizeof(*undo_list), GFP_KERNEL);
		if (undo_list == NULL)
			return -ENOMEM;
		spin_lock_init(&undo_list->lock);
		atomic_set(&undo_list->refcnt, 1);
		INIT_LIST_HEAD(&undo_list->list_proc);

		current->sysvsem.undo_list = undo_list;
	}
	*undo_listp = undo_list;
	return 0;
}

static struct sem_undo *__lookup_undo(struct sem_undo_list *ulp, int semid)
{
	struct sem_undo *un;

	list_for_each_entry_rcu(un, &ulp->list_proc, list_proc) {
		if (un->semid == semid)
			return un;
	}
	return NULL;
}

static struct sem_undo *lookup_undo(struct sem_undo_list *ulp, int semid)
{
	struct sem_undo *un;

  	assert_spin_locked(&ulp->lock);

	un = __lookup_undo(ulp, semid);
	if (un) {
		list_del_rcu(&un->list_proc);
		list_add_rcu(&un->list_proc, &ulp->list_proc);
	}
	return un;
}

/**
 * find_alloc_undo - Lookup (and if not present create) undo array
 * @ns: namespace
 * @semid: semaphore array id
 *
 * The function looks up (and if not present creates) the undo structure.
 * The size of the undo structure depends on the size of the semaphore
 * array, thus the alloc path is not that straightforward.
 * Lifetime-rules: sem_undo is rcu-protected, on success, the function
 * performs a rcu_read_lock().
 */
static struct sem_undo *find_alloc_undo(struct ipc_namespace *ns, int semid)
{
	struct sem_array *sma;
	struct sem_undo_list *ulp;
	struct sem_undo *un, *new;
	int nsems, error;

	error = get_undo_list(&ulp);
	if (error)
		return ERR_PTR(error);

	rcu_read_lock();
	spin_lock(&ulp->lock);
	un = lookup_undo(ulp, semid);
	spin_unlock(&ulp->lock);
	if (likely(un!=NULL))
		goto out;

	/* no undo structure around - allocate one. */
	/* step 1: figure out the size of the semaphore array */
	sma = sem_obtain_object_check(ns, semid);
	if (IS_ERR(sma)) {
		rcu_read_unlock();
		return ERR_CAST(sma);
	}

	nsems = sma->sem_nsems;
	if (!ipc_rcu_getref(sma)) {
		rcu_read_unlock();
		un = ERR_PTR(-EIDRM);
		goto out;
	}
	rcu_read_unlock();

	/* step 2: allocate new undo structure */
	new = kzalloc(sizeof(struct sem_undo) + sizeof(short)*nsems, GFP_KERNEL);
	if (!new) {
		sem_putref(sma);
		return ERR_PTR(-ENOMEM);
	}

	/* step 3: Acquire the lock on semaphore array */
	rcu_read_lock();
	sem_lock_and_putref(sma);
	if (sma->sem_perm.deleted) {
		sem_unlock(sma, -1);
		rcu_read_unlock();
		kfree(new);
		un = ERR_PTR(-EIDRM);
		goto out;
	}
	spin_lock(&ulp->lock);

	/*
	 * step 4: check for races: did someone else allocate the undo struct?
	 */
	un = lookup_undo(ulp, semid);
	if (un) {
		kfree(new);
		goto success;
	}
	/* step 5: initialize & link new undo structure */
	new->semadj = (short *) &new[1];
	new->ulp = ulp;
	new->semid = semid;
	assert_spin_locked(&ulp->lock);
	list_add_rcu(&new->list_proc, &ulp->list_proc);
	ipc_assert_locked_object(&sma->sem_perm);
	list_add(&new->list_id, &sma->list_id);
	un = new;

success:
	spin_unlock(&ulp->lock);
	sem_unlock(sma, -1);
out:
	return un;
}


/**
 * get_queue_result - Retrieve the result code from sem_queue
 * @q: Pointer to queue structure
 *
 * Retrieve the return code from the pending queue. If IN_WAKEUP is found in
 * q->status, then we must loop until the value is replaced with the final
 * value: This may happen if a task is woken up by an unrelated event (e.g.
 * signal) and in parallel the task is woken up by another task because it got
 * the requested semaphores.
 *
 * The function can be called with or without holding the semaphore spinlock.
 */
static int get_queue_result(struct sem_queue *q)
{
	int error;

	error = q->status;
	while (unlikely(error == IN_WAKEUP)) {
		cpu_relax();
		error = q->status;
	}

	return error;
}

SYSCALL_DEFINE4(semtimedop, int, semid, struct sembuf __user *, tsops,
		unsigned, nsops, const struct timespec __user *, timeout)
{
	int error = -EINVAL;
	struct sem_array *sma;
	struct sembuf fast_sops[SEMOPM_FAST];
	struct sembuf* sops = fast_sops, *sop;
	struct sem_undo *un;
	int undos = 0, alter = 0, max, locknum;
	struct sem_queue queue;
	unsigned long jiffies_left = 0;
	struct ipc_namespace *ns;
	struct list_head tasks;

	ns = current->nsproxy->ipc_ns;

	if (nsops < 1 || semid < 0)
		return -EINVAL;
	if (nsops > ns->sc_semopm)
		return -E2BIG;
	if(nsops > SEMOPM_FAST) {
		sops = kmalloc(sizeof(*sops)*nsops,GFP_KERNEL);
		if(sops==NULL)
			return -ENOMEM;
	}
	if (copy_from_user (sops, tsops, nsops * sizeof(*tsops))) {
		error=-EFAULT;
		goto out_free;
	}
	if (timeout) {
		struct timespec _timeout;
		if (copy_from_user(&_timeout, timeout, sizeof(*timeout))) {
			error = -EFAULT;
			goto out_free;
		}
		if (_timeout.tv_sec < 0 || _timeout.tv_nsec < 0 ||
			_timeout.tv_nsec >= 1000000000L) {
			error = -EINVAL;
			goto out_free;
		}
		jiffies_left = timespec_to_jiffies(&_timeout);
	}
	max = 0;
	for (sop = sops; sop < sops + nsops; sop++) {
		if (sop->sem_num >= max)
			max = sop->sem_num;
		if (sop->sem_flg & SEM_UNDO)
			undos = 1;
		if (sop->sem_op != 0)
			alter = 1;
	}

	INIT_LIST_HEAD(&tasks);

	if (undos) {
		/* On success, find_alloc_undo takes the rcu_read_lock */
		un = find_alloc_undo(ns, semid);
		if (IS_ERR(un)) {
			error = PTR_ERR(un);
			goto out_free;
		}
	} else {
		un = NULL;
		rcu_read_lock();
	}

	sma = sem_obtain_object_check(ns, semid);
	if (IS_ERR(sma)) {
		rcu_read_unlock();
		error = PTR_ERR(sma);
		goto out_free;
	}

	error = -EFBIG;
	if (max >= sma->sem_nsems)
		goto out_rcu_wakeup;

	error = -EACCES;
	if (ipcperms(ns, &sma->sem_perm, alter ? S_IWUGO : S_IRUGO))
		goto out_rcu_wakeup;

	error = security_sem_semop(sma, sops, nsops, alter);
	if (error)
		goto out_rcu_wakeup;

	/*
	 * semid identifiers are not unique - find_alloc_undo may have
	 * allocated an undo structure, it was invalidated by an RMID
	 * and now a new array with received the same id. Check and fail.
	 * This case can be detected checking un->semid. The existence of
	 * "un" itself is guaranteed by rcu.
	 */
	error = -EIDRM;
	locknum = sem_lock(sma, sops, nsops);
	if (un && un->semid == -1)
		goto out_unlock_free;

	error = perform_atomic_semop(sma, sops, nsops, un,
					task_tgid_vnr(current));
	if (error <= 0) {
		if (alter && error == 0)
			do_smart_update(sma, sops, nsops, 1, &tasks);

		goto out_unlock_free;
	}

	/* We need to sleep on this operation, so we put the current
	 * task into the pending queue and go to sleep.
	 */
		
	queue.sops = sops;
	queue.nsops = nsops;
	queue.undo = un;
	queue.pid = task_tgid_vnr(current);
	queue.alter = alter;

	if (nsops == 1) {
		struct sem *curr;
		curr = &sma->sem_base[sops->sem_num];

		if (alter) {
			if (sma->complex_count) {
				list_add_tail(&queue.list,
						&sma->pending_alter);
			} else {

				list_add_tail(&queue.list,
						&curr->pending_alter);
			}
		} else {
			list_add_tail(&queue.list, &curr->pending_const);
		}
	} else {
		if (!sma->complex_count)
			merge_queues(sma);

		if (alter)
<<<<<<< HEAD
			list_add_tail(&queue.list, &curr->sem_pending);
		else
			list_add(&queue.list, &curr->sem_pending);
	} else {
		if (alter)
			list_add_tail(&queue.list, &sma->sem_pending);
		else
			list_add(&queue.list, &sma->sem_pending);
=======
			list_add_tail(&queue.list, &sma->pending_alter);
		else
			list_add_tail(&queue.list, &sma->pending_const);

>>>>>>> d0e0ac97
		sma->complex_count++;
	}

	queue.status = -EINTR;
	queue.sleeper = current;

sleep_again:
	current->state = TASK_INTERRUPTIBLE;
	sem_unlock(sma, locknum);
	rcu_read_unlock();

	if (timeout)
		jiffies_left = schedule_timeout(jiffies_left);
	else
		schedule();

	error = get_queue_result(&queue);

	if (error != -EINTR) {
		/* fast path: update_queue already obtained all requested
		 * resources.
		 * Perform a smp_mb(): User space could assume that semop()
		 * is a memory barrier: Without the mb(), the cpu could
		 * speculatively read in user space stale data that was
		 * overwritten by the previous owner of the semaphore.
		 */
		smp_mb();

		goto out_free;
	}

	rcu_read_lock();
	sma = sem_obtain_lock(ns, semid, sops, nsops, &locknum);

	/*
	 * Wait until it's guaranteed that no wakeup_sem_queue_do() is ongoing.
	 */
	error = get_queue_result(&queue);

	/*
	 * Array removed? If yes, leave without sem_unlock().
	 */
	if (IS_ERR(sma)) {
		rcu_read_unlock();
		goto out_free;
	}


	/*
	 * If queue.status != -EINTR we are woken up by another process.
	 * Leave without unlink_queue(), but with sem_unlock().
	 */

	if (error != -EINTR) {
		goto out_unlock_free;
	}

	/*
	 * If an interrupt occurred we have to clean up the queue
	 */
	if (timeout && jiffies_left == 0)
		error = -EAGAIN;

	/*
	 * If the wakeup was spurious, just retry
	 */
	if (error == -EINTR && !signal_pending(current))
		goto sleep_again;

	unlink_queue(sma, &queue);

out_unlock_free:
	sem_unlock(sma, locknum);
out_rcu_wakeup:
	rcu_read_unlock();
	wake_up_sem_queue_do(&tasks);
out_free:
	if(sops != fast_sops)
		kfree(sops);
	return error;
}

SYSCALL_DEFINE3(semop, int, semid, struct sembuf __user *, tsops,
		unsigned, nsops)
{
	return sys_semtimedop(semid, tsops, nsops, NULL);
}

/* If CLONE_SYSVSEM is set, establish sharing of SEM_UNDO state between
 * parent and child tasks.
 */

int copy_semundo(unsigned long clone_flags, struct task_struct *tsk)
{
	struct sem_undo_list *undo_list;
	int error;

	if (clone_flags & CLONE_SYSVSEM) {
		error = get_undo_list(&undo_list);
		if (error)
			return error;
		atomic_inc(&undo_list->refcnt);
		tsk->sysvsem.undo_list = undo_list;
	} else 
		tsk->sysvsem.undo_list = NULL;

	return 0;
}

/*
 * add semadj values to semaphores, free undo structures.
 * undo structures are not freed when semaphore arrays are destroyed
 * so some of them may be out of date.
 * IMPLEMENTATION NOTE: There is some confusion over whether the
 * set of adjustments that needs to be done should be done in an atomic
 * manner or not. That is, if we are attempting to decrement the semval
 * should we queue up and wait until we can do so legally?
 * The original implementation attempted to do this (queue and wait).
 * The current implementation does not do so. The POSIX standard
 * and SVID should be consulted to determine what behavior is mandated.
 */
void exit_sem(struct task_struct *tsk)
{
	struct sem_undo_list *ulp;

	ulp = tsk->sysvsem.undo_list;
	if (!ulp)
		return;
	tsk->sysvsem.undo_list = NULL;

	if (!atomic_dec_and_test(&ulp->refcnt))
		return;

	for (;;) {
		struct sem_array *sma;
		struct sem_undo *un;
		struct list_head tasks;
		int semid, i;

		rcu_read_lock();
		un = list_entry_rcu(ulp->list_proc.next,
				    struct sem_undo, list_proc);
		if (&un->list_proc == &ulp->list_proc)
			semid = -1;
		 else
			semid = un->semid;

		if (semid == -1) {
			rcu_read_unlock();
			break;
		}

		sma = sem_obtain_object_check(tsk->nsproxy->ipc_ns, un->semid);
		/* exit_sem raced with IPC_RMID, nothing to do */
		if (IS_ERR(sma)) {
			rcu_read_unlock();
			continue;
		}

		sem_lock(sma, NULL, -1);
		un = __lookup_undo(ulp, semid);
		if (un == NULL) {
			/* exit_sem raced with IPC_RMID+semget() that created
			 * exactly the same semid. Nothing to do.
			 */
			sem_unlock(sma, -1);
			rcu_read_unlock();
			continue;
		}

		/* remove un from the linked lists */
		ipc_assert_locked_object(&sma->sem_perm);
		list_del(&un->list_id);

		spin_lock(&ulp->lock);
		list_del_rcu(&un->list_proc);
		spin_unlock(&ulp->lock);

		/* perform adjustments registered in un */
		for (i = 0; i < sma->sem_nsems; i++) {
			struct sem * semaphore = &sma->sem_base[i];
			if (un->semadj[i]) {
				semaphore->semval += un->semadj[i];
				/*
				 * Range checks of the new semaphore value,
				 * not defined by sus:
				 * - Some unices ignore the undo entirely
				 *   (e.g. HP UX 11i 11.22, Tru64 V5.1)
				 * - some cap the value (e.g. FreeBSD caps
				 *   at 0, but doesn't enforce SEMVMX)
				 *
				 * Linux caps the semaphore value, both at 0
				 * and at SEMVMX.
				 *
				 * 	Manfred <manfred@colorfullife.com>
				 */
				if (semaphore->semval < 0)
					semaphore->semval = 0;
				if (semaphore->semval > SEMVMX)
					semaphore->semval = SEMVMX;
				semaphore->sempid = task_tgid_vnr(current);
			}
		}
		/* maybe some queued-up processes were waiting for this */
		INIT_LIST_HEAD(&tasks);
		do_smart_update(sma, NULL, 0, 1, &tasks);
		sem_unlock(sma, -1);
		rcu_read_unlock();
		wake_up_sem_queue_do(&tasks);

		kfree_rcu(un, rcu);
	}
	kfree(ulp);
}

#ifdef CONFIG_PROC_FS
static int sysvipc_sem_proc_show(struct seq_file *s, void *it)
{
	struct user_namespace *user_ns = seq_user_ns(s);
	struct sem_array *sma = it;
	time_t sem_otime;

	sem_otime = get_semotime(sma);

	return seq_printf(s,
			  "%10d %10d  %4o %10u %5u %5u %5u %5u %10lu %10lu\n",
			  sma->sem_perm.key,
			  sma->sem_perm.id,
			  sma->sem_perm.mode,
			  sma->sem_nsems,
			  from_kuid_munged(user_ns, sma->sem_perm.uid),
			  from_kgid_munged(user_ns, sma->sem_perm.gid),
			  from_kuid_munged(user_ns, sma->sem_perm.cuid),
			  from_kgid_munged(user_ns, sma->sem_perm.cgid),
			  sem_otime,
			  sma->sem_ctime);
}
#endif<|MERGE_RESOLUTION|>--- conflicted
+++ resolved
@@ -95,17 +95,12 @@
 	int	semval;		/* current value */
 	int	sempid;		/* pid of last operation */
 	spinlock_t	lock;	/* spinlock for fine-grained semtimedop */
-<<<<<<< HEAD
-	struct list_head sem_pending; /* pending single-sop operations */
-};
-=======
 	struct list_head pending_alter; /* pending single-sop operations */
 					/* that alter the semaphore */
 	struct list_head pending_const; /* pending single-sop operations */
 					/* that do not alter the semaphore*/
 	time_t	sem_otime;	/* candidate for sem_otime */
 } ____cacheline_aligned_in_smp;
->>>>>>> d0e0ac97
 
 /* One queue for each sleeping process in the system. */
 struct sem_queue {
@@ -320,83 +315,6 @@
 	if (locknum == -1) {
 		unmerge_queues(sma);
 		ipc_unlock_object(&sma->sem_perm);
-	} else {
-		struct sem *sem = sma->sem_base + locknum;
-		spin_unlock(&sem->lock);
-	}
-}
-
-/*
- * If the request contains only one semaphore operation, and there are
- * no complex transactions pending, lock only the semaphore involved.
- * Otherwise, lock the entire semaphore array, since we either have
- * multiple semaphores in our own semops, or we need to look at
- * semaphores from other pending complex operations.
- *
- * Carefully guard against sma->complex_count changing between zero
- * and non-zero while we are spinning for the lock. The value of
- * sma->complex_count cannot change while we are holding the lock,
- * so sem_unlock should be fine.
- *
- * The global lock path checks that all the local locks have been released,
- * checking each local lock once. This means that the local lock paths
- * cannot start their critical sections while the global lock is held.
- */
-static inline int sem_lock(struct sem_array *sma, struct sembuf *sops,
-			      int nsops)
-{
-	int locknum;
- again:
-	if (nsops == 1 && !sma->complex_count) {
-		struct sem *sem = sma->sem_base + sops->sem_num;
-
-		/* Lock just the semaphore we are interested in. */
-		spin_lock(&sem->lock);
-
-		/*
-		 * If sma->complex_count was set while we were spinning,
-		 * we may need to look at things we did not lock here.
-		 */
-		if (unlikely(sma->complex_count)) {
-			spin_unlock(&sem->lock);
-			goto lock_array;
-		}
-
-		/*
-		 * Another process is holding the global lock on the
-		 * sem_array; we cannot enter our critical section,
-		 * but have to wait for the global lock to be released.
-		 */
-		if (unlikely(spin_is_locked(&sma->sem_perm.lock))) {
-			spin_unlock(&sem->lock);
-			spin_unlock_wait(&sma->sem_perm.lock);
-			goto again;
-		}
-
-		locknum = sops->sem_num;
-	} else {
-		int i;
-		/*
-		 * Lock the semaphore array, and wait for all of the
-		 * individual semaphore locks to go away.  The code
-		 * above ensures no new single-lock holders will enter
-		 * their critical section while the array lock is held.
-		 */
- lock_array:
-		spin_lock(&sma->sem_perm.lock);
-		for (i = 0; i < sma->sem_nsems; i++) {
-			struct sem *sem = sma->sem_base + i;
-			spin_unlock_wait(&sem->lock);
-		}
-		locknum = -1;
-	}
-	return locknum;
-}
-
-static inline void sem_unlock(struct sem_array *sma, int locknum)
-{
-	if (locknum == -1) {
-		spin_unlock(&sma->sem_perm.lock);
 	} else {
 		struct sem *sem = sma->sem_base + locknum;
 		spin_unlock(&sem->lock);
@@ -555,12 +473,8 @@
 	sma->sem_base = (struct sem *) &sma[1];
 
 	for (i = 0; i < nsems; i++) {
-<<<<<<< HEAD
-		INIT_LIST_HEAD(&sma->sem_base[i].sem_pending);
-=======
 		INIT_LIST_HEAD(&sma->sem_base[i].pending_alter);
 		INIT_LIST_HEAD(&sma->sem_base[i].pending_const);
->>>>>>> d0e0ac97
 		spin_lock_init(&sma->sem_base[i].lock);
 	}
 
@@ -878,24 +792,11 @@
 		}
 	}
 	/*
-<<<<<<< HEAD
-	 * semval is 0. Check if there are wait-for-zero semops.
-	 * They must be the first entries in the per-semaphore queue
-	 */
-	h = list_first_entry(&curr->sem_pending, struct sem_queue, list);
-	BUG_ON(h->nsops != 1);
-	BUG_ON(h->sops[0].sem_num != q->sops[0].sem_num);
-
-	/* Yes, there is a wait-for-zero semop. Restart */
-	if (h->sops[0].sem_op == 0)
-		return 1;
-=======
 	 * If one of the modified semaphores got 0,
 	 * then check the global queue, too.
 	 */
 	if (got_zero)
 		semop_completed |= wake_const_ops(sma, -1, pt);
->>>>>>> d0e0ac97
 
 	return semop_completed;
 }
@@ -925,15 +826,9 @@
 	int semop_completed = 0;
 
 	if (semnum == -1)
-<<<<<<< HEAD
-		pending_list = &sma->sem_pending;
-	else
-		pending_list = &sma->sem_base[semnum].sem_pending;
-=======
 		pending_list = &sma->pending_alter;
 	else
 		pending_list = &sma->sem_base[semnum].pending_alter;
->>>>>>> d0e0ac97
 
 again:
 	walk = pending_list->next;
@@ -995,47 +890,7 @@
 			int otime, struct list_head *pt)
 {
 	int i;
-	int progress;
-
-<<<<<<< HEAD
-	progress = 1;
-retry_global:
-	if (sma->complex_count) {
-		if (update_queue(sma, -1, pt)) {
-			progress = 1;
-			otime = 1;
-			sops = NULL;
-		}
-	}
-	if (!progress)
-		goto done;
-
-	if (!sops) {
-		/* No semops; something special is going on. */
-		for (i = 0; i < sma->sem_nsems; i++) {
-			if (update_queue(sma, i, pt)) {
-				otime = 1;
-				progress = 1;
-			}
-		}
-		goto done_checkretry;
-	}
-
-	/* Check the semaphores that were modified. */
-	for (i = 0; i < nsops; i++) {
-		if (sops[i].sem_op > 0 ||
-			(sops[i].sem_op < 0 &&
-				sma->sem_base[sops[i].sem_num].semval == 0))
-			if (update_queue(sma, sops[i].sem_num, pt)) {
-				otime = 1;
-				progress = 1;
-			}
-	}
-done_checkretry:
-	if (progress) {
-		progress = 0;
-		goto retry_global;
-=======
+
 	otime |= do_smart_wakeup_zero(sma, sops, nsops, pt);
 
 	if (!list_empty(&sma->pending_alter)) {
@@ -1074,7 +929,6 @@
 			sma->sem_base[sops[0].sem_num].sem_otime =
 								get_seconds();
 		}
->>>>>>> d0e0ac97
 	}
 }
 
@@ -1094,22 +948,14 @@
 	struct sem_queue * q;
 
 	semncnt = 0;
-<<<<<<< HEAD
-	list_for_each_entry(q, &sma->sem_base[semnum].sem_pending, list) {
-=======
 	list_for_each_entry(q, &sma->sem_base[semnum].pending_alter, list) {
->>>>>>> d0e0ac97
 		struct sembuf * sops = q->sops;
 		BUG_ON(sops->sem_num != semnum);
 		if ((sops->sem_op < 0) && !(sops->sem_flg & IPC_NOWAIT))
 			semncnt++;
 	}
 
-<<<<<<< HEAD
-	list_for_each_entry(q, &sma->sem_pending, list) {
-=======
 	list_for_each_entry(q, &sma->pending_alter, list) {
->>>>>>> d0e0ac97
 		struct sembuf * sops = q->sops;
 		int nsops = q->nsops;
 		int i;
@@ -1128,22 +974,14 @@
 	struct sem_queue * q;
 
 	semzcnt = 0;
-<<<<<<< HEAD
-	list_for_each_entry(q, &sma->sem_base[semnum].sem_pending, list) {
-=======
 	list_for_each_entry(q, &sma->sem_base[semnum].pending_const, list) {
->>>>>>> d0e0ac97
 		struct sembuf * sops = q->sops;
 		BUG_ON(sops->sem_num != semnum);
 		if ((sops->sem_op == 0) && !(sops->sem_flg & IPC_NOWAIT))
 			semzcnt++;
 	}
 
-<<<<<<< HEAD
-	list_for_each_entry(q, &sma->sem_pending, list) {
-=======
 	list_for_each_entry(q, &sma->pending_const, list) {
->>>>>>> d0e0ac97
 		struct sembuf * sops = q->sops;
 		int nsops = q->nsops;
 		int i;
@@ -1192,15 +1030,11 @@
 	}
 	for (i = 0; i < sma->sem_nsems; i++) {
 		struct sem *sem = sma->sem_base + i;
-<<<<<<< HEAD
-		list_for_each_entry_safe(q, tq, &sem->sem_pending, list) {
-=======
 		list_for_each_entry_safe(q, tq, &sem->pending_const, list) {
 			unlink_queue(sma, q);
 			wake_up_sem_queue_prepare(&tasks, q, -EIDRM);
 		}
 		list_for_each_entry_safe(q, tq, &sem->pending_alter, list) {
->>>>>>> d0e0ac97
 			unlink_queue(sma, q);
 			wake_up_sem_queue_prepare(&tasks, q, -EIDRM);
 		}
@@ -1329,15 +1163,9 @@
 			goto out_unlock;
 
 		kernel_to_ipc64_perm(&sma->sem_perm, &tbuf.sem_perm);
-<<<<<<< HEAD
-		tbuf.sem_otime  = sma->sem_otime;
-		tbuf.sem_ctime  = sma->sem_ctime;
-		tbuf.sem_nsems  = sma->sem_nsems;
-=======
 		tbuf.sem_otime = get_semotime(sma);
 		tbuf.sem_ctime = sma->sem_ctime;
 		tbuf.sem_nsems = sma->sem_nsems;
->>>>>>> d0e0ac97
 		rcu_read_unlock();
 		if (copy_semid_to_user(p, &tbuf, version))
 			return -EFAULT;
@@ -1401,11 +1229,7 @@
 
 	curr = &sma->sem_base[semnum];
 
-<<<<<<< HEAD
-	assert_spin_locked(&sma->sem_perm.lock);
-=======
 	ipc_assert_locked_object(&sma->sem_perm);
->>>>>>> d0e0ac97
 	list_for_each_entry(un, &sma->list_id, list_id)
 		un->semadj[semnum] = 0;
 
@@ -1624,12 +1448,6 @@
 			return -EFAULT;
 	}
 
-<<<<<<< HEAD
-	ipcp = ipcctl_pre_down_nolock(ns, &sem_ids(ns), semid, cmd,
-				      &semid64.sem_perm, 0);
-	if (IS_ERR(ipcp))
-		return PTR_ERR(ipcp);
-=======
 	down_write(&sem_ids(ns).rw_mutex);
 	rcu_read_lock();
 
@@ -1639,28 +1457,17 @@
 		err = PTR_ERR(ipcp);
 		goto out_unlock1;
 	}
->>>>>>> d0e0ac97
 
 	sma = container_of(ipcp, struct sem_array, sem_perm);
 
 	err = security_sem_semctl(sma, cmd);
-<<<<<<< HEAD
-	if (err) {
-		rcu_read_unlock();
-		goto out_up;
-	}
-=======
 	if (err)
 		goto out_unlock1;
->>>>>>> d0e0ac97
 
 	switch (cmd) {
 	case IPC_RMID:
 		sem_lock(sma, NULL, -1);
-<<<<<<< HEAD
-=======
 		/* freeary unlocks the ipc object and rcu */
->>>>>>> d0e0ac97
 		freeary(ns, ipcp);
 		goto out_up;
 	case IPC_SET:
@@ -1671,22 +1478,13 @@
 		sma->sem_ctime = get_seconds();
 		break;
 	default:
-		rcu_read_unlock();
 		err = -EINVAL;
-<<<<<<< HEAD
-		goto out_up;
-	}
-
-out_unlock:
-	sem_unlock(sma, -1);
-=======
 		goto out_unlock1;
 	}
 
 out_unlock0:
 	sem_unlock(sma, -1);
 out_unlock1:
->>>>>>> d0e0ac97
 	rcu_read_unlock();
 out_up:
 	up_write(&sem_ids(ns).rw_mutex);
@@ -2035,21 +1833,10 @@
 			merge_queues(sma);
 
 		if (alter)
-<<<<<<< HEAD
-			list_add_tail(&queue.list, &curr->sem_pending);
-		else
-			list_add(&queue.list, &curr->sem_pending);
-	} else {
-		if (alter)
-			list_add_tail(&queue.list, &sma->sem_pending);
-		else
-			list_add(&queue.list, &sma->sem_pending);
-=======
 			list_add_tail(&queue.list, &sma->pending_alter);
 		else
 			list_add_tail(&queue.list, &sma->pending_const);
 
->>>>>>> d0e0ac97
 		sma->complex_count++;
 	}
 
